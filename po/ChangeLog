--- conflicted
+++ resolved
@@ -1,12 +1,10 @@
-<<<<<<< HEAD
+2007-09-06  Miguel Figueiredo <elmig@debianpt.org>
+
+	* pt.po: Updated to 929t
+
 2007-09-05  Piarres Beobide  <pi@beobide.net>
 
 	* eu.po: Updated to 929t
-=======
-2007-09-06  Miguel Figueiredo <elmig@debianpt.org>
-
-	* pt.po: Updated to 929t
->>>>>>> 1cb3e24d
 
 2007-09-04  Frédéric Bothamy  <frederic.bothamy@free.fr>
 

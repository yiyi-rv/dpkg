2008-01-22  Guillem Jover  <guillem@debian.org>

<<<<<<< HEAD
	* dpkg-deb/extract.c (extracthalf): Refactor fflush and its buggy
	fpos handling to ...
	(safe_fflush): ... here. New function.

2008-01-22  Guillem Jover  <guillem@debian.org>

	* lib/vercmp.c [0] (verrevcmp): Remove dead code.

2008-01-22  Guillem Jover  <guillem@debian.org>

	* lib/dpkg.h [!offsetof] (offsetof): New compatibilty macro.
	* lib/parsedump.h (PKGIFPOFF): Use offsetof instead of ad-hoc
	calculation.
	(FILEFOFF): Likewise.
	(struct fieldinfo): Change integer member type to size_t.
	* lib/tarfn.c (TarChecksumOffset): Use offsetof instead of ad-hoc
	calculation.

2008-01-22  Guillem Jover  <guillem@debian.org>

	* configure.ac (AC_CHECK_HEADERS): Check for 'stddef.h'.

2008-01-21  Colin Watson  <cjwatson@debian.org>

	* dselect/pkgkeys.cc (packagelist_korgbindings): Add 'C'.
	(packagelist_kinterps): Add 'revertinstalled'.
	* dselect/bindings.cc (keybindings::descriptions): Likewise.
	* dselect/pkglist.h (class packagelist): Add kd_revertinstalled.
	* dselect/pkgcmds.cc (packagelist::kd_revertinstalled): New method.
	* man/dselect.1: Document new 'C' keybinding.

2008-01-21  Guillem Jover  <guillem@debian.org>

	* dpkg-deb/build.c (getfi): Use m_malloc instead of malloc.
	(do_build): Likewise.
	* dpkg-deb/extract.c (extracthalf): Likewise.
	* lib/mlib.c (buffer_write): Likewise.
	(buffer_copy): Likewise.
	* lib/myopt.c (loadcfgfile): Likewise.
	* lib/parse.c (parsedb): Likewise.
	* lib/showpkg.c (alloclstitem): Likewise.
	(parsefield): Likewise.
	(parsestring): Likewise.
	* lib/tarfn.c (StoC): Likewise.
	(TarExtractor): Likewise.
	* src/archives.c (try_deconfigure_can): Likewise.
	* src/main.c (execbackend): Likewise.

2008-01-21  Guillem Jover  <guillem@debian.org>

	* lib/mlib.c (m_strdup): New function.
	* lib/dpkg.h (m_strdup): New declaration.
	* lib/tarfn.c: Include <dpkg.h>.
	(TarExtractor): Use m_strdup instead of strdup.
	* lib/database.c (findpackage): Likewise.
	* lib/myopt.c (myfileopt): Likewise.
	* dpkg-deb/build.c (getfi): Likewise.
	* src/configure.c (md5hash): Likewise.
	* src/help.c (vbuildarglist): Likewis.
	* src/main.c (execbackend): Likewise.
	(commandfd): Likewise.

2008-01-21  Guillem Jover  <guillem@debian.org>

	* configure.ac: Bump version to 1.14.17~.
=======
	* configure.ac: Release 1.14.16.2.

2008-01-22  Guillem Jover  <guillem@debian.org>

	* utils/start-stop-daemon.c (main): Move setuid code after initgroups
	and setgid.
>>>>>>> 110bf272

2008-01-21  Frank Lichtenheld  <djpig@debian.org>

	* configure.ac: Release 1.14.16.1

	* scripts/dpkg-source.pl: Fix "uninitialized value"
	warning.

	* debian/control: Add libtimedate-perl to
	dpkg-dev's Depends and to Build-Depends (for
	build-time tests). This introduces our first
	run-time dependency on a perl module not shipped
	with Perl itself. But to me it seems not worth
	trying to replace that code.


2008-01-21  Guillem Jover  <guillem@debian.org>

	* configure.ac: Release 1.14.16.

2008-01-21  Guillem Jover  <guillem@debian.org>

	* README.api: New file.
	* README.feature-removal-schedule: Likewise.
	* Makefile.am (EXTRA_DIST): Add README.feature-removal-schedule and
	README.api.

2008-01-21  Guillem Jover  <guillem@debian.org>

	* configure.ac (AC_CHECK_FUNCS): Escape new lines.

2008-01-21  Ian Jackson  <ian@davenant.greenend.org.uk>

	* src/processarc.c (process_archive): Fix incorrect sizeof in a
	memset call.

2008-01-21  Guillem Jover  <guillem@debian.org>

	* utils/start-stop-daemon.c (main): Cast runas_uid and runas_gid to
	uid_t and gid_t when comparing to getuid() and getgid().

2008-01-21  Guillem Jover  <guillem@debian.org>

	* configure.ac (AC_CHECK_FUNCS): Merge arguments from both macro
	calls.

2008-01-21  Guillem Jover  <guillem@debian.org>

	* configure.ac (AM_GNU_GETTEXT): Add external.
	(AC_CHECK_FUNCS): Add strtoul.
	(AC_CONFIG_FILES): Remove 'intl/Makefile'.
	* .gitignore: Remove intl.
	* Makefile.am (SUBDIRS): Likewise.
	* dpkg-deb/Makefile.am (INCLUDES): Remove '-I$(top_srcdir)/intl'.
	* dpkg-split/Makefile.am (INCLUDES): Likewise.
	* dselect/Makefile.am (INCLUDES): Likewise.
	* getopt/Makefile.am (INCLUDES): Likewise.
	* lib/Makefile.am (INCLUDES): Likewise.
	* src/Makefile.am (INCLUDES): Likewise.
	* utils/Makefile.am (INCLUDES): Likewise.

2008-01-21  Guillem Jover  <guillem@debian.org>

	* configure.ac (AC_CHECK_FUNCS): Add getdtablesize.
	* utils/start-stop-daemon.c (get_open_fd_max): New function.
	(main) [OShpux]: Remove.
	[!OShpux]: Use get_open_fd_max instead of hardcoded getdtablesize.

2008-01-21  Guillem Jover  <guillem@debian.org>

	* man/start-stop-daemon.8: Fix quotation to get rid of a spurious
	space between -c option and comma.

2008-01-20  Guillem Jover  <guillem@debian.org>

	* man/start-stop-daemon.8: Coalesce all matching options into a new
	section. List matching options by reference in the description
	section.

2008-01-20  Guillem Jover  <guillem@debian.org>

	* utils/start-stop-daemon.c (do_version): Change from 'Mandatory' to
	'Matching'. Suggested by Justin Pryzby.

2008-01-20  Frank Lichtenheld  <djpig@debian.org>

	* scripts/dpkg-buildpackage.pl: Move most functions to end of file
	to allow better reading of the program flow. This is a remnant of
	the shell script past.

2008-01-19  Raphael Hertzog  <hertzog@debian.org>

	* scripts/dpkg-buildpackage.pl: Use
	Dpkg::Changelog::parse_changelog() instead of calling
	dpkg-parsechangelog.

	* scripts/dpkg-checkbuilddeps.pl: Fix a bug left-over from the
	switch to Dpkg::Control.

2008-01-18  Raphael Hertzog  <hertzog@debian.org>

	* scripts/Dpkg/Shlibs/SymbolFile.pm,
	scripts/Dpkg/Shlibs/Objdump.pm, scripts/Dpkg/Shlibs.pm: Update and
	fix many syserr(), error(), warning() and subprocerr() calls to
	the new style where the sprintf call is integrated. Uniformize
	some error messages at the same time.

2008-01-18  Raphael Hertzog  <hertzog@debian.org>

	* scripts/Dpkg/Shlibs/SymbolFile.pm (load): Parse *@<version>
	symbols names as wildcards and not as regular symbols. They
	provide the same dependency information for all symbols that share
	the same version.
	* scripts/Dpkg/Shlibs/SymbolFile.pm (merge_symbols): Use
	information provided by wildcards entries when new symbols are
	added.
	* scripts/dpkg-gensymbols.pl: Disable some checks which can't be
	done when symbols files have been generated with the help of
	wildcard entries.
	* man/dpkg-gensymbols.1: Update the manual page to explain how to
	use wildcard entries.

2008-01-18  Frank Lichtenheld  <djpig@debian.org>

	* scripts/changelog/debian.pl: Don't hide failures inside eval().
	* scripts/Dpkg/Changelog.pm (data2rfc822): Don't fail if argument
	is undef.

2008-01-18  Raphael Hertzog  <hertzog@debian.org>

	* scripts/Dpkg/Changelog.pm (parse_changelog): Rewrite it completely
	to not call dpkg-parsechangelog but do the work of this program by itself.
	* scripts/dpkg-parsechangelog.pl: Rewrote it to use the enhanced
	parse_changelog() function.
	* scripts/dpkg-genchanges.pl, script/dpkg-gencontrol.pl: Adapted to use
	the modified parse_changelog().
	* scripts/dpkg-gensymbols.pl, scripts/dpkg-source.pl: Likewise.

	* scripts/dpkg-genchanges.pl: Change logic of -si option to
	include the original tarball only if the current upstream version differs
	from the upstream version of the previous changelog entry.

	* scripts/dpkg-genchanges.pl: Some code refactoring. Also fix the
	generation of the Description field to not have duplicate description
	in case of udeb (a single description per binary package is enough).
	Source only uploads will loose their Description: fields since they
	have no associated binary packages and Descriptions are only added
	for binary packages where we have a corresponding .deb to upload.

2008-01-18  Guillem Jover  <guillem@debian.org>

	* m4/arch.m4 (_DPKG_ARCHITECTURE): Do not use backticks inside double
	quotes, to support ancient shells.
	* m4/libs.m4 (DPKG_LIB_SELINUX): Likewise.

2008-01-18  Guillem Jover  <guillem@debian.org>

	* utils/start-stop-daemon.c (do_help): Coalesce mandatory options
	into a single paragraph, and state that at least one is required.

2008-01-18  Guillem Jover  <guillem@debian.org>

	* configure.ac (AC_CHECK_SIZEOF): Quote parameters.

2008-01-18  Guillem Jover  <guillem@debian.org>

	* THANKS: Add all the people that have contributed until now.

2008-01-18  Guillem Jover  <guillem@debian.org>

	* src/remove.c (ensure_pathname_nonexisting): Additionally check if
	errno is EEXIST after calling rmdir, per SUSv3 when the directory
	is not empty errno can be ENOTEMPTY or EEXIST.
	* src/help.c (removal_bulk_remove_files): Likewise.
	(removal_bulk_remove_leftover_dirs): Likewise.

2008-01-18  Guillem Jover  <guillem@debian.org>

	* scripts/update-alternatives.pl: Stop parsing '--test' as a valid
	option.
	($testmode): Remove variable.
	(usage): Remove '--test' option help.
	* man/update-alternatives.8: Remove '--test' documentation.

2008-01-18  Guillem Jover  <guillem@debian.org>

	* utils/start-stop-daemon.c (do_help): Add missing semicolon.

2008-01-17  Guillem Jover  <guillem@debian.org>

	* THANKS: Convert to UTF-8.

2008-01-17  Guillem Jover  <guillem@debian.org>

	* utils/start-stop-daemon.c (do_help): Move version printing to ...
	(do_version): ... here. New function.
	(main): Call do_version instead of printf.

2008-01-17  Raphael Hertzog  <hertzog@debian.org>

	* scripts/dpkg-genchanges.pl: Reinstate support of the ${Format}
	substvars.

2008-01-17  Samuel Thibault  <samuel.thibault@ens-lyon.org>,
            Guillem Jover  <guillem@debian.org>

	* utils/start-stop-daemon.c (gid_in_current_groups): New function.
	(main): Call setuid only if requested to run as a different user
	than the current one. Call setgid only if requested to run as a group
	different than the current one, and initgroups only if the groups is
	not part of the supplementary groups.

2008-01-16  Frank Lichtenheld  <djpig@debian.org>

	* scripts/changelog/debian.pl: Restore the old default behaviour
	to parse STDIN. Also fix the -l option to specify a label for the
	parsed input, but the actual file. Still allow --file to be used for
	that. Use the new inhandle option of parse() to pass STDIN directly.
	This should be faster and removes the implicit dependency on
	IO::String.

	* scripts/Dpkg/Changelog/Debian.pm (parse): Accept input in
	configuration item 'inhandle'. Allow to override the name of the
	file (used for reporting) with configuration item 'reportfile'.
	* scripts/Dpkg/Changelog.pm (init): Call parse if 'inhandle' is given.

	* scripts/dpkg-parsechangelog.pl: Remove one superfluous %s from a
	formatstring which was used to output $! before syserr() was used
	instead.

2008-01-16  Guillem Jover  <guillem@debian.org>

	* utils/start-stop-daemon.c (do_stop): Do not print messages when
	running on quiet and test modes.
	(run_stop_schedule): Likewise.
	(main): Likewise.

2008-01-16  Guillem Jover  <guillem@debian.org>

	* utils/start-stop-daemon.c (do_pidfile): Cache pid value over
	multiple calls.

2008-01-16  Guillem Jover  <guillem@debian.org>

	* utils/start-stop-daemon.c: Fix indentation.

2008-01-16  Guillem Jover  <guillem@debian.org>

	* scripts/dpkg-divert.pl: Use :errno_h from POSIX.
	($enoent): Remove variable.
	(ENOENT): Remove function.
	* scripts/update-alternatives.pl: Likewise.
	* utils/Makefile.am (pkglib_PROGRAMS): Remove variable.
	(enoent_SOURCES): Likewise.
	* utils/enoent.c: Remove file.

2008-01-16  Guillem Jover  <guillem@debian.org>

	* dpkg-deb/build.c (do_build): Use NULL instead of 0.
	* dpkg-deb/extract.c (extracthalf, do_fsystarfile): Likewise.
	* dpkg-deb/info.c (info_prepare, info_spew): Likewise.
	(do_contents, do_field): Likewise.
	* dpkg-deb/main.c (cipaction, action, cmdinfos, main): Likewise.
	* dpkg-split/join.c (do_join): Likewise.
	* dpkg-split/queue.c (do_auto): Likewise.
	* lib/dpkg.h (standard_startup, standard_shutdown): Likewise.
	* src/archives.c (destroyobstack, deconfigure, addfiletolist)
	(tarobject, check_breaks, check_conflict, archivefiles)
	(newconff_append): Likewise.
	* src/configure.c (deferred_configure, conffderef, md5hash): Likewise.
	* src/depcon.c (findbreakcyclerecursive, findbreakcycle)
	(depisok): Likewise.
	* src/enquiry.c (limiteddescription, badstatinfos, unpackchk)
	(assertversion, assertpredep, assertepoch, assertlongfilenames)
	(assertmulticonrep, predeppackage, cmpversions): Likewise.
	* src/errors.c (reports, print_error_perpackage): Likewise.
	* src/filesdb.c (diversions, diversionsfile, statoverridefile)
	(ensure_packagefiles_available, ensure_allinstfiles_available)
	(write_filelist_except, reversefilelist_init, reversefilelist_next)
	(ensure_diversions, iterfilestart, iterfilenext, filesdbinit)
	(findnamenode): Likewise.
	* src/help.c (checkpath, ensure_package_clientdata
	(vbuildarglist, cu_restorescriptsignals, script_catchsignals)
	(clear_istobes): Likewise.
	* src/main.c (cipaction, ignoredepends, forceinfos)
	(ACTION, OBSOLETE, ACTIONBACKEND, cmdinfos)
	(execbackend, commandfd, main): Likewise.
	* src/packages.c (queuehead, add_to_queue, packages, process_queue)
	(breakses_ok, dependencies_ok): Likewise.
	* src/processarc.c (process_archive): Likewise.
	* src/remove.c (deferred_remove, removal_bulk_remove_files)
	(removal_bulk_remove_leftover_dirs, removal_bulk_remove_configfiles)
	(removal_bulk): Likewise.
	* src/update.c (updateavailable): Likewise.
	* utils/start-stop-daemon.c (xgettimeofday, run_stop_schedule)
	(parse_options): Likewise.
	(pid_is_cmd, pid_is_user, pid_is_exec) [HAVE_KVM_H]: Likewise.

2008-01-15  Raphael Hertzog  <hertzog@debian.org>

	* scripts/dpkg-shlibdeps.pl (filter_deps): Fix filtering of
	duplicated dependencies in fields of lesser priority. Dependencies
	coming from shlibs files have no associated version and this case
	wasn't handled properly.
	* scripts/dpkg-shlibdeps.pl: When the same binary is passed
	several times as parameters (associated to different fields),
	associate it to the most important field.

2008-01-14  Raphael Hertzog  <hertzog@debian.org>

	* scripts/dpkg-genchanges.pl, scripts/dpkg-gencontrol.pl,
	scripts/dpkg-source.pl: Hint Perl into using UTF-8 for output
	on *.dsc, *.changes and DEBIAN/control files. Updated some open() calls
	for more consistency and added binmode() calls for filehandles that
	handle only binary data.

2008-01-13  Raphael Hertzog  <hertzog@debian.org>

	* scripts/Dpkg/Fields.pm: Drop public function
	set_fields_importance() in favor of a method on
	Dpkg::Fields::Object. Integrate	public function
	sort_field_by_importance() in the output() method where it was
	used.
	* scripts/Dpkg/Changelog.pm, scripts/dpkg-genchanges.pl,
	scripts/dpkg-gencontrol.pl, scripts/dpkg-source.pl: Updated to use
	the set_field_importance() method instead of the removed function.
	* scripts/Dpkg/Control.pm: Update pod documentation to refer to
	Dpkg::Fields::Object instead of the invalid Dpkg::Cdata::Object.

2008-01-13  Frank Lichtenheld  <djpig@debian.org>

	* scripts/Dpkg/Fields.pm (dump): Allow to omit the
	filehandle argument. If the function is called in
	non-void context, also remove the printed string
	to the caller. Together this avoids having to fiddle
	with filehandles if the caller doesn't want to.
	(output): Likewise.
	* scripts/Dpkg/Changelog.pm (data2rfc822): Simplify
	using this new behaviour.

	* scripts/t/600_Dpkg_Changelog.t: Add a new changelog
	'fields' that tests the handling of the different fields
	in the dpkg format.

	* scripts/Dpkg/Changelog.pm: Replace all field hashes
	with Dpkg::Changelog::Entry objects.
	(Dpkg::Changelog::Entry): Base on Dpkg::Fields::Object.
	(data2rfc822): Use Dpkg::Fields::Object->output and fix
	handling of user-defined fields.
	(data2rfc822_mult): Merge into data2rfc822 (autodetect
	whether the argument is an object or an array of object).
	* scripts/Dpkg/Changelog/Debian.pm: Adapt for
	Dpkg::Changelog::Entry changes.
	* scripts/t/600_Dpkg_Changelog.t: Likewise.

2008-01-12  Raphael hertzog  <hertzog@debian.org>

	* scripts/Dpkg/Fields.pm, scripts/dpkg-source.pl: Add support of
	Dm-Upload-Allowed field. It automatically ends up in the dsc.

2008-01-12  Raphael hertzog  <hertzog@debian.org>

	* scripts/Dpkg/Fields.pm: Define variables containing
	authoritative list of fields for debian/control (one for source
	stanza, one for package stanza).
	* scripts/dpkg-genchanges.pl, scripts/dpkg-gencontrol.pl,
	scripts/dpkg-source.pl: Use the new variables to properly ignore
	valid fields. Some related cleanup.

2008-01-11  Raphael Hertzog  <hertzog@debian.org>

	* scripts/dpkg-gencontrol.pl: Also force version in ${binary:Version}
	if dpkg-gencontrol -v<version> is used. That way we're consistent
	with the definition of that variable in deb-substvars(5).

2008-01-10  Raphael Hertzog  <hertzog@debian.org>

	* debian/control: Add a "Breaks: dpkg-dev (= 1.14.13),
	dpkg-dev (= 1.14.14)" on dpkg to force upgrade of those dpkg-dev
	versions that would break with the move of the compression related
	variables from Dpkg.pm into Dpkg/Compression.pm.

2008-01-08  Raphael Hertzog  <hertzog@debian.org>

	* scripts/Dpkg/Version.pm: Import missing error function from
	Dpkg::ErrorHandling.

	* scripts/po/POTFILES.in: Add many modules containing translatable
	strings.

	* scripts/Dpkg/Changelog.pm (parse_changelog): New function to
	replace controllib's parsechangelog.

	* scripts/dpkg-buildpackage.pl, scripts/dpkg-checkbuilddeps.pl,
	scripts/dpkg-genchanges.pl, scripts/dpkg-gencontrol.pl,
	scripts/dpkg-gensymbols.pl, scripts/dpkg-source.pl: Update scripts to use
	Dpkg::Changelog::parse_changelog instead of the old controllib.pl's
	parsechangelog. With this last change controllib.pl is no more used by
	any script.

	* scripts/controllib.pl: Removed as it's no more used by any
	script.

	* debian/dpkg-dev.install: Add missing modules.

2008-01-08  Frank Lichtenheld  <djpig@debian.org>

	* scripts/dpkg-parsechangelog.pl: Make the
	-L option actually work (it's only been eleven
	years...)
	
	* scripts/Dpkg/ErrorHandling.pm (report): export.

2008-01-08  Raphael Hertzog  <hertzog@debian.org>

	* scripts/Dpkg/Cdata.pm, scripts/Dpkg/Control.pm: Add two new
	module to parse and manipulate files like debian/control.
	* scripts/t/600_Dpkg_Control.t,
	scripts/t/600_Dpkg_Control/control-1: Add non-regression tests for
	Dpkg::Control and Dpkg::Cdata.
	* scripts/dpkg-checkbuilddeps.pl, scripts/dpkg-genchanges.pl,
	scripts/dpkg-gencontrol.pl, scripts/dpkg-gensymbols.pl,
	scripts/dpkg-shlibdeps.pl, scripts/dpkg-source.pl: Update scripts
	to use the new modules Dpkg::Cdata, Dpkg::Control,
	Dpkg::Fields::Object and Dpkg::Substvars.

	* scripts/Dpkg/Version.pm (check_version): New function replacing
	checkversion of controllib.pl.
	* scripts/dpkg-source.pl, scripts/dpkg-buildpackage.pl: Use the
	new check_version.

	* scripts/Dpkg/Vars.pm (set_source_package): New function to set
	and check the global variable $sourcepackage (replacing
	controllib's setsourcepackage).
	* scripts/dpkg-genchanges.pl, scripts/dpkg-gencontrol.pl,
	scripts/dpkg-source.pl: Use the new set_source_package.

	* scripts/dpkg-distaddfile.pl, scripts/dpkg-gencontrol.pl: Delete
	the chown(getfowner(), ...) on new files. It doesn't seem to do
	anything useful anymore as it got dropped from several other
	scripts over the years without problems.

	* scripts/dpkg-source.pl: Integrate readmd5sum from controllib here
	as it's the only user of that function.

	* scripts/controllib.pl: Get rid of everything except
	parsechangelog and its dependencies (parsecdata, syntax) that are
	still needed.

	* scripts/Makefile.am: Include all the new files in the
	distributed tarball.

2008-01-08  Raphael Hertzog  <hertzog@debian.org>

	* scripts/Dpkg/ErrorHandling.pm (syntaxerr): New function to
	replace the syntax() function in controllib.pl.

2008-01-07  Guillem Jover  <guillem@debian.org>

	* scripts/dpkg-genchanges.pl: Ignore Homepage field in binary package
	stanzas.
	* scripts/dpkg-source.pl: Likewise.

2008-01-07  Guillem Jover  <guillem@debian.org>

	* scripts/dpkg-checkbuilddeps.pl: Remove unused $dep_regex.

2008-01-07  Guillem Jover  <guillem@debian.org>

	* scripts/dpkg-checkbuilddeps.pl: Add build-essential as an implicit
	Build-Depends.

2008-01-07  Guillem Jover  <guillem@debian.org>

	* configure.ac: Bump version to 1.14.16~.

2008-01-07  Guillem Jover  <guillem@debian.org>

	* configure.ac: Release 1.14.15.

2008-01-07  Guillem Jover  <guillem@debian.org>

	* src/archives.c (archivefiles): Use arglist instead of narglist.

2008-01-07  Guillem Jover  <guillem@debian.org>

	* lib/nfmalloc.c (nfmalloc): Remove inline keyword as extern inline
	changes semantics from GNU C to C99.
	* lib/varbuf.c (varbufaddc): Likewise.

2008-01-07  Guillem Jover  <guillem@debian.org>

	* dpkg-deb/extract.c (extracthalf): Move negative member length check
	to ...
	(parseheaderlength): ... here. Change return type to size_t. Change
	variable r to ssize_t. Use strtol instead of strtoul to easily catch
	negative values.
	* dpkg-deb/info.c (info_spew): Use %zu in a format string instead of
	%lu to print pathlen, a size_t variable.
	* dpkg-split/queue.c (do_auto): Change j from unsinged int to int.
	Cast j to unsigned int when comparing it to i.
	* lib/varbuf.c (varbufprintf): Change ou from unsigned int to size_t.
	Change r from unsigned int to int. Cast value compared to r to int.
	(varbufprintf): Likewise.
	* src/archives.c (tarobject): Change r from size_t to ssize_t.
	Cast r to size_t when comparing it to symlinkfn.size.
	* src/main.c (setforce): Cast string difference to size_t instead of
	int.
	* utils/start-stop-daemon.c (parse_schedule): Change str_len from
	ptrdiff_t to size_t. Cast string difference to size_t instead of
	ptrdiff_t. Remove ptrdiff_t cast to sizeof.

2008-01-07  Guillem Jover  <guillem@debian.org>

	* scripts/Dpkg/BuildOptions.pm (set): Parse all options separated
	by spaces or comma, do not lowercase the option names, do not match
	on name substrings, and on recognized options with invalid values
	discard the value or the entire option.
	* scripts/t/300_Dpkg_BuildOptions.t: Adjust test suite.

2008-01-06  Raphael Hertzog  <hertzog@debian.org>

	* scripts/Dpkg/Shlibs/Objdump.pm: Also retrieve dynamic relocation
	records from objdump by adding the -R option. Use this information
	to mark symbols affected by R_*_COPY relocations as undefined.
	They are initialized by the loader with values searched in the
	needed libraries.

	* scripts/Dpkg/BuildOptions.pm (set): Change the default value of
	the overwrite parameter to 1. The only use of this function in
	dpkg-buildpackage is missing the parameter and actually wants to
	overwrite the whole variable.
	* scripts/t/300_Dpkg_BuildOptions.t: Adjust the test suite for this
	change.

2008-01-04  Raphael Hertzog  <hertzog@debian.org>

	* scripts/Dpkg/Shlibs/SymbolFile.pm: Replace #DEPRECATED by
	#MISSING in the output and recognize both while parsing. People
	understand better that way.

2008-01-03  Raphael Hertzog  <hertzog@debian.org>

	* scripts/dpkg-shlibdeps.pl (find_symbols_file): When libraries
	are found in non-packaged files, first try to find the
	corresponding symbols file in the build tree containing that
	library. On the opposite, don't look up symbols files in debian/*
	build directories for libraries found in installed packages (build
	trees are scanned first and thus if they contain a needed library
	dpkg-shlibdeps will find the library there and not in an installed
	package).
	* scripts/dpkg-shlibdeps.pl (my_find_library): When defining the
	list of package build trees to scan, also consider those that
	contain symbols files (instead of only considering those that have
	a shlibs file).
	* man/dpkg-shlibdeps.1: Document the change listed above.

	* scripts/dpkg-shlibdeps.pl: Add a new -S<pkgbuilddir> option to
	indicate a package build tree that should be scanned first when
	trying to find a library.
	* man/dpkg-shlibdeps.1: Document the new -S option.

	* scripts/dpkg-shlibdeps.pl (add_shlibs_dep): Use the same logic
	as find_symbols_files to find shlibs files. Check
	debian/*/DEBIAN/shlibs only when the library has not been found in
	an installed package, and give precedence to the shlibs provided
	by the binary package where the library has been found. Replaces
	the previous work-around that gave precedence to the package
	that contained the binary.
	* man/dpkg-shlibdeps.1: Document the above change in the shlibs
	search order.

2008-01-03  Guillem Jover  <guillem@debian.org>

	* scripts/dpkg-buildpackage.pl: Do not automatically enable '-j'
	if DEB_BUILD_OPTIONS contains parallel=n, and allow overriding
	its value from the environment.

2008-01-02  Guillem Jover  <guillem@debian.org>

	* utils/start-stop-daemon.c [!__GNUC__] (fatal, badusage): Remove
	redundant function declarations.

2008-01-02  Guillem Jover  <guillem@debian.org>

	* src/main.h (struct stat): New forward declaration.

2008-01-02  Guillem Jover  <guillem@debian.org>

	* lib/dpkg.h (warningf): Add PRINTFFORMAT attribute.
	(buffer_copy_setup_PtrInt): Likewise.
	(buffer_copy_setup_PtrPtr): Likewise.
	(buffer_copy_setup_IntPtr): Likewise.
	(buffer_copy_setup_IntInt): Likewise.
	(decompress_cat): Likewise.
	(compress_cat): Likewise.
	* lib/dpkg-db.h (log_message): Likewise.

2008-01-02  Guillem Jover  <guillem@debian.org>

	* lib/dpkg.h (NONRETURNPRINTFFORMAT): Remove macro.
	(ohshit): Use NONRETURNING and PRINTFFORMAT instead of
	NONRETURNPRINTFFORMAT.
	(ohshite): Likewise.
	(badusage): Likewise.
	* utils/start-stop-daemon.c (NONRETURNPRINTFFORMAT): Remove macro.
	(fatal): Use NONRETURNING and PRINTFFORMAT instead of
	NONRETURNPRINTFFORMAT.

2008-01-01  Guillem Jover  <guillem@debian.org>

	* scripts/dpkg-buildpackage.pl: Use Dpkg::Compression. Use $comp_regex
	to match compressed diffs and tarballs.

2008-01-01  Samuel Thibault  <samuel.thibault@ens-lyon.org>

	* utils/start-stop-daemon.c (do_stop): Do not print 'failed to kill'
	warning when doing pid polling.

2008-01-01  Guillem Jover  <guillem@debian.org>

	* src/archives.c (archivefiles): Remove pointless strdup for execvp
	arguments.

2008-01-01  Ian Zimmerman  <itz@buug.org>

	* scripts/install-info.pl: Ignore wrapped lines when matching
	section titles.

2008-01-01  John Zaitseff  <J.Zaitseff@zap.org.au>

	* dselect/baselist.cc (baselist::wordwrapinfo): Stop processing when
	exceeding infopad line limit, and add a warning message.

2008-01-01  Sven Rudolph  <sr1@loom.sax.de>

	* dselect/baselist.cc (baselist::startdisplay): Set helpscreen_attr
	on monochrome terminals.

2007-12-28  Raphael Hertzog  <hertzog@debian.org>

	* scripts/Dpkg.pm: Add a warning to avoid adding unnecessary stuff
	in that module.

2007-12-27  Guillem Jover  <guillem@debian.org>

	* scripts/Dpkg.pm (%EXPORT_TAGS, @EXPORT_OK): Remove.
	(@comp_supported, %comp_supported, %comp_ext, $comp_regex): Move
	variables ...
	* scripts/Dpkg/Compression.pm: ... here. New file.
	* scripts/dpkg-genchanges.pl: Use new module Dpkg::Compression
	instead of tag from Dpkg.
	* scripts/dpkg-source.pl: Likewise
	* scripts/Makefile.am (nobase_dist_perllib_DATA): Add
	'Dpkg/Compression.pm'.

2007-12-27  Raphael Hertzog  <hertzog@debian.org>

	* scripts/Dpkg/Shlibs/SymbolFile.pm: Blacklist some armel specific
	symbols (__exidx_end, __exidx_start).

2007-12-27  Raphael Hertzog  <hertzog@debian.org>

	* Makefile.am: Add some missing files in EXTRA_DIST. And add a
	dist-hook rule to check that all files contained in the git
	repository (except .gitignore) are included in the dist tarball.

2007-12-27  Raphael Hertzog  <hertzog@debian.org>

	* configure.ac: Bump version to 1.14.15~.

2007-12-27  Raphael Hertzog  <hertzog@debian.org>

	* configure.ac: Release 1.14.14.

2007-12-27  Raphael Hertzog  <hertzog@debian.org>

	* debian/control: Bump dpkg dependency to >= 1.14.13 in dpkg-dev
	as dpkg-source needs the latest Dpkg.pm.
	* debian/control: Add libio-string-perl to Build-Depends as it's
	needed for a non-regression test (200_Dpkg_Shlibs.t).
	* debian/control: Fix priority of dselect to match the priority
	set by ftpmasters.

2007-12-27  Guillem Jover  <guillem@debian.org>

	* configure.ac: Bump version to 1.14.14~.

2007-12-27  Guillem Jover  <guillem@debian.org>

	* configure.ac: Release 1.14.13.

2007-12-27  Flavio Stanchina  <flavio@stanchina.net>

	* scripts/dpkg-divert.pl (checkrename): Do not ignore ENOENT for
	destination.

2007-12-27  Daniel Leidert  <daniel.leidert@wgdd.de>
            Guillem Jover  <guillem@debian.org>

	* scripts/update-alternatives.pl: Refactor duplicate code into ...
	(checked_alternative): ... here. New function.
	(set_links): Call it.

2007-12-27  Guillem Jover  <guillem@debian.org>

	* scripts/update-alternatives.pl (gl): Use defined instead of length.

2007-12-27  Guillem Jover  <guillem@debian.org>

	* scripts/update-alternatives.pl (set_links): New function.
	(config_alternatives): Use set_links instead of duped code.
	(set_alternatives): Likewise.

2007-12-27  Guillem Jover  <guillem@debian.org>

	* scripts/update-alternatives.pl: Refactor all code to use
	checked_mv instead of duped code.

2007-12-27  Guillem Jover  <guillem@debian.org>

	* scripts/update-alternatives.pl: Refactor all code to use
	checked_symlink instead of duped code.

2007-12-27  Guillem Jover  <guillem@debian.org>

	* scripts/update-alternatives.pl (checked_rm): New function. Refactor
	all code to use it instead of duped code.

2007-12-26  Raphael Hertzog  <hertzog@debian.org>

	* scripts/dpkg-source.pl: Provide a sane default $origtargz in all
	cases when such a file exists.

2007-12-20  Raphael Hertzog  <hertzog@debian.org>

	* scripts/dpkg-shlibdeps.pl: Always consider the shlibs of the
	current package before the shlibs of other binary packages when
	looking for a dependency.

2007-12-13  Raphael Hertzog  <hertzog@debian.org>

	* scripts/t/500_Dpkg_Path.t, scripts/Makefile.am: Add new
	non-regression tests for functions provided by the Dpkg::Path
	module.

2007-12-12  Guillem Jover  <guillem@debian.org>

	* scripts/dpkg-genchanges.pl: Fix typo (syserror() -> syserr()).

2007-12-12  Guillem Jover  <guillem@debian.org>

	* scripts/dpkg-gencontrol.pl (spfileslistvalue): Use || to fallback to
	a default value instead of using a temporary variable and checking if
	it's not defined.

2007-12-12  Guillem Jover  <guillem@debian.org>

	* scripts/dpkg-genchanges.pl: Use ||= instead of checking if the
	variables are not defined.
	* scripts/dpkg-gencontrol.pl: Likewise.
	* scripts/update-alternatives.pl (fill_missing_slavepaths): Likewise.

2007-12-11  Raphael Hertzog  <hertzog@debian.org>

	* scripts/Dpkg/Deps.pm: Add a compare function that compares
	dependencies more intelligently than a comparison on their
	string representation. In particular we want >= and >> to sort
	lower than << and <= so that intervals are nicely displayed
	as "a (>= 1), a (<< 2)" instead of the ugly "a (<< 2), a (>= 1)".

2007-12-10  Raphael Hertzog  <hertzog@debian.org>

	* README.translators: Explain how to format Git commit messages.

2007-12-10  Raphael Hertzog  <hertzog@debian.org>

	* scripts/Dpkg/Shlibs/SymbolFile.pm (merge_symbols): Do not update
	the deprecated version of a symbol if it is already marked
	deprecated.

2007-12-09  Raphael Hertzog  <hertzog@debian.org>

	* scripts/Dpkg/Shlibs/SymbolFile.pm: Parse and dump properly
	new meta-information fields (on lines starting with an asterisk).
	Bugfix with alternate dependency handling that were not properly
	dumped. New functions get_dependencies() and get_field().
	* scripts/t/200_Dpkg_Shlibs.t,
	scripts/t/200_Dpkg_Shlibs/symbols.fake-2: Add a test case to
	verify that meta-information fields and alternate dependencies are
	properly parsed and dumped.
	* scripts/dpkg-shlibdeps.pl: Take into account the new
	Build-Depends-Package field in symbols files.

2007-12-09  Raphael Hertzog  <hertzog@debian.org>

	* scripts/Dpkg/Shlibs/SymbolFile.pm (load): Pass the current
	object as last parameter so that included files do not need to
	repeat the header line.
	* scripts/t/200_Dpkg_Shlibs/symbols.fake-1,
	scripts/t/200_Dpkg_Shlibs/symbols.include-1: Adjust some tests
	to also test inclusions with included files lacking a header line.

2007-12-08  Raphael Hertzog  <hertzog@debian.org>

	* scripts/dpkg-shlibdeps.pl: Doesn't warn any more about libm.so.6
	being unused if the binary is also linked against libstdc++ since
	g++ always add an implicit -lm.

2007-12-08  Raphael Hertzog  <hertzog@debian.org>

	* scripts/Dpkg/Shlibs.pm (find_library): When it finds a library
	in a directory which is just a symlink to another directory that
	is also considered, remember the other directory name as the
	canonical one.
	* scripts/Dpkg/Path.pm: Add new function canonpath() and
	resolve_symlink().

2007-12-05  Frank Lichtenheld  <djpig@debian.org>

	* scripts/dpkg-buildpackage.pl: Add new
	-A option (passed to dpkg-genchanges).
	* scripts/dpkg-genchanges.pl: Add new -A
	option that will include only arch-indep
	packages into the upload.

2007-12-05  Frank Lichtenheld  <djpig@debian.org>
	    Goswin von Brederlow  <brederlo@informatik.uni-tuebingen.de>
	    Bastian Blank  <waldi@debian.org>

	* scripts/dpkg-genchanges.pl: Support more
	than one arch and more than one type of
	a package in debian/files.

2007-12-04  Frank Lichtenheld  <djpig@debian.org>

	* dpkg-deb/info.c (info_spew): Replace a
	%ld with %lu to fix compiler warning.

	* scripts/dpkg-genchanges.pl: Use comp_regex
	from Dpkg to correctly exlucde the .orig.tar
	even if it is not compressed with gzip.

	* scripts/dpkg-source.pl: Move definition
	of @comp_supported, %comp_supported, %comp_ext,
	$comp_regex to...
	* scripts/Dpkg.pm: ...here. Make them exportable
	via the :compression tag.

	* scripts/Dpkg/ErrorHandling.pm (usageerr):
	Support format strings like all the other
	error reporting functions.

	* scripts/Makefile.am (EXTRA_DIST): Add
	missing files from scripts/t/.

	* debian/rules: Call dh_installchangelogs
	and dh_installdocs for all packages instead
	of only for dpkg.
	* debian/dpkg-dev.docs: Symlink to dpkg.docs.
	* debian/dselect.docs: Likewise.
	* debian/dpkg-dev.preinst: Remove
	/usr/share/doc/dpkg-dev symlink on upgrade.
	* debian/dselect.preinst: Likewise.

2007-11-29  Frank Lichtenheld  <djpig@debian.org>

	* scripts/controllib.pl (parsecdata): Fix
	regex to determine the field name correctly
	if the field's value starts with a colon.

2007-11-29  Guillem Jover  <guillem@debian.org>

	* configure.ac: Bump version to 1.14.13~.

2007-11-29  Guillem Jover  <guillem@debian.org>

	* configure.ac: Release 1.14.12.

2007-11-29  Guillem Jover  <guillem@debian.org>

	* scripts/dpkg-scanpackages.pl: Use Dpkg::Version.
	(vercmp): Use compare_versions instead of 'dpkg --compare-versions'.

2007-11-29  Guillem Jover  <guillem@debian.org>

	* scripts/dpkg-scanpackages.pl: Use Dpkg::ErrorHandling. Use error
	syserr and subprocerr instead of die and sprintf.
	(load_override): Likewise.

2007-11-29  Guillem Jover  <guillem@debian.org>

	* scripts/dpkg-gencontrol.pl: Unify parsing of Section and Priority
	fields with Homepage.
	(%spvalue, %spdefault): Remove unued variables.
	(spfileslistvalue): Use %f instead of %spvalue.

2007-11-29  Guillem Jover  <guillem@debian.org>

	* scripts/dpkg-gencontrol.pl (spfileslistvalue): Add prototype. Move
	to the top of the file with the other functions.

2007-11-29  Guillem Jover  <guillem@debian.org>

	* src/main.c (log_file): Move definition to ...
	* lib/dpkg-db.h: ... here.
	* src/configure.c (status_pipes): Remove extern definition.
	* src/errors.c (status_pipes): Likewise.
	* lib/tarfn.c (TarExtractor): Do not declare as extern.

2007-11-29  Guillem Jover  <guillem@debian.org>

	* dpkg-deb/build.c (arbitrary_fields): Define as static.
	* lib/dbmodify.c (fnis): Likewise.
	* lib/fields.c (conffvalue_lastword): Likewise.
	* lib/tarfn.c (StoC): Likewise.
	* src/packages.c (breaks_check_target): Likewise.
	* utils/start-stop-daemon.c (siglist): Likewise.

2007-11-28  Raphael Hertzog  <hertzog@debian.org>

	* scripts/dpkg-gensymbols.pl: The environment variable
	DPKG_GENSYMBOLS_CHECK_LEVEL can override the level of checks made
	by dpkg-gensymbols. This offers the possibility to unofficial
	ports to ignore errors due to symbols files that do not correspond.

2007-11-28  Raphael Hertzog  <hertzog@debian.org>

	* scripts/dpkg-shlibdeps.pl: Harmonize a failure message.
	* man/dpkg-shlibdeps.1: Provide explanations concerning the two
	failures that dpkg-shlibdeps might generate. This is needed so
	that maintainers have an idea of what to do to fix the problems.

2007-11-28  Raphael Hertzog  <hertzog@debian.org>

	* scripts/dpkg-shlibdeps.pl: Do not fail if it
	can't find unversioned libraries, just output a warning.
	Consequently skip the check on symbols when some libs were not
	found because one can not be sure that the symbols was not
	provided by the missing library.

2007-11-28  Raphael Hertzog  <hertzog@debian.org>

	* scripts/dpkg-shlibdeps.pl (find_packages): Make sure to always
	return [''] for a miss in the 'dpkg -S' query.
	* scripts/dpkg-shlibdeps.pl: Always try the realpath($lib) as
	fallback to identify the package (even if it's not a symlink)
	because due to broken RPATH we might get library filenames such as
	"/usr/lib/gcc/i486-linux-gnu/4.2.3/../../../../lib/libssl.so.9.8"
	which is not a symlink and which can still be simplified to
	"/usr/lib/libssl.so.9.8" with realpath().

2007-11-25  Raphael Hertzog  <hertzog@debian.org>

	* scripts/Dpkg/Shlibs.pm (find_library): Canonicalize paths before
	returning them as bad RPATH can lead to non-canonical paths
	causing us troubles in dpkg-shlibdeps.
	* scripts/dpkg-gensymbols.pl: Some formatting fixes.
	* scripts/dpkg-shlibdeps.pl: Likewise.

2007-11-24  Raphael Hertzog  <hertzog@debian.org>

	* scripts/dpkg-gensymbols.pl: Add a new -I<file> option to force
	the usage of a specific file as basis for the generated symbols
	file.

2007-11-24  Guillem Jover  <guillem@debian.org>

	* configure.ac: Bump version to 1.14.12~.

2007-11-24  Guillem Jover  <guillem@debian.org>

	* configure.ac: Release 1.14.11.

2007-11-24  Guillem Jover  <guillem@debian.org>

	* scripts/Makefile.am (clean-local): Run chmod only if t.tmp exists.

2007-11-24  Guillem Jover  <guillem@debian.org>

	* scripts/dpkg-scanpackages.pl (%vercache): Declare with 'my' instead
	of 'our'.
	* scripts/dpkg-shlibdeps.pl ($host_arch): Likewise.

2007-11-24  Guillem Jover  <guillem@debian.org>

	* scripts/Dpkg/Arch.pm (get_raw_host_arch): Do not shadow
	$gcc_host_gnu_type with a local variable.

2007-11-24  Guillem Jover  <guillem@debian.org>

	* scripts/dpkg-scanpackages.pl: Use parenthesis to force the
	precedence when checking if the specified override file exists.

2007-11-24  Guillem Jover  <guillem@debian.org>

	* scripts/dpkg-scanpackages.pl: Do not require controllib.pl anymore.

2007-11-23  Aaron M. Ucko  <ucko@debian.org>

	* scripts/dpkg-shlibdeps.pl: Optimize "dpkg -S" lookups by caching
	results.

2007-11-23  Raphael Hertzog  <hertzog@debian.org>

	* scripts/dpkg-shlibdeps.pl: Limit the number of warnings
	displayed about symbols not found in libraries to 10 per binary.

2007-11-23  Raphael Hertzog  <hertzog@debian.org>

	* scripts/dpkg-shlibdeps.pl: Look for libs in the package's build
	tree even if that package doesn't contain an shlibs file. Then
	don't complain about missing dependency information if the lib is in
	the same package than the binary. Also ignore it if the library is
	not versionned and can't have an shlibs file.
	* scripts/Dpkg/Path.pm (guess_pkg_root_dir)
	(check_files_are_the_same): New helper functions.

2007-11-23  Guillem Jover  <guillem@debian.org>

	* configure.ac: Bump version to 1.14.11~.

2007-11-23  Guillem Jover  <guillem@debian.org>

	* configure.ac: Release 1.14.10.

2007-11-23  Guillem Jover  <guillem@debian.org>

	* scripts/Dpkg/Arch.pm (get_build_arch): Rename to ...
	(get_raw_build_arch): ... this.
	(get_build_arch): New function.
	(get_host_arch): Rename to ...
	(get_raw_host_arch): ... this. Use get_raw_build_arch instead of
	get_build_arch.
	(get_host_arch): New function.
	(@EXPORT_OK): Add get_raw_build_arch and get_raw_host_arch.
	* scripts/dpkg-architecture.pl: Import get_raw_build_arch and
	get_raw_host_arch instead of get_build_arch and get_host_arch.
	Fix all callers.

2007-11-23  Guillem Jover  <guillem@debian.org>

	* scripts/dpkg-architecture.pl (%env): Rename to ...
	(%v): ... this.
	($deb_build_arch, $deb_build_arch_os, $deb_build_arch_cpu)
	($deb_build_gnu_cpu, deb_build_gnu_system, deb_build_gnu_type)
	($deb_host_arch, $deb_host_arch_os, $deb_host_arch_cpu)
	($deb_host_gnu_cpu, $deb_host_gnu_system, $deb_host_gnu_type): Use
	the %v hash to store those variables using the values from @ordered
	as keys.
	($abi): New variable.

2007-11-23  Guillem Jover  <guillem@debian.org>

	* scripts/dpkg-gensymbols.pl (@librarypaths): Remove duplicated
	declaration.

2007-11-23  Guillem Jover  <guillem@debian.org>

	* scripts/Dpkg/Fields.pm (%fieldimps): Declare with 'my' instead
	of 'our'.

2007-11-22  Guillem Jover  <guillem@debian.org>

	* scripts/dpkg-name.sh (getname): Get the package extension from the
	Package-Type field, or fallback to deb if not present.

2007-11-22  Raphael Hertzog  <hertzog@debian.org>

	* scripts/dpkg-shlibdeps.pl: Add more debug messages. Accept empty
	dependencies in shlibs files again. When symlinks to libraries are
	not found by "dpkg -S", try the same on the realpath of the
	library as fallback before deciding that it's a library being
	built.
	* scripts/Dpkg/Shlibs.pm: Always add paths from LD_LIBRARY_PATH
	at the beginning of the list of path to search, even if they
	are already listed (one might want to use LD_LIBRARY_PATH to
	change the search order).
	* scripts/dpkg-source.pl: Fix regex used to identify the extension
	of the orig.tar.{gz,bz2,lzma} file.

2007-11-21  Raphael Hertzog  <hertzog@debian.org>

	* scripts/Dpkg/Shlibs/Objdump.pm (reset): Initialize HASH, GNU_HASH,
	SONAME and flags.
	(is_executable, is_public_library): Fix the checks.
	* scripts/t/200_Dpkg_Shlibs.t: Add some more tests to make sure
	the above functions behave as expected.
	* scripts/t/400_Dpkg_Deps.t: Add some more tests to make sure that
	empty dependency fields are correctly handled.
	* scripts/t/200_Dpkg_Shlibs/objdump.dbd-pg: New file.
	* scripts/t/200_Dpkg_Shlibs/objdump.ls: Likewise.
	* scripts/Makefile.am (EXTRA_DIST): Include
	't/200_Dpkg_Shlibs/objdump.dbd-pg' and 't/200_Dpkg_Shlibs/objdump.ls'.
	* scripts/controllib.pl (capit, set_field_importance)
	(sort_by_field_importance): Move functions to ...
	* scrips/Dpkg/Fields.pm: ... here. New file.
	* scripts/dpkg-shlibdeps.pl: Use Dpkg::Fields for capit().
	* scripts/dpkg-genchanges.pl: Use Dpkg::Fields for capit() and
	set_field_importance().
	* scripts/dpkg-gencontrol.pl: Likewise.
	* scripts/dpkg-source.pl: Likewise.

2007-11-20  Guillem Jover  <guillem@debian.org>

	* configure.ac: Bump version to 1.14.10~.

2007-11-20  Guillem Jover  <guillem@debian.org>

	* configure.ac: Release 1.14.9.

2007-11-19  Raphael Hertzog  <hertzog@debian.org>

	* scripts/Dpkg/Path.pm: Fix behaviour of get_pkg_root_dir() when
	there's no DEBIAN subdirectory in none of the parent directories.
	* scripts/dpkg-shlibdeps.pl: Handle undef values returned by
	get_pkg_root_dir() and complain when it's likely to create a
	problem (when a RPATH contains $ORIGIN and when the value of
	this variable can't be determined because we don't know what
	is the root directory of the temporary tree).
	* scripts/Dpkg/Deps.pm: Fix parse() to handle empty fields instead
	of returning undef.

2007-11-19  Guillem Jover  <guillem@debian.org>

	* configure.ac: Bump version to 1.14.9~.

2007-11-19  Guillem Jover  <guillem@debian.org>

	* configure.ac: Release 1.14.8.

2007-11-19  Guillem Jover  <guillem@debian.org>

	* scripts/dpkg-source.pl: Use %dep_field_type for the union option
	to Dpkg::Deps::parse, and use capit() to normalize the field names,
	instead of hardcoding them.

2007-11-19  Guillem Jover  <guillem@debian.org>

	* pkg-deb/build.c (arbitrary_fields): Add Package-Type,
	Subarchitecture, Kernel-Version and Installer-Menu-Item.
	* scripts/dpkg-scanpackages.pl (@fieldpri): Likewise.
	(%field_case): Add type argument.
	(usage): Document --type argument, and mark --udeb as obsolete.
	* scripts/dpkg-gencontrol.pl: Parse Package-Type, Subarchitecture,
	Kernel-Version and Installer-Menu-Item from control file binary
	stanza. Warn if udeb specific fields are used on non-udeb packages.
	Add package with proper extension to the files list file.
	(@control_fields): Add Package-Type, Subarchitecture, Kernel-Version
	and Installer-Menu-Item.
	($package_type): New variable.
	* scripts/dpkg-genchanges.pl: Ignore Package-Type, Subarchitecture,
	Kernel-Version and Installer-Menu-Item fields.
	* scripts/dpkg-source.pl: Likewise.

2007-11-15  Guillem Jover  <guillem@debian.org>

	* scripts/Dpkg/Arch.pm (read_cputable): Force a sane input record
	separator.
	(read_ostable): Likewise.
	(read_triplettable): Likewise.

2007-11-04  Guillem Jover  <guillem@debian.org>

	* scripts/Makefile.am (clean): Set PERL5LIB to force use of shipped
	modules instead of system ones.

2007-11-04  Guillem Jover  <guillem@debian.org>

	* scripts/dpkg-architecture.pl: Move host and build arch detection
	to ...
	* scripts/Dpkg/Arch.pm (get_host_arch): ... here.
	(get_build_arch, get_gcc_host_gnu_type): Likewise. New function.

2007-11-04  Guillem Jover  <guillem@debian.org>

	* scripts/dpkg-architecture.pl: Wrap long strings for die calls
	at less than 80 chars.

2007-11-04  Guillem Jover  <guillem@debian.org>

	* scripts/Dpkg/Arch.pm (debarch_to_gnutriplet): New function.
	(gnutriplet_to_debarch): Likewise.
	* scripts/dpkg-architecture.pl: Use debarch_to_gnutriplet and
	gnutriplet_to_debarch instead of nested calls to
	debtriplet_to_gnutriplet and debarch_to_debtriplet,
	debtriplet_to_debarch and gnutriplet_to_debtriplet.

2007-11-04  Guillem Jover  <guillem@debian.org>

	* scripts/dpkg-architecture.pl: Move setting of host and build arch
	variables after argument processing. Call list_arches from argument
	processing loop. Move architecture listing to ...
	(list_arches): ... here. New function.

2007-11-04  Guillem Jover  <guillem@debian.org>

	* scripts/Dpkg/Arch.pm (get_valid_arches): Return an array instead of
	printing the architectures.

2007-10-18  Raphael Hertzog  <hertzog@debian.org>

	* scripts/controllib.pl (parsedep, showdep): Remove unused functions.
	(@pkg_dep_fields, @src_dep_fields): Move variables to ...
	* scripts/Dpkg/Deps.pm: ... here. New file.
	* scripts/t/400_Dpkg_Deps.t: New file.
	* scripts/dpkg-checkbuilddeps.pl: Adapted to use the new
	Dpkg::Deps module.
	* scripts/dpkg-source.pl: Likewise.
	* scripts/dpkg-scanpackages.pl: Likewise.
	* scripts/dpkg-gencontrol.pl: Likewise. Also gains new features
	such as automatic simplification of dependencies.
	* man/dpkg-gencontrol.1: Document the new behaviour with
	dependency fields.

2007-10-18  Guillem Jover  <guillem@debian.org>

	* scripts/Dpkg/ErrorHandling.pm (report): New function.
	(warning, warnerror, failure, syserr, error, internerr, unknown)
	(usageerr): Use report instead of sprintf. Accept a format string
	with variable number of arguments. Fix all callers.
	(subprocerr): Use failure instead of die and sprintf. Accept a
	format string with variable number of arguments. Fix all callers.

2007-10-18  Guillem Jover  <guillem@debian.org>

	* scripts/dpkg-buildpackage.pl (mustsetvar): Pass $text to sprintf
	instead of _g.

2007-10-15  Raphael Hertzog  <hertzog@debian.org>

	* scripts/Dpkg/Version.pm: Fix compare_versions to handle properly
	the >= cases (it was improperly handled like >> due to a bad regexp).
	* debian/rules: Include cputable ostable triplettable in
	build-tree so that they are available during make check (Dpkg.pm
	exports ".." as $pkgdatadir during tests).
	* scripts/dpkg-shlibdeps.pl (my_find_library): Avoid unwanted
	modification of @pkg_shlibs.

2007-10-14  Raphael Hertzog  <hertzog@debian.org>

	* scripts/Dpkg/Version.pm: Mark compare_versions as exportable.

2007-10-13  Guillem Jover  <guillem@debian.org>

	* scripts/Dpkg/Shlibs.pm: Do not call textdomain.
	* scripts/Dpkg/Shlibs/Objdump.pm: Likewise.
	* scripts/Dpkg/Shlibs/SymbolFile.pm: Likewise.

2007-10-13  Guillem Jover  <guillem@debian.org>

	* scripts/dpkg-gensymbols.pl: Use new Dpkg::Arch module.
	($host_arch): Initialize with get_host_arch instead of direct call to
	'dpkg-architecture'.

2007-10-12  Raphael Hertzog  <hertzog@debian.org>

	* scripts/dpkg-shlibdeps.pl: Use get_host_arch from Dpkg::Arch.

2007-10-12  Guillem Jover  <guillem@debian.org>

	* scripts/controllib.pl ($host_arch, get_host_arch, get_valid_arches)
	(@cpu, @os, %cputable, %ostable, %cputable_re, %ostable_re)
	(%debtriplet_to_debarch, %debarch_to_debtriplet, read_cputable)
	(read_ostable, read_triplettable, debtriplet_to_gnutriplet)
	(gnutriplet_to_debtriplet, debtriplet_to_debarch)
	(debarch_to_debtriplet, debwildcard_to_debtriplet)
	(debarch_eq, debarch_is): Move to ...
	* scripts/Dpkg/Arch.pm: ... here. New file.
	* scripts/Makefile.am (nobase_dist_perllib_DATA): Add 'Dpkg/Arch.pm'.
	* scripts/po/POTFILES.in: Add 'scripts/Dpkg/Arch.pm'.

	* scripts/controllib.pl: Use new Dpkg::Arch module.
	* scripts/dpkg-architecture.pl: Likewise.
	* scripts/dpkg-checkbuilddeps.pl: Likewise.
	* scripts/dpkg-genchanges.pl: Likewise.
	* scripts/dpkg-gencontrol.pl: Likewise.
	* scripts/dpkg-source.pl: Likewise.

	* scripts/dpkg-architecture.pl: Do not require controllib.pl anymore.

2007-10-12  Frank Lichtenheld  <djpig@debian.org>

	* scripts/t/300_Dpkg_BuildOptions.t: New file.
	Leads to the following fixes:
	* scripts/Dpkg/BuildOptions.pm (parse): Add
	support for nocheck and make it actually work.
	(set): Really set DEB_BUILD_OPTIONS. Discovered
	by Daniel Shepler.

2007-10-11  Guillem Jover  <guillem@debian.org>

	* scripts/controllib.pl ($warnable_error, $quiet_warnings): Remove
	variable declarations.
	(failure, syserr, error, internerr, warning, warnerror)
	(subprocerr): Remove functions.
	(unknown, usageerr): Move functions to ...
	* scripts/Dpkg/ErrorHandling.pm: ... here.
	(usageerr): Call usage from main::.
	(@EXPORT_OK): Add usageerr and unknown.

	* scripts/822-date.pl: Use Dpkg::ErrorHandling.
	* scripts/changelog/debian.pl: Likewise.
	* scripts/controllib.pl: Likewise.
	* scripts/dpkg-architecture.pl: Likewise.
	* scripts/dpkg-buildpackage.pl: Likewise.
	* scripts/dpkg-checkbuilddeps.pl: Likewise.
	* scripts/dpkg-distaddfile.pl: Likewise.
	* scripts/dpkg-genchanges.pl: Likewise.
	* scripts/dpkg-gencontrol.pl: Likewise.
	* scripts/dpkg-gensymbols.pl: Likewise.
	* scripts/dpkg-parsechangelog.pl: Likewise.
	* scripts/dpkg-shlibdeps.pl: Likewise.
	* scripts/dpkg-source.pl: Likewise.

	* scripts/dpkg-buildpackage.pl ($warnable_error): Import from
	Dpkg::ErrorHandling instead of declaring as our.
	* scripts/dpkg-source.pl ($warnable_error, $quiet_warnings): Likewise.

	* scripts/822-date.pl: Do not require controllib.pl anymore.
	* scripts/dpkg-parsechangelog.pl: Likewise.
	* scripts/dpkg-shlibdeps.pl: Likewise.

2007-10-10  Guillem Jover  <guillem@debian.org>

	* scripts/Dpkg/ErrorHandling.pm: Use Dpkg.
	($progname): Do not set nor declare it.

2007-10-10  Guillem Jover  <guillem@debian.org>

	* scripts/Dpkg/ErrorHandling.pm ($warnable_error): Set to 1 to match
	controllib.pl.

2007-10-10  Guillem Jover  <guillem@debian.org>

	* m4/arch.m4(_DPKG_ARCHITECTURE): Set PERL5LIB when calling
	dpkg-architecture.pl to use the shipped perl modules instead of
	the system ones.

2007-10-09  Guillem Jover  <guillem@debian.org>

	* scripts/dpkg-gensymbols.pl: Use new Dpkg module. Do not declare
	nor initialize $version, $dpkglibdir and $progname anymore.

2007-10-09  Frank Lichtenheld  <djpig@debian.org>

	* scripts/dpkg-source.pl (usage): -W is the default
	for quite some time already. Adapt the description of
	-W and -E.
	* scripts/dpkg-buildpackage.pl (usage): Likewise.

	* scripts/dpkg-buildpackage.pl: Add -z/-Z to
	passthrough opts (will be passed to dpkg-source).

	* scripts/dpkg-source.pl: Support a subset of
	wig&pen (aka Format: 2.0) on build:
	Use .orig.tar.(bz2|lzma) if they are available
	and no .gz can be found. Also let the user specify
	via -Z(gzip|bzip2|lzma) how files that need to be
	generated should be compressed. -z([1-9]|best|fast)
	can be used to specify the compression level
	to use.

2007-10-08  Raphael Hertzog  <hertzog@debian.org>
	    Frank Lichtenheld  <djpig@debian.org>

	Merge dpkg-shlibdeps-buxy branch.

	* scripts/Dpkg/ErrorHandling.pm: New file.
	* scripts/Dpkg/Gettext.pm: Likewise.
	* scripts/Dpkg/Path.pm: Likewise.
	* scripts/Dpkg/Shlibs.pm: Likewise.
	* scripts/Dpkg/Shlibs/Objdump.pm: Likewise.
	* scripts/Dpkh/Shlibs/SymbolFile.pm: Likewise.
	* scripts/Dpkg/Version.pm: Likewise.

	* scripts/dpkg-shlibdeps.pl: Add support for "symbols" files.
	* man/dpkg-shlibdeps.1: Document "symbols" files support.

	* scripts/dpkg-gensymbols.pl: New file.
	* man/dpkg-gensymbols.1: Likewise.

	* scripts/t/000_pod.t: New file.
	* scripts/t/100_Dpkg_Version.t: Likewise.
	* scripts/t/200_Dpkg_Shlibs.t: Likewise.
	* scripts/t/200_Dpkg_Shlibs/ld.so.conf: Likewise.
	* scripts/t/200_Dpkg_Shlibs/ld.so.conf_2: Likewise.
	* scripts/t/200_Dpkg_Shlibs/ld.so.conf.d/inf_recurse.conf: Likewise.
	* scripts/t/200_Dpkg_Shlibs/ld.so.conf.d/normal.conf: Likewise.
	* scripts/t/200_Dpkg_Shlibs/ld.so.conf.d/recursive.conf: Likewise.
	* scripts/t/200_Dpkg_Shlibs/objdump.glib-ia64: Likewise.
	* scripts/t/200_Dpkg_Shlibs/objdump.libc6-2.3: Likewise.
	* scripts/t/200_Dpkg_Shlibs/objdump.libc6-2.6: Likewise.
	* scripts/t/200_Dpkg_Shlibs/symbols.fake-1: Likewise.
	* scripts/t/200_Dpkg_Shlibs/symbols.fake-2: Likewise.
	* scripts/t/200_Dpkg_Shlibs/symbols.include-1: Likewise.
	* scripts/t/200_Dpkg_Shlibs/symbols.include-2: Likewise.

2007-10-08  Guillem Jover  <guillem@debian.org>

	* configure.ac: Bump version to 1.14.8~.

2007-10-08  Guillem Jover  <guillem@debian.org>

	* configure.ac: Release 1.14.7.

2007-10-08  Guillem Jover  <guillem@debian.org>

	* scripts/dpkg-source.pl: Do not replace substvars for build
	dependencies.

2007-10-08  Guillem Jover  <guillem@debian.org>

	* scripts/dpkg-gencontrol.pl: Refer to host architecture (instead of
	build) in error string, and quote architecture name.

2007-10-08  Frank Lichtenheld  <djpig@debian.org>,
            Guillem Jover  <guillem@debian.org>

	* scripts/controllib.pl (debarch_is): Check if $alias is equal to
	$real or 'any' before mapping them to debtriplets.
	(debarch_to_debtriplet): Do not special case 'any' nor 'all'.
	(debarch_eq): Check if $a and $b are equal before mapping them to
	debtriplets.

2007-10-07  Guillem Jover  <guillem@debian.org>

	* scripts/dpkg-buildpackage.pl: Warn if run as root and $rootcommand
	has been specified. Error if run as non-root and $rootcommand is not
	found.

2007-10-07  Guillem Jover  <guillem@debian.org>

	* scripts/dpkg-buildpackage.pl (usage): Remove details about running
	fakeroot only if it's available.

2007-10-07  Frank Lichtenheld  <djpig@debian.org>
	    Marcel Toele  <mtoele@kern.nl>

	* scripts/dpkg-source.pl (handleformat): Include
	a trailing HT character in the diff labels if
	the filename contains spaces. Apparantly this is
	standard but undocumented diff behaviour.

2007-09-29  Frank Lichtenheld  <djpig@debian.org>

	* scripts/dpkg-buildpackage.pl: Call checkversion()
	on version extracted from changelog. Since other
	program we call later will do the same there is
	really no reason not to fail early.

	* scripts/dpkg-buildpackage.pl (testcommand):
	Make the check more sensible. Instead of testing
	/usr/bin/$cmd, test `which $cmd`.

	* scripts/dpkg-buildpackage.pl (signfile): Call
	gpg with --utf8-strings since otherwise the key
	lookup fails with non-ASCII UTF8-encoded names.
	Since Debian changelogs should be UTF8 encoded,
	this is probably the more sane default. This
	will probably break if one uses a non-UTF8 locale
	and tries to give a uid on the commandline that
	contains non-ASCII chars. I think we can live with
	that.

2007-09-28  Frank Lichtenheld  <djpig@debian.org>

	* scripts/dpkg-buildpackage.pl (withecho): Remove
	empty strings at the begin of the command array.
	These can be caused by e.g. an emtpy $rootcommando.
	It is easiest to filter them out here.

2007-09-24  Guillem Jover  <guillem@debian.org>

	* scripts/dpkg-buildpackage.pl (signfile): Do not use absolute path
	for 'rm'.

2007-09-24  Guillem Jover  <guillem@debian.org>

	* scripts/dpkg-buildpackage.pl (usage): Fix typo
	s/dpkg-genchangs/dpkg-genchanges/.

2007-09-24  Guillem Jover  <guillem@debian.org>

	* scripts/dpkg-buildpackage.pl ($warnable_errors): Rename to ...
	($warnable_error): ... this, and declare as 'our'.

2007-09-24  Jari Aalto  <jari.aalto@cante.net>
            Frank Lichtenheld  <djpig@debian.org>

	* scripts/dpkg-source.pl: Allow use of -I
	without filename pattern and load a list
	of default patterns which is in effect as
	similar as possible to the default regexp
	of -i.

2007-09-23  Frank Lichtenheld  <djpig@debian.org>

	* scripts/dpkg-buildpackage.pl: Add new option
	-j[<number>] that works like the make option of
	the same name. It will be passed to debian/rules in
	the MAKEFLAGS environment variable. Also the
	parallel=<n> DEB_BUILD_OPTIONS option will be honored
	and set correctly. The finally used value is determined by the
	following order: -j > DEB_BUILD_OPTIONS > MAKEFLAGS.
	Based on an idea by Robert Millan <rmh@aybabtu.com>.
	* scripts/Dpkg/BuildOptions.pm: Added. Support code
	for DEB_BUILD_OPTIONS handling by dpkg-buildpackage.
	* scripts/Makefile.am: Adapt.

2007-09-23  Jari Aalto  <jari.aalto@cante.net>

	* scripts/dpkg-source.pl ($diff_ignore_default_regexp): Add
	_MTN for monotone.

2007-09-20  Frank Lichtenheld  <djpig@debian.org>

	* scripts/dpkg-sources.pl (version): Don't use
	printf if we don't need it, use print instead.

	* scripts/dpkg-buildpackage.sh (usage): Fix typo
	s/dpkg-genchangs/dpkg-genchanges/

	* scripts/Dpkg.pm: Make the regex for determining
	$progname more robust.

	* scripts/dpkg-buildpackage.sh: Move to...
	* scripts/dpkg-buildpackage.pl: Convert from
	Shell to Perl.
	* scripts/Makefile.am: Adapt to move.
	* scripts/po/POTFILES.in: Add dpkg-buildpackage.pl.

2007-09-18  Guillem Jover  <guillem@debian.org>

	* lib/mlib.c (checksubprocerr): Warn instead of erroring out in case
	of receiving a signal and having been asked to only warn.

2007-09-18  Guillem Jover  <guillem@debian.org>

	* src/remove.c (deferred_remove): Remove duplicate nested conditional,
	and move its contents to the outer one.

2007-09-14  Brian M. Carlson  <sandals@crustytoothpaste.ath.cx>

	* src/remove.c (deferred_remove): Store the previous package status
	when calling '<prerm> remove' and pass it to push_cleanup.
	* src/cleanup.c (cu_prermremove): Restore previous stored status if
	the '<postinst> abort-remove' call succeeds.

2007-09-08  Guillem Jover  <guillem@debian.org>

	* scripts/dpkg-buildpackage.sh: Use fakeroot, if present, as default
	value for the '-r' option.

2007-09-06  Guillem Jover  <guillem@debian.org>

	* scripts/dpkg-genchanges.pl: Stop recognizing the obsolete Optional
	field.
	* scripts/dpkg-gencontrol.pl: Likewise.
	* scripts/dpkg-source.pl: Likewise.

2007-09-06  Guillem Jover  <guillem@debian.org>

	* scripts/dpkg-name.sh: Avoid escaped quotes messing with syntax
	highlighting by using $() instead of backticks.
	* scripts/dpkg-buildpackage.sh: Likewise.

2007-09-06  Guillem Jover  <guillem@debian.org>

	* scripts/dpkg-genchanges.pl ($host_arch): Do not declare as 'our'.
	* scripts/dpkg-gencontrol.pl ($host_arch): Likewise.

2007-09-06  Guillem Jover  <guillem@debian.org>

	* scripts/dpkg-genchanges.pl (%fieldimps): Remove unused variable.
	* scripts/dpkg-gencontrol.pl (%fieldimps): Likewise.
	* scripts/dpkg-source.pl (%fieldimps): Likewise.
	* scripts/controllib.pl (%fieldimps): Switch from 'our' to 'my'.

2007-09-06  Guillem Jover  <guillem@debian.org>

	* scripts/822-date.pl: Add $dpkglib into @INC, needed by the
	controllib.pl require.

2007-09-06  Guillem Jover  <guillem@debian.org>

	* configure.ac: Bump version to 1.14.7~.

2007-09-05  Guillem Jover  <guillem@debian.org>

	* configure.ac: Release 1.14.6.

2007-09-05  Guillem Jover  <guillem@debian.org>

	* scripts/dpkg-gencontrol.pl: Properly override Homepage field from
	binary package stanzas.

2007-08-31  Guillem Jover  <guillem@debian.org>

	* dpkg-deb/build.c (arbitrary_fields): Add Tag.
	* scripts/dpkg-genchanges.pl: Ignore Tag field.
	* scripts/dpkg-gencontrol.pl: Parse Tag from binary package stanza.
	(@control_fields): Add Tag.
	* scripts/dpkg-scanpackages.pl (@fieldpri): Add Tag.
	* scripts/dpkg-source.pl: Ignore Tag field from binary package stanza.

2007-08-31  Guillem Jover  <guillem@debian.org>

	* scripts/dpkg-genchanges.pl: Ignore Vcs-Browser, Vcs-Arch, Vcs-Bzr,
	Vcs-Cvs, Vcs-Darcs, Vcs-Git, Vcs-Hg, Vcs-Mtn and Vcs-Svn fields
	from control file source stanza.
	* scripts/dpkg-gencontrol.pl: Likewise.
	* scripts/dpkg-source.pl: Parse them instead.
	(@dsc_fields): Add them here.

2007-08-31  Guillem Jover  <guillem@debian.org>

	* scripts/dpkg-genchanges.pl: Do not leave unknown fields unwarned
	and explicitely ignore all known ones from control file source
	package stanza.

2007-08-30  Guillem Jover  <guillem@debian.org>

	* scripts/dpkg-genchanges.pl: Ignore XB- fields instead of XC- fields
	from control file binary package stanzas.

2007-08-28  Guillem Jover  <guillem@debian.org>

	* scripts/update-alternatives.pl: Fix regression introduced on commit
	from 2007-08-08, which was producing a warning due to usage of
	uninitialized variables.

2007-08-28  Guillem Jover  <guillem@debian.org>

	* scripts/dpkg-gencontrol.pl: Add comments about the second pass
	parsing for dependency fields. Remove handling of uninteresting fields
	in the second pass parsing.

2007-08-24  Guillem Jover  <guillem@debian.org>

	* scripts/dpkg-gencontrol.pl: Allow a package stanza to override the
	Homepage field from the source stanza.

2007-08-20  Guillem Jover  <guillem@debian.org>

	* dpkg-deb/build.c (arbitrary_fields): New variable.
	(known_arbitrary_field): New function.
	(do_build): Call known_arbitrary_field to not warn on known arbitrary
	fields.
	* scripts/dpkg-genchanges.pl: Ignore Homepage field.
	* scripts/dpkg-gencontrol.pl: Parse Homepage from source package
	stanza.
	(@control_fields): Add Homepage.
	* scripts/dpkg-scanpackages.pl (@fieldpri): Add Homepage.
	* scripts/dpkg-source.pl: Parse Homepage from source package stanza.
	(@dsc_fields): Add Homepage.

2007-08-18  Guillem Jover  <guillem@debian.org>

	* scripts/dpkg-divert.pl (infol): Check if parameters are defined
	before using them. Use defined instead of length to check for undef
	variables.

2007-08-14  Guillem Jover  <guillem@debian.org>

	* lib/parsehelp.c (parseerr): Switch from ternary operator to compose
	a string to a conditional call to the function with two different
	strings, making life easier for translators.
	* src/archives.c (tarobject): Likewise.
	* src/query.c (searchoutput): Switch from a loop with two iterations
	and ternary operators to compose strings to a conditional with two
	sequential calls with different strings, making life easier for
	translators.

2007-08-14  Guillem Jover  <guillem@debian.org>

	* dpkg-split/main.c (rerr): Adjust string so that it gets merged by
	gettext with a similar one.

2007-08-14  Guillem Jover  <guillem@debian.org>

	* src/archives.c (linktosameexistingdir): Mark strings for translation.

2007-08-11  Ian Jackson  <iwj@ubuntu.com>

	* src/archives.c (linktosameexistingdir): New function.
	(tarobject): Call linktosameexistingdir if the tarball and the on-disk
	files are symlinks and ignore the symlink if it returns true.

2007-08-08  Ian Jackson  <iwj@ubuntu.com>

	* scripts/update-alternatives.pl: In the case where the slave is
	inapplicable do not attempt to create the slave link before
	removing it again.

2007-08-08  Guillem Jover  <guillem@debian.org>

	* src/configure.c (deferred_configure): Do not print a new line
	if maintainer_script_installed returned true.

2007-08-08  Guillem Jover  <guillem@debian.org>

	* dpkg-deb/build.c (do_build): Use NULL instead of '(char *)0'.
	* dpkg-deb/extract.c (movecontrolfiles, extracthalf): Likewise.
	* dpkg-deb/info.c (cu_info_prepare, info_prepare): Likewise.
	* src/cleanup.c (cu_prermupgrade, cu_prermdeconfigure)
	(cu_prerminfavour, cu_preinstverynew, cu_preinstnew)
	(cu_preinstupgrade, cu_postrmupgrade, cu_prermremove): Likewise.
	* src/configure.c (deferred_configure, suspend): Likewise.
	* src/help.c (maintainer_script_alternative)
	(ensure_pathname_nonexisting): Likewise.
	* src/processarc.c (process_archive): Likewise.
	* src/remove.c (deferred_remove, removal_bulk_remove_files)
	(removal_bulk_remove_configfiles): Likewise.

2007-08-08  Guillem Jover  <guillem@debian.org>

	* src/cleanup.c (cu_prermdeconfigure): Split call to
	maintainer_script_installed depending on the conflictor variable.
	* src/packages.c (dependencies_ok): Remove comment stating that
	Breaks needs to be implemented.
	* src/depcon.c (depisok): Likewise. Remove return at the beggining
	of the function checking for a Breaks dependency, that was
	efectively making it a no-op in that case.
	* src/processarc.c (process_archive): Fix indentation. Split calls
	in deconfigure code to printf and maintainer_script_installed
	depending on the removing variable.

2007-08-07  Guillem Jover  <guillem@debian.org>

	* src/query.c (listpackages): Instead of allocating an additional
	packages array with room for the the current amount of packages,
	sort the existing one, and print the packages matching the pattern,
	which fixes segfaults when the resulting array was bigger than the
	current amount of packages.
	(showpackages): For each package show it only once it matches any
	of the patterns, so we avoid duplicated results.

2007-08-07  Ian Jackson  <iwj@ubuntu.com>

	* man/deb-control.5: Document Breaks field.
	* man/dpkg-query.1: Document Breaks as a recognized field.
	* man/dpkg.1: Add description of '--force-breaks'.
	* scripts/controllib.pl (@pkg_dep_fields): Add 'Breaks'.
	* scripts/dpkg-genchanges.pl: Ignore Breaks field.
	* scripts/dpkg-source.pl: Likewise.
	* src/archives.c (try_remove_can): Rename to ...
	(try_deconfigure_can): ... this. Generalize dependency force check
	by taking a function as argument. Store the possible package removal
	which caused the deconfiguration in the xinfo member of the package
	to be deconfigured.
	(try_remove_can): New function.
	(check_breaks): Likewise.
	* src/archives.h (check_breaks): New prototype.
	* src/cleanup.c (cu_prermdeconfigure): Handle case when argv[1]
	might be 0, if deconfigure was due to Breaks.
	* src/configure.c (deferred_configure): Call breakses_ok.
	* src/depcon.c (depisok): Add Breaks support.
	* src/help.c (force_breaks): New function.
	* src/main.c (fc_breaks): New variable.
	(forceinfo): Add 'breaks' as a supported option for '--force-...'.
	* src/main.h (struct perpackagestate): Add xinfo member.
	(fc_breaks): New variable definition.
	(breakses_ok): New prototype.
	(force_depends): Likewise.
	* src/packages.c (breaks_check_one): New function.
	(breaks_check_target): Likewise.
	(breakses_ok): Likewise.
	* src/processarc.c (process_archive): Check for Breaks dependencies,
	instead of bailing out if field found. Distinguish between deconfigure
	due to a removal due to Conflicts or Depends, and deconfigure due to
	an installation due to Breaks. Run the deconfiguration of each
	package to be deconfigured once, instead of once per each conflicting
	package being removed.

2007-07-31  Ian Jackson  <iwj@ubuntu.com>

	* src/archives.c (quote_filename): Change formatting to match the
	rest of the file (tab -> 2 spaces).

2007-07-25  Guillem Jover  <guillem@debian.org>

	* scripts/changelog/debian.pl: Switch from 'dpkg-gettext.pl' to
	Dpkg::Gettext.

2007-07-22  Guillem Jover  <guillem@debian.org>

	* scripts/dpkg-gettext.pl: Move ...
	* scripts/Dpkg/Gettext.pm: ... here. Add a package statement.
	Fix all users.
	* scripts/Makefile.am (dist_pkglib_SCRIPTS): Remove 'dpkg-gettext.pl'.
	(nobase_dist_perllib_DATA): Add 'Dpkg/Gettext.pm'.

	* scripts/822-date.pl: Do not push $dpkglibdir into @INC anymore.
	* scripts/cleanup-info.pl: Likewise.
	* scripts/controllib.pl: Likewise.
	* scripts/dpkg-divert.pl: Likewise.
	* scripts/dpkg-scansources.pl: Likewise.
	* scripts/dpkg-statoverride.pl: Likewise.
	* scripts/install-info.pl: Likewise.
	* scripts/update-alternatives.pl: Likewise.

2007-07-22  Guillem Jover  <guillem@debian.org>

	* scripts/cleanup-info.pl: Use new Dpkg module, and remove variable
	declarations already present in the module.
	* scripts/controllib.pl: Likewise.
	* scripts/dpkg-architecture.pl: Likewise.
	* scripts/dpkg-checkbuilddeps.pl: Likewise.
	* scripts/dpkg-distaddfile.pl: Likewise.
	* scripts/dpkg-divert.pl: Likewise.
	* scripts/dpkg-genchanges.pl: Likewise.
	* scripts/dpkg-gencontrol.pl: Likewise.
	* scripts/dpkg-parsechangelog.pl: Likewise.
	* scripts/dpkg-scanpackages.pl: Likewise.
	* scripts/dpkg-scansources.pl: Likewise.
	* scripts/dpkg-shlibdeps.pl: Likewise.
	* scripts/dpkg-source.pl: Likewise.
	* scripts/dpkg-statoverride.pl: Likewise.
	* scripts/install-info.pl: Likewise.
	* scripts/update-alternatives.pl: Likewise.
	* scripts/822-date.pl: Likewise.
	* changelog/debian.pl: Likewise.

	* scripts/controllib.pl (init_substvars): Remove comment about
	$version needing to be a global variable set elsewhere.

	* scripts/dpkg-scanpackages.pl: Remove $0 mangling.
	(version, usage): Use $progname instead of $0.
	* scripts/dpkg-statoverride.pl: Likewise.
	* scripts/install-info.pl: Likewise.
	* scripts/dpkg-divert.pl: Likewise.
	(quit, badusage): Use $progname instead of $0.
	* scripts/update-alternatives.pl: Likewise.
	* scripts/dpkg-scansources.pl ($Me): Remove declaration.
	(xwarndie_mess, version, usage): Use $progname instead of $Me.

2007-07-21  Guillem Jover  <guillem@debian.org>

	* m4/perl.m4 (DPKG_PROG_PERL): Add support for user overridable
	PERL_LIBDIR variable, autodetected from the system installation.
	* scripts/Makefile.am (perllibdir): New variable.
	(nobase_dist_perllib_DATA): Likewise.
	(install-data-hook): New target.
	* scripts/Dpkg.pm: New file.

2007-07-03  Frank Lichtenheld  <djpig@debian.org>

	* configure.ac: Bump version to 1.14.6~.

	* configure.ac: Release 1.14.5.

2007-07-02  Frank Lichtenheld  <djpig@debian.org>

	* COPYING: Update to current version of GPL v2
	text. Updates FSF address and LGPL name.

2007-07-01  Frank Lichtenheld  <djpig@debian.org>

	* scripts/dpkg-source.pl: Warn that newly created empty files are
	not currently represented in the diff.

2007-07-01  Ian Jackson  <ian@davenant.greenend.org.uk>

	* scripts/dpkg-source.pl: Don't remove setgid bits
	on directories when extracting the .orig tarball
	since the user might prefer to have them. Also don't
	manually override user and group for extracted
	directories. Instead we will take tar take of most
	of that.
	(extracttar): Explicetly specify --no-same-owner
	and --no-same-permissions. They are default anyway
	for non-root users, but no need to handle the source
	differently (i.e. more carelessly) if working as root.
	Since tar still insists on honoring the file permissions in the
	tar ball, fix them up so that they match what the user would
	expect according to his umask.

2007-06-12  Jiří Paleček  <jpalecek@web.de>

	* dpkg-shlibdeps.pl: Support colon separated list of paths in the
	ELF RPATH field.

2007-06-12  Guillem Jover  <guillem@debian.org>

	* scripts/dpkg-scanpackages.pl: Move check for existence of $override
	outside load_override. Move load_override after having filled the
	%packages information.
	(load_override): Assume $override is always defined.

2007-06-06  Guillem Jover  <guillem@debian.org>

	* scripts/dpkg-source.pl ($diff_ignore_default_regexp): Add '.shelf'.

2007-06-06  Guillem Jover  <guillem@debian.org>

	* scripts/dpkg-source.pl (%archadded): Move to an outer scope to
	avoid duped entries in the output Architecture field.

2007-05-24  Guillem Jover  <guillem@debian.org>

	* ostable: Add gnulp-linux.
	* triplettable: Add gnulp-linux-i386 to lpia mapping.

2007-05-24  Guillem Jover  <guillem@debian.org>

	* configure.ac: Bump version to 1.14.5~.

2007-05-24  Guillem Jover  <guillem@debian.org>

	* configure.ac: Release 1.14.4.

2007-05-24  Guillem Jover  <guillem@debian.org>

	* scripts/controllib.pl (debarch_to_debtriplet): Match exactly 'any'
	or 'all', recognize again 'linux-<arch>', and do not accept unknown
	debtriplets.
	(debwildcard_to_debtriplet): New function.
	(debarch_is): Use debwildcard_to_debtriplet for the wildcard
	parameter.

2007-05-23  Guillem Jover  <guillem@debian.org>

	Revert commit on 2007-04-28 by Aaron M. Ucko <ucko@debian.org>.

	* scripts/dpkg-shlibdeps.pl: Trim down duplicated files from @libfiles
	only when passing it to dpkg-query instead.

2007-05-23  Kylan Robinson  <Kylan_Robinson@selinc.com>

	* scripts/dpkg-source.pl: Fix regex (/\.debian.tar/ ->
	/\.debian\.tar/).

2007-05-23  Guillem Jover  <guillem@debian.org>

	* scripts/dpkg-source.pl ($copy_required): New variable.
	($dumptardev, $dumptarino): Move declaration inside the block issues
	the stat call, and only compare them against $dsctardev and $dsctarino
	if the stat succeeded.

2007-05-21  Guillem Jover  <guillem@debian.org>

	* scripts/dpkg-statoverride.pl ($pat): Rename to ...
	($pattern): ... this. Fixes $pattern being an unused variable.
	($file): Move the declaration to its first usage in the for loop.

2007-05-15  Guillem Jover  <guillem@debian.org>

	* configure.ac: Bump version to 1.14.4~.

2007-05-15  Guillem Jover  <guillem@debian.org>

	* configure.ac: Release 1.14.3.

2007-05-15  Guillem Jover  <guillem@debian.org>

	* scripts/dpkg-divert.pl (checkmanymodes): Change the error message to
	say 'commands' instead of 'modes'.
	* scripts/dpkg-statoverride.pl (CheckModeConflict): Likewise. Use
	gettext for the string.

2007-05-15  Guillem Jover  <guillem@debian.org>

	* utils/start-stop-daemon.c (daemonize): Use _exit instead of exit, to
	avoid side effects while the parents terminate.

2007-05-15  Guillem Jover  <guillem@debian.org>

	* utils/start-stop-daemon.c (main): Move daemonizing code to ...
	(daemonize): ... here. New function. Fork twice.

2007-05-15  Guillem Jover  <guillem@debian.org>

	* scripts/update-alternatives.pl: Call fill_missing_slavepaths at the
	end of the 'install' conditional.
	(fill_missing_slavepaths): New function.

2007-05-14  Guillem Jover  <guillem@debian.org>

	* scripts/dpkg-divert.pl ($divertto, $package): Initialize to undef
	instead of an empty string.

2007-05-13  Guillem Jover  <guillem@debian.org>

	* scripts/controllib.pl (debarch_eq): Return 0 if
	debarch_to_debtriplet returns any undef value.
	(debarch_is): Likewise. As a side effect of changing to use arrays for
	the real and alias architectures, all parts of the triplet are now
	compared against 'any' as well.
	* scripts/dpkg-genchanges.pl: Remove redundant debarch_is being
	handled already in the grep.
	* scripts/dpkg-gencontrol.pl: Likewise.

2007-05-12  Guillem Jover  <guillem@debian.org>

	* scripts/controllib.pl (debian_arch_eq): Rename to ...
	(debarch_eq): ... this. Add prototype. Fix all callers.
	(debian_arch_is): Rename to ...
	(debarch_is): ... this. Add prototype. Fix all callers.

2007-05-11  Guillem Jover  <guillem@debian.org>

	* scripts/update-alternatives.pl ($manual): Rename to ...
	($mode): ... this. Fix all users.
	(read_link_group): Change gl() name from 'manflag' to 'update_mode',
	and badfmt() string from 'manflag' to 'invalid update mode'.

2007-05-11  Guillem Jover  <guillem@debian.org>

	* scripts/update-alternatives.pl ($mode): Rename to ...
	($action): ... this. Fix all users.
	(checkmanymodes): Rename to ...
	(check_many_actions): ... this. Fix all callers. Add prototype.
	Change the error message to say 'commands' instead of 'modes'.

2007-05-10  Guillem Jover  <guillem@debian.org>

	* scripts/dpkg-genchanges.pl: Only use the %p2f values if defined.

2007-05-09  Guillem Jover  <guillem@debian.org>

	* configure.ac: Bump version to 1.14.3~.

2007-05-09  Guillem Jover  <guillem@debian.org>

	* configure.ac: Release 1.14.2.

2007-05-09  Guillem Jover  <guillem@debian.org>

	* man/Makefile.am (install-data-local): Install the translated man
	pages from the srcdir.

2007-05-09  Guillem Jover  <guillem@debian.org>

	* Makefile.am (EXTRA_DIST): Add 'debian/dpkg-dev.lintian-overrides',
	'debian/dpkg.lintian-overrides', 'debian/dselect.lintian-overrides'
	and 'debian/source.lintian-overrides'.

2007-05-09  Guillem Jover  <guillem@debian.org>

	* scripts/update-alternatives.pl: Create the generic name symlinks
	when there's none, or when it differs to the current one.

2007-05-09  Guillem Jover  <guillem@debian.org>

	* scripts/update-alternatives.pl (config_message): Handle the case
	when @versions is empty. Return a negative value if there's nothing to
	do, 0 on success.
	(config_alternatives): Check for config_message exit value to decide
	to return instead of @versions being empty.

2007-05-09  Guillem Jover  <guillem@debian.org>

	* scripts/dpkg-buildpackage.sh: Remove check for variable being empty,
	as the path check quoted, thus removing the bashisms.

2007-05-08  Guillem Jover  <guillem@debian.org>

	* configure.ac: Bump version to 1.14.2~.

2007-05-08  Guillem Jover  <guillem@debian.org>

	* configure.ac: Release 1.14.1.

2007-05-08  Guillem Jover  <guillem@debian.org>

	* configure.ac: Bump version to 1.14.1~.

2007-05-08  Guillem Jover  <guillem@debian.org>

	* configure.ac: Release 1.14.0.

2007-05-08  Guillem Jover  <guillem@debian.org>

	* scripts/controllib.pl (read_cputable): Localize $_.
	(read_ostable): Likewise.
	(read_triplettable): Likewise.
	(parsedep): Check first for the negated architectures.
	* scripts/dpkg-checkbuilddeps.pl: Do not enable slurp mode globally.
	Use get_host_arch instead of directly dpkg-architecture.

2007-05-08  Guillem Jover  <guillem@debian.org>

	* scripts/dpkg-genchanges.pl ($pkgdatadir): New variable.
	* scripts/dpkg-gencontrol.pl: Likewise.
	* scripts/dpkg-source.pl: Likewise.
	* scripts/dpkg-checkbuilddeps.pl: Likewise.
	($dpkglibdir): Change to '..'.

2007-05-08  Guillem Jover  <guillem@debian.org>

	* scripts/update-alternatives.pl: Do not exit with an error on
	'--remove' with a non-existing link group file for now, to be
	consistent with the case when trying to remove an non-existing path.

2007-05-08  Guillem Jover  <guillem@debian.org>

	* scripts/update-alternatives.pl: Fix warning when executed w/o any
	option.

2007-05-08  Guillem Jover  <guillem@debian.org>

	* Makefile.am (EXTRA_DIST): Rename debian/pseudo-tags to
	debian/usertags.

2007-05-07  Guillem Jover  <guillem@debian.org>

	* ostable: Add gnueabi-linux.
	* triplettable: Add gnueabi-linux-arm to armel mapping.

2007-05-07  Guillem Jover  <guillem@debian.org>

	* scripts/controllib.pl (%debtriplet_to_debarch): New variable.
	(%debarch_to_debtriplet): Likewise.
	(split_gnu, split_debian): Remove functions.
	(debian_arch_fix, debian_arch_split): Likewise.
	(debian_to_gnu, gnu_to_debian): Likewise.
	(read_triplettable): New function.
	(gnutriplet_to_debtriplet, debtriplet_to_gnutriplet): Likewise.
	(debtriplet_to_debarch, debarch_to_debtriplet): Likewise.
	(get_valid_arches): Call read_cputable and read_ostable if @cpu or @os
	are empty. Use debtriplet_to_debarch instead of debian_arch_fix.
	(debian_arch_eq): Use debarch_to_debtriplet instead of
	debian_arch_split. Compare the whole Debian triplet.
	(debian_arch_is): Likewise.
	* scripts/dpkg-architecture.pl: Do not call the now internal functions
	read_cputable and read_ostable. Use debtriplet_to_gnutriplet,
	gnutriplet_to_debtriplet, debarch_to_debtriplet and
	debtriplet_to_debarch instead of debian_to_gnu, gnu_to_debian.
	* debian/archtable: Update comment to reflect the new Debian triplet.
	* cputable: Likewise.
	* ostable: Likewise. Include the ABI information in the Debian name.
	* triplettable: New file.
	* Makefile.am (dist_pkgdata_DATA): Add triplettable.

2007-05-04  Guillem Jover  <guillem@debian.org>

	* scripts/dpkg-architecture.pl: Use get_valid_arches instead of
	directly using @os and @cpu variables.
	($pkgdatadir): Change from a 'my' to an 'our' variable.
	(@cpu, @os, %cputable, %ostable, %cputable_re, %ostable_re,
	read_cputable, read_ostable, split_debian, debian_to_gnu,
	split_gnu, gnu_to_debian): Move to ...
	* scripts/controllib.pl: ... here.
	($pkgdatadir): Declare as 'our'.
	(get_valid_arches): New function.

2007-05-04  Guillem Jover  <guillem@debian.org>

	* scripts/update-alternatives.pl: Call read_link_group also in
	'install' mode, but do not exit nor print an error if the link goup
	file does not exist.

2007-05-02  Guillem Jover  <guillem@debian.org>

	* scripts/update-alternatives.pl: Move the ENOENT errno check from
	the if conditionals to the block body to avoid comparing against an
	undef value on the next elsif conditional.

2007-04-28  Aaron M. Ucko  <ucko@debian.org>

	* scripts/dpkg-shlibdeps.pl (unique_libfiles): New variable. Do not
	track duped libraries already on it.

2007-04-11  Guillem Jover  <guillem@debian.org>

	* scripts/dpkg-parsechangelog.pl: Use static and warnings. Declare
	variables with 'my'.
	* scripts/dpkg-scansources.pl: Likewise.
	* scripts/controllib.pl: Likewise. Globals with 'our'.
	* scripts/822-date.pl: Likewise.
	* scripts/dpkg-architecture.pl: Likewise.
	* scripts/dpkg-checkbuilddeps.pl: Likewise.
	* scripts/dpkg-distaddfile.pl: Likewise.
	* scripts/dpkg-genchanges.pl: Likewise.
	* scripts/dpkg-gencontrol.pl: Likewise.
	* scripts/dpkg-shlibdeps.pl: Likewise.
	* scripts/dpkg-source.pl: Likewise.
	* scripts/controllib.pl (parsecdata): Use 'my' instead of 'local'.
	(subprocerr): Likewise.
	(debian_arch_fix): Likewise.
	* scripts/dpkg-architecture.pl (debian_to_gnu): Likewise.
	(gnu_to_debian): Likewise.
	* scripts/controllib.pl (getfowner): Remove redundant closures of
	STDIN.

2007-04-11  Guillem Jover  <guillem@debian.org>

	* scripts/controllib.pl (@pkg_dep_fields): Reorder fields by
	importance.
	(set_field_importance): New function.
	(sort_field_by_importance): Likewise.
	(outputclose): Use sort_field_by_importance instead of direct sorting.
	* scripts/changelog/debian.pl (%fieldimps): Do not set directly, use
	set_field_importance instead.
	* scripts/dpkg-genchanges.pl: Likewise.
	* scripts/dpkg-gencontrol.pl: Likewise.
	* scripts/dpkg-source.pl: Likewise.
	* scripts/changelog/debian.pl (@changelog_fields): New variable.
	* scripts/dpkg-genchanges.pl (@changes_fields): New variable.
	* scripts/dpkg-gencontrol.pl (@control_fields): New variable.
	* scripts/dpkg-source.pl (@dsc_fields): New variable.
	* scripts/dpkg-scanpackages.pl: Require 'controllib.pl'.
	(@pkg_dep_fields): Declare as 'our'.
	(@fieldpri): Reorder fields, use '@pkg_dep_fields' instead of
	hardcoded list.

2007-04-05  Guillem Jover  <guillem@debian.org>

	* scripts/controllib.pl (get_host_arch): New function.
	(findarch): Rename to ...
	(init_substvar_arch): ... this. Use get_host_arch to set the substvar.
	Fix all callers.
	(parsedep): Use get_host_arch instead of directly calling
	dpkg-architecture.
	* scripts/dpkg-genchanges.pl: Use '$host_arch' instead of '$arch'.
	(init_substvar_arch): Delay call until after init_substvars.
	* scripts/dpkg-gencontrol.pl: Likewise.

2007-04-03  Guillem Jover  <guillem@debian.org>

	* dpkg-genchanges.pl: Mark string for translation.

2007-04-03  Guillem Jover  <guillem@debian.org>

	* scripts/controllib.pl (warn): Rename to ...
	(warning): ... this, to avoid collisions with the perl builtin. Fix
	all users.

2007-04-03  Guillem Jover  <guillem@debian.org>

	* scripts/controllib.pl: Use defined instead of length, when variables
	might be undefined.
	* scripts/update-alternatives.pl: Likewise.
	* scripts/dpkg-source.pl: Likewise.
	* scripts/dpkg-genchanges.pl: Likewise.
	* scripts/dpkg-gencontrol.pl: Likewise.
	* scripts/dpkg-shlibdeps.pl: Likewise.

2007-04-03  Guillem Jover  <guillem@debian.org>

	* scripts/dpkg-checkbuilddeps.pl ($control): Remove redundant
	variable.

2007-04-03  Guillem Jover  <guillem@debian.org>

	* scripts/dpkg-source.pl (fieldimps): Add 'Uploaders'.

2007-03-25  Nicolas François  <nicolas.francois@centraliens.net>

	* m4/libs.m4: Fix typo (supoprt->support).

2007-03-23  Guillem Jover  <guillem@debian.org>

	* debian/pseudo-tags: Renamed to ...
	* debian/usertags: ... this. Updated with the usertags information.
	* debian/dpkg.docs: Install usertags instead of pseudo-tags.

2007-03-21  Jeffrey W. Baker  <jwbaker@acm.org>
            Guillem Jover  <guillem@debian.org>

	* src/archives.c (wanttoinstall): Use vdew_nonambig instead of
	vdew_never on versiondescribe.
	* src/configure.c (deferred_configure): Likewise.
	* src/query.c (list1package): Likewise.
	* dselect/pkgsublist.cc (packagelist::add): Likewise.
	* dselect/pkgtop.cc (packagelist::redraw1itemsel): Likewise.

2007-03-21  Guillem Jover  <guillem@debian.org>

	* dselect/main.cc: Remove duplicated included files <sys/types.h> and
	<sys/stat.h>. Move <fcntl.h> to the system block.

2007-03-21  Guillem Jover  <guillem@debian.org>

	* dselect/method.h: Fix typo in copyright year ('20001'-> '2001').

2007-03-21  Guillem Jover  <guillem@debian.org>

	* configure.ac (AM_GNU_GETTEXT_VERSION): Quote the argument.
	(AC_CHECK_HEADERS): Check for 'locale.h'.
	* lib/gettext.h: Updated file from gettext 0.16.1.

2007-03-21  Guillem Jover  <guillem@debian.org>

	* configure.ac (AM_GNU_GETTEXT_VERSION): Bump to 0.16.1.

2007-03-20  Guillem Jover  <guillem@debian.org>

	* scripts/dpkg-source.pl ($diff_ignore_default_regexp): Add '.hg'.

2007-03-13  Guillem Jover  <guillem@debian.org>

	* scripts/controllib.pl (parsechangelog): Only binmode CDATA from the
	parent side of the opened pipe, on the child side binmode STDOUT.

2007-03-13  Guillem Jover  <guillem@debian.org>

	* scripts/dpkg-shlibdeps.pl: Use new style file handler references.

2007-03-13  Guillem Jover  <guillem@debian.org>

	* lib/compression.c (compress_cat): Support compress_type_lzma.
	* dpkg-deb/build.c (do_build): Likewise.
	* dpkg-deb/main.c (usage): Document that '-Z' now accepts lzma as well.
	(setcompresstype): Parse 'lzma' as compress_type_lzma.

2007-03-12  Guillem Jover  <guillem@debian.org>

	* scripts/changelog/debian.pl: Fix call to outputclose by not passing
	anything to it.
	($varlistfile): Remove unused variable.

2007-03-12  Guillem Jover  <guillem@debian.org>

	* lib/dpkg.h (compression_type): Rename to ...
	(compress_type): ... this. Fix all users.
	(CAT): Rename to ...
	(compress_type_cat): ... this. Fix all users.
	(GZ): Rename to ...
	(compress_type_gzip): ... this. Fix all users.
	(BZ2): Rename to ...
	(compress_type_bzip2): ... this. Fix all users.

2007-03-06  Guillem Jover  <guillem@debian.org>

	* lib/compression.c (fd_fd_filter): New function, refactored. As
	a side effect the 'failed to exec' string gets unified, and all
	commands use oshite now.
	(decompress_cat): Use fd_fd_filter instead of the duped code.
	(compress_cat): Likewise.

2007-03-06  Guillem Jover  <guillem@debian.org>

	* scripts/dpkg-scanpackages.pl (usage): Documemt that the override
	file is now optional.
	(load_override): New function, refactored. Handle the case where
	'$override' is undefined.

2007-02-28  Guillem Jover  <guillem@debian.org>

	* scripts/dpkg-checkbuilddeps.pl: Make getopt parse '--admindir'.
	($admindir): New variable.
	(usage): Document '--admindir'.
	(parse_status): The status argument is not optional anymore.
	* scripts/dpkg-shlibdeps.pl: Parse '--admindir'.
	($admindir): New variable.
	($shlibsppdir): Initialize it after parsing the arguments.
	(usage): Document '--admindir'.
	* scripts/dpkg-buildpackage.sh: Parse '--admindir', and document it in
	usage output. Pass it to dpkg-checkbuilddeps.

2007-02-28  Guillem Jover  <guillem@debian.org>

	* scripts/update-alternatives.pl (usage): Use '$altdir' instead of
	hardcoding its value.

2007-02-28  Colin Watson  <cjwatson@ubuntu.com>

	* scripts/dpkg-gencontrol.pl: Add missing parenthesis in regular
	expression handling Origin, Bugs and Maintainer for control file
	fields.

2007-02-17  Guillem Jover  <guillem@debian.org>

	* scripts/dpkg-source.pl (checkstats): Take '$dscdir' as an explicit
	argument. Fix all callers.
	(checktype): Take '$dir', '$fn' and '$type' as explicit arguments. Fix
	all callers.

2007-02-17  Guillem Jover  <guillem@debian.org>

	* scripts/update-alternatives.pl: Check if '$alink' is defined before
	using '$aslavelinkcount{$alink}'. Only read_link_group if '$mode' is
	not 'install'.
	($dataread): Remove now unused variable.
	(read_link_group): New function (refactored).
	(find_best_version): Likewise.
	(display_link_group): Likewise.
	(list_link_group): Likewise.
	(config_all): Move exit to outside the function.

2007-02-17  Guillem Jover  <guillem@debian.org>

	* scripts/controllib.pl (parsecdata): Change CDATA to a reference
	taken from the arguments. Fix all callers.

2007-02-13  Guillem Jover  <guillem@debian.org>

	* src/archives.c (MAXCONFLICTORS): New macro.
	(conflictor): Use MAXCONFLICTORS instad of hardcoded value '20', and
	remove non-matching comments.
	(check_conflict): Exit with an error instead of an assert. Move part
	of the comment to the error message, remove the rest as non-matching.

2007-02-13  Guillem Jover  <guillem@debian.org>

	* dpkg-deb/build.c (getfi): Exit with an error instead of an assert.

2007-02-13  Guillem Jover  <guillem@debian.org>

	* dpkg-deb/dpkg-deb.h (MAXFILENAME): New macro.
	* dpkg-deb/build.c (getfi): Use MAXFILENAME instead of the hardcoded
	value '2048'.

2007-02-13  Guillem Jover  <guillem@debian.org>

	* lib/compression.c (decompress_cat): Use BZ_IO_ERROR instead of
	Z_ERRNO for the error value returned by BZ2_bzerror.

2007-02-12  Guillem Jover  <guillem@debian.org>

	* scripts/dpkg-shlibdeps.pl: Move syserr:s to be or'ed after exec:s.

2007-02-12  Guillem Jover  <guillem@debian.org>

	* scripts/controllib.pl (outputclose): Change argument from a boolean
	to an optional filename argument. Fix all callers.
	(parsecontrolfile): Take '$controlfile' as an explicit argument.
	Fix all callers.
	(parsesubstvars): Take '$varlistfile' as an explicit argument.
	Fix all callers.
	(parsechangelog): Take '$changelogfile' as an explicit argument,
	'$changelogformat' and '$since' as optional arguments. Fix all
	callers.
	(setsourcepackage): Take '$v' as an explicit argument.

2007-02-11  Guillem Jover  <guillem@debian.org>

	* dselect/pkglist.h (packagelist::severalinfoblurb): Do not take a
	string argument. Fix all callers.
	* dselect/pkginfo.cc (packagelist::severalinfoblurb): Likewise.
	(packagelist::itd_relations): Capitalize and make whatinfo setting
	common and move it outside of the if block, and do not add the
	package name.
	(packagelist::itd_description): Likewise.
	(packagelist::itd_statuscontrol): Likewise.
	(packagelist::itd_availablecontrol): Likewise.
	* dselect/baselist.cc (baselist::itd_keys): Capitalize whatinfo string.
	* dselect/methlist.cc (methodlist::itd_description): Likewise and do
	not print the method name.

2007-02-11  Ian Jackson  <iwj@ubuntu.com>
	    Guillem Jover  <guillem@debian.org>

	* src/depcon.c (describedepcon): Use format arguments to make the
	strings l10n-friendlier.

2007-02-04  Julien Cristau  <jcristau@debian.org>

	* scripts/dpkg-source.pl ($diff_ignore_default_regexp): Add
	'.gitignore'.

2007-01-24  Guillem Jover  <guillem@debian.org>

	* scripts/controllib.pl: Move substvar initializations to ...
	(init_substvars): ... here.

2007-01-24  Frank Lichtenheld  <djpig@debian.org>

	* scripts/822-date.pl: Convert the script to be a simple wrapper
	around 'date -R'.

2007-01-23  Sven Joachim  <sven_joachim@web.de>
	    Guillem Jover  <guillem@debian.org>

	* dselect/helpmsgs.cc (hlp_listkeys): Fix up and down keystrokes.
	(hlp_methkeys): Reorder up and down keystrokes.

2007-01-23  Guillem Jover  <guillem@debian.org>

	* scripts/dpkg-source.pl: Fix typo in variable name from $dirc to
	$dircreate, and append a "/" on each loop.

2007-01-16  Nicolas François  <nicolas.francois@centraliens.net>

	* configure.ac: There are no more Makefiles to generate in the
	man/ subdirectories.

2007-01-15  Ian Jackson  <iwj@ubuntu.com>

	* src/processarc.c (process_archive): Add a missing newline to a
	warning message.

2007-01-15  Guillem Jover  <guillem@debian.org>

	* scripts/dpkg-gettext.pl: Remove duplicate 'use static'.
	* scripts/cleanup-info.pl: Use static and warnings.
	* scripts/dpkg-divert.pl: Likewise. Declare variables with 'my'.
	* scripts/dpkg-statoverride.pl: Likewise.
	* scripts/update-alternatives.pl: Likewise.

2007-01-12  Mark Rosenstand  <mark@borkware.net>

	* src/help.c (checkpath): Check for the value of the macro
	WITH_START_STOP_DAEMON instead of it being defined.

2007-01-11  Riku Voipio  <riku.voipio@iki.fi>
	    Guillem Jover  <guillem@debian.org>

	* scripts/controllib.pl: Move the getlogin and fowner initialization
	to ...
	(getfowner): ...here. New function.
	* scripts/dpkg-source.pl: Use getfowner() instead of @fowner.
	* scripts/dpkg-gencontrol.pl: Likewise.
	* scripts/dpkg-distaddfile.pl: Likewise.
	* scripts/dpkg-shlibdeps.pl: Likewise.

2007-01-10  Julian Gilbey  <jdg@polya.uklinux.net>

	* scripts/dpkg-buildpackage.sh: Allow '-b' to properly override a
	previously passed '-B'.

2007-01-09  Guillem Jover  <guillem@debian.org>

	* configure.ac: Bump version to 1.14.0~.

2007-01-02  Guillem Jover  <guillem@debian.org>

	* configure.ac: Release 1.13.25.

2007-01-01  Guillem Jover  <guillem@debian.org>

	* scripts/dpkg-shlibdeps.pl (@librarypaths): Add '/emul/ia32-linux/lib'
	and '/emul/ia32-linux/usr/lib'.

2006-11-24  Guillem Jover  <guillem@debian.org>

	* scripts/dpkg-source.pl: Add lzma extracting support.
	(checkdiff): Likewise.
	(forkgzipread): Likewise.
	* lib/dpkg.h (LZMA): New macro.
	(compression_type): Add compress_type_lzma.
	* lib/compression.c (decompress_cat): Handle compress_type_lzma
	decompression.
	* dpkg-deb/dpkg-deb.h (DATAMEMBER_LZMA): New macro.
	(DATAMEMBER_COMPAT_LZMA): Likewise.
	* dpkg-deb/extract.c (extracthalf): Handle DATAMEMBER_LZMA and
	DATAMEMBER_COMPAT_LZMA members.

2006-11-24  Brendan O'Dea  <bod@debian.org>

	* scripts/controllib.pl (subprocerr): Require POSIX for WIFEXITED,
	WEXITSTATUS, WIFSIGNALED and WTERMSIG.

2006-10-13  Guillem Jover  <guillem@debian.org>

	* configure.ac: Bump version to 1.13.25~.

2006-10-13  Guillem Jover  <guillem@debian.org>

	* configure.ac: Release 1.13.24.

2006-10-13  Guillem Jover  <guillem@debian.org>

	* dselect/pkgdisplay.cc (relatestrings): Add a string for the Breaks
	field as it should match the enum debtype in 'lib/dpkg-db.h'.

2006-10-12  Guillem Jover  <guillem@debian.org>

	* configure.ac: Bump version to 1.13.24~.

2006-10-12  Guillem Jover  <guillem@debian.org>

	* configure.ac: Release 1.13.23.

2006-10-06  Guillem Jover  <guillem@debian.org>

	* README.translators: Add references to the new scripts/po/ChangeLog
	file. State that the languages should be listed alphabetically in
	debian/changelog.

2006-09-27  Guillem Jover  <guillem@debian.org>

	* m4/compiler.m4: Add a new line at the end of the file, to cope with
	an autoreconf failure due to the new m4 1.4.7.

2006-09-27  Ian Jackson  <iwj@ubuntu.com>

	* dselect/pkgdepcon.cc (packagelist::resolvedepcon): Recognise the
	dep_breaks dependency type in the dependency and conflict resolution.

2006-08-10  Guillem Jover  <guillem@debian.org>

	* dselect/helpmsgs.cc: Replace the comment header about the file being
	autogenerated with a proper copyright and license one. Reindented.
	* dselect/helpmsgs.h: Likewise.

2006-08-08  Guillem Jover  <guillem@debian.org>

	* scripts/dpkg-architecture.pl (dpkglibdir): Set to '.' where
	controllib.pl is located.
	(pkgdatadir): Set to '..' where cputable and ostable are located.
	* m4/arch.m4 (_DPKG_ARCHITECTURE): New macro.
	(DPKG_CPU_TYPE): Use _DPKG_ARCHITECTURE instead of parsing cputable.
	(DPKG_OS_TYPE): Use _DPKG_ARCHITECTURE instead of parsing ostable.
	(DPKG_ARCHITECTURE): Use _DPKG_ARCHITECTURE instead of constructing
	the value from cpu_type and os_type.

2006-08-08  Ian Jackson  <iwj@ubuntu.com>

	* lib/dpkg-db.h (deptype): Add dep_breaks.
	* lib/fields.c (f_dependency): Bail out if the Breaks field has an
	alternative through a '|'.
	* lib/parse.c (fieldinfos): Add support for the Breaks field when
	parsing them as a depedency field.
	* src/depcon.c (describedepcon): Support displaying the Breaks
	relationship.
	(depisok): Ignore the Breaks field by adding dep_breaks to the assert
	and returning as succeeded.
	* src/processarc.c (process_archive): Print a message stating that
	current dpkg does not support the Breaks field. Do not bail out in
	case the Breaks references packages to ignore for dependency handling.
	* src/packages.c (dependencies_ok): Add a place holder comment to
	be replaced by the code to prevent configuration of Broken packages.

2006-07-07  Nicolas François  <nicolas.francois@centraliens.net>

	* dpkg-deb/build.c: Specify --null before the -T option to avoid
	the "tar: -: file name read contains nul character" warning.

2006-06-21  Guillem Jover  <guillem@debian.org>

	* configure.ac: Bump version to 1.13.23~.

2006-06-21  Guillem Jover  <guillem@debian.org>

	* configure.ac: Release 1.13.22.

2006-06-21  Guillem Jover  <guillem@debian.org>

	* utils/start-stop-daemon.c (signal_str, schedule_str): Move
	variables inside ...
	(parse_options): ... here.

2006-06-21  Guillem Jover  <guillem@debian.org>

	* utils/start-stop-daemon.c (umask_value): New variable.
	(do_help): Print information about the new '--umask' option.
	(parse_umask): New function.
	(parse_options): Parse the new option using parse_umask.
	(main): Set umask, and do not set for the background case if we set
	it previously.

2006-06-21  Guillem Jover  <guillem@debian.org>

	* scripts/controllib.pl (usageerr): Do not mark "%s: %s" for
	translation.
	* scripts/changelog/debian.pl: Remove "or argument" from the
	"unkown option" string to merge it with other similar ones.
	* scripts/dpkg-distaddfile.pl: Quote '%s' in the "unknown option"
	string.
	* scripts/dpkg-source.pl: Likewise.
	* scripts/cleanup-info.pl (ulquit): Print the program name.
	Change all callers to not print the program name, and modify the
	strings to merge them with similar ones.
	* scripts/dpkg-divert.pl: Change strings referring to command line
	argument to use '%s' instead of such argument, thus merging them.
	(quit): Do not mark the string for translation. Do not hardcode the
	program name and use '$0' instead.
	(badusage): Likewise. Make it call usage.
	* scripts/dpkg-statoverride.pl: Likewise.
	* scripts/update-alternatives.pl: Likewise.
	* scripts/install-info.pl: Call quit instead of die and do not print
	the program name. Prepend "unable to" to most of those strings to
	merge them with similar ones. Fix other strings to merge them.
	(ulquit): Make it call quit instead of die and do not print the
	program name.
	(checkpipe): Likewise.
	(quit): New function.
	* lib/fields.c (f_dependency): Make strings use '%s' instead of
	hardcoded character, to merge both.
	* lib/dbmodify.c (createimptmp): Quote and increase to 255 the
	parameter '%.250s' to merge the string with the other ones.

2006-06-18  Frank Lichtenheld  <djpig@debian.org>

	* scripts/dpkg-buildpackage.sh: Fix testing
	the content of $signinterface by moving the
	test to a place where it can actually fail.
	Give the user a correct warning message about
	what we do (i.e. defaulting to pgp style).

2006-06-17  Frank Lichtenheld  <djpig@debian.org>

	* scripts/dpkg-source.pl: Fix typo in regex that caused
	spurious warnings for user defined fields even though they
	used the correct XB- syntax.

2006-06-16  Guillem Jover  <guillem@debian.org>

	* scripts/controllib.pl (parsechangelog): Move substvar initialization
	to ...
	(init_substvars): ... here. New function. Move the dpkg substvars
	initialization to this function.
	* scripts/dpkg-source.pl: Call init_substvars after parsechangelog.
	* scripts/dpkg-genchanges.pl: Replace setting dpkg substvars with
	init_substvars. If the version field or the one forced from command
	line differs from the substvar, add the later to the output Source
	field inside parenthesis.
	* scripts/dpkg-gencontrol.pl: Likewise.

2006-06-16  Andrew Ferrier  <andrew@new-destiny.co.uk>
	    Guillem Jover  <guillem@debian.org>

	* scripts/update-alternatives.pl (usage): Clarify the legend for the
	help text.

2006-06-16  Guillem Jover  <guillem@debian.org>

	* scripts/update-alternatives.pl (config_message): Print '--config'
	listing layout evenly spaced.

2006-06-07  Guillem Jover  <guillem@debian.org>

	* scripts/dpkg-scansources.pl: Remove invalid comment mentioning
	documentation being after __END__.

2006-06-07  Guillem Jover  <guillem@debian.org>

	* scripts/dpkg-source.pl ($diff_ignore_default_regexp): Add
	'.bzrtags'.

2006-06-04  Guillem Jover  <guillem@debian.org>

	* configure.ac: Bump version to 1.13.22~.

2006-06-04  Guillem Jover  <guillem@debian.org>

	* configure.ac: Release 1.13.21.

2006-06-04  Ian Jackson  <ian@davenant.greenend.org.uk>

	* src/depcon.c (foundcyclebroken): Replace possi->ed argument to
	findbreakcyclerecursive call with dependedon.
	(findbreakcyclerecursive): Remove the last foundcyclebroken call
	which was wrongly using the unrelated provider->installed.depended
	linked list. Remove findbreakcyclerecursive call which may lead to
	infinite recursion.

2006-06-04  Guillem Jover  <guillem@debian.org>

	* scripts/dpkg-parsechangelog.pl: Pass forward the '-l' option to
	the format parser.
	* scripts/changelog/debian.pl: Add '-l' option and set $changelogfile.
	(usage): Document the new '-l' option.
	(clerror): Print $changelogfile instead of 'changelog'.
	(clwarn): Likewise.

2006-06-02  Guillem Jover  <guillem@debian.org>

	* scripts/install-info.pl: Do not use English non-essential module.

2006-06-02  Guillem Jover  <guillem@debian.org>

	* scripts/dpkg-shlibdeps.pl (@librarypaths): Add '/lib32' and
	'/usr/lib32/'.

2006-06-02  Guillem Jover  <guillem@debian.org>

	* src/query.c (setaction): Print also the short command line action.
	* src/main.c (setaction): Likewise.
	* dpkg-deb/main.c (setaction): Likewise.
	* dpkg-split/main.c (setaction): Likewise.

2006-05-31  Guillem Jover  <guillem@debian.org>

	* configure.ac: Bump version to 1.13.21~.

2006-05-31  Guillem Jover  <guillem@debian.org>

	* configure.ac: Release 1.13.20.

2006-05-31  Koblinger Egmont  <egmont@uhulinux.hu>

	* src/processarc.c (process_archive): Do not pass to parsedb
	pdb_weakclassification, so that the Section and Priority fields
	gets updated with new packages.

2006-05-31  Julian Gilbey  <jdg@debian.org>

	* scripts/changelog/debian.pl: Remove duped string ' , at changelog '.

2006-05-31  Guillem Jover  <guillem@debian.org>

	* src/enquiry.c (cmpversions): Prefix the bad syntax error with a
	'dpkg: ' and print the bogus version string.

2006-05-25  Guillem Jover  <guillem@debian.org>

	* scripts/install-info.pl: Exit if the lock file already exists.
	This change was lost when doing the i18n of the scripts.

2006-05-25  Ben Pfaff  <blp@cs.stanford.edu>

	* scripts/install-info.pl: Use %! instead if $! to check for EEXIST.

2006-05-23  Guillem Jover  <guillem@debian.org>

	* scripts/controllib.pl (parsechangelog): Do not strip the epoch from
	the source:Upstream-Version substvar.

2006-05-23  Guillem Jover  <guillem@debian.org>

	* scripts/controllib.pl (usageerr): Use usage instead of
	usageversion.
	* scripts/dpkg-statoverride.pl (UsageVersion): Rename to ...
	(usageversion): ... this.
	* scripts/dpkg-parsechangelog.pl (usageversion): Split into usage
	and version functions. Print to stdout. Standarize output format.
	Add '--help' and '--version'.
	* scripts/dpkg-shlibdeps.pl: Likewise.
	* scripts/dpkg-distaddfile.pl: Likewise.
	* scripts/dpkg-gencontrol.pl: Likewise.
	* scripts/dpkg-genchanges.pl: Likewise.
	* scripts/dpkg-source.pl: Likewise.
	* scripts/changelog/debian.pl: Likewise.
	* scripts/dpkg-statoverride.pl: Likewise. Basename $0.
	* scripts/dpkg-architecture.pl: Likewise. Do not basename $0,
	use $progname instead.
	* scripts/dpkg-checkbuilddeps.pl: Use $progname instead of $me.
	(me): Remove variable.
	(usage): Standarize output format. Print to stdout. Add '-h' option.
	* scripts/dpkg-buildpackage.sh (usageversion): Split into
	showversion and usage functions. Print to stdout. Standarize output
	format. Add '--help' and '--version'.
	(version): Rename variable to ...
	(changesversion): ... this, otherwise there was no program version
	shown on output.
	* scripts/dpkg-scanpackages.pl: Basename $0.
	(options): Pass a sub to the help option calling usage and exit.
	Add '--version'.
	(usage): Switch variable to a function. Print to stdout. Standarize
	output.
	(version): New function.
	* scripts/dpkg-scansources.pl (Version): Rename variable to ...
	(version): ... this (so it will be automaitcally updated by the
	Makefile).
	(Option_spec): Pass \&usage to help option and \&version to version.
	(Usage): Remove variable.
	(version): New function.
	(usage): Move xwarn call to where the actual check is made. Replace
	the die call with a printf and an exit.
	* scripts/dpkg-name.sh: Standarize output format.
	* scripts/dpkg-divert.pl: Basename $0.
	(showversion): Rename to ...
	(version): ... this. Print to stdout. Standarize output format.
	* scripts/update-alternatives.pl: Basename $0.
	(usageversion): Split into usage and version functions. Print to
	stdout. Standarize output format.
	* scripts/cleanup-info.pl: Basename $0.
	(version): Print to stdout. Standarize output format.
	(usage): Likewise. Print option descriptions.
	* scripts/install-info.pl: Basename $0. Add '--version'. On
	argument error print only usage.
	(version): Print to stdout. Standarize output format.
	(usage): Likewise. Print option descriptions.

2006-05-19  David Lopez Moreno  <david.lopez.moreno@hispalinux.es>

	* dpkg-deb/build.c (do_build): If failing to stat a
	conffile check for trailing whitespace in the conffiles
	file to give a more useful error message.

2006-05-19  Piotr Engelking  <inkerman42@gmail.com>

	* lib/database.c (informative): Don't regard
	architecture information alone as informative.
	* src/processarc.c (process_archive): Also
	delete origin, bugs and architecture information
	for disappearing packages.
	* src/remove.c (removal_bulk): Likewise for
	removed packages.

2006-05-19  Frank Lichtenheld  <djpig@debian.org>

	* src/help.c (hasdirectoryconffiles): New function
	to test wether a directory contains conffiles of
	a given package.
	* src/main.h: Add declaration of hasdirectoryconffiles.
	* src/remove.c (removal_bulk_remove_files): Don't
	drop directories from our file list that hold
	our conffiles.
	(removal_bulk_remove_leftover_dirs) Likewise.

	* utils/enoent.c: Add a comment at the top of the
	file explaining why we use this odd program at all.

2006-05-18  Frank Lichtenheld  <djpig@debian.org>

	* lib/showpkg.c (show1package): Test the correct
	pointer against NULL so that arbitrary fields get
	be printed.

2006-05-15  Nicolas François  <nicolas.francois@centraliens.net>

	* src/packages.c: Use fc_dependsversion (set by
	--force-depends-version) when only the version of a
	dependency is not satisfied. fc_dependsversion is never
	used otherwise.

2006-05-15  Nicolas François  <nicolas.francois@centraliens.net>

	* src/configure.c: Flush the terminal's input before
	prompting the user.

2006-05-15  Frank Lichtenheld  <djpig@debian.org>

	* debian/archtable: Update to reflect current
	archive: Add amd64 and remove sh.

	* src/depcon.c (findbreakcyclerecursive): Try
	to find cycles also by moving up Provides links.

2006-05-15  Ian Jackson  <iwj@ubuntu.com>

	* debian/control (dpkg[Depends]): Move
	coreutils dependency to Pre-Depends and
	depend on >= 5.93-1 to ensure that md5sum
	is present.
	* debian/dpkg.postinst: Don't create a
	diversion from coreutil's md5sum.
	* debian/dpkg.prerm: Delete the code
	that removed the diversion generated
	in the postinst. We rely on coreutils
	to clean up the mess we created.

2006-05-12  Frank Lichtenheld  <djpig@debian.org>

	* src/main.c (ignoredepends): Fix parsing of the
	--ignore-depends argument value.

	* dpkg-deb/info.c (info_spew): Prepend the name of the
	directory we're in to the control component name. This
	way we don't spew out garbage if we get an absolute
	path as component name.

	* scripts/dpkg-scanpackages.pl: Print usage
	information on stderr instead of stdout in
	case of error. Only print it on stdout if
	requested via -h.

	* scripts/dpkg-architecture.pl: Convert encoding
	of the file from iso-8859-1 to utf-8.

2006-05-12  Nicolas François  <nicolas.francois@centraliens.net>,
	    Frank Lichtenheld  <djpig@debian.org>

	* scripts/dpkg-gettext.pl: New module. Acts like a
	wrapper around Locale::gettext so that the scripts
	are usable without it, too.
	* debian/dpkg.install: Install dpkg-gettext.pl.
	* scripts/Makefile.am (dist_pkglib_SCRIPTS): Add dpkg-gettext.pl.

	* po/POTFILES.in: Add scripts installed with dpkg
	to the list.
	* po/Makevars (XGETTEXT_OPTIONS): Add _g to list of keywords.
	* debian/dpkg-dev.install: Install .mo files.
	* debian/control (dpkg-dev[Depends]): Bump dependency on dpkg
	to 1.13.20 since it needs dpkg-gettext.pl.
	* scripts/cleanup-info.pl: Add gettext support.
	* scripts/controllib.pl: Likewise.
	* scripts/dpkg-architecture.pl: Likewise.
	* scripts/dpkg-checkbuilddeps.pl: Likewise.
	* scripts/dpkg-distaddfile.pl: Likewise.
	* scripts/dpkg-divert.pl: Likewise.
	* scripts/dpkg-genchanges.pl: Likewise.
	* scripts/dpkg-gencontrol.pl: Likewise.
	* scripts/dpkg-parsechangelog.pl: Likewise.
	* scripts/debian/changelog.pl: Likewise.
	* scripts/dpkg-scanpackages.pl: Likewise.
	* scripts/dpkg-scansources.pl: Likewise.
	* scripts/dpkg-shlibdeps.pl: Likewise.
	* scripts/dpkg-source.pl: Likewise.
	* scripts/dpkg-statoverride.pl: Likewise.
	* scripts/install-info.pl: Likewise.
	* scripts/update-alternatives.pl: Likewise.

2006-05-10  Frank Lichtenheld  <djpig@debian.org>

	* scripts/dpkg-buildpackage.sh: Pass all
	remotely sensible -sX option through to
	dpkg-source (-s[nsAkurKUR]).

	* scripts/changelog/debian.pl: Use same regex for
	distribution names as for packages. Since the policy
	doesn't define these names very strict, we should give
	the user more freedom here though all official names
	are matched by a way stricter regex. (Characters now
	allowed are '+' and '.').

2006-05-10  Robert Millan  <rmh@aybabtu.com>,
	    Frank Lichtenheld  <djpig@debian.org>

	* scripts/dpkg-source.pl: When checking the
	signature of a .dsc file, use the Debian
	keyring if available.

2006-05-10  Nicolas François  <nicolas.francois@centraliens.net>

	* lib/showpkg.c (show1package): Honour the requested tabbing
	of fields even if they are empty.

2006-05-04  Guillem Jover  <guillem@debian.org>

	* configure.ac: Bump version to 1.13.20~.

2006-05-04  Guillem Jover  <guillem@debian.org>

	* configure.ac: Release 1.13.19.

2006-05-04  Guillem Jover  <guillem@debian.org>

	* scripts/dpkg-genchanges.pl: Do not use $version to refer to the
	source package version, as it denotes the dpkg version.

2006-05-04  Nicolas François  <nicolas.francois@centraliens.net>,
	    Guillem Jover  <guillem@debian.org>

	* scripts/install-info.pl: Use the numerical value of $! instead of
	the string when checking if the locking error was due to an already
	existing file, which is locale dependent, and die accordingly.

2006-05-04  Nicolas François  <nicolas.francois@centraliens.net>

	* scripts/install-info.pl: Add a new line after adding the last
	entry at the end of the dir file, which makes the info readers
	able to see those last entries.

2006-05-04  Wayne Davison  <wayned@users.sourceforge.net>,
	   Guillem Jover  <guillem@debian.org>

	* scripts/install-info.pl: Make '--dir-file' option compatible
	with GNU install-info by renaming the infodir variable to dirfile
	and not appending the '/dir' string except when initializing from
	'--info-dir' or '--infodir'.

2006-05-04  Guillem Jover  <guillem@debian.org>

	* scripts/dpkg-gencontrol.pl: Use the source:Version substvar when
	setting the Source field version, in case the binary package
	has a different one from the source package.

2006-05-02  Guillem Jover  <guillem@debian.org>

	* utils/start-stop-daemon.c (do_help): Standarize output format.

2006-05-02  Guillem Jover  <guillem@debian.org>

	* dselect/main.cc (usage): Split string and align so duped strings get
	merged.
	* dpkg-deb/main.c (usage): Likewise.
	* dpkg-split/main.c (usage): Likewise.
	* src/query.c (usage): Likewise.
	* src/main.c (usage): Likewise.

2006-05-02  Guillem Jover  <guillem@debian.org>

	* scripts/dpkg-genchanges.pl: Rename dpkg:UpstreamVersion to
	dpkg:Upstream-Version. Make dpkg:Version and dpkg:Upstream-Version
	get the current dpkg versions instead of the package being built.
	* scripts/dpkg-gencontrol.pl: Likewise.

2006-05-02  Ken Bloom  <kbloom@gmail.com>,
	    Jeroen van Wolffelaar  <jeroen@wolffelaar.nl>,
	    Guillem Jover  <guillem@debian.org>

	* scripts/controllib.pl (parsechangelog): Add new source:Version,
	source:Upstream-Version and binary:Version substvars.

2006-04-29  Justin Pryzby  <justinpryzby@users.sourceforge.net>

	* src/filesdb.c: Fix a typo (unexecpted -> unexpected).

2006-04-21  Guillem Jover  <guillem@debian.org>

	* src/query.c (enqperpackage): Change dynamically constructed
	grammar to proper sentences.
	* src/packages.c (deppossi_ok_found): Likewise.
	* src/main.c (commandfd): Do not use digits, use textual numbers.
	* lib/dbmodify.c (createimptmp): Use proper verb forms.
	* lib/showcright.c (showcopyright): Remove trailing space from string.
	* lib/parsehelp.c (illegal_packagename): Clarify what is the last '%s'.
	* dpkg-deb/extract.c (movecontrolfiles): Likewise.
	(extracthalf): Do not use abbreviations in the strings.

2006-04-21  Guillem Jover  <guillem@debian.org>

	* src/main.c (printforhelp, setdebug, setforce): Quote each string
	line instead of escaping its new line at the end.

2006-04-11  Frank Lichtenheld  <djpig@debian.org>

	* src/archives.c (quote_filename): Fix typo in
	variable name. If hit, this could lead to a
	infinite loop and OOM in varbufvprintf. (A
	good way to hit it is installing files with
	long non-ASCII filenames in UTF-8 locales).
	Fixed also some typos in the comment for this
	function.

	* scripts/dpkg-scanpackages.pl: Add -follow
	to @find_args. This was lost in a previous patch
	apparently.

2006-04-10  Guillem Jover  <guillem@debian.org>

	* configure.ac: Bump version to 1.13.19~.

2006-04-10  Guillem Jover  <guillem@debian.org>

	* configure.ac: Release 1.13.18.

2006-04-10  Andrew Suffield  <asuffield@debian.org>

	* src/main.h (clearselections): New prototype.
	* src/main.c (usage): Print '--clear-selections' option description.
	(cmdinfos): Add clear-selectons action.
	* src/select.c (clearselections): New function.

2006-04-10  Guillem Jover  <guillem@debian.org>

	* src/main.h (fc_autoselect): Remove.
	* src/main.c (fc_autoselect): Likewise.
	(forceinfos): Mark 'auto-select' as obsolete.
	(setforce): Remove mention of 'auto-select' from the help text.
	Handle obsolete options, and display a warning.

2006-04-09  Guillem Jover  <guillem@debian.org>

	* scripts/dpkg-shlibdeps.pl: Support system library directories
	symlinked from '/lib/ldconfig/'.

2006-04-09   Branden Robinson  <branden@debian.org>,
	     Guillem Jover  <guillem@debian.org>

	* src/main.c (execbackend): Pass '--admindir' over to dpkg-query
	when passing '--admindir' or '--root' to dpkg.

2006-04-04  Andrew Suffield  <asuffield@debian.org>

	* dpkg-buildpackage.sh: Use mustsetvar to set sversion variable.

2006-04-04  Jared Spiegel  <jrrs@frontiernet.net>

	* utils/start-stop-daemon.c (do_help): Add '-r' option to the help
	output.

2006-04-04  Guillem Jover  <guillem@debian.org>

	* utils/start-stop-daemon.c (main): Prefix the chroot path, if any,
	when stating the exec file.

2006-03-30  Guillem Jover  <guillem@debian.org>

	* src/main.c (setforce): Add a '[!]' next to 'all' to denote that
	'--force-all' is dangerous.

2006-03-20  Guillem Jover  <guillem@debian.org>

	* configure.ac: Bump version to 1.13.18~.

2006-03-20  Guillem Jover  <guillem@debian.org>

	* configure.ac: Release 1.13.17.

2006-03-20  Guillem Jover  <guillem@debian.org>

	* utils/start-stop-daemon.c [OSLinux] (pid_is_exec): Revert back to
	take a struct stat instead of an execname. Get the filename pointed
	by the '/proc/<pid>/exe' symlink, strip any ' (deleted)' string, and
	stat that filename comparing the result with the new argument.

2006-03-15  Guillem Jover  <guillem@debian.org>

	* scripts/controllib.pl.in: Rename to ...
	* scripts/controllib.pl: ... this.
	(debian_arch_expand): Remove function. Fix all callers.
	(pkgdatadir, read_cputable, read_ostable): Move to ...
	* scripts/dpkg-architecture.pl: ... here.
	* scripts/Makefile.am (%.pl): Remove rule.

2006-03-05  Guillem Jover  <guillem@debian.org>

	* scripts/controllib.pl.in (quiet_warnings): New variable.
	(warn): Do not print if quiet_warnings.
	* dpkg-source.pl (usageversion): Document new option `-q'.

2006-03-05  Guillem Jover  <guillem@debian.org>

	* debian/control (Build-Depends): Do not depend on libselinux1-dev
	in GNU/kFreeBSD amd64.

2006-02-28  Matt Kraai  <kraai@ftbfs.org>

	* scripts/dpkg-gencontrol.pl: Fix typo (occoured -> occurred).
	* scripts/dpkg-source.pl: Likewise.

2006-02-19  Guillem Jover  <guillem@debian.org>

	* po/README.translators: Move to ...
	* README.translators: ... here. Formatting fixes. Update to refer
	to latest new ChangeLog files, and rules.

2006-02-19  Frank Lichtenheld  <djpig@debian.org>

	* scripts/dpkg-scanpackages.pl: Fix option
	parsing of arch option. Also fix a mistake
	in constructing @find_args.

2006-02-18  Frank Lichtenheld  <djpig@debian.org>

	* scripts/dpkg-gencontrol.pl: Call parsedep
	with use_arch and reduce_arch parameters to
	allow using architectures in dependency
	fields of binary packages in debian/control.

	* scripts/dpkg-gencontrol.pl: Fix handling of
	debian/files when architecture is set via -D
	command line option. The value override was
	applied too late.

	* configure.ac: Bump version to 1.13.17~.

	* configure.ac: Release 1.13.16.

2006-02-17  Frank Lichtenheld  <djpig@debian.org>

	* man/ChangeLog: Start an own changelog for the
	manpages.

	* scripts/dpkg-scanpackages.pl: Fix override handling
	which was broken by the latest changes.

	* scripts/dpkg-gencontrol.pl: Make -isp the default
	behaviour.
	* man/C/dpkg-source.1: Document the behaviour
	change in dpkg-gencontrol.

2006-02-17  Guillem Jover  <guillem@debian.org>

	* debian/dselect.install: Install only dselect domain.
	* debian/dpkg.install: Install only dpkg domain.
	* dselect/po: New directory.
	* dselect/main.cc (main): Use DSELECT domain.
	* dselect/Makefile.am (SUBDIRS): Add po.
	* configure.ac (AC_CONFIG_FILES): Add dselect/po/Makefile.in.

2006-02-17  Guillem Jover  <guillem@debian.org>

	* methods/: Move directory to dselect/methods/.
	* Makefile.am (SUBDIRS): Move methods to ...
	* dselect/Makefile.am (SUBDIRS): ... here. New variable.
	* configure.ac (AC_CONFIG_FILES): Rename methods/Makefile to
	dselect/methods/Makefile.

2006-02-17  Guillem Jover  <guillem@debian.org>

	* configure.ac: Require gettext 0.14.5.

2006-02-17  Guillem Jover  <guillem@debian.org>

	* configure.ac: Use AC_CONFIG_AUX_DIR to move auxiliary scripts to
	config/.

2006-02-16  Frank Lichtenheld  <djpig@debian.org>

	* configure.ac: Bump version to 1.13.16~.

2006-02-15  Frank Lichtenheld  <djpig@debian.org>

	* configure.ac: Release 1.13.15.

2006-02-15  SZERVÁC Attila  <sas@321.hu>

	* man/hu/dpkg.cfg.5.hu.po: Added.
	* man/hu/dpkg.cfg.5.hu.po.addendum: Likewise.
	* man/hu/dselect.cfg.5.hu.po: Likewise.
	* man/hu/dselect.cfg.5.hu.po.addendum: Likewise.

2006-02-13  Jordi Mallach  <jordi@debian.org>

	* src/processarc.c (process_archive): Add missing closing parenthesis
	in a string.

2006-02-12  Frank Lichtenheld  <djpig@debian.org>

	* configure.ac: Bump version to 1.13.15~.

	* configure.ac: Release 1.13.14.

2006-02-11  Denis Barbier  <barbier@debian.org>

	* man/C/dpkg.1: Escape ` and ', otherwise they are converted to
	quotation marks, which makes cut and paste useless.
	* man/C/dpkg-query.1: Likewise.
	* man/C/dpkg-name.1: Likewise.
	* man/C/dpkg-architecture.1: Likewise.

2006-02-11  Philippe Batailler  <philippe.batailler@free.fr>

	* man/fr/dpkg.1.fr.po: Updated.
	* man/fr/dpkg-query.1.fr.po: Likewise.
	* man/fr/dpkg-source.1.fr.po: Likewise.
	* man/fr/dpkg-split.1.fr.po: Likewise.

2006-02-11  Nicolas François  <nicolas.francois@centraliens.net>

	* man/*/*.addendum: Use a generic position to insert the addenda,
	which should always exist in a valid man page.
	Translators are free to use another position.
	* man/*/*.addenum: Renamed man/*/*.addendum.

2006-02-11  Frank Lichtenheld  <djpig@debian.org>

	* scripts/dpkg-source.pl: Add .git to
	$diff_ignore_default_regexp.

	* scripts/dpkg-source.pl: Remove any
	newlines from Uploaders field to allow
	people to make it multi-line in the
	source package.

2006-02-10  Denis Barbier  <barbier@linuxfr.org>

	* scripts/dpkg-source.pl: Touch all patched files
	to have the same timestamp. This should mitigate
	time-skew problems until we can finally add proper
	timestamps to the diffs.

2006-02-10  Ian Jackson  <iwj@ubuntu.com>

	* src/configure.c: Differentiate between modified
	and deleted configuration files. Gives and more
	accurate description to the user and eliminates
	a warning that was produced when trying to
	backup a non-existant file.

	* lib/dpkg-db.h (conffile): Add `obsolete' field.
	* lib/dump.c (w_conffiles): Write "obsolete" at the
	end of conffile entry if obsolete is set.
	* lib/fields.c (f_conffiles): Parse entries for
	obsolete conffiles correctly.
	* src/filesdb.h (filenamenode.flags): Add new
	flag for obsolete conffiles.
	* src/remove.c (removal_bulk_remove_configfiles):
	Handle obsolete conffiles.
	* src/archives.c (newconff_append): New function
	to append a filenamenode to a fileinlist.
	(addfiletolist): New function to add a filenamenode
	to a tarcontext.
	(tarobject): Use new addfiletolist function.
	Handle case where a new package takes over
	an obsolete conffile from another package.
	* src/archives.h: Add declaration of the
	addfiletolist function.
	* src/processarc.c (process_archive): Use new
	newconff_append function from archives.c.
	Detect obsoleted conffiles and mark them as such.
	* src/help.c (chmodsafe_unlink): Make it possible
	to differentiate between failed chmod and failed
	unlink by adding a new `failed' argument which
	will be set to the name of the failed command.
	(chmodsafe_unlink_statted): New function that
	can be called if we already have a stat result for
	the file/directory to be removed.
	(ensure_pathname_nonexisting): Give better error
	messages by utilizing the changes to
	chmodsafe_unlink.
	* src/main.h: Reflect changes in archives.c
	and help.c (add declarations for newconff_append
	and chmodsafe_unlink_statted and change the
	one of chmodsafe_unlink).
	(conffopt): Add new isold flag.

2006-02-10  James R. Van Zandt  <jrvz@comcast.net>

	* man/C/dpkg.1: Document the default log file. The behaviour in case
	of multiple --log options. And add a reference to dpkg.cfg manpage.

2006-02-10  Philippe Batailler  <philippe.batailler@free.fr>,
	    Guillem Jover  <guillem@debian.org>

	* man/C/dpkg-query.1: Use dots instead of blank lines to logically
	separate sections.
	(SYNOPSIS): Add command descriptions.
	(COMMANDS): Use package-name instead of package.
	(OPTIONS): Give an example for --showformat.
	(SEE ALSO): Add a final dot to reference.

2006-02-08  Philippe Batailler  <philippe.batailler@free.fr>

	* man/fr/update-alternatives.8.fr.po: Updated translation.
	* man/fr/update-alternatives.8.fr.po.addendum: New file.

2006-02-08  Guillem Jover  <guillem@debian.org>

	* man/po4a.mk (%): Replace % with $@ as the former is not substituted
	in the rule's command.

2006-02-08  Guillem Jover  <guillem@debian.org>

	* debian/contrl (Build-Depends): Depend on version >= 1.28-4 of
	libselinux1-dev as it has pkg-config support. Remove libsepol1-dev,
	now dragged by libselinux1-dev. Add pkg-config.
	* m4/libs.m4 (DPKG_LIB_SELINUX): Use pkg-config to get the static
	and dynamic linker flags, thus no more hardcoding the transitional
	libraries.

2006-02-07  Nicolas François  <nicolas.francois@centraliens.net>

	* man/C/dselect.1: Fix a typo: replace '.sh' by '.sp'.
	* man/C/dpkg-scansources.1: Fix a typo: replace '.Sp' by '.sp'.

2006-02-07  Guillem Jover  <guillem@debian.org>

	* man/C/update-alternatives.8: Remove trailing 'C'.

2006-02-06  Changwoo Ryu  <cwryu@debian.org>,
	    Guillem Jover  <guillem@debian.org>

	* lib/dump.c (writerecord): Mark strings as translatable.
	* lib/fields.c (f_priority): Likewise.
	* lib/mlib.c (checksubprocerr): Likewise.

2006-02-06  Guillem Jover  <guillem@debian.org>

	* src/main.c (printversion): Do not split strings with a macro in
	the middle, use C format arguments. Use printf instead of fputs.
	* src/query.c (printversion): Likewise.
	* dpkg-deb/main.c (printversion): Likewise.
	* dpkg-split/main.c (printversion): Likewise.

	* src/main.c (usage): Use printf instead of fprintf. Uppercase initial
	letter for commands descriptions. Quote strings per line. Standarize
	indentation. Split globally common strings. Remove program name prefix
	from command descriptions. Standarize 'Usage:' and 'Commands:'
	headings. Split independent commands into different lines.
	* src/query.c (usage): Likewise.
	* dpkg-deb/main.c (usage): Likewise.
	* dpkg-split/main.c (usage): Likewise.

	* src/main.c (printforhelp): Use 'license' instead of 'licence'.
	* src/query.c (printforhelp): Likewise.

	* dselect/main.cc (programdesc): Add version string from ...
	(copyrightstring): ... here. Move GPL license notice to ...
	(licensestring): ... here. New variable.
	(printversion): Use printf instead of fprintf. Give proper arguments
	to the new formated strings. Print 'licensestring'.
	(usage): Use printf instead of fprintf. Standarize indentation. Add
	options descriptions. Add a new line after each section.
	(curseson): Do not split strings with a macro in the middle, use
	C format arguments.
	(refreshmenu): Fix arguments given to 'programdesc' and
	'copyrightstring' variables. Print 'licensestring' variable.

2006-02-06  Guillem Jover  <guillem@debian.org>

	* utils/start-stop-daemon.c (main): When using --chuid set the HOME
	environment variable.

2006-02-05  Christian Perrier  <bubulle@debian.org>

	* man/*: Switch all translations to po4a. Work contributed
	by Nicolas François.

2006-01-30  Frank Lichtenheld  <djpig@debian.org>

	* scripts/dpkg-shlibdeps.pl: Fix some variable name
	typos that lead to semantic errors. Also change
	the names of the variables to prevent such errors
	in the future.

2006-01-29  Frank Lichtenheld  <djpig@debian.org>

	* man/C/dpkg-scanpackages.1: Document new dpkg-scanpackages
	-m option added by Don Armstrong.
	* scripts/dpkg-scanpackages.pl: Fix some bugs introduced by
	the rewrite.

	* man/C/dpkg-source.1: Document that the -sX switches for
	dpkg-source are mutually exclusive and only one can be in
	effect.
	* scripts/dpkg-source.pl: Warn if more than one -sX switch
	is specified on the command line.

	* scripts/dpkg-source.pl: Make dpkg-source -b more robust
	regarding to existing symlinks by creating all files
	in secure temporary files and renaming them afterwards.
	This fixes problems with packages retrieved with
	apt-get source from local repositories.

2006-01-29  Don Armstrong  <don@debian.org>

	* scripts/dpkg-scanpackages.pl: Rewrite the script to support
	multiple versions of packages in a single Packages file;
	use Getopt::Long instead of attempting to parse the command line
	ourselves and doing it badly;
	get rid of unecessary hashes and arrays that aren't used at all;
	output help when given the --help/-h/-? options

2006-01-29  maximilian attems  <debian@sternwelten.at>

	* scripts/dpkg-source.pl: Add files and
	dirs used by bzr to $diff_ignore_default_regexp.

2006-01-29  Julian Gilbey  <jdg@debian.org>

	* scripts/dpkg-buildpackage.sh: Create .changes
	file even if signing .dsc file fails to make it
	easier to just sign the package later.

	* scripts/dpkg-buildpackage.sh: Change heuristics
	of gpg check so that it allows for more complex
	setups.

2006-01-29  Anand Kumria  <wildfire@progsoc.org>

	* scripts/dpkg-source.pl (checkdiff): Ignore comments
	hunk header line as used by diff -p.

2006-01-29  Guillem Jover  <guillem@debian.org>

	* utils/start-stop-daemon.c (do_help): Print the proper version
	giving it as an argument to printf, instead of printing 'VERSION'.

2006-01-29  Guillem Jover  <guillem@debian.org>

	* configure.ac: Bump version to 1.13.14~.

2006-01-28  Frank Lichtenheld  <djpig@debian.org>

	* configure.ac: Release 1.13.13.

2006-01-28  Guillem Jover  <guillem@debian.org>

	* scripts/dpkg-architecture.pl: Do not print the warning about a
	missmatch between gcc target machine type and GNU target system
	type if the actions are '-e' or '-i'.

2006-01-27  Frank Lichtenheld  <djpig@debian.org>

	* scripts/dpkg-shlibdeps.pl: Honor LD_LIBRARY_PATH when
	searching for shared libraries.
	* scripts/dpkg-shlibdeps.pl: Don't recurse into package
	directories when searching for local shlibs files.

2006-01-26  Zefram  <zefram@fysh.org>,
	    Guillem Jover  <guillem@debian.org>

	* man/C/dpkg-query.1: Document the correct format string for
	the '--showformat' option. Update '-l' example. Lower case program
	name in title header.

2006-01-26  Christoph Maser  <cm@financial.com>

	* utils/start-stop-daemon.c (do_help): Fix typo ('-C' -> '-d').

2006-01-26  A Costa  <agcosta@gis.net>

	* man/C/dselect.1: Fix typos.

2006-01-26  Bastian Kleineidam  <calvin@debian.org>

	* man/C/dpkg.1: Document the --no-debsig option.

2006-01-26  Marc Haber  <mh+debian-packages@zugschlus.de>

	* man/C/dpkg-statoverride.8: Fix typo.

2006-01-24  Frank Lichtenheld  <djpig@debian.org>

	* debian/control (Section): dpkg and dselect are now in section
	admin, not section base. Correct info in the control file.
	(Standards-Version): Bump Standards-Version to 3.6.2 (no changes).

	* man/C/dpkg-architecture.1: Fix typo.

2006-01-23  Vasilis Vasaitis  <v.vasaitis@sms.ed.ac.uk>

	* utils/start-stop-daemon.c (pid_is_exec) [OSLinux]: Change function
	prototype to take a constant string instead of a struct stat. Compare
	the filename pointed by the '/proc/<pid>/exe' symlink, instead of the
	stat device and inode numbers. Fix all callers.

2006-01-23  Frank Lichtenheld  <djpig@debian.org>

	* scripts/dpkg-shlibdeps.pl: Rewrite of the script
	to not use the path information from ldd anymore (which
	is unreliable in the case of symlinked directories and
	not necessarily available for biarch builds). Instead
	build an own representation of the search patch.

	* scripts/dpkg-source.pl: Don't use \b to match the end
	of the version in filenames, use (?=[.-]) and (?=\.) instead.
	\b doesn't work in case the version ends with ~.

	* AUTHORS: Updated for new maintainance team
	* debian/copyright: Add myself as copyright holder since
	I also added a note to that effect with my dpkg-shlibdeps
	patch.

2006-01-23  Guillem Jover  <guillem@debian.org>

	Support for architecture wildcards.

	* scripts/controllib.pl: Rename to ...
	* scripts/controllib.pl.in: ... this.
	* scripts/dpkg-architecture.pl: Add new actions '-e'  and '-i' that
	call debian_arch_eq and debian_arch_is, to check for architecture
	equality and identity respectively. Use debian_arch_fix instead of
	the duplicated code.
	(pkgdatadir, read_cputable, read_ostable): Move to ...
	* scripts/controllib.pl.in: ... here.
	(debian_arch_fix): New function. Fix normalized kernel-cpu input to
	legacy Debian architecture output.
	(debian_arch_split): New function. Normalize and split input into
	kernel and cpu components.
	(debian_arch_eq): New function. Compare two tuples for equality after
	having normalized them with debian_arch_split.
	(debian_arch_is): New function. Check two tuples for identity after
	having normalized them with debian_arch_split.
	(debian_arch_expand): New function. Expand the normalized input
	into all possible legacy Debian architectures matching the wildcard.
	(parsedep): Use debian_arch_is to check if the host architecture is
	part of the architecture listed in the dependency relationship.
	(showdep): Use debian_arch_expand to normalize the architectures for
	binary and source packages, so generated packages will be backward
	compatible in regard to architecture format.
	* scripts/dpkg-genchanges.pl: Use new dpkg_arch_is and dpkg_arch_eq
	instead of the hardcoded checks.
	* scripts/dpkg-gencontrol.pl: Likewise.
	* scripts/dpkg-source.pl: Likewise. Use dpkg_arch_expand to fill
	the Architecture field with the legacy Debian architecures.
	* scripts/Makefile.am: New rule to generate .pl from .pl.in files.
	* man/C/dpkg-architecture.1: Update. Add new options, and few words
	about the format of the wildcards.

2006-01-23  Guillem Jover  <guillem@debian.org>

	* scripts/dpkg-source.pl: Add a missing '+' in the architecture
	validator regex.

2006-01-23  Bart Martens  <bart.martens@advalvas.be>,
	    Guillem Jover  <guillem@debian.org>

	* debian/contrl (Build-Depends): Add libsepol1-dev as a temporary
	workaround until libselinux1-dev has pkg-config support.
	* m4/libs.m4 (DPKG_LIB_SELINUX): Explicitly statically link against
	libsepol.

2006-01-20  Aurelien Jarno  <aurel32@debian.org>

	* debian/control (Build-Depends): Do not depend on libselinux1-dev
	in GNU/kFreeBSD.

2006-01-20  Lennert Buytenhek  <buytenh+debian@wantstofly.org>

	* cputable: Add armeb.

2006-01-18  Joey Hess  <joeyh@debian.org>

	* scripts/dpkg-shlibdeps.pl: Add possibility to specify a package
	type in the shlibs file and add a -t switch to dpkg-shlibdeps to
	specify the wanted type. Entries without package type will have
	type 'deb' and will serve as fallback if no entry with the correct
	type is found.
	* man/C/dpkg-source.1: Document new -t switch for dpkg-shlibdeps.

2005-10-11  Frank Lichtenheld  <djpig@debian.org>

	* man/C/*.[158]: Update references to dpkg and dselect
	man pages with correct section (8->1).
	* man/C/dselect.1: Update reference to debconf
	man page with correct section (8->1).

	* scripts/dpkg-source.pl: Warn on -b if we add a file with
	special (i.e. exectuable or set{u,g}id) permission in the
	diff since this mode will get lost.

2005-10-07  Frank Lichtenheld  <djpig@debian.org>

	* scripts/controllib.pl (checkversion): Add generic check for valid
	version numbers.
	(checkpackagename): Add generic check for valid package names.
	(readmd5sum): Add generic function to extract md5sum from md5sum
	program output. This also fixes the handling of md5sum -b output in
	dpkg-source.
	(setsourcepackage): Call checkpackagename on new value.
	* scripts/dpkg-source.pl: Use the new checks added to
	controllib to ensure validity of version and packagename
	on build, too. Previously this was only done on
	unpack.

	* scripts/dpkg-source.pl: Test on build if directories
	added by diff already exist with other type in the original
	source since we already tested that on unpack.

	* scripts/dpkg-source.pl (addfile): Test if files are added
	twice. Should not happen but as we error out on unpack
	better make sure it doesn't.

2005-10-04  Frank Lichtenheld  <djpig@debian.org>

	* scripts/dpkg-source.pl: Check build relation
	fields for correctness before putting them into
	the .dsc when building. This also normalizes the
	fields.

2005-10-03  Matt Zimmerman  <mdz@debian.org>,
	    Frank Lichtenheld  <djpig@debian.org>

	* scripts/dpkg-source.pl: If gpg is installed, check
	the signature of the .dsc file before unpacking.
	Allow the unpacking to suceed if the .dsc is unsigned
	but error out if the signature is bad. If gpg exits
	with a code >2 (e.g. missing key), show the user the gpg
	output but continue.

2005-10-03  Frank Lichtenheld  <djpig@debian.org>

	* scripts/dpkg-source.pl: Try to chown files extracted from
	a tar file to the uid and gid of the user. This should make
	dpkg-source -x safer to use as root. Also create the temporary
	directory mode 0700 to not allow anyone exploiting races
	between the extraction and the chown.

	* scripts/dpkg-gencontrol.pl: Warn about illegal architecture
	strings. This will warn e.g. about comma-separated architecture
	lists.
	* scripts/dpkg-source.pl: Also check architecture strings and
	error out if we find illegal ones.

2005-08-27  Frank Lichtenheld  <djpig@debian.org>

	* scripts/dpkg-gencontrol.pl: Bail out with an error if parsedep
	found an error while parsing a dependency field.

2005-08-17  Scott James Remnant  <scott@netsplit.com>

	* configure.ac: Bump version to 1.13.12~.

	* configure.ac: Release 1.13.11.

	* scripts/dpkg-source.pl: Re-work the logic that handles the Files
	field when unpacking source packages; always remove the revision
	component and thereby allow -$rev.orig.tar.gz as well as native
	diff.gz or debian.tar.gz; improve the "unrecognised file" error to
	give the full filename, not the mangled suffix; check whether the
	revision has length, rather than is non-zero ("0" is false in Perl).

2005-08-17  Frank Lichtenheld  <djpig@debian.org>

	* scripts/controllib.pl (parsedep): Correct a bug that caused wrong
	architecture requirements in some cases, due to only "my"ing the
	@arches list in some circumstances.

2005-08-17  Colin Watson  <cjwatson@ubuntu.com>

	* src/processarc.c (process_archive): When copying the forward
	dependency tree, blank the version field of unversioned dependencies
	rather than leaving them uninitialised.

2005-08-17  Scott James Remnant  <scott@netsplit.com>

	* scripts/dpkg-source.pl: Fix a few problems found with the
	$diff_ignore_default_regexp value; it'd match any path with
	DEADJOE in it somewhere (or .cvsignore, etc.), wouldn't match
	an initial CVS or {arch}, etc.
	Took the opportunity to reformat the string and add some comments,
	which get stripped out before it's used.
	Added tla/baz junk ",,.*" to the list of filters.

	* lib/dbmodify.c (log_message): Call setcloexec() on the log
	file descriptor, otherwise we leak it to our children.

2005-08-17  Ludovic Rousseau  <rousseau@debian.org>

	* src/filesdb.c: Replace all references to "statusoverride" file
	with "statoverride".

2005-08-17  Scott James Remnant  <scott@netsplit.com>

	* src/query.c (enqperpackage): Only output a newline between
	different packages and not after the last one.

	* man/C/dpkg-deb.1: Document -W/--show and --showformat.

2005-08-14  Bastian Kleineidam  <calvin@debian.org>

	* man/C/dpkg-architecture.1: Fix typo.

2005-08-14  Frank Lichtenheld  <djpig@debian.org>

	* scripts/dpkg-genchanges.pl: Give a warning when one tries
	to use -sd on a native Debian package.

	* scripts/dpkg-source.pl: Handle absolute paths in the argument
	given for -b.

	* scripts/dpkg-source.pl: Give more meaningful error message
	if first argument to dpkg-source -x is a directory

	* scripts/controllib.pl (parsecdata): Ignore trailing newlines
	in single paragraph control files.

	* scripts/controllib.pl (parsedep): Give a warning explaining
	the problem when failing to parse the dependency.
	* scripts/dpkg-checkbuilddeps.pl: Pass the dependency field name
	to all calls to &build_depends() and &build_conflicts(), which
	both call &check_line().
	(check_line): Take an argument specifying the field name, and
	use it to output an error if the dependency list is not
	defined (caused by a failure of &parsedep()).

	* scripts/controllib.pl: Remove the %capit map, it's no longer
	used and everything uses the &capit() function instead.
	(capit): Uppercase all letters that come after a minus ('-'),

2005-08-14  Moritz Muehlenhoff  <jmm@inutil.org>,
	    Frank Lichtenheld  <djpig@debian.org>

	* scripts/controllib.pl (parsedep): Allow whitespace before
	version operators in dependencies.

2005-08-14  Goswin Brederlow  <brederlo@informatik.uni-tuebingen.de>

	* scripts/dpkg-name.sh (stderr): Use shell redirect rather than
	/dev/stderr.

2005-08-14  Scott James Remnant  <scott@netsplit.com>

	* debian/control ([dselect]Description): Remove "a" from the start
	of the description synopsis line.
	([dpkg]Description): De-capitalise description synopsis line.
	([dpkg-dev]Description): Likewise.

2005-08-14  Guillem Jover  <guillem@debian.org>

	* scripts/dpkg-architecture.pl (usageversion): Correct punctuation
	in copyright message and escape the @ so Perl doesn't treat it as
	an array reference.  Same for initial comment.

2005-07-17  Scott James Remnant  <scott@netsplit.com>

	* src/remove.c (removal_bulk_remove_files): Call lstat() rather
	than stat() when removing a character, block or setuid file so
	we change the thing itself and not what the symlink points to.
	* src/processarc.c (process_archive): Likewise.

	* src/processarc.c (process_archive): Call ohshit() after finding
	out we don't have an errno, not ohshite().

	* src/cleanup.c (cu_preinstverynew): Blank the status information
	of a newly installed package that we aborted the install of,
	to avoid having packages in a not-installed state but with a version.

2005-07-16  Scott James Remnant  <scott@netsplit.com>

	* src/filesdb.h (filenamenode.flags): Add fnnf_placed_on_disk flag
	to indicate that the file is now on the disk, and thus needs to be
	removed in cleanup if that happens.
	* src/cleanup.c (cu_installnew): If <foo>.dpkg-tmp did not exist,
	and the fnnf_placed_on_disk flag is set, we now remove the newly
	created file.
	* src/archives.c (tarobject): Set the fnnf_placed_on_disk flag once
	the rename to the final destination succeeds.  Add additional
	comments to the source so we know what's on the disk at each point.
	Fix up the #ifdef syntax to not confuse emacs.

	* src/archives.c (filesavespackage): Check whether the file we're
	going to install is going to be diverted, before whether it's in the
	new archive.

	* src/processarc.c (process_archive): When removing files that
	were in the old version of the package only, don't just call
	isdirectoryinuse(), actually check whether it's a directory first;
	otherwise we won't remove diverted things.

2005-07-15  Scott James Remnant  <scott@netsplit.com>

	* lib/ehandle.c (run_cleanups): Modify the value of flagset
	according to the checkpoint mask and value after processing,
	otherwise we'll run handlers we didn't mean to.
	(pop_cleanup): Remove the flagset setting, we don't mix
	checkpoints and calls anywhere.

2005-06-28  Scott James Remnant  <scott@netsplit.com>

	* configure.ac: Bump version to 1.13.11~.

	* configure.ac: Release 1.13.10.

	* debian/dpkg.preinst (create_logfile): Remove from preinst.
	* debian/dpkg.postinst (create_logfile): To postinst; I can't think
	of any particular reason it needs to happen before configuration.
	In addition, use numeric ids for the chown call to avoid requirement
	that base-passwd be configured first.

2005-06-28  Manoj Srivastava  <srivasta@debian.org>

	* src/archives.c: Look at the security context of the final
	destination, not the temporary file.

2005-06-24  Scott James Remnant  <scott@netsplit.com>

	* po/POTFILES.in: Remove lib/star.c.

2005-06-24  Manoj Srivastava  <srivasta@debian.org>

	* src/archives.c: Restore selinux code incorrectly placed in
	lib/star.c, modified to fit in with tarobject.

2005-06-17  Scott James Remnant  <scott@netsplit.com>

	* debian/dpkg.preinst (confirm_dselect_split): When set -e,
	following a command with "|| return" doesn't eat the exit status.

	* lib/dbmodify.c (log_message): Set the log to be line-buffered.

2005-06-16  Scott James Remnant  <scott@netsplit.com>

	* lib/star.c: Remove, it's unused code and causes confusion.
	* lib/Makefile.am (libdpkg_a_SOURCES): Don't compile star.c.

2005-06-15  Bastian Kleineidam  <calvin@debian.org>

	* man/C/dpkg.cfg.5: Correct reference to dpkg(8) to dpkg(1).

2005-06-14  Scott James Remnant  <scott@netsplit.com>

	* man/C/dpkg-architecture.1: Add missing "recent" from paragraph
	on backward compatibility.

2005-06-13  Scott James Remnant  <scott@netsplit.com>

	* debian/rules: Check DEB_HOST_ARCH_OS and only add the option
	to enable SELinux if we're on Linux.
	* debian/control (Build-Depends): Don't build-depend on
	libselinux1-dev on hurd-i386.  The complete list is too long to
	maintain, so wait until we can put "[linux-any]" in here.

	* scripts/dpkg-source.pl: Handle native tarballs with a
	Debian revision.

	* lib/dbmodify.c (log_message): Use the local time, not UTC;
	this is more consistent with syslog.

2005-06-13  Johannes Veser  <veser@gmx.de>

	* debian/dpkg.prerm (undivert_md5sum): dpkg-divert takes the
	diverted filename, not the destination.

2005-06-13  Scott James Remnant  <scott@netsplit.com>

	* debian/dpkg.install: Remove start-stop-daemon rule, as that
	copies it rather than moves it.
	* debian/rules (binary-arch): Move start-stop-daemon into sbin
	my hand.

2005-06-12  Scott James Remnant  <scott@netsplit.com>

	* configure.ac: Bump version to 1.13.10~.

	* configure.ac: Release 1.13.9.

2005-06-11  Scott James Remnant  <scott@netsplit.com>

	* scripts/dpkg-source.pl: Add .arch-inventory to default diff
	ignore regexp.

	* scripts/dpkg-source.pl: If two arguments are given to dpkg-source,
	use the second to set $newdirectory rather than creating it ourselves.
	It's an error to specify an output directory that exists.
	(usageversion): Document optional second argument to dpkg-source -x.
	
	* man/C/dpkg-source.1: Document optional second argument.

2005-06-11  Matt Kraai  <kraai@alumni.cmu.edu>,
	    Scott James Remnant  <scott@netsplit.com>

	* scripts/dpkg-source.pl: Move the .orig directory out of the way
	during the duration of the script, moving it back again afterwards.

2005-06-11  Brendan O'Dea  <bod@debian.org>

	Support unpacking of "Wig And Pen" (Format: 2.0) source packages.

	* scripts/dpkg-source.pl: When unpacking a source package with a
	2.x format, allow multiple orig tarballs and allow the diff to be
	replaced by a debian.tar.  Additional orig tarballs are named
	"*.orig-xxx.tar" where the "xxx" is the name of the sub-directory
	of the source where they should be unpacked.  The debian.tar is
	unpacked as the debian sub-directory of the source and may contain
	binaries (which the diff can't) and patches (in a patches
	sub-directory) which are automatically applied during unpacking.
	(checkdiff): Move diff checking code into sub-routine as we call
	it multiple times now.  Allow uncompressed patches, cruft
	at the start of a patcha and be less strict about patched directory
	name (including allowing /dev/null).  Skip "Index:" header generated
	by CVS.
	(forkgzipread): Run either gunzip or bunzip2 depending on the
	filename, allowing us to support .tar.bz2, and .diff.bz2.
	(handleformat): Compare a range of major versions, as we now
	support both 1.0 and 2.0 formats.
	(def_dscformat): Generate 1.0 format packages by default.
	(setfile): Removed unused function.
	* debian/control ([dpkg-dev]Recommends): Recommend bzip2, it's
	not an absolute dependency until bz2 packages are supported by
	katie and policy.

2005-06-11  Scott James Remnant  <scott@netsplit.com>

	* m4/libs.m4 (DPKG_LIB_ZLIB, DPKG_LIB_BZ2): Rewrite to match the
	way --with-selinux works.  Actually check whether the library and
	header files we need are available, using the configure option to
	determine whether the tests should be skipped (=no) or cause a
	hard failure if not present (=yes or =static).
	* lib/Makefile.am (INCLUDES): Remove ZLIB_CFLAGS and BZ2_CFLAGS as
	we don't set these to anything in configure anymore (WITH_ZLIB and
	WITH_BZ2 are set in config.h) and users would set CFLAGS itself to
	supply missing -I arguments.
	* dpkg-deb/Makefile.am (INCLUDES): Remove ZLIB_CFLAGS and BZ2_CLFAGS.
	* src/Makefile.am (dpkg_query_LDADD): Remove ZLIB_LIBS and CFLAGS_LIBS
	as dpkg-query doesn't use them.

	* m4/libs.m4 (DPKG_LIB_SELINUX): Add new test for the selinux
	library and header.  This works a little differently from the
	current --with-{zlib,bz2} tests in that if no option is given it
	still tries to enable it if possible.  If "yes" or "static" is given,
	that forces the requirement (configure fails if not present), if "no"
	is given the tests are skipped.
	* configure.ac: Include selinux test.

2005-06-11  Manoj Srivastava  <srivasta@debian.org>

	* lib/star.c (ExtractFile, SetModes): If dpkg is compiled with
	SELinux, test once whether SELinux is enabled on the system.  If it
	is enabled, find out the security context of the file from its path
	and either set what we think it should be or let the default security
	context for the process be applied.
	* debian/control (Build-Depends): Add libselinux1-dev as a build
	dependency. 
	* debian/rules: Compile-in support for selinux and link statically.
	* dpkg-deb/Makefile.am (dpkg_deb_LDADD): Link dpkg-deb with
	SELINUX_LIBS.
	* src/Makefile.am (dpkg_LDADD): Link dpkg with SELINUX_LIBS.

2005-06-10  Scott James Remnant  <scott@netsplit.com>

	* lib/dbmodify.c (log_message): New function that writes a
	formatted string to the log file, opening it if it hasn't been
	yet.  In case of error, we print it and don't try to open the
	file again.
	(modstatdb_note): Replace log writing code with call to new
	log_message function.
	* src/configure.c (promptconfaction): Replace log writing code
	with call to log_message function.
	* src/help.c (log_action): Simplify to just a log_message call.
	* lib/dpkg-db.h: Remove extern definition of log_pipes, replace
	with log_message function.
	* src/main.c (cmdinfos): Change --log argument action to just
	storing the string in the log_file variable.
	(setfile): Remove function.
	* lib/myopt.c (myfileopt): strdup the string option argument
	before storing it, otherwise it just gets overwritten by the next
	line.

	* configure.ac: Bump version to 1.13.9~.

	* configure.ac: Release 1.13.8.

	* lib/parse.c (parsedb): Check whether the file size is greater
	than zero bytes in size before trying to mmap or malloc it, if it
	isn't don't process the file.

2005-06-09  Scott James Remnant  <scott@netsplit.com>

	* configure.ac: Bump version to 1.13.8~.

	* configure.ac: Release 1.13.7.

	* src/main.c (setfile): Make inability to open the log file a
	warning only, rather than bailing out; and if not running as root,
	don't even show the warning.

2005-06-09  Colin Watson  <cjwatson@ubuntu.com>

	* man/C/dpkg-architecture.1: Include example debian/rules snippet
	to support older versions of dpkg-dev after updating to use new
	variables.

2005-06-09  Scott James Remnant  <scott@netsplit.com>

	* man/C/dpkg-architecture.1: Clean up examples using .nf and .fi
	to produce a pre-like effect.  Indent the examples a little.

2005-06-06  Scott James Remnant  <scott@netsplit.com>

	* configure.ac: Bump version to 1.13.7~.

	* debian/dpkg.install: Don't use dh_install to copy the logrotate
	file because it can't rename things.
	* debian/rules (binary-arch): Install and rename manually instead.
	* configure.ac: Release 1.13.6 (Brown Paper Bag).

	* configure.ac: Bump version to 1.13.6~.

	* configure.ac: Release 1.13.5.

2005-06-06  Philippe Batailler  <philippe.batailler@free.fr>

	* man/fr/*: All french man pages updated

2005-06-06  Christian Perrier  <bubulle@debian.org>

	* man/pt_BR/update-alternatives.8: Syntax error corrected.

2005-06-06  Kevin Ryde  <user42@zip.com.au>

	* man/sv/dpkg-deb.1: Syntax error corrected.
	* man/es/dpkg-scanpackages.1: Syntax error corrected.

2005-06-06  Scott James Remnant  <scott@netsplit.com>

	* src/configure.c (promptconfaction): Record user's decision about
	a conffile in the log file as either "install" or "keep".
	* man/C/dpkg.1: Document the conffile output that'll appear in the
	log file.

	* debian/dpkg.cfg: Create a log-file by default.
	* debian/dpkg.logrotate: Include a logrotate file for the log.
	* debian/dpkg.install: Install the debian/dpkg.logrotate file as
	/etc/logrotate.d/dpkg
	* Makefile.am (EXTRA_DIST): Ship the debian/dpkg.logrotate file.
	* debian/dpkg.preinst (create_logfile): Create a log file with
	the default permissions.
	* debian/dpkg.postrm (remove_logfile): Remove log files when dpkg
	is purged (not that it will happen, but it pays to be compliant).
	
	* debian/dpkg.preinst (confirm_dselect_split): Only check process
	list for dselect if ps is installed; this should be the case during
	upgrades anyway.

	* debian/dpkg.prerm (undivert_md5sum): Remove md5sum diversion
	when the package is removed or downgraded to a version where
	we supplied our own md5sum.
	* debian/dpkg.postinst (divert_md5sum): Divert md5sum as long as
	there isn't one, don't explicitly check for the textutils file
	being there as it may be installed afterwards.

2005-05-26  Scott James Remnant  <scott@netsplit.com>

	* debian/control (Maintainer): I'm going to officially take blame for
	this package Ian-style, we'll keep bugs going to the list using the
	PTS instead.

2005-05-25  Scott James Remnant  <scott@netsplit.com>

	* scripts/dpkg-source.pl: Recognise Enhances in the package's
	section of control files.

2005-05-23  Scott James Remnant  <scott@netsplit.com>

	* cputable: Change GNU name of the i386 CPU to i486, to reflect
	reality.
	* debian/archtable: Update first field of i386 and hurd-i386 to
	use i486 as the CPU name.

2005-04-03  Scott James Remnant  <scott@netsplit.com>

	* scripts/dpkg-architecture.pl (gnu_to_debian): Check cputable
	and ostable in file order.
	* ostable: Place hurd at the bottom so it's checked last.

2005-03-29  Scott James Remnant  <scott@netsplit.com>

	* configure.ac: Bump version to 1.13.5~.

	* configure.ac: Release 1.13.4.

2005-03-28  Scott James Remnant  <scott@netsplit.com>

	* scripts/dpkg-architecture.pl: Catch -L and list every possible
	os and cpu combination.
	(usageversion): Add -L option to description.
	(read_cputable): Add in-order list of cpu values to @cpu array.
	(read_ostable): Add in-order list of os values to @os array.
	* man/C/dpkg-architecture.1: Document -L option.

2005-03-27  Scott James Remnant  <scott@netsplit.com>

	* m4/arch.m4 (DPKG_OS_TYPE): Allow a vendor to appear at the start
	of $os_type.
	* scripts/dpkg-architecture.pl (gnu_to_debian): Don't strip the
	vendor out, just allow it to appear at the start of the string.

2005-03-21  Scott James Remnant  <scott@netsplit.com>

	* configure.ac: Bump version to 1.13.4~.

	* configure.ac: Release 1.13.3.

	* scripts/controllib.pl (unknown): Output field name we have in
	hand, rather than trying to look it up in a dictionary in which
	it doesn't exist yet.

	* scripts/changelog/debian.pl: Revert accidental half-patch that
	turned the Maintainer field into a Changed-By field.

2005-03-21  Marc Dequènes  <duck@duckcorp.org>

	* scripts/dpkg-gencontrol.pl: Fix filename regexp to allow '-'
	in architecture names.

2005-03-20  Scott James Remnant  <scott@netsplit.com>

	* scripts/dpkg-buildpackage.sh: Output "source changed by"
	rather than "source maintainer is".

	* man/C/dpkg.1: Document that --get-selections takes a package
	name pattern.  Document format of file --set-selections takes.

	* man/C/dpkg-source.1: Remove unnecessary references to policy
	and non-existant packaging manual.  Refer to dpkg-shlibdeps(1)
	for shlibs file format.  Will need to document changelog format
	at some point.
	* man/C/dselect.1: Remove unnecessary reference to policy, refer
	other reference to the package by name.
	* man/C/deb-old.5: Remove reference to non-existant packaging
	manual.
	* man/C/deb.5: Remove reference to non-existant packaging
	manual, will have to document control contents better here later.

	* man/C/dpkg.1: Fix typo (fileis -> file is).

	* origins/debian: Remove trailing line.

2005-03-20  Mathias Weidner  <mathias@weidner.in-bad-schmiedeberg.de>

	* scripts/dpkg-scansources.pl (getopt): Add (@) to prototype.

2005-03-20  Scott James Remnant  <scott@netsplit.com>

	* man/C/update-alternatives.8: Document what the '+' and '*'
	marked choices in --config output mean.

	* src/main.c (usage): Make aptitude quoting consistent.

	* man/C/dpkg-divert.8: Mention --truename alongside the comment
	about what it does.

	* src/main.c (printforhelp): Mention aptitude alongside dselect.
	* dpkg-deb/main.c (usage): Mention aptitude alongside dselect.

	* lib/ehandle.c (warningf): Add missing newline to end of format
	string.

	* man/C/update-alternatives.8: Harmonise names for arguments to
	--install option.

	* man/C/dpkg.1: Remove "medium-level" from dpkg's description,
	it's somewhere between medium and low.  The fact it's a package
	manager is sufficient description.

	* src/query.c (listpackages): Create a second filtered list of
	packages, sort that (rather than the complete list) and use that
	when calling list1package.  This means we only expand to the
	longest field in the result, not the database.  Hopefully the
	speed gain of only sorting a filtered list outweights the slighty
	extra computation time.

2005-03-18  Scott James Remnant  <scott@netsplit.com>

	* configure.ac: Bump version to 1.13.3~.

	* configure.ac: Release 1.13.2.

	* src/query.c (getwidth): Return -1 if we're not on a tty.
	(list1package): Take a package list as well, and if getwidth()
	returns -1 determine the longest name, version and description
	and use those for output.
	(listpackages): Pass the package list and length to both
	calls to list1package to allow them to go wide.

	* lib/dbmodify.c (modstatdb_note): Every time we'd output a
	status change to the status-fd, also output a log message to
	the log-fd if we have one.
	* lib/dpkg-db.h: Add definition of log_pipes.
	* src/help.c (log_action): Write an action line to the log-fd.
	* src/processarc.c (process_archive): Log installation and
	upgrade actions.
	* src/remove.c (removal_bulk_remove_configfiles): Log purge
	action.
	(deferred_remove) Log remove action.
	* src/main.c (setfile): Take a filename, open it and add the
	file descriptor to a list of pipes.
	(cmdinfos): Add log command-line option that takes a filename
	and adds it to log_pipes.
	(usage): Add --log=<filename> usage.
	* man/C/dpkg.1: Document --log=filename.
	* debian/dpkg.cfg: Include a commented-out log option.

2005-03-18  Peter van Dijk  <peter@dataloss.nl>

	* lib/tarfn.c (TarExtractor): Only remove the last character
	from directory names if it's a trailing slash.

2005-03-18  Scott James Remnant  <scott@netsplit.com>

	* man/C/dpkg-divert.8: Add an EXAMPLES section giving the two
	most common uses of dpkg-divert, for both add and remove.

	* man/C/dpkg-architecture.1: Update (should have done this with
	the changes below, really).

	* src/help.c (preexecscript): The first member of argv is always
	NULL because it's filled in by the return value of this function,
	so increment argv first when debug-outputting maintainer script
	arguments.

	* utils/md5sum.c: Remove file.
	* lib/dpkg.h (MD5SUM): Remove definition of md5sum program name.
	* utils/Makefile.am (bin_PROGRAMS): Remove md5sum.
	* man/C/md5sum.1: Remove manual page.
	* man/C/Makefile.am (dist_man_MANS): Remove md5sum.1.
	* man/de/md5sum.1: Remove manual page.
	* man/de/Makefile.am (dist_man_MANS): Remove md5sum.1.
	* man/es/md5sum.1: Remove manual page.
	* man/es/Makefile.am (dist_man_MANS): Remove md5sum.1.
	* man/ja/md5sum.1: Remove manual page.
	* man/ja/Makefile.am (dist_man_MANS): Remove md5sum.1.
	* man/sv/md5sum.1: Remove manual page.
	* man/sv/Makefile.am (dist_man_MANS): Remove md5sum.1.
	* debian/dpkg.postinst (divert_md5sum): Divert the version of
	md5sum installed by textutils or coreutils to the place where we
	used to put our copy, include its manual page.
	* debian/control ([dpkg]Depends): Depend on coreutils, which has
	always included md5sum, or the version of textutils that has.
	* debian/dpkg.install: Remove md5sum-related files.
	* debian/copyright: Remove mentions of utils/md5sum.c.
	* debian/pseudo-tags: Remove md5sum tag; no point filing bugs on
	a non-existant program.

	* ostable (netbsd): Restore missing "*" on the end of the regex.

	Take a further step towards having separate CPU and system names
	instead of just a joined architecture name; in particular add
	support to dpkg-architecture.

	* cputable: Create new table of cpu names with canonical GNU
	names and a regex to match against config.guess output.
	* ostable: Create new table of operating system names with
	canonical GNU names and a regex to match against config.guess
	output.
	* archtable: Move to debian directory.
	* debian/archtable: Reduce to a simple set of architecture names
	in Debian's sid distribution.
	* scripts/dpkg-architecture.pl: Add support for split cputable
	and ostable, including new DEB_*_ARCH_OS and DEB_*_ARCH_CPU
	variables containing the Debian system and cpu names appropriately.
	(usageversion): Remove list of known architectures, as we can't
	easily compute this anymore (cputable * ostable).
	(read_archtable): Removed function, we no longer touch archtable.
	(read_cputable): Add function to parse cputable.
	(read_ostable): Add function to parse ostable.
	(split_debian): Add function to split a Debian "os-cpu" name.
	(debian_to_gnu): Add function to split and look up the GNU names
	for the Debian os and cpu, and return the joined GNU name.
	(split_gnu): Add function to split a GNU triplet/quartet.
	(gnu_to_debian): Add function to split and look up the Debian
	names for the GNU os and cpu (by regex), and return the joined
	Debian name.
	(rewrite_gnu): Removed, replaced by regexes in the tables.
	* m4/arch.m4 (DPKG_CPU_TYPE): Use awk to parse the new cputable
	and define an ARCHITECTURE_CPU macro with the result.
	(DPKG_OS_TYPE): Use awk to parse the new ostable and define an
	ARCHITECTURE_OS macro with the result.
	(DPKG_ARCHITECTURE): Simply join the os and cpu names together,
	or omit the os name if "linux".
	* Makefile.am (dist_pkgdata_DATA): Remove archtable, add
	cputable and ostable instead.
	(EXTRA_DIST): Add debian/archtable.
	* debian/dpkg.install: Install debian/archtable in /usr/share/dpkg
	for packages that still want it.
	* debian/pseudo-tags: Replace mention of archtable.

	* archtable: Add ppc64 for powerpc-linux.
	* scripts/dpkg-architecture.pl (rewrite_gnu): Rewrite powerpc64
	and ppc64 into powerpc64 for archtable.

2005-03-17  Scott James Remnant  <scott@netsplit.com>

	* debian/dpkg.preinst (confirm_dselect_split): Check that dselect
	is running before bitching; it's easy to do and will stop this
	question more often than not.

2005-03-17  Scott James Remnant  <scott@ubuntu.com>,
	    Anthony Towns  <aj@azure.humbug.org.au>

	* src/archives.c (tarobject): Detect when installing a file that
	exists in a package that replaces the one being installed.  Leave
	that on the disk and remove the file from the list for the package
	being installed.

2005-03-16  Scott James Remnant  <scott@netsplit.com>

	* lib/parsedump.h: Move definitions of fieldinfos and nicknames
	arrays to the bottom of the file, to ensure we know the size of
	the arrays we're declaring.
	* lib/mlib.c (buffer_write): Cast unsigned char * to plain old
	char * when calling sprintf.

2005-03-12  Frank S. Thomas  <frank@thomas-alfeld.de>

	* man/C/dpkg-architecture.1: Correct typo (variales -> variables).

2005-03-08  Scott James Remnant  <scott@netsplit.com>

	* Makefile.am (package): Remove rule, as it is only really
	required outside of arch (otherwise you have a tarball).
	* Makefile.maint: New file holding the package rule.

2005-03-03  Scott James Remnant  <scott@netsplit.com>

	* archtable: Describe column 2 as the value returned by
	dpkg --print-architecture not --print-installation-architecture
	which we deprecated in the last release.

	* configure.ac: Bump version to 1.13.2~.

	* configure.ac: Release 1.13.1.

2005-03-03  Michael Vogt  <mvo@ubuntu.com>

	* src/configure.c (promptconfaction): Output conffile-prompt
	status onto status-fd to let front-ends capture conflicts.
	* src/errors.c (print_error_perpackage): Output package errors
	onto status-fd to let front-ends capture them.
	* man/C/dpkg.1: Document how errors and configuration file
	conflicts are reported on the status-fd.

2005-01-22  Scott James Remnant  <scott@netsplit.com>

	* man/C/dpkg.1: Remove --print-gnu-build-architecture and
	--print-installation-architecture from documentation, correct
	--print-architecture.
	* man/C/dpkg-architecture.1: Give --print-architecture in examples,
	instead of --print-installation-architecture.
	* scripts/dpkg-name.sh (getname): Call 'dpkg --print-architecture'
	instead of 'dpkg --print-installation-architecture'.
	* scripts/dpkg-architecture.pl: Set the default $pkgdatadir to
	point at an installed copy.
	Call 'dpkg --print-architecture' instead of
	'dpkg --print-installation-architecture'.
	* methods/disk/setup (iarch): Call dpkg --print-architecture.
	* debian/control ([dpkg-dev]Depends, [dselect]Depends): Depend on
	dpkg (>= 1.13.1) so we get a dpkg with the right print options.

	* src/enquiry.c (printarch): Completely nuke this function, we'll
	no longer parse the compiler output and look up things in archtable.
	(printinstarch): Rename to printarch, and change the output message
	to refer to --print-architecture.
	(badlgccfn): Remove unused function.
	* src/main.c (cmdinfos): Remove --print-gnu-build-architecture option,
	make --print-installation-architecture call printarch.
	(usage): Remove both --print-gnu-build-architecture and
	--print-installation-architecture and describe --print-architecture
	as doing what --p-i-a used to do.  Use dpkg-architecture for host
	information.
	* src/main.h (action): Remove act_printgnuarch from enum, leave
	act_printinstarch so we can later deprecate use of the longer command.
	* src/Makefile.am (archtable.h): No need to generate archtable.h
	seeing as we don't parse it within dpkg, remove rule to generate it.
	(CLEANFILES): We don't generate archtable.h, so no need to clean it.
	* src/.arch-inventory: Don't treat archtable.h specially.
	* archtable: Remove unused third field, entirely inaccurate too.
	Correct typo 'she3eb' -> 'sh3eb'.
	* scripts/dpkg-architecture.pl (read_archtable): Parse only two
	fields from archtable.

	* scripts/dpkg-architecture.pl: Remove out-of-date history from the
	top, ChangeLog serves better now and is less confusing.
	Reset $gcc if we get less than, or more than one archtable result.
	Remove extra newline from mismatched -a/-t warning.
	(usageversion): Pedant the usage message while we scroll past.
	(read_archtable): New function to read /usr/share/dpkg/archtable
	rather than hard-coding some values in the script.
	(rewrite_gnu): Rewrite along the lines of the code in m4/arch.m4 so
	they should actually be vaguely consistent now.

	* scripts/Makefile.am (do_perl_subst): Replace occurances of
	$pkgdatadir in scripts with the right value.

2005-01-22  Robert Millan  <rmh@debian.org>

	* configure.ac: Check for kvm.h.
	* utils/start-stop-daemon.c: Remove includes for <sys/user.h>,
	<sys/sysctl.h> and <kvm.h> for the BSDs unless configure found
	<kvm.h>.
	(fatal): Output the message associated with errno.

2005-01-22  Rakesh 'arky' Ambati  <rakesh_ambati@yahoo.com>

	* scripts/dpkg-architecture.pl: Correct typo, 'filed' to 'failed'.

2005-01-22  Robert Millan  <rmh@debian.org>,
	    Scott James Remnant  <scott@netsplit.com>

	* m4/arch.m4 (DPKG_CPU_TYPE): Add a new macro to turn common
	groups of CPU names into a single type (e.g. i*86 to i386).
	(DPKG_OS_TYPE): Match linux*-gnu* for Linux (in case we get a
	non-GNU Linux at some point) and produce a 'linux' type.  Remove
	the initial '*' from the rest of the entries.  Restore gnu* as
	gnu (for the Hurd).  Add support for darwin* as darwin.  Sort
	into almost-alphabetical order with i386/linux at the top.
	(DPKG_ARCHITECTURE): Call DPKG_CPU_TYPE and use $cpu_type instead of
	$target_cpu.
	* archtable: Rewrite the top comment to be a little clearer and
	correct the lie that the third column is 'dpkg --print-architecture'
	when it is, in fact, 'dpkg --print-gnu-build-architecture'.  Correct
	third columns of the non-Linux architecture to actually return a
	GNU name.  Sort the file into i386/linux-first alphabetical order.

2005-01-22  Robert Millan  <rmh@debian.org>

	* archtable: Add x86_64-kfreebsd to archtable as 'kfreebsd-amd64'.
	* scripts/dpkg-architecture.pl: Add 'kfreebsd-amd64' to archtable.

2005-01-22  NIIBE Yutaka  <gniibe@fsij.org>

	* archtable: Add m32r-linux-gnu to archtable as 'm32r'.
	* scripts/dpkg-architecture.pl: Add 'm32r' to archtable.

2005-01-22  Scott James Remnant  <scott@netsplit.com>

	* src/query.c (cmdinfos): Make -f alternative for --showformat.
	* src/query.c (usage): Document that -f is alternative for
	--showformat.
	* man/C/dpkg-query.1: Update documentation to match.

2005-01-22  Stephane Bortzmeyer  <stephane@sources.org>

	* scripts/dpkg-source.pl (diff_ignore_default_regexp): Add the
	darcs _darcs directory to the ignore list.

2005-01-22  Scott James Remnant  <scott@netsplit.com>

	* utils/md5sum.c (main): Correct md5sum according to the wishes
	of the Debian technical committee; when given a file on standard
	input, it now simply outputs the md5sum and does not append "  -"
	or " *-" on the end.

2005-01-22  Adam Heath  <doogie@debian.org>

	* lib/tarfn.c (TarExtractor): Fix handling of GNU longname and
	longlink support when there is both types for the same file entry
	in a tarball.

2005-01-19  Dafydd Harries  <daf@muse.19inch.net>

	* man/C/dpkg-source.1: Make the summary for dpkg-source -b invocation
	in the manpage match that output by dpkg-source --help. (I.e. indicate
	the possibility of specifying the upstream tarball rather than the
	upstream source directory as a second parameter.)

2005-01-17  Scott James Remnant  <scott@netsplit.com>

	* debian/dpkg.preinst (confirm_dselect_split): Support pre-sarge
	upgrades by checking that they've upgraded dselect first, and
	prompting if they haven't.

2005-01-14  Scott James Remnant  <scott@netsplit.com>

	* .arch-inventory: Ignore the upload result file as well.

	* configure.ac: Bump version to 1.13.1~.

	* configure.ac: Release 1.13.0.

	* dpkg-deb/main.c (main): Remove NONRETURNING declaration as
	this function does actually call return sometimes.
	* dpkg-split/main.c (main): Remove NONRETURNING declaration as
	this function does actually call return sometimes.
	* utils/start-stop-daemon.c (main): Remove NONRETURNING declaration
	as this function does actually call return sometimes.
	* m4/compiler.m4 (SJR_COMPILER_WARNINGS): Enable warnings for CXX
	too, my original macro doesn't do this.
	
	* configure.ac: Use AC_GNU_SOURCE to get some of the extra goodies
	in the GNU C library, use DPKG_C_C99 to test for C99 features.
	* m4/compiler.m4 (DPKG_C_C99): New macro to determine whether
	compiler supports C99 features.
	(SJR_COMPILER_WARNINGS): Don't use -pedantic yet, dpkg isn't ready
	for it.

	* lib/dpkg.h: Provide C99-conformant variadic macros if the
	compiler supports them in place of gnu-style ones.
	* lib/tarfn.c: Add missing include of config.h to get some useful
	information (and prototype of strnlen).
	* src/help.c: Cast arguments to (char * const *) explicitly.
	* dpkg-deb/main.c: Include dpkg-db.h to get nffreeall prototype.
	* .arch-inventory: Ignore config.cache if the user uses it.

	* scripts/controllib.pl: Add #!/usr/bin/perl to satisfy lintian.
	* debian/control ([dpkg]Pre-Depends): Needs to pre-depend on shlibs
	dependencies like libc6, accidentally dropped earlier.
	([dpkg-dev]Recommends): Added gcc as first choice for c-compiler.
	* debian/rules: Generate shlibdeps for all arch packages, not just
	dselect (so we get them for dselect too).
	* debian/.arch-inventory: Ignore dpkg.substvars.
	* debian/dpkg.conffiles: Removed, debhelper does the right thing.
	* debian/dpkg-dev.conffiles: Removed, debhelper does the right thing.
	* debian/dselect.conffiles: Removed, debhelper does the right thing.
	* Makefile.am (EXTRA_DIST): Updated for debian directory changes.
	(package): Add missing distdir dependency, also don't treat lintian
	problems as errors, just report them.
	* man/C/dpkg.8: Moved to section 1 where it belongs.
	* man/C/dpkg-query.8: Moved to section 1 where it belongs.
	* man/C/dpkg-split.8: Moved to section 1 where it belongs.
	* man/C/dselect.8: Moved to section 1 where it belongs.
	* man/C/Makefile.am: Install dpkg.1, dpkg-query.1, dselect.1
	* man/es/dpkg.8: Moved to section 1 where it belongs.
	* man/es/dpkg-split.8: Moved to section 1 where it belongs.
	* man/es/dselect.8: Moved to section 1 where it belongs.
	* man/es/Makefile.am: Install dpkg.1, dpkg-split.1, dselect.1
	* man/fr/dpkg.8: Moved to section 1 where it belongs.
	* man/fr/dpkg-query.8: Moved to section 1 where it belongs.
	* man/fr/dpkg-split.8: Moved to section 1 where it belongs.
	* man/fr/Makefile.am: Install dpkg.1, dpkg-query.1, dpkg-split.1
	* man/ja/dpkg.8: Moved to section 1 where it belongs.
	* man/ja/dpkg-query.8: Moved to section 1 where it belongs.
	* man/ja/dselect.8: Moved to section 1 where it belongs.
	* man/ja/Makefile.am: Install dpkg.1, dpkg-query.1, dselect.1
	* man/pt_BR/dpkg.8: Moved to section 1 where it belongs.
	* man/pt_BR/dselect.8: Moved to section 1 where it belongs.
	* man/pt_BR/Makefile.am: Install dselect.1, dpkg.1
	* man/ru/dpkg.8: Moved to section 1 where it belongs.
	* man/ru/Makefile.am: Install dpkg.1
	* man/sv/dpkg.8: Moved to section 1 where it belongs.
	* man/sv/dpkg-query.8: Moved to section 1 where it belongs.
	* man/sv/dpkg-split.8: Moved to section 1 where it belongs.
	* man/sv/dselect.8: Moved to section 1 where it belongs.
	* man/sv/Makefile.am: Install dpkg.1, dpkg-query.1, dpkg-split.1,
	dselect.1
	* debian/dpkg.install: Install dpkg.1, dpkg-query.1, dpkg-split.1
	* debian/dselect.install: Install dselect.1

	* Makefile.am (EXTRA_DIST): Distribute files in the debian directory
	in the source tarball.
	(package): Create source and binary packages using dpkg-buildpackage
	and some magic to give us a directory containing only 'dist' files.
	Check the resulting changes file with lintian if we have it.

	* .arch-inventory: Apply l33t regex skills to ignore source tarballs,
	packages and the dist directory.

	* utils/Makefile.am (rootsbin_PROGRAMS): Install start-stop-daemon
	into the ordinary sbindir by default.
	* debian/dpkg.install: Install usr/sbin/start-stop-daemon into /sbin.

	* debian/control (Build-Depends): The source tarball now includes
	the generated gmo files, so there's no reason for the package to
	build-depend on gettext.

	* getopt/getdate.c: Remove unused file.

	* methods/disk/update: Remove {...} glob, as it's a bashism.

	* debian/control (Build-Depends): Fix dependency on virtual
	package `libncurses-dev'.

	* m4/funcs.m4 (DPKG_FUNC_VA_COPY): Wrap TRY_RUN and TRY_COMPILE
	calls in AC_CACHE_CHECK, missed when I copied it over and updated.

	* debian/dpkg.prerm: Give the script a bit of a spring clean,
	add a comment block at the top to serve as documentation of how
	prerm is called for anyone wanting a quick reference; this seems
	a reasonable place to do it as any.  Don't remove the historic
	info scripts anymore (dating back to 1.3.3) as we haven't shipped
	them in ages and 1.3.3's upgrade script did it anyway.
	* debian/dpkg.postrm: Equal spring clean and documentation comment
	added to the top.  Removed code to purge dpkg.cfg now we include it
	in the package as a conffile again anyway.
	* debian/dpkg.preinst: Equal spring clean and documentation comment
	added to the top.  Separated each discreet piece of upgrade behaviour
	for the 0.93.50 jump into different functions.
	* debian/dpkg.postinst: Equal spring clean and documentation comment
	added to the top.  Separated each bit of behaviour into a separate
	function.
	(move_info_directory): No longer create symlinks to the new location.
	(remove_info_symlink): Remove /usr/info or /usr/info/dir symlinks.

2005-01-13  Scott James Remnant  <scott@netsplit.com>

	* debian/control (Build-Depends): Add forgotten build-depend on
	debhelper, I picked 4.1.81 after reading the changelog as it has the
	first feature we need (upstream and debian changelogs in a native
	package).

	* man/C/Makefile.am (dpkg_source_aliases): I missed a whole bunch
	of manpages created as aliases to dpkg-source, put the rules in to
	do that.
	* man/C/.arch-inventory: Ignore generated aliased pages.

	* debian/rules: Rewrite from scratch to use debhelper, this breaks
	being able to bootstrap dpkg from its own source directory; but that
	didn't really work anyway.  You can always just 'make install' first.
	* debian/compat: Set debhelper compatibility to v4.
	* debian/dpkg.docs: List documentation to ship with dpkg.
	* debian/dpkg.install: List files that belong to dpkg.
	* debian/dselect.install: List files that belong to dselect.
	* debian/dpkg-dev.install: List files that belong to dpkg-dev.
	* .arch-inventory: Ignore build-tree, created by debian/rules.
	* debian/.arch-inventory: Ignore files and directories created by
	debian/rules.

	* lib/Makefile.am (INCLUDES): Correct sharedstatedir to datadir,
	common-licenses isn't in /usr/com (whatever that is).

	* dpkg-split/Makefile.am (install-data-local): Use $(mkdir_p) instead
	of $(MKINSTALLDIRS), better style.
	* methods/Makefile.am (install-data-local): Use $(mkdir_p) instead of
	$(MKINSTALLDIRS) here too.
	* origins/Makefile.am (install-data-local): And here.
	* scripts/Makefile.am (install-exec-local): Here as well.
	(install-data-local): Likewise.
	* src/Makefile.am (install-data-local): And finally, here too.

	* scripts/Makefile.am: Automake doesn't create out-of-tree output
	directories for us, so do so if it they don't exist (but quiet, like).
	(do_perl_subst): Remove space in #! line.
	* dpkg-split/Makefile.am: Create out-of-tree directories.
	(do_perl_subst): Remove space in #! line.

	* lib/dpkg.h: Include locale.h, for LC_ALL which is expanded in
	a macro here.  This is needed if we build without optimisations
	as libintl.h won't include it for us.

2005-01-12  Scott James Remnant  <scott@netsplit.com>

	* debian/pseudo-tags: Rewrite and clear up, put tags into a decent
	order and add a new [DEPENDS] tag to track dependency handling
	issues.

	* debian/shlibs.default: Clean up.
	* debian/shlibs.override: Clean up.

	* debian/dselect.cfg: Clean up atrocious English spelling.
	* debian/dpkg.cfg: Clean up atrocious English spelling; remove old
	configuration values as this file would be useful to be installed
	to describe its use.
	* debian/dpkg.conffiles: Add dpkg.cfg.

	* debian/copyright: Clean up, utf-8ify and add missing copyright
	declarations.

	* debian/control (Build-Depends): Remove SGML-related tools now	we no
	longer have docs in that format; increase gettext build-dependency to
	0.14.1; remove build-dependency on autotools-dev.
	(Standards-Version): Bump to keep lintian happy, we're conformant.
	([dpkg]Pre-Depends): Remove pre-dependency on dselect put in place
	to ease transition between woody and sarge where dselect was split
	into a separate binary package.
	([dpkg]Suggests): It's about time we suggested apt.
	([dpkg]Description): The dselect program is no longer included in the
	dpkg package, so don't mention it in the description.
	([dselect]Description): Rewrite as dselect is no longer the primary
	interface for package management, and that users may prefer apt-based
	interfaces.

	* debian/control (dpkg-static): The dpkg (and dpkg-deb) binaries
	have been linked statically to zlib for some time, and the
	dpkg-static package hasn't actually been created either.  Remove
	from the control file.

	* debian/control (dpkg-doc): The documentation shipped in the
	dpkg-doc package was rather incomplete and out-of-date, so was
	removed from the distribution.  Remove package from control file.
	* debian/dpkg-doc.doc-base: Remove dpkg-doc file.
	* debian/dpkg-doc.postinst: Remove dpkg-doc maintainer script.
	* debian/dpkg-doc.prerm: Remove dpkg-doc maintainer script.
	* debian/README.compile: Removed this file as it's both out of
	date, and entirely replaced by Build-Depends anyway for those
	that care about such things.

	* Makefile.am: Remove rules to install common documentation and
	licence under /usr/share/doc/dpkg, leave that up to the package.
	* lib/Makefile.am (INCLUDES): Define COPYINGFILE to point to
	/usr/share/common-licenses/GPL-2.

2005-01-11  Colin Watson  <cjwatson@debian.org>

	* dselect/basecmds.cc (baselist::displayhelp): Revert to former
	Space/Enter/'Q' behaviour, so that Space leaves the help screen
	and Enter and 'Q' do nothing. It's dangerous to encourage users
	to press Enter or 'Q', since they commit changes in the package
	selection screen.
	* dselect/helpmsgs.cc (hlp_readonlyintro, hlp_recurintro): Update
	help text to match.
	(hlp_mainintro): 'Q' quits and overrides dependency problems;
	'X' quits without saving changes.

2005-01-10  Scott James Remnant  <scott@netsplit.com>

	* configure.ac: Fix --without-dselect and --without-start-stop-daemon
	so they actually work, Autoconf was preserving the old value of the
	variable.  Always call AC_PROG_CXX otherwise things aren't happy
	as it gets partially expanded.

	* dpkg-split/Makefile.am (EXTRA_DIST): Distribute mksplit.pl.
	* dselect/Makefile.am (EXTRA_DIST): Distribute mkcurkeys.pl.
	* lib/Makefile.am (libdpkg_a_SOURCES): Distribute gettext.h.
	* scripts/Makefile.am (EXTRA_DIST): Distribute the scripts and
	README.alternatives, oops.
	(all-local): Build install-info from install-info.pl manually.
	(install-exec-local): Install install-info manually.
	(uninstall-local): Remove install-info manually.
	* scripts/.arch-inventory: Ignore install-info-stamp file we need.
	* src/Makefile.am (dpkg_query_SOURCES): There is no errors.h.

	* Makefile.conf.in: Remove file used by old build system.
	
	* lib/mlib.c (buffer_write): Remove cast from lvalue, deprecated
	in recent versions of gcc.
	* m4/compiler.m4 (SJR_COMPILER_OPTIMISATIONS): Explicitly set -O0
	when disabling compiler optimisations, as recent versions of gcc
	have some on by default.

	Now we're not using CVS at all, replace the old .cvsignore files
	with .arch-inventory files Arch can use to ignore generated files.

	* .cvsignore: Remove old file.
	* .arch-inventory: Replace with more complete regex rules.
	* dpkg-deb/.cvsignore: Remove old file.
	* dpkg-deb/.arch-inventory: Replace with more complete regex rules.
	* dpkg-split/.cvsignore: Remove old file.
	* dpkg-split/.arch-inventory: Replace with more complete regex rules.
	* dselect/.cvsignore: Remove old file.
	* dselect/.arch-inventory: Replace with more complete regex rules.
	* getopt/.cvsignore: Remove old file.
	* getopt/.arch-inventory: Replace with more complete regex rules.
	* lib/.cvsignore: Remove old file.
	* lib/.arch-inventory: Replace with more complete regex rules.
	* m4/.arch-inventory: Ignore files copied in by 'autopoint'.
	* man/.cvsignore: Remove old file.
	* man/.arch-inventory: Replace with more complete regex rules.
	* man/C/.cvsignore: Remove old file.
	* man/C/.arch-inventory: Replace with more complete regex rules.
	* man/de/.cvsignore: Remove old file.
	* man/de/.arch-inventory: Replace with more complete regex rules.
	* man/es/.arch-inventory: Ignore generated 'Makefile' and 'Makefile.in'.
	* man/fr/.cvsignore: Remove old file.
	* man/fr/.arch-inventory: Replace with more complete regex rules.
	* man/ja/.cvsignore: Remove old file.
	* man/ja/.arch-inventory: Replace with more complete regex rules.
	* man/pt_BR/.cvsignore: Remove old file.
	* man/pt_BR/.arch-inventory: Replace with more complete regex rules.
	* man/ru/.cvsignore: Remove old file.
	* man/ru/.arch-inventory: Replace with more complete regex rules.
	* man/sv/.cvsignore: Remove old file.
	* man/sv/.arch-inventory: Replace with more complete regex rules.
	* methods/.cvsignore: Remove old file.
	* methods/.arch-inventory: Replace with more complete regex rules.
	* origins/.arch-inventory: Ignore generated 'Makefile'
	and 'Makefile.in'.
	* po/.cvsignore: Remove old file.
	* po/.arch-inventory: Replace with more complete regex rules.
	* scripts/.cvsignore: Remove old file.
	* scripts/.arch-inventory: Replace with more complete regex rules.
	* scripts/changelog/.arch-inventory: Ignore generated file.
	* src/.cvsignore: Remove old file.
	* src/.arch-inventory: Replace with more complete regex rules.
	* utils/.cvsignore: Remove old file.
	* utils/.arch-inventory: Replace with more complete regex rules.
	
	* man/sv/.check.pl: Remove as it uses CVS to check whether the
	translations are up to date, and we don't use that anymore.
	* dselect/checkunimp.pl: Remove unused file.
	* dselect/keys.c: Remove unused file.
	
	For at least the second time in dpkg's history, convert the build
	system to use GNU Automake.  I'm sure some future maintainer will
	come along and get rid of it again, but for now, Automake is the
	way forward.

	* Makefile.in: Remove old file.
	* Makefile.am: Replace with shiny Automake goodness, don't distribute
	TODO anymore; it's only useful for developers.
	* dpkg-deb/Makefile.in: Remove old file.
	* dpkg-deb/Makefile.am: Replace with shiny Automake goodness, don't
	include rules to build dpkg-deb-static.
	* dpkg-split/Makefile.in: Remove old file.
	* dpkg-split/Makefile.am: Replace with shiny Automake goodness.
	* dselect/Makefile.in: Remove old file.
	* dselect/Makefile.am: Replace with shiny Automake goodness.
	* getopt/Makefile.in: Remove old file.
	* getopt/Makefile.am: Replace with shiny Automake goodness.
	* lib/Makefile.in: Remove old file.
	* lib/Makefile.am: Replace with shiny Automake goodness.
	(libdpkg_a_SOURCES): add refugee files from 'include'.
	* man/Makefile.in: Remove old file.
	* man/Makefile.am: Replace with shiny Automake goodness.
	* man/C/Makefile.in: Remove old file.
	* man/C/Makefile.am: Replace with shiny Automake goodness.
	* man/de/Makefile.in: Remove old file.
	* man/de/Makefile.am: Replace with shiny Automake goodness.
	* man/es/Makefile.in: Remove old file.
	* man/es/Makefile.am: Replace with shiny Automake goodness.
	* man/fr/Makefile.in: Remove old file.
	* man/fr/Makefile.am: Replace with shiny Automake goodness.
	* man/ja/Makefile.in: Remove old file.
	* man/ja/Makefile.am: Replace with shiny Automake goodness.
	* man/pt_BR/Makefile.in: Remove old file.
	* man/pt_BR/Makefile.am: Replace with shiny Automake goodness.
	* man/ru/Makefile.in: Remove old file.
	* man/ru/Makefile.am: Replace with shiny Automake goodness.
	* man/sv/Makefile.in: Remove old file.
	* man/sv/Makefile.am: Replace with shiny Automake goodness.
	* methods/Makefile.in: Remove old file.
	* methods/Makefile.am: Replace with shiny Automake goodness, taking
	into account the new filesystem structure.
	* origins/Makefile.am: New Automake file to install origin files.
	* scripts/Makefile.in: Remove old file.
	* scripts/Makefile.am: Replace with shiny Automake goodness.
	* src/Makefile.in: Remove old file.
	* src/Makefile.am: Replace with shiny Automake goodness, don't
	include rules to build either dpkg-static or dpkg-query-static.
	* utils/Makefile.in: Remove old file.
	* utils/Makefile.am: Replace with shiny Automake goodness, don't
	include rules to build md5sum-static.

	* dpkg-deb/build.c: Replace USE_ZLIB with WITH_ZLIB.
	* dpkg-deb/extract.c: Replace USE_ZLIB with WITH_ZLIB.
	* dpkg-deb/main.c: Remove version.h include.
	* dpkg-split/main.c: Remove version.h include.
	* dselect/main.cc: Remove version.h include.
	* lib/compression.c: Replace USE_ZLIB with WITH_ZLIB and USE_BZ2
	with WITH_ZLIB.
	* src/help.c: Remove version.h include and replace
	USE_START_STOP_DAEMON with WITH_START_STOP_DAEMON.
	* src/main.c: Remove version.h include.
	
	We're going to move to using 'autoreconf' to generate the build
	scripts after a checkout and 'make dist' to get a clean tarball.
	Various files will get copied automatically so there's no point
	having them under version control, they'll still appear in the
	tarballs though.

	* INSTALL: Remove from version control.
	* config.guess: Remove from version control.
	* config.sub: Remove from version control.
	* install-sh: Remove from version control.
	* autogen.sh: Remove unnecessary script, just run 'autoreconf'.
	* release.sh: Remove unnecessary script, just run 'make dist'.

	The old 'configure.in' arranged for a bunch of code to be added
	to the bottom of 'config.h' with the assumption that it'd be
	included everywhere.  That's not good style, the file is only
	supposed to contain settings and not real code.  Put the code in
	real header files and source.

	* lib/dpkg.h: Include <sys/cdefs.h> and <stddef.h> if available.
	(INTERPRETER_MAX): Define to PATH_MAX or 1024 if not available.
	(DPKG_VERSION_ARCH): Define using PACKAGE_VERSION instead of
	DPKG_VERSION, which no longer exists.
	(ADMINDIR): Remove definition, define in Makefiles where needed.
	(CONFIGDIR): Remove definition, define in Makefiles where needed.
	(LIBDIR): Remove definition, define in Makefiles where needed.
	(CONSTANT, PRINTFFORMAT, NONRETURNING, UNUSED, NONRETURNPRINTFFORMAT):
	Define attribute markers used in function prototypes.
	(strerror, strsignal, scandir, alphasort, unsetenv): Define prototypes
	for functions in 'compat.c' if the system lacks them.
	(strtoul, va_copy, WCOREDUMP): Provide compatible macros for functions
	the system lacks.
	(BUILDOLDPKGFORMAT): Define here.
	(_, N_): Include gettext.h and define friendlier macros.
	* lib/gettext.h: Include from gettext distribution useful header
	file that does the heavy lifting of enabling or disabling gettext.
	* lib/md5.h: Add code to define UWORD32 used by this implementation.
	* getopt/error.h (error, error_at_line): Remove printf format
	attribute marker from prototypes to keep the code clean.
	* getopt/getopt.c (store_args_and_env): Remove unused attribute
	marker from function to keep the code clean.
	* utils/md5sum.c: Let gettext.h (included through dpkg.h) do the
	heavy lifting and define the right things for us.
	* utils/start-stop-daemon.c: Duplicate includes of <sys/cdefs.h>
	and <stddef.h> along with attribute marker definitions to avoid
	having to include 'dpkg.h'.
	
	* configure.in: Rename to 'configure.ac' and rewrite from the
	ground-up with Autoconf 2.59 in mind.
	* m4/arch.m4: New file of macros for 'configure.ac':
	(DPKG_OS_TYPE): Code from old 'configure.in' to turn output from
	'config.guess' into an operating system name we recognise.
	(DPKG_ARCHITECTURE): Code from old 'configure.in' to look up
	CPU and operating system name in the 'archtable'.
	* m4/compiler.m4: New file of macros for 'configure.ac':
	(SJR_COMPILER_WARNINGS): Add my standard macro to enable additional
	compiler warnings and treat them as errors.
	(SJR_COMPILER_OPTIMISATIONS): Add my standard macro to allow
	disabling of optimisations.
	(DPKG_C_ATTRIBUTE): Macro to check whether the C compiler supports
	__attribute__, we assume that compilers that do ignore unknown
	attributes like gcc does.
	* m4/funcs.m4: New file of macros for 'configure.ac':
	(DPKG_FUNC_VA_COPY): Code from old 'configure.in' to determine
	whether the system supports va_copy or directly copying the values.
	* m4/libs.m4: New file of macros for 'configure.ac':
	(DPKG_LIB_ZLIB): Rework of old 'configure.in' code to allow the
	user to decide whether to use zlib, and whether to link it statically.
	(DPKG_LIB_BZ2): Rework of old 'configure.in' code to allow the user
	to decide whether to use the bz2 library, and whether to link it
	statically.
	(DPKG_LIB_CURSES): Code from old 'configure.in' to pick the right
	curses library on the system.
	(DPKG_LIB_SSD): Code from old 'configure.in' to look for libraries
	used by start-stop-daemon.
	* m4/linker.m4: New file of macros for 'configure.ac':
	(SJR_LINKER_OPTIMISATIONS): Add my standard macro to enable linker
	optimisations and allow them to be disabled.
	* m4/perl.m4: New file of macros for 'configure.ac':
	(DPKG_PROG_PERL): Macro to locate the Perl interpreter in the PATH,
	or allow the user to specify it with PERL=.
	* m4/types.m4: New file of macros for 'configure.ac':
	(DPKG_TYPE_PTRDIFF_T): Macro to replace obsolete AC_TYPE_PTRDIFF_T
	macro from Autoconf.
	(DPKG_DECL_SYS_SIGLIST): Macro to replace obsolete AC_DECL_SYS_SIGLIST
	macro from Autoconf.
	(DPKG_CHECK_DEFINE): Rework of old 'automake/dpkg.m4' code.
	* version-nr: Remove, version should be changed in configure.ac
	directly.
	* automake: Remove older Autoconf macros.
	
	* po/ChangeLog: Add new ChangeLog to describe changes affecting
	translations and their infrastructure.
	
	* origin: Move to 'origins/debian' so we can ship additional
	origins in future.

	Rearrange changelog parsers under 'scripts' into a separate
	directory so they also don't need to be renamed on installation.

	* scripts/cl-debian.pl: Move to 'scripts/changelog/debian.pl'.

	Rearrange 'methods' directory into the same hierarchy used when
	installed to save having to rename files on installation.

	* methods/disk.desc.cdrom: Move to 'methods/disk/desc.cdrom'.
	* methods/disk.desc.harddisk: Move to 'methods/disk/desc.harddisk'.
	* methods/disk.desc.mounted: Move to 'methods/disk/desc.mounted'.
	* methods/disk.desc.nfs: Move to 'methods/disk/desc.nfs'.
	* methods/disk.install: Move to 'methods/disk/install' and chmod +x.
	* methods/disk.names: Move to 'methods/disk/names'.
	* methods/disk.setup: Move to 'methods/disk/setup' and chmod +x.
	* methods/disk.update: Move to 'methods/disk/update' and chmod +x.
	* methods/floppy.desc.floppy: Move to 'methods/floppy/desc.floppy'.
	* methods/floppy.install: Move to 'methods/floppy/install' and
	chmod +x.
	* methods/floppy.names: Move to 'methods/floppy/names'.
	* methods/floppy.setup: Move to 'methods/floppy/setup' and chmod +x.
	* methods/floppy.update: Move to 'methods/floppy/update' and chmod +x.
	* methods/hd.setup: Remove unused method script.
	* methods/hd.unpack: Remove unused method script.
	* methods/hd.update: Remove unused method script.

	Consolidate the library code into one directory, so the headers are
	alongside the code rather than somewhere else.

	* include/dpkg-db.h: Move to 'lib'.
	* include/myopt.h: Move to 'lib'.
	* include/parsedump.h: Move to 'lib'.
	* include/tarfn.h: Move to 'lib'.
	* include/dpkg.h.in: Move to 'lib' and rename to 'dpkg.h', we'll
	set ADMINDIR, CONFIGDIR and LIBDIR in Makefile where needed as they
	can contain shell paths.
	* include: Remove directory.
	
	* AUTHORS: Add new file detailing the original authors of dpkg and
	the maintainers through the years.
	* COPYING: Update to include correct FSF address.
	* NEWS: Add new file that just points to debian/changelog for major
	changes between releases.
	* README: Add new file to briefly describe the package.

	Instead of scattering manpages throughout the source, we'll keep
	all of the original pages in one place under 'man/C'.  This should
	make it easier to keep track of them, especially translators.

	* dpkg-deb/dpkg-deb.1: Move to 'man/C'.
	* dpkg-split/dpkg-split.8: Move to 'man/C'.
	* dselect/dselect.8: Move to 'man/C'.
	* scripts/822-date.1: Move to 'man/C'.
	* scripts/cleanup-info.8: Move to 'man/C'.
	* scripts/dpkg-architecture.1: Move to 'man/C'.
	* scripts/dpkg-checkbuilddeps.1: Move to 'man/C'.
	* scripts/dpkg-divert.8: Move to 'man/C'.
	* scripts/dpkg-name.1: Move to 'man/C'.
	* scripts/dpkg-scanpackages.1: Move to 'man/C'.
	* scripts/dpkg-scansources.1: Move to 'man/C'.
	* scripts/dpkg-source.1: Move to 'man/C'.
	* scripts/dpkg-statoverride.8: Move to 'man/C'.
	* scripts/install-info.8: Move to 'man/C'.
	* scripts/update-alternatives.8: Move to 'man/C'.
	* src/dpkg-query.8: Move to 'man/C'.
	* src/dpkg.8: Move to 'man/C'.
	* utils/md5sum.1: Move to 'man/C'.
	* utils/start-stop-daemon.8: Move to 'man/C'.
	
	* man/en: Rename directory to 'man/C', reserving country codes for
	manpages that have actually undergone translation.  These are the
	"original" format, and like the strings in the code itself don't
	really belong to any particular locale.

	Continuing the spirit of having only one markup format for manpages,
	fix up the two generated from POD and remove the POD.

	* scripts/dpkg-architecture.1: Generate with pod2man and remove
	damage from the top, turning it into respectable nroff.
	* scripts/dpkg-architecture.pl: Remove POD documentation from script.
	* scripts/dpkg-scansources.1: Generate with pod2man and remove
	damage from the top, turning it into respectable nroff.
	* scripts/dpkg-scansources.pl: Remove POD documentation from script.
	
	Remove the SGML files containing the same content as the manpages,
	but which were never used to generate them.  This avoids confusion,
	and as one markup format is just as good as another, we'll settle
	on nroff's man format.
	
	* man/en/cleanup-info.8.sgml: Remove SGML format documentation.
	* man/en/deb-control.5.sgml: Remove SGML format documentation.
	* man/en/deb-old.5.sgml: Remove SGML format documentation.
	* man/en/deb.5.sgml: Remove SGML format documentation.
	* man/en/dpkg-checkbuilddeps.1.sgml: Remove SGML format documentation.
	* man/en/dpkg.8.sgml: Remove SGML format documentation.
	* man/en/dpkg.cfg.5.sgml: Remove SGML format documentation.
	* man/en/dselect.8.sgml: Remove SGML format documentation.
	* man/en/dselect.cfg.5.sgml: Remove SGML format documentation.
	* man/paths.ent.in: Remove now we have no SGML format pages.

	* attic: Remove historical interest directory, that's what version
	control is for.
	* doc: Remove obsolete, incomplete and out-of-date documentation
	including that licenced under the GFDL (ie the entire directory).
	* md5sum: Remove empty directory.

	* main: Rename directory to 'src' so it's consistent with 'lib'.
	* optlib: Rename directory to 'getopt' as that's what's really in it.
	* split: Rename directory to 'dpkg-split' so it's consistent with
	'dpkg-deb'.

Tue Nov 09 15:23:54 CEST 2004 Christian Perrier <bubulle@debian.org>

  * po/dpkg.pot: msguniq to remove duplicate entries

Tue Nov 09 15:21:54 CEST 2004 Bartosz Fenski aka fEnIo <fenio@o2.pl>

  * po/pl.po: updated

Fri Oct 29 21:55:54 CEST 2004 Carlos Liu <carlos_liu@yahoo.com>

  * po/zh_CN.po: Fix errors

Fri Oct 29 08:58:54 CEST 2004 Bart Cornelis <cobaco@linux.be>

  * po/nl.po: Updated

Fri Oct 29 08:55:54 CEST 2004 Carlos Liu <carlos_liu@yahoo.com>

  * po/zh_CN.po: Mess cleaned

Fri Oct 29 08:50:00 CEST 2004 Christian Perrier <bubulle@debian.org>

  * po/*po: msguniq and msgcat on all files

Thu Oct 28 09:39:00 CEST 2004 Christian Perrier <bubulle@debian.org>

  * po/dpkg.pot: regenerated
  * po/*po: synced with dpkg.pot
  * po/fr.po: complete the translation

Thu Oct 28 15:55:14 BST 2004 Scott James Remnant <scott@netsplit.com>

  * dpkg-deb/dpkg-deb.h: Add '/' onto the end of the COMPAT values for
  bzip2 and tar.

Wed Oct 27 12:22:08 BST 2004 Scott James Remnant <scott@netsplit.com>

  * version-nr, debian/changelog: Bump version to 1.13~.

Wed Oct 27 10:14:29 BST 2004 Scott James Remnant <scott@netsplit.com>

  * version-nr, debian/changelog: Bump version to 1.10.25~.

Wed Oct 27 09:58:27 BST 2004 Scott James Remnant <scott@netsplit.com>

  * lib/compression.c: Which revealed some brown-paper bag issues:
  Replace "BZFILE" with "BZFILE *", "file" with "bzfile"
  and "bzdopen" to "BZ2_bzdopen".

Wed Oct 27 09:49:15 BST 2004 Scott James Remnant <scott@netsplit.com>

  * lib/compression.c: Replace USE_BZ2 with USE_BZ2LIB to match configure.in.

Tue Oct 26 19:24:54 CEST 2004 Havard Korsvoll <korsvoll@skulelinux.no>

  * po/nn.po: Updated

Tue Oct 26 17:24:54 CEST 2004 Carlos Liu <carlos_liu@yahoo.com>

  * po/zh_CN.po: Updated

Tue Oct 26 06:54:54 CEST 2004 Peter Karlsson <peter@softwolves.pp.se>

  * po/sv.po: Updated

Tue Oct 26 06:54:54 CEST 2004 CEST 2004 Piarres Beobide Egana <pi@beobide.net>

  * po/eu.po: updated

Tue Oct 26 06:54:54 CEST 2004 Miguel Figueiredo <elmig@debianpt.org>

  * po/pt.po: Updated

Mon Oct 25 18:26:54 CEST 2004 Miroslav Kure <kurem@upcase.inf.upol.cz>

  * po/cs.po: Updated

Mon Oct 25 18:26:54 CEST 2004 Michael Piefel <piefel@debian.org>

  * po/de.po: updated

Mon Oct 25 18:26:54 CEST 2004 Yuri Kozlov <yuray@id.ru>

  * po/ru.po: Updated

Mon Oct 25 15:09:43 CEST 2004 Trorrr [Héctor Fernández] <trorrr@yahoo.es>

  * po/gl.po: Updated

Mon Oct 25 08:03:00 CEST 2004 Lele Gaifax <lele@nautilus.homeip.net>

  * po/it.po: Updated

Mon Oct 25 07:18:36 CEST 2004 Changwoo Ryu <cwryu@debian.org>

  * po/ko.po: Updated

Mon Oct 25 07:18:36 CEST 2004 Kenshi Muto <kmuto@topstudio.co.jp>

  * po/ja.po: Updated

Mon Oct 25 07:18:36 CEST 2004 Claus Hindsgaul <claus_h@image.dk>

  * po/da.po: Updated

Mon Oct 25 07:18:36 CEST 2004 Javier Fernandez-Sanguino Pena <jfs@dat.etsit.upm.es>

  * po/es.po: Updated

Sun Oct 24 21:51:55 CEST 2004 Jordi Mallach <jordi@debian.org>

  * po/ca.po: Updated Catalan translation.

Sun Oct 24 20:16:43 CEST 2004 Lele Gaifax <lele@nautilus.homeip.net>

  * po/it.po: Updated

Sun Oct 24 20:06:43 CEST 2004 Trorrr [Héctor Fernández] <trorrr@yahoo.es>

  * po/gl.po: Updated

Sun Oct 24 19:20:43 CEST 2004 Bartosz Fenski aka fEnIo <fenio@o2.pl>

  * po/pl.po: Updated

Sun Oct 24 19:20:43 CEST 2004 Andre Luis Lopes <andrelop@debian.org>

  * po/pt_BR.po: Updated

Sun Oct 24 19:20:43 CEST 2004 Bart Cornelis <cobaco@linux.be>

  * po/nl.po: Updated

Sun Oct 24 16:18:52 CEST 2004 Christian Perrier <bubulle@debian.org>

  * po/dpkg.pot: regenerated
  * po/*po: synced with dpkg.pot
  * po/fr.po: complete the translation

Sun Oct 24 09:40:27 CEST 2004 Christian Perrier <bubulle@debian.org>

  * po/nl.po: Correct obvious typo from the translator

Sun Oct 24 09:21:17 CEST 2004 Christian Perrier <bubulle@debian.org>

  * debian/changelog: Close *all* Portuguese translation bug reports

Sun Oct 24 12:58:36 BST 2004 Scott James Remnant <scott@netsplit.com>

  * po/POTFILES.in: Add lib/compression.c here.

Fri Jun 18 17:04:44 BST 2004 Scott James Remnant <scott@netsplit.com>

  * configure.in: Add checks for bz2 in a similar manner to zlib.
  * Makefile.conf.in: Add definitions for BZ2LIB macros.
  * lib/compression.c: New file taken from HEAD that implements
  compression and decompression for gzip, bzip2 and pass-through.
  * lib/Makefile.in: Compile the new source file.
  * include/dpkg.h.in: Add BZIP2 macro expanding to the name of the
  bzip2 tool.  Add compression_type enum and headers for functions in
  compression.c
  * dpkg-deb/Makefile.in: Also link static bzip2 libraries to static dpkg-deb.
  * dpkg-deb/build.c: Remove internalGzip() function, replace calling
  code with call to new compress_cat() function.  Choose the appropriate
  name for the data member based on compress_type.
  * dpkg-deb/extract.c: Remove gzip calling code, replace with call to
  new decompress_cat() function.  Add code to detect compression type
  of data member.
  * dpkg-deb/main.c: Add new -Z option to set compression type, set
  default to gzip.
  * dpkg-deb/dpkg-deb.h: Add extern definition of compress_type option,
  add macros to define the bzip2 and pass-through data member filenames.

Tue Oct 19 08:28:46 CEST 2004 Javier Fernández-Sanguino Peña <jfs@computer.org>

  * po/es.po: updated (complete)

Sun Oct 17 08:40:46 CEST 2004 Piarres Beobide Egana <pi@beobide.net>

  * po/eu.po: updated (complete)

Thu Oct 14 17:01:21 CEST 2004 Michael Piefel <piefel@debian.org>

  * po/de.po: updated (now complete)

Wed Oct 13 17:01:31 CEST 2004 George Papamichelakis <george@step.gr>

  * po/el.po: Updated

Wed Oct 13 08:45:54 CEST 2004 Peter Karlsson <peterk@debian.org>

  * man/sv/dpkg-split.8: Updated
  * man/sv/start-stop-daemon.8: Updated
  * man/sv/deb-control.5: Updated
  * man/sv/dpkg.8: Updated
  * man/sv/md5sum.1: Updated
  * man/sv/dpkg-deb.1: Updated
  * man/sv/dpkg-query.8: Updated
  * man/sv/dselect.8: Updated

Tue Oct 12 22:22:55 CEST 2004 Miroslav Kure <kurem@upcase.inf.upol.cz>

  * po/cs.po: Updated (now complete)

Tue Oct 12 22:22:55 CEST 2004 Peter Karlsson <peter@softwolves.pp.se>

  * po/sv.po: Updated (now complete)

Tue Oct 12 07:50:21 CEST 2004 Philippe Batailler <philippe.batailler@free.fr>

  * man/fr/cleanup-info.8: updated
  * man/fr/dpkg.8: updated
  * man/fr/dpkg-deb.1: updated
  * man/fr/dpkg-divert.8: updated
  * man/fr/dpkg-name.1: updated
  * man/fr/dpkg-query.8: updated
  * man/fr/dpkg-source.1: updated
  * man/fr/dpkg-split.8: updated
  * man/fr/dpkg-statoverride.8: updated
  * man/fr/install-info.8: updated
  * man/fr/start-stop-daemon.8: updated
  * man/fr/update-alternatives.8: updated

Mon Oct 11 18:11:54 CEST 2004 Robert Luberda <robert@debian.org>

  * po/pl.po: Updated

Mon Oct 11 18:11:54 CEST 2004 Lior Kaplan <webmaster@guides.co.il>

  * po/he.po: Added

Mon Oct 11 18:11:54 CEST 2004 Piarres Beobide Egana <pi@beobide.net>

  * po/eu.po: Added

Mon Oct 11 18:11:54 CEST 2004 Yongtao Yang <yongtao.yang@telia.com>

  * po/zh_CN.po: Added

Mon Oct 11 18:11:54 CEST 2004 Miguel Figueiredo <elmig@debianpt.org>

  * po/pt.po: Updated

Mon Oct 11 18:11:54 CEST 2004 Yuri Kozlov <yuray@id.ru>

  * po/ru.po: Updated

Mon Oct 11 18:11:54 CEST 2004 Kenshi Muto <kmuto@debian.org>

  * po/ja.po: Updated

Mon Oct 11 18:11:54 CEST 2004 Changwoo Ryu <cwryu@debian.org>

  * po/ko.po: Updated

Mon Oct 11 18:11:54 CEST 2004 Bart Cornelis <cobaco@linux.be>

  * po/nl.po: Updated

Mon Oct 11 18:11:54 CEST 2004 Havard Korsvoll <korsvoll@skulelinux.no>

  * po/nn.po: Updated

Mon Oct 11 18:11:54 CEST 2004 Miroslav Kure <kurem@upcase.inf.upol.cz>

  * po/cs.po: Updated

Mon Oct 11 18:11:54 CEST 2004 Andre Luis Lopes <andrelop@debian.org> 

  * po/pt_BR.po: Updated

Mon Oct 11 18:11:54 CEST 2004 Ruben Porras <nahoo82@telefonica.net>

  * man/es/md5sum.1: updated
  * man/es/start-stop-daemon.8: updated
  * man/es/dpkg-scansources.1: updated
  * man/es/dpkg-scanpackages.1: updated
  * man/es/update-alternatives.8: updated
  * man/es/dpkg-divert.8: updated
  * man/es/cleanup-info.8: updated
  * man/es/dpkg-checkbuilddeps.1: updated
  * man/es/dpkg-split.8: updated
  * man/es/dpkg-statoverride.8: updated
  * man/es/dpkg.8: updated
  * man/es/dselect.8: updated
  * man/es/dpkg-source.1: updated
  * man/es/dpkg-deb.1: updated
  * man/es/dpkg-name.1: updated

Mon Oct 11 18:11:54 CEST 2004 Christian Perrier <bubulle@debian.org>

  * configure.in: Added he to ALL_LINGUAS.
  * configure.in: Added eu to ALL_LINGUAS.
  * configure.in: Added zh_CN to ALL_LINGUAS.

Mon Oct 11 16:33:49 CEST 2004 George Papamichelakis <george@step.gr>

  * po/el.po: Added

Mon Oct 11 16:33:49 CEST 2004 Christian Perrier <bubulle@debian.org>

  * configure.in: Added el to ALL_LINGUAS.

Mon Jul 19 20:17:09 BST 2004 Scott James Remnant <scott@netsplit.com>

  * version-nr, debian/changelog: Bump version to 1.10.24.

Sat Jun 26 18:38:34 CEST 2004 David Weinehall <tao@debian.org>

  * scripts/dpkg-buildpackge.sh, scripts/dpkg-name.sh, methods/disk.update,
  methods/disk.setup: Change non-POSIX -a and -o test options to shell
  && and || for portability.

Sat Jun 26 16:41:31 CEST 2004 Changwoo Ryu <cwryu@debian.org>

  * po/ko.po: Updated.

Wed Jun 23 17:57:45 BST 2004 Changwoo Ryu <cwryu@debian.org>

  * po/ko.po: Added.
  * configure.in: Added ko to ALL_LINGUAS.

Tue Jun 22 17:50:57 BST 2004 Christian Perrier <bubulle@debian.org>

  * po/fr.po: Updated.

Tue Jun 22 17:48:22 BST 2004 Claus Hindsgaul <claus_h@image.dk>

  * po/da.po: Updated.

Sat Jun 19 23:11:38 BST 2004 Scott James Remnant <scott@netsplit.com>

  * dselect/Makefile.in: Remove helpmsgs.h from the GENFILES list so
  we don't wipe it on "make clean" (it's not generated anymore).

Fri Jun 18 11:49:21 BST 2004 Ognyan Kulev <ogi@fmi.uni-sofia.bg>

  * utils/start-stop-daemon.c: Moved pid_is_running inside OSHURD sentry,
  provided Hurd version.  Removed dependency on C99 code and replaced
  constructor with an init function.

Fri Jun 18 06:34:43 BST 2004 Scott James Remnant <scott@netsplit.com>

  * archtable: Requested the technical committee to make the mentioned
  decision -- we're going with amd64 (that'll please my boss :-)
  * scripts/dpkg-architecture.pl: Likewise.

Tue Jun 15 19:19:36 BST 2004 Bartosz Fenski aka fEnIo <fenio@o2.pl>

  * po/pl.po: Updated.

Mon Jun 14 09:35:30 BST 2004 Ruben Porras <nahoo82@telefonica.net>

  * man/es/dpkg-scanpackages.1, man/es/start-stop-daemon.8, 
  man/es/dpkg-scansources.1, man/es/dpkg.8, man/es/dpkg-checkbuilddeps.1, 
  man/es/dselect.8, man/es/dpkg-deb.1: Updated again from the BTS, for
  some reason the previous update lost the foreign characters.

Mon Jun 14 09:12:08 BST 2004 Scott James Remnant <scott@netsplit.com>

  * scripts/dpkg-divert.8: Correct typo (ibrary -> library).

Mon Jun 14 08:58:27 BST 2004 Lele Gaifax <lele@nautilus.homeip.net>

  * po/it.po: Updated.

Mon Jun 7 17:47:13 CEST 2004 Jordi Mallach <jordi@debian.org>

  * po/ca.po: Update Catalan translation.

Thu Jun 3 12:03:49 BRT 2004 Scott James Remnant <scott@netsplit.com>

  * archtable, scripts/dpkg-architecture.pl: Remove support for amd64/x86-64,
  the porters clearly can't make up their mind what they want.

Wed Jun 2 15:32:47 BRT 2004 Scott James Remnant <scott@netsplit.com>

  * version-nr, debian/changelog: Bump version to 1.10.23.

Tue Jun 1 17:42:58 BRT 2004 Scott James Remnant <scott@netsplit.com>

  * scripts/Makefile.in: Move dpkg-scanpackages and dpkg-scansources
  manpages to section 1.
  * scripts/dpkg-scanpackages.8: Renamed to dpkg-scanpackages.1, adjusted
  reference to dpkg-scansources.
  * scripts/dpkg-scansources.pl: Adjusted reference to dpkg-scanpackages.
  * dselect/dselect.8: Adjusted reference to dpkg-scanpackages.

  * man/es/Makefile.in: Move dpkg-scanpackages and dpkg-scansources
  manpages to section 1.
  * man/es/dpkg-scanpackages.8: Renamed to dpkg-scanpackages.1, adjusted
  reference to dpkg-scansources.
  * man/es/dpkg-scansources.8: Renamed to dpkg-scansources.1,

  * man/fr/Makefile.in: Move dpkg-scanpackages and dpkg-scansources
  manpages to section 1.
  * man/fr/dpkg-scanpackages.8: Renamed to dpkg-scanpackages.1, adjusted
  reference to dpkg-scansources.
  * man/fr/dpkg-scansources.8: Renamed to dpkg-scansources.1

  * man/ja/Makefile.in: Move dpkg-scanpackages and dpkg-scansources
  manpages to section 1.
  * man/ja/dpkg-scanpackages.8: Renamed to dpkg-scanpackages.1, adjusted
  refence to dpkg-scansources.
  * man/ja/dpkg-scansources.8: Renamed to dpkg-scansources.1, adjusted
  reference to dpkg-scanpackages.
  * man/ja/dselect.8: Adjusted references to dpkg-scanpackages.

  * man/pt_BR/dselect.8: Adjusted reference to dpkg-scanpackages.
  * man/sv/.check.pl: Adjusted reference to dpkg-scanpackages.
  * man/sv/dselect.8: Adjusted reference to dpkg-scanpackages.

Tue Jun 1 17:27:50 BRT 2004 Scott James Remnant <scott@netsplit.com>

  * scripts/dpkg-shlibdeps.pl: Guard chown call with a check that we're
  running as root, if we're not, it's not necessary.

Tue Jun 1 17:23:30 BRT 2004 Scott James Remnant <scott@netsplit.com>

  * script/dpkg-source.1: Documented dpkg:Version and dpkg:UpstreamVersion
  substvars.

Tue Jun 1 14:52:27 BRT 2004 KISE Hiroshi <kise@fuyuneko.jp>

  * man/ja/dpkg-checkbuilddeps.1: Updated.
  * man/ja/dpkg-divert.8: Updated.

Tue Jun 1 14:45:47 BRT 2004 Nikolai Prokoschenko <nikolai@prokoschenko.de>

  * po/ru.po: Updated.

Tue Jun 1 14:41:30 BRT 2004 Helge Kreutzmann <kreutzm@itp.uni-hannover.de>

  * man/de/start-stop-daemon.8: New translation.
  * man/de/Makefile.in: Added new manpage.

Tue Jun 1 14:37:52 BRT 2004 Ruben Porras <nahoo82@telefonica.net>

  * man/es/dpkg-divert.8: Updated.

Tue Jun 1 13:53:29 BRT 2004 Lele Gaifax <lele@nautilus.homeip.net>

  * po/it.po: Updated.

Mon May 31 20:44:21 BRT 2004 Scott James Remnant <scott@netsplit.com>

  * archtable: Change amd64 to x86-64 or x86_64 to match the GNU strings
  until someone better than me makes a real decision about this.
  * scripts/dpkg-architecture.pl: Likewise.

Mon May 31 12:48:35 BRT 2004 Michal Cihar <michal@cihar.com>

  * dpkg-deb/extract.c: Swap %zi and %ld in printf expression.
  * split/info.c: Correct %zi and %lu in printf expression.
  * split/main.c: Include missing sys/types.h and sys/stat.h headers.

Sun May 30 19:51:52 BRT 2004 Robert Millan <zeratul2@wanadoo.es>

  * archtable: Change i386-kfreebsd-gnu to kfreebsd-i386 and add
  i386-knetbsd-gnu.
  * scripts/dpkg-archtable.pl: Return i386-freebsd for freebsd-i386 and
  i386-kfreebsd-gnu for kfreebsd-i386 instead.  Add knetbsd-i386.
  * configure.in: Identify knetbsd-gnu.

Fri May 28 18:45:26 BRT 2004 Steinar H. Gunderson <sesse@dessverre.samfundet.no>

  * main/depcon.c: Colour packages as we check them for break cycles to
  reduce the amount of recursion required to break a cycle.
  * include/dpkg-deb.h, lib/database.c: Add colour to the package structure.
  * main/main.h, main/configure.c, main/remove.c: Remove second
  argument from findbreakcycle() function.

Wed May 26 23:05:01 BRT 2004 Ognyan Kulev <ogi@fmi.uni-sofia.bg>

  * utils/start-stop-daemon.c: On hurd, proc_stat_set_flags may return
  NULL as Hurd can have processes with no uid, replace ihash_iterate
  with HURD_IHASH_ITERATE.

Sat May 22 15:28:33 CEST 2004  Tollef Fog Heen  <tfheen@debian.org>

  * utils/md5sum.1: s/asterix/asterisk/.  Thanks to Matt Zimmermann for
  noticing this.

Wed May 12 23:25:16 CEST 2004  Tollef Fog Heen  <tfheen@debian.org>

  * main/packages.c: Apply patch from Daniel Kobras to disappear empty
  packages that are replaced in the same run.

Fri May 7 04:46:01 BST 2004 Scott James Remnant <scott@netsplit.com>

  * doc/Makefile.in: Ensure that $(docdir) exists before attempting
  to install the ChangeLog there.

Fri May 7 01:21:49 BST 2004 Scott James Remnant <scott@netsplit.com>

  * dselect/pkginfo.cc: Replace &c. with the slightly clearer etc.

  * main/dpkg.8: Update from sgml, document --force-bad-verify.
  * main/dpkg-query,8: Correct --list documentation, without pattern it
  searches status not available.
  * scripts/dpkg-divert.8: Remove obsolete reference to the Debian Packaging
  Manual.
  * scripts/dpkg-source.1: Rather than keeping dpkg-source(1) always up to
  date with the -i option, document the intent of the default.
  * scripts/dpkg-statoverride.8: Correct typo and documentation of --update.
  * scripts/update-alternatives.8: Correct documentation of --install
  and --remove actions.
  * man/en/dpkg.8.sgml: Add missing </para> from last commit.
  * utils/start-stop-daemon.c: Correct typo.
  * utils/start-stop-daemon.8: Correct --pidfile documentation and mention
  what happens if you don't supply it; document that it will chdir("/")
  unless -d is specified.

  * dpkg-deb/dpkg-deb.1, main/dpkg.8, main/dpkg-query.8, scripts/cleanup-info.8,
  scripts/dpkg-checkbuilddeps.1, scripts/dpkg-divert.8, scripts/dpkg-name.1,
  scripts/dpkg-scanpackages.8, scripts/dpkg-source.1,
  scripts/dpkg-statoverride.8, scripts/install-info.8,
  scripts/update-alternatives.8, split/dpkg-split.8, utils/md5sum.1,
  utils/start-stop-daemon.8: Correct manpage hyphenation for those in a
  UTF-8 locale.

Fri May 7 01:13:36 BST 2004 Scott James Remnant <scott@netsplit.com>

  * man/en/dpkg.8.sgml: Add a new Additional Functionality section at the
  bottom where we can refer readers to other packages that provide the
  functionality they may be looking for.  Suggest aptitude and debsums.

Fri May 7 00:55:39 BST 2004 Scott James Remnant <scott@netsplit.com>

  * man/en/dpkg.8.sgml: Document dselect update alongside --update-avail.

Fri May 7 00:47:39 BST 2004 Geoff Richards <qef@rosies-dumplings.co.uk>

  * scripts/dpkg-source.1: Suggest 'fakeroot' for the dpkg-source -r command.

Fri May 7 00:42:44 BST 2004 Scott James Remnant <scott@netsplit.com>

  * main/main.c: Suggest 'aptitude' as well as 'dselect' now that
  d-i installs it.

Fri May 7 00:39:01 BST 2004 Christian Perrier <bubulle@debian.org>

  * po/fr.po: Updated French translation.

Fri May 7 00:04:28 BST 2004 Scott James Remnant <scott@netsplit.com>

  * lib/parsehelp.c, scripts/dpkg-source.pl, scripts/cl-debian.pl: Remove
  restriction that package names be at least two characters long.

Thu May 6 23:57:52 BST 2004 Andrew Shugg <andrew@neep.com.au>

  * utils/md5sum.c: Add support for DOS line-endings (\r\n).

Thu May 6 23:52:28 BST 2004 Daniel Kobras <kobras@debian.org>

  * archtable: Add ia64-unknown-linux-gnu.

Thu May 6 23:50:17 BST 2004 Daniel Kobras <kobras@debian.org>

  * main/enquiry.c: Remove dereference of unitialised and unused pointer
  variable, fixing segfault on when "gcc -dumpmachine" returns a
  non-matching triplet.

Thu May 6 23:44:55 BST 2004 Colin Watson <cjwatson@debian.org>

  * dselect/helpmsgs.cc: Pressing 'n' repeats the last search, not
  moves down; pressing 'p' does nothing.

Thu May 6 23:39:59 BST 2004 Helge Kreutzmann <kreutzm@itp.uni-hannover.de>

  * man/de/Makefile.in: Install update-alternatives.8
  * man/de/update-alternatives.8: Translated into German.

Thu May 6 23:23:10 BST 2004 Scott James Remnant <scott@netsplit.com>

  * utils/md5sum.1, man/es/md5sum.1, man/de/md5sum.1, men/ja/md5sum.1:
  Correct "et al" to "et al."
  * main/main.c, man/en/dpkg.8.sgml: Correct description of
  --compare-versions command to describe versions as "empty" rather
  than "missing" or "no version" as "" has to be passed.
  * man/en/dpkg.8.sgml: Add dpkg-reconfigure(8) to SEE ALSO section.
  * utils/start-stop-daemon.8: Move documentation of --retry to the
  paragraph about --stop where it belongs.
  * scripts/update-alternatives.8: Remove strange &quot; usage and
  replace with appropriate .BR.

Sun May  2 10:22:25 CEST 2004 Tollef Fog Heen <tfheen@debian.org>

  * scripts/dpkg-scanpackages.pl: Give proper case for Origin and
    Bugs.

Sun May  2 10:04:25 CEST 2004 Tollef Fog Heen <tfheen@debian.org>

  * scripts/controllib.pl: Fix unknown() so it actually manages to pick
    out the correct field name.

Fri Apr 30 11:20:13 CEST 2004 Jordi Mallach <jordi@debian.org

  * po/ca.po: Update Catalan translation.

Tue Apr 27 21:49:25 BST 2004 Ruben Porras <nahoo82@telefonica.net>

  * man/es/dpkg-scansources.8: Added Spanish manpage.
  * man/es/Makefile.in: Install it.

Tue Apr 27 19:47:37 BST 2004 Scott James Remnant <scott@netsplit.com>

  * scripts/dpkg-architecture.pl (rewrite_gnu): Add a new regexp for
  parsing i386-gnu style triplets on the Hurd.

Tue Apr 27 19:23:01 BST 2004 Scott James Remnant <scott@netsplit.com>

  * main/dpkg.8: Correct reference to non-existant --force-reinstreq
  option to --force-remove-reinstreq.

Tue Apr 27 19:01:28 BST 2004 Ruben Porras <nahoo82@telefonica.net>

  * man/es/start-stop-daemon.8, man/es/dselect.8, man/es/dpkg.8,
  man/es/dpkg-checkbuilddeps.8, man/es/dpkg-deb.1,
  man/es/dpkg-scanpackages.8: Updated Spanish manpages.

Mon Apr 26 20:28:58 CEST 2004 Tollef Fog Heen <tfheen@debian.org>

  * scripts/dpkg-architecture.pl, archtable: Add AMD64/x86_64 support.
    Also reindent archtable so the columns line up nicely.

Mon Apr 26 18:53:15 BST 2004 Scott James Remnant <scott@netsplit.com>

  * configure.in: Put the man page directories in alphabetical order.
  * man/Makefile.in: Likewise
  * debian/rules: Extract manual page directories from Makefile.in and
  use that list instead of hardcoding them.

Sun Apr 25 19:00:20 BST 2004 Scott James Remnant <scott@netsplit.com>

  * version-nr, debian/changelog: Bump version to 1.10.22.

Sun Apr 25 18:02:34 BST 2004 Scott James Remnant <scott@netsplit.com>

  * scripts/install-info.pl: Add --dir-file option for compatibility
  with GNU install-info.  Correct code to break infinite loop.

Sun Apr 25 17:57:46 BST 2004 Scott James Remnant <scott@netsplit.com>

  * scripts/dpkg-divert.8: Document that diverting shared libraries
  can be troublesome when combined with ldconfig.

Sun Apr 25 17:53:06 BST 2004 Scott James Remnant <scott@netsplit.com>

  * scripts/dpkg-checkbuilddeps.1: This script no longer checks for
  build-essential, so don't document that it does.

Sun Apr 25 17:45:47 BST 2004 Scott James Remnant <scott@netsplit.com>

  * scripts/dpkg-genchanges.pl: Group the -o expression to find
  using braces.

Sun Apr 25 17:17:16 BST 2004 Scott James Remnant <scott@netsplit.com>

  * man/es/Makefile.in: Add new dpkg-source.1 manpage.

Sun Apr 25 17:08:57 BST 2004 Scott James Remnant <scott@netsplit.com>

  * man/ja/Makefile.in: Add new dpkg-source.1 manpage.

Sun Apr 25 16:59:09 BST 2004 Scott James Remnant <scott@netsplit.com>

  * configure.in: Add Norwegian Nynorsk and Portugese linguas.

Sun Apr 25 12:27:38 CEST 2004  Tollef Fog Heen  <tfheen@debian.org>

  * main/archive.c: make block and char devices work properly when
    extracting.  mknod can create other kinds of devices than just char
    and block devices, so we need to pass the type of device to mknod in
    the mode argument.

Sun Apr 25 00:46:38 CEST 2004  Tollef Fog Heen  <tfheen@debian.org>

  * split/mksplit.pl: cut off anything after the first piece of whitespace
    when getting the md5sum, since we now get a different-formatted md5sum
    back.  (It now has a trailing dash.)

Sun Apr 25 00:23:27 CEST 2004  Tollef Fog Heen  <tfheen@debian.org>

  * lib/dump.c: Terminate buffer in order to not display garbage when
    displaying dependency fields.
	
Sun Apr 25 00:12:27 CEST 2004  Tollef Fog Heen  <tfheen@debian.org>

  * main/query.c, dpkg-deb/main.c: Fix up the query format to be
    consistent with what the library expects.  Remove the pkg: prefix from
    the default showformat.
	
Sun Apr 25 00:06:27 CEST 2004  Tollef Fog Heen  <tfheen@debian.org>

  * scripts/dpkg-statoverride.pl: Make sure the permissions passed to
    dpkg-statoverride are numeric.

Sat Apr 24 23:11:12 CEST 2004  Tollef Fog Heen  <tfheen@debian.org>

  * include/dpkg.h.in, lib/ehandle.c, lib/myopt.c: Failed opening of
    configuration files are no longer a fatal error.  Thanks to Max
    Vozeler <max@hinterhof.net> for the patch.

Mon Apr 19 12:24:40 CEST 2004 Tollef Fog Heen <tfheen@debian.org>

  * scripts/dpkg-shlibdeps.pl: Set LC_ALL to C before spawning off dpkg
  --search, to avoid searching on localized strings.

Sun Mar 28 18:32:19 CEST 2004 Jordi Mallach <jordi@debian.org>

  * po/ca.po: Update Catalan translation.

Fri Mar 12 19:02:21 GMT 2004 Scott James Remnant <scott@netsplit.com>

  * main/remove.c (removal_bulk_remove_configfiles): Don't change the
  "previous pointer" pointer if we remove the node from the linked list,
  ensuring that if the next node is to be removed the right thing will
  happen.

  This corrects the bug where every second shared or diverted conffile
  would be incorrectly deleted by dpkg.
 
Fri Mar 12 15:05:52 GMT 2004 Scott James Remnant <scott@netsplit.com>

  * utils/start-stop-daemon.c: Don't require an argument for -V (version).

Thu Mar 11 11:36:06 GMT 2004 Scott James Remnant <scott@netsplit.com>

  * version-nr, debian/changelog: Bump version to 1.10.21.

Thu Mar 11 11:23:09 GMT 2004 Scott James Remnant <scott@netsplit.com>

  * man/ja/Makefile.in: Add new pages to Makefile.in so they get
  installed.

Thu Mar 11 11:18:29 GMT 2004 Scott James Remnant <scott@netsplit.com>

  * scripts/dpkg-buildpackage.sh: Revert change suggested by Javier
  Fernandez-Sanguino Pena, and don't echo a blank line when dealing
  with PGP.  PGP itself will fail if we do this, it's needed to
  satisfy pgpgp, which quite frankly is a bug in pgpgp's emulation
  of pgp.
  
Thu Mar  8 01:10:00 CEST 2004  Tollef Fog Heen  <tfheen@debian.org>

  * po/pt_BR.po: Fix typo.

Thu Mar  8 01:10:00 CEST 2004  Tollef Fog Heen  <tfheen@debian.org>

  * man/de/md5sum.1: Fix spelling error as per patch in #230750

Thu Mar  8 01:00:00 CEST 2004  Tollef Fog Heen  <tfheen@debian.org>

  * man/fr/dpkg-source.1 man/fr/update-alternatives.8
  man/fr/start-stop-daemon.8 man/fr/dpkg.8 man/fr/dpkg-query.8
  man/fr/deb-control.5 man/fr/dpkg-scanpackages.8: Update French translation
  per patches in #218713 

Thu Mar  8 00:54:00 CEST 2004  Tollef Fog Heen  <tfheen@debian.org>

  * man/ja/{dpkg-architecture.1,dpkg-query.8,dselect.8}:  Update Japanese
    translation.  Closes: #224616

Thu Mar  8 00:38:00 CEST 2004  Tollef Fog Heen  <tfheen@debian.org>

  * release.sh: Remove .svn directories as well.

Mon Mar  8 19:37:00 GMT 2004 Scott James Remnant <scott@netsplit.com>

  * version-nr, debian/changelog: Bump version to 1.10.20.

Mon Mar  8 19:02:25 GMT 2004 Andrew Suffield <asuffield@debian.org>

  * utils/md5sum.c: Check the bounds of the line before processing.

Mon Mar  8 18:55:13 GMT 2004 Brian M. Carlson <sandals@crustytoothpaste.ath.cx>

  * utils/md5sum.c: Don't print offending lines as they may not be NULL
  terminated.

Mon Mar  8 18:34:16 GMT 2004 Goswin Brederlow <brederlo@informatik.uni-tuebingen.de>

  * lib/parse.c, main/processarc.c: Store Architecture in the status file
  and don't remove it when processing.  This is a first step towards
  multi-arch support in a future release of Debian.

Mon Mar  8 18:28:07 GMT 2004 Robert Millan <rmh@debian.org>

  * archtable, configure.in, scripts/dpkg-architecture.pl: Update
  support for Debian FreeBSD.

Mon Mar  8 18:20:38 GMT 2004 Javier Fernandez-Sanguino Pena <jfs@computer.org>

  * scripts/dpkg-buildpackage.sh: Add blank line to .dsc before
  signing with PGP.

Mon Mar  8 18:10:06 GMT 2004 Scott James Remnant <scott@netsplit.com>

  * debian/control: Remove duplicated uploaders field and add myself
  to the one that's left.

Mon Mar  8 16:49:13 GMT 2004 Christian Haggstrom <chm@c00.info>

  * lib/mlib.c: Remove extraneous %s in ohshite() call when out of
  disk space so that condition gets handled correctly and not with
  a SEGV.

Mon Mar  8 10:14:27 GMT 2004 Colin Watson <cjwatson@debian.org>
 
  * dselect/methlist.cc, dselect/pkgdisplay.cc: Set the total display width
  to the maximum of TOTAL_LIST_WIDTH and COLS, improving display on wide
  terminals.

Thu Mar  4 13:28:11 GMT 2004 Scott James Remnant <scott@netsplit.com>

  * lib/tarfn.c: Copy the Name and LinkName elements and ensure they
  are NULL-terminated, freeing these copies before returning.  The
  tar spec doesn't require a NULL byte if the filename is exactly
  100 characters long.

Sun Feb 29 21:56:25 GMT 2004 Scott James Remnant <scott@netsplit.com>

  * scripts/dpkg-checkbuilddeps.pl: Push build-conflicts errors into
  @conflicts instead of @unmet, this looks like an accidental error
  introduced by bad copy&pasteing.

Mon Mar  8 17:26:06 GMT 2004 Scott James Remnant <scott@netsplit.com>

  * debian/changelog, version-nr: Bump to 1.10.19.

Thu Feb 26 01:48:15 GMT 2004 Scott James Remnant <scott@netsplit.com>

  * main/processarc.c (process_archive): Copy code from main/remove.c
  to ensure that hardlinks to devices, setuid files or setgid files
  cannot be stashed away in the hope that they become compromisable
  in the future.  This was handled when removing a package, but not
  when upgrading one.

Thu Feb 26 01:23:13 GMT 2004 Scott James Remnant <scott@netsplit.com>

  * version-nr: Bump to 1.10.18.1

Mon Feb 23 22:46:21 GMT 2004 Scott James Remnant <scott@netsplit.com>

  * dpkg-deb/main.c: Clean up previous badly applied multiline string
    patch.

Mon Feb 23 01:30:13 CET 2004 Steinar H. Gunderson <sesse@debian.org>

  * main/remove.c: Terminate string buffer correctly.

Fri Feb 20 10:22:24 CET 2004 Colin Watson <cjwatson@debian.org>

  * dpkg-deb/main.c: Don't use multiline strings (a removed GCC extension).

Tue Jan 27 20:08:12 CST 2003 Adam Heath <doogie@debian.org>

  * debian/control: Update dpkg conflicts to << 1.10, instead of 1.9.

Mon Oct 27 13:39:56 CST 2003 Adam Heath <doogie@debian.org>

  * version-nr, debian/changelog: Rebuild, tagging and releasing correctly
    from cvs this time.

Mon Oct 27 13:01:12 CST 2003 Adam Heath <doogie@debian.org>

  * scripts/dpkg-gencontrol.pl: Fix errors with dependency fields that
    reference ${dpkg:Version}.

Mon Oct 27 18:45:19 CET 2003 Jordi Mallach <jordi@debian.org>

  * po/ca.po: Update Catalan translation and recode to UTF-8.

Mon Oct 27 11:06:25 CST 2003 Adam Heath <doogie@debian.org>

  * debian/dpkg.postinst: Don't assume /usr/info/dir exists if /usr/info
    does.

Mon Oct 27 10:57:54 CST 2003 Adam Heath <doogie@debian.org>

  * scripts/dpkg-source.pl: Add .#* to the default ignore filter.

Mon Oct 27 09:49:29 CST 2003 Adam Heath <doogie@debian.org>

  * scripts/dpkg-scanpackages.pl: Add -u -a<arch> commands.

Mon Oct 27 09:42:57 CST 2003 Adam Heath <doogie@debian.org>

  * scripts/dpkg-checkbuilddeps.pl: Set $reduce_arch when calling parsedep.

Sun Oct 26 19:29:16 CST 2003 Adam Heath <doogie@debian.org>

  * scripts/dpkg-checkbuilddeps.pl: s/dpkg-checkbuild/dpkg-checkbuilddeps/
    in usage.
  * version-nr: Bump to 1.10.17.
  * debian/changelog: Make the date UNRELEASED.

Sun Oct 26 14:55:53 CET 2003 Wichert Akkerman <wichert@wiggy.net>

  * dselect/pkgdepcon.cc: change return value for pkgdepcon() to indicate
    a conflict resolution is needed when dealing with autoselected
    recommends

Sat Oct 25 15:46:16 CDT 2003 Adam Heath <doogie@debian.org>

  * debian/changelog: Tag for 1.10.16 release date(for real this time).

Sat Oct 25 15:45:48 CDT 2003 Adam Heath <doogie@debian.org>

  * scripts/install-info.pl: Change formatting of info.dir.

Sat Oct 25 15:04:41 CDT 2003 Adam Heath <doogie@debian.org>

  * lib/mlib.c, include/dpkg.h.in, utils/md5sum.c: Change limit and the
    return value for buffer_copy to off_t, which fixes large file handling.

Sat Oct 25 15:02:27 CDT 2003 Adam Heath <doogie@debian.org>

  * almost all .c files: Almost *EVERY* damn file was including config.h in
    the wrong spot.  After making it the first include, then
    off_t/size_t/etc could actually be redefined to be 64-bit compatible.

Sat Oct 25 12:47:22 CDT 2003 Adam Heath <doogie@debian.org>

  * scripts/dpkg-checkbuilddeps.pl: Fix dpkg-checkbuilddeps calling of
    parsedep.  It wasn't setting use_arch.

Tue Sep 23 12:20:35 CDT 2003 Adam Heath <doogie@debian.org>

  * configure.in: Add man/es/Makefile.
  
Tue Sep 23 12:12:38 CDT 2003 Adam Heath <doogie@debian.org>

  * debian/changelog: Set release date for 1.10.16.

Sat Sep 20 21:17:45 CDT 2003 Adam Heath <doogie@debian.org>

  * utils/md5sum.c: Fix handling of large files.

Sat Sep 20 20:42:35 CDT 2003 Adam Heath <doogie@debian.org>

  * man/*
    * Imported several translated manpages, from debian-doc cvs:
     * Spanish: 822-date.1 cleanup-info.8 deb-control.5 deb-old.5
       deb.5 dpkg-checkbuilddeps.1 dpkg-deb.1 dpkg-divert.8 dpkg-name.1
       dpkg-scanpackages.8 dpkg-split.8 dpkg-statoverride.8 dpkg.8
       dselect.8 md5sum.1 start-stop-daemon.8 update-alternatives.8
     * French: deb.5
     * Portuguese: dpkg.8 dselect.8
  * main/dpkg.8: -O had an inverted word.
  * po/cz.po: Improve translation of: "dpkg - warning: ignoring request to
    remove %s which isn't installed."
  * po/it.po: Fix missing space in translation when listing files, and the
    file is diverted.
  * po/pl.po:
    * Updated.
    * Fix translation of 'conflicts with'
  * po/ja.po: Fix typo in translation of dpkg --force-help; dowgrade ->
    downgrade
  * po/fr.po:
    * Fix translation when listing files, and the file is diverted.
    * Fix missing space in translation of: "%s - warning: downgrading %.250s
      from %.250s to %.250s.\n"
  * po/da.po: Fix translation of(was missing the leading space): " does not
    appear to be available\n"

Sat Sep 20 18:45:11 CDT 2003 Adam Heath <doogie@debian.org>

  * utils/start-stop-daemon.[c8]:
    * Add a -d|--chdir option to start-stop-daemon.
    * Split the background block into 2 parts: one that does the fork, and
      opens /dev/tty and /dev/null, and one that does everything else.  The
      second block is then moved to be run right before the exec.  This
      allows error messages to be seen from the child(previously, they were
      lost), and allows for the chroot to not require the device files.
    * When --start, --startas and --pidfile are given, print 'process'
      instead of '(null)' for the process name, if it's already running.

Sat Sep 20 17:44:40 CDT 2003 Adam Heath <doogie@debian.org>

  * configure.in, include/dpkg.h.in: Fix (non-)detection of setlocale.

Fri Sep 19 20:02:19 CDT 2003 Adam Heath <doogie@debian.org>

  * debian/changelog: Set date/time for 1.10.15 release.
 
Fri Sep 19 19:56:48 CDT 2003 Adam Heath <doogie@debian.org>

  * lib/varbuf.c, configure.in: Fix va_copy detection.
  * scripts/dpkg-buildpackage.sh: Back out debian/rules build-arch
    detection.  It is *not* possible *at all* to detect available targets
    in a rules file.  Period.

Fri Sep 19 12:26:54 CDT 2003 Adam Heath <doogie@debian.org>

  * scripts/{controllib,dpkg-{source,checkbuilddeps,control}}.pl:
    * Rewrote the parsedep stuff, so that it wasn't done during control 
      file parsing.  Scripts that need the internal parsed format should 
      call parsedep on the field's value.
    * Split the substvars parsing into a separate function.
    * No longer validate dependency fields when reading the control file.
      Some fields may have vars in them, which breaks the validation.
    * dpkg-gencontrol calls substvars after parsing the control file, and
      then validates the substituted depends lines.  Originally,
      substitution occured only during writing of the final output file.
    * Andreas Barth <aba@not.so.argh.org>:
      Fix bad regex that didn't allow spaces in dependency field parsing.
      It now directly matches what the c code expects.  It previously was
      allowing all of \S, which matched on '('.
      Closes: #211660.
  * debian/control: Remove stale debug that would have broken installation
    on s390.
  * debian/rules: We were calling our own local copy of dpkg-gencontrol,
    but the system-installed copy of dpkg-shlibdeps.  Now, both are called
    from the build directory.

Wed Sep 17 13:26:14 CDT 2003 Adam Heath <doogie@debian.org>

  * debian/changelog, version-nr: Updated to 1.10.13.

Wed Sep 17 13:23:15 CDT 2003 Adam Heath <doogie@debian.org>

  * scripts/controllib.pl: Fix parsing of deps when both () and [] are
    specified.
  * scripts/controllib.pl: Set $host_arch in controllib.pl:parsedep.
  * scripts/dpkg-checkbuilddeps.pl: Don't output the [] stuff when finding
    invalid deps.

Tue Sep 16 13:44:06 CDT 2003 Adam Heath <doogie@debian.org>

  * scripts/dpkg-source.pl: Fix generation of dependency lines.

Tue Sep 16 13:06:01 CDT 2003 Adam Heath <doogie@debian.org>

  * scripts/dpkg-genchanges.pl: Ignore 'o:.*' in %fi.

Tue Sep 16 13:02:10 CDT 2003 Adam Heath <doogie@debian.org>

  * scripts/dpkg-source.pl: Ignore 'o:.*' in %fi.

Tue Sep 16 12:57:02 CDT 2003 Adam Heath <doogie@debian.org>

  * po/update.sh: Remove helpmsgs.cc generation.

Tue Sep 16 12:52:42 CDT 2003 Adam Heath <doogie@debian.org>

  * version-nr, debian/changelog: Updated for 1.10.11 release.

Tue Sep 16 12:50:44 CDT 2003 Adam Heath <doogie@debian.org>

  * scripts/update-alternatives.pl: Remove -w, as it causes runtime
    warnings.  The code isn't clean enough yet to support it.

Mon Sep 15 19:08:28 CDT 2003 Adam Heath <doogie@debian.org>

  * debian/rules: No longer generate any BYHAND files.  Also, fix bug in
    pseudo-tags installation.

Mon Sep 15 18:53:06 CDT 2003 Adam Heath <doogie@debian.org>

  * debian/rules, debian/pseudo-tags: Install
    /usr/share/doc/dpkg/pseudo-tags, which talks about the bug titling we
    use to mark bugs for filtering in the Debian bts.

Mon Sep 15 18:48:39 CDT 2003 Adam Heath <doogie@debian.org>

  * scripts/dpkg-buildpackage.sh: Call debian/rules -qn build-arch, and if
    it's available, modify -B handling appropriately.  If build-arch is not
    available, then when -B was called, do *not* pass -B on to
    dpkg-checkbuilddeps.

Sun Sep 14 21:45:44 CDT 2003 Adam Heath <doogie@debian.org>

  * configure.in: Fix broken os_type detection on linux.

Sun Sep 14 21:44:01 CDT 2003 Adam Heath <doogie@debian.org>

  * po/ca.po: Updated.

Sun, 14 Sep 2003 21:16:18 -0500 Adam Heath <doogie@debian.org>

  * scripts/controllib.pl, scripts/dpkg-checkbuilddeps.pl: Moved dependency
    parsing logic from dpkg-checkbuilddeps.  The dpkg-checkbuilddeps parser
    didn't support empty fields, while the controllib parser did.
  * scripts/controllib.pl:
    * Dependency fields are now parsed into a nested list structure.
    * All dependency fields now support [arch] constructs.  Those that
      don't apply for the current host_arch are removed during parsing.
    * Comment lines(those that start with '#') are ignored during parsing.
    * Store the original field's casing with 'o:' prepended in %fi.
  * scripts/dpkg-checkbuilddeps.pl:  Because of the above controllib.pl
    changes, this script is much simpler now.
  * scripts/dpkg-gencontrol.pl:     
    * Use the original casing of field names when reporting unknown fields.
  * scripts/dpkg-gencontrol.pl, scripts/controllib.pl: After opening files,
    set binmode.

Sun Sep 14 17:24:20 CDT 2003 Adam Heath <doogie@debian.org>

  * dselect/{Makefile.in,helpmsgs.{cc,h,src},mkhelpmsgs.pl,.cvsignore}:
    No longer generate helpmsgs.{cc,h}.

Sun Sep 14 16:53:09 CDT 2003 Adam Heath <doogie@debian.org>

  * scripts/update-alternatives.{pl,8}:
    * Apply patch that provides --set and --remove-all commands.
    * --all calls --config on all alternatives.
  * scripts/update-alternatives.pl:
    * Alter --config prompt, to be more clear, that one must 'press' enter
      to accept the default.
    * Fix some -w issues.
    * Check whether the target path exists when removing.

Sat Sep 13 20:48:02 CDT 2003 Adam Heath <doogie@debian.org>

  * scripts/update-alternatives.8: Add --config to action section, and add
    as EXAMPLES section.
  * scripts/install-info.pl: install-info --version and --help now display
    on stdout.
  * main/dpkg{,-query}.8: Mention what -S will not find.
  * main/dpkg.8: Mention that downgrading a package can have serious
    consequences.
  * scripts/dpkg-scanpackages.8: Include small note that other tools might
    use the generated Packages file.
  * scripts/dpkg-source.1: Fix some typos.
  * dselect/dselect.8: dselect is not the only interface for installing
    packages nowadays.
  * utils/start-stop-daemon.8: Note that --nicelevel takes an argument.
  * man/en/deb-control.8: Remove duplicate 'can'.
  * scripts/dpkg-scansources.pl: Fix short description.
  * main/dpkg.8: Move dpkg-query options to their own subsection, like
    dpkg-deb.
  * main/main.c, main/dpkg.8: Add --dry-run and --simulate as synonyms to
    --no-act.
  * scripts/dpkg-architecture.pl: Fix wrong reference to
    DEB_BUILD_GNU_SYSTEM on --host
  * man/en/deb-control.5: s/Usuaully/Usually/
  * dselect/dselect.8: Removed reference in dselect(8) about recommends not
    being handled well.
  * scripts/dpkg-parsechangelog.pl: s/dpkg-source/dpkg-parsechangelog/ in
    -h
  * scripts/dpkg-source.1: Unhighlight "May be repeated multiple times."
  * dpkg-deb/main.c: Make all actions in -h lower case.
  * utils/start-stop-daemon.[c8]: Add -g|--group.
  * main/dpkg.8: s/THANKS/THANKS.gz/
  * main/dpkg.8: Mention running dselect, install after --set-selections.
  * main/main.c: Remove disabled --command-fd from help.

Sat Sep 13 18:42:27 CDT 2003 Adam Heath <doogie@debian.org>

  * Makefile.conf.in, archtable, configure.in, dselect/Makefile.in,
    lib/varbuf.c, scripts/dpkg-{architecture,shlibdeps}.pl,
    utils/start-stop-daemon.c: Support OpenBSD.

Sat Sep 13 18:39:41 CDT 2003 Adam Heath <doogie@debian.org>

  * archtable: Added alphaev68-linux-gnu to archtable.

Sat Sep 13 17:18:46 CDT 2003 Adam Heath <doogie@debian.org>

  * scripts/dpkg-source.pl: Add .svn, {arch}, and .arch-ids to dpkg-source
    -i default regex.

Sat Sep 13 16:34:53 CDT 2003 Adam Heath <doogie@debian.org>

  * lib/parse.c: Change use of strncpy in parsedb to memcpy.

Sat Sep 13 16:28:52 CDT 2003 Adam Heath <doogie@debian.org>

  * main/main.c: Fix segfault with --status-fd.

Sat Sep 13 16:26:36 CDT 2003 Adam Heath <doogie@debian.org>

  * scripts/dpkg-source.pl: Add .cvsignore to dpkg-source's default diff
    ignore regex.  Also fix missing \ escape for .deps.

Sat Sep 13 16:16:52 CDT 2003 Adam Heath <doogie@debian.org>

  * main/remove.c: Retry removing empty dirs during purge.

Sat Sep 13 16:09:13 CDT 2003 Adam Heath <doogie@debian.org>

  * main/filesdb.c: Increase filesdb bin size, and alter hashing function.

Sat Sep 13 16:04:37 CDT 2003 Adam Heath <doogie@debian.org>

  * scripts/dpkg-statoverride.pl: Fix "stripping trailing /" message from
    dpkg-statoverride.

Sat Sep 13 15:56:13 CDT 2003 Adam Heath <doogie@debian.org>

  * automake/tools.m4, dselect/Makefile.in, methods/disk.setup,
    scripts/dpkg-parsechangelog.pl, scripts/dpkg-source.pl: Apply patch to
    make dpkg work with POSIX 1003.1-2001.

Sat Sep 13 15:40:39 CDT 2003 Adam Heath <doogie@debian.org>

  * lib/database.c: Apply patch to change hashing function, and increase
    bin size, for the package database.

Sat Sep 13 15:20:56 CDT 2003 Adam Heath <doogie@debian.org>

  * lib/enquiry.c, scripts/dpkg-architecture.pl: dpkg --print-architecture
    now does gcc -dumpmachine instead of --print-libgcc-file-name.

Sat Sep 13 14:38:55 CDT 2003 Adam Heath <doogie@debian.org>

  * debian/dpkg-doc.postinst: Add set -e.

Sat Sep 13 14:36:37 CDT 2003 Adam Heath <doogie@debian.org>

  * lib/parse.c: Fix inverted test of eof in parsedb, while looking for eof
    after field name.

Sat Sep 13 14:34:10 CDT 2003 Adam Heath <doogie@debian.org>

  * scripts/update-alternatives.pl: Fix inversion test of $state against
    'expected' when removing an alternative.

Sat Sep 13 14:31:22 CDT 2003 Adam Heath <doogie@debian.org>

  * lib/startup.c, lib/Makefile.in, include/dpkg.h.in: Change
    standard_startup and standard_shutdown into macros.

Sat Sep 13 14:24:14 CDT 2003 Adam Heath <doogie@debian.org>

  * scripts/install-info.pl: Apply patch, to handle missing infodir.bak,
    and empty files.

Sat Sep 13 14:21:13 CDT 2003 Adam Heath <doogie@debian.org>

  * config.sub, config.guess: Updated

Sat Sep 13 14:20:12 CDT 2003 Adam Heath <doogie@debian.org>

  * debian/control: Add build-depends on sgml-base, and increase
    gettext build-depends to 0.12.1-3.

Sat Sep 13 14:18:02 CDT 2003 Adam Heath <doogie@debian.org>

  * configure.in:
    * Change AC_SYS_SIGLIST_DECLARED to AC_DECL_SYS_SIGLIST.
    * Add locale.h to list of checked headers.
    * Pass external to AM_GNU_GETTEXT

Sat Sep 13 13:57:22 CDT 2003 Adam Heath <doogie@debian.org>

  * Makefile.conf.in: s/top_srcdir/abs_top_srcdir/

Sat Sep 13 13:56:23 CDT 2003 Adam Heath <doogie@debian.org>

  * lib/compat.c: s/SYS_SIGLIST_DECLARED/HAVE_DECL_SYS_SIGLIST/

Sat Sep 13 13:55:25 CDT 2003 Adam Heath <doogie@debian.org>

  * po/Makevars: Define MSGID_BUGS_ADDRESS

Fri, 12 Sep 2003 17:15:33 +0200 Wichert Akkerman <wichert@deephackmode.org>

  * srcipts/dpkg-source.pl: allow ~ in version numbers

Sat Apr 26 15:10:24 CDT 2003 Adam Heath <doogie@debian.org>

  * version-nr, debian/changelog: Updated for 1.10.10 release.

Sat Apr 26 15:09:10 CDT 2003 Adam Heath <doogie@debian.org>

  * debian/control: Updated to standards-version 3.5.8.
  * debian/{dpkg,{-dev,-doc},dselect}.{prerm,postinst}, debian/rules: No
    longer manage /usr/doc symlinks.

Sat Apr 26 14:28:17 CDT 2003 Adam Heath <doogie@debian.org>

  * .cvsignore, po/.cvsignore: Added generated/symlinked files.

Sat Apr 26 14:24:05 CDT 2003 Adam Heath <doogie@debian.org>

  * mkinstalldirs: removed, as this is generated.

Sat Apr 26 14:22:16 CDT 2003 Adam Heath <doogie@debian.org>

  * po/Makevars: Needed to work with the newer gettext.

Sat Apr 26 11:29:30 CDT 2003 Adam Heath <doogie@debian.org>

  * configure.in, Makefile.in: Updated for gettext 0.11.5.
  * po/*: Updated.

Tue Apr 15 11:32:22 CDT 2003 Adam Heath <doogie@debian.org>

  * archtable, utils/start-stop-daemon.c,  scripts/dpkg-architecture.pl:
    Add netbsd support.
  * scripts/dpkg-architecture.pl: Support hypenated values.

Tue Apr 15 01:05:04 CDT 2003 Adam Heath <doogie@debian.org>

  * config.sub, config.guess: Updated.

Tue Apr 15 00:48:06 CDT 2003 Adam Heath <doogie@debian.org>

  * debian/control, debian/rules, debian/changelog: Modified to use
    autotools-dev.

Tue Apr 15 00:35:40 CDT 2003 Adam Heath <doogie@debian.org>

  * scripts/dpkg-statoverride.pl: Strip trailing / from the file args in
    dpkg-statoverride.

Tue Apr 15 00:26:06 CDT 2003 Adam Heath <doogie@debian.org>

  * Makefile.in: Surround sed call with ''.

Tue Apr 15 00:16:44 CDT 2003 Adam Heath <doogie@debian.org>

  * debian/control: Make the dpkg-iasearch conflicts versioned.

Mon Apr 14 21:13:04 CDT 2003 Adam Heath <doogie@debian.org>

  * archtable: Updated for hurd.

Sun Sep 15 13:25:29 CDT 2002 Adam Heath <doogie@debian.org>

  * scripts/dpkg-architecture.pl: Add s390x.

Sun Sep 15 13:21:38 CDT 2002 Adam Heath <doogie@debian.org>

  * debian/changelog: Set date for 1.10.9 release.

Sun Sep 15 13:19:40 CDT 2002 Adam Heath <doogie@debian.org>

  * archtable: Add s390x.

Sun Sep 15 12:48:36 CDT 2002 Adam Heath <doogie@debian.org>

  * main/help.c: Fix dereference in cu_closefd(), which was the cause of
    close(random number) on most arches, but close(0) on s390x.

Sun Sep 15 12:43:00 CDT 2002 Adam Heath <doogie@debian.org>

  * version-nr, debian/changelog: Set 1.10.9 version.

Thu Sep  5 16:32:01 CDT 2002 Adam Heath <doogie@debian.org>

  * debian/changelog: Set date for 1.10.8 release.

Thu Sep  5 16:31:11 CDT 2002 Adam Heath <doogie@debian.org>

  * scripts/install-info.pl: Make the multiline regex have an upper bound,
    instead of being unbounded, as newer perls have a larger stack frame,
    which cause them to segfault quicker with larger inputs.

Thu Sep  5 16:29:39 CDT 2002 Adam Heath <doogie@debian.org>

  * version-nr, debian/changelog: Set 1.10.8 version.

Tue Sep  3 18:59:19 CDT 2002 Adam Heath <doogie@debian.org>

  * debian/changelog: Set date for 1.10.7 release.

Tue Sep  3 18:40:08 CDT 2002 Adam Heath <doogie@debian.org>

  * lib/dbmodify.c: Fix double free in modstatdb_init, in the case that
    modstatdb_shutdown was called previously.

Tue Sep  3 18:37:45 CDT 2002 Adam Heath <doogie@debian.org>

  * lib/nfmalloc.c: Protect duplicate calls to obstack_free(),
    as obstack_free segfaults when called without initializing.

Tue Sep  3 18:36:42 CDT 2002 Adam Heath <doogie@debian.org>

  * version-nr, debian/changelog: Set 1.10.7 version.

Sun Sep  1 23:46:04 CDT 2002 Adam Heath <doogie@debian.org>

  * debian/changelog: Set date for 1.10.6 release.

Sat Aug 31 23:46:04 CDT 2002 Adam Heath <doogie@debian.org>

  * dpkg-deb/main.c, dselect/main.cc, include/dpkg.h.in, lib/startup.c
    main/main.c, main/query.c, split/main.c:  Don't call nffreeall, in any
    of the c/c++ programs.  It appears dselect slightly corrupts it's
    memory enough that it can't be freed without segfaulting.

Sat Aug 31 23:42:08 CDT 2002 Adam Heath <doogie@debian.org>

  * version-nr, debian/changelog: Modified for version 1.10.6.

Thu Aug 29 16:43:45 CDT 2002 Adam Heath <doogie@debian.org>

  * debian/changelog: Set date for release.

Thu Aug 29 16:38:15 CDT 2002 Adam Heath <doogie@debian.org>

  * main/filesdb.c: Back out one memleak fix.

Thu Aug 29 15:13:59 CDT 2002 Adam Heath <doogie@debian.org>

  * debian/rules: Remove /usr/sbin/start-stop-daemon.

Thu Aug 29 14:51:35 CDT 2002 Adam Heath <doogie@debian.org>

  * lib/dbmodify.c, lib/dump.c, lib/lock.c, lib/startup.c, lib/tarfn.c
    main/configure.c, main/filesdb.c, main/query.c: Fix several minor
    memleaks.

Thu Aug 29 14:42:05 CDT 2002 Adam Heath <doogie@debian.org>

  * lib/parsehelp.c: Fix corruption of available file, caused by use of
    memory that was previously freed.

Thu Aug 29 14:31:22 CDT 2002 Adam Heath <doogie@debian.org>

  * lib/parse.c: Check for eof before we getc(), not after.

Sat Aug 24 15:36:41 CDT 2002 Adam Heath <doogie@debian.org>

  * scripts/install-info.pl: Previous install-infos(before 1.10) handled
    multiple dir file entries, because they would copy the entire stanza
    unmodified.  The newest version does not do this, as it reformats the
    options, and thereby only takes the first line.  So, we now split all
    the lines from the stanza, and process them all.

Sat Aug 24 14:47:56 CDT 2002 Adam Heath <doogie@debian.org>

  * archtable: Add i386-gnu0.3.
  * main/Makefile.in, utils/Makefile.in: Fix handling of static compiles,
    with regard to zlib.

Sat Aug 24 14:41:45 CDT 2002 Adam Heath <doogie@debian.org>

  * lib/fields.c: Allow spaces between the end of a version, and the
    trailing ')'.

Sat Aug 24 14:16:13 CDT 2002 Adam Heath <doogie@debian.org>

  * lib/archives.c: Fix segfault when --auto-deconfigure is given.  This is
    causes because the deconfigure list is allocated in an obstack, but
    then freed with normal free().

Thu Aug 22 23:37:45 CDT 2002 Adam Heath <doogie@debian.org>

  * lib/database.c, lib/parse.c, lib/parsehelp.c, main/main.c: Fix several
    read pass buffer bugs, and a memleak.

Thu Aug 22 23:25:23 CDT 2002 Adam Heath <doogie@debian.org>

  * lib/nfmalloc.c: Fix read past buffer in lib/nfmalloc.c.

Thu Aug 22 23:16:02 CDT 2002 Adam Heath <doogie@debian.org>

  * utils/md5sum.c: Handle directories better in md5sum.

Thu Aug 22 23:06:39 CDT 2002 Adam Heath <doogie@debian.org>

  * scripts/dpkg-scanpackages.pl: Fix extraction of md5sum in
    dpkg-scanpackages.

Thu Aug 22 23:01:53 CDT 2002 Adam Heath <doogie@debian.org>

  * utils/md5sum.c: Fix segfault in md5sum if the file being checked
    doesn't exist.

Thu Aug 22 22:59:54 CDT 2002 Adam Heath <doogie@debian.org>
 
  * version-nr, debian/changelog: Modified for 1.10.5.

Sun Jul 14 15:10:22 CDT 2002 Adam Heath <doogie@debian.org>

  * configure.in: Remove -ffunction-sections and -fdata-sections.
  * Makefile.conf.in, Makefile.in, debian/rules:  Install archtable into
    /usr/share/dpkg/.

Sun Jul 14 15:09:24 CDT 2002 Adam Heath <doogie@debian.org>

  * version-nr, debian/changelog: Updated for 1.10.4 version.

Thu Jul 11 23:33:13 CDT 2002 Adam Heath <doogie@debian.org>

  * debian/control: dselect replaces dpkg << 1.10.3, as we moved the
    dselect config file and manpages from dpkg.deb to dselect.deb.

Thu Jul 11 22:26:30 CDT 2002 Adam Heath <doogie@debian.org>

  * utils/start-stop-daemon.c: If in --test mode, and --stop is given,
    increment n_killed, so that start-stop-daemon returns the proper exit
    value.  Thanks Thomas Morin <thomas.morin@enst-bretagne.fr>.

Thu Jul 11 22:19:12 CDT 2002 Adam Heath <doogie@debian.org>

  * utils/start-stop-daemon.c: Fix test inversion in start-stop-daemon,
    when checking the pid given in a pid file.  Thanks Thomas Morin
    <thomas.morin@enst-bretagne.fr>.

Sun Jul  7 14:54:44 CDT 2002 Adam Heath <doogie@debian.org>

  * debian/rules: Fix install location of /usr/lib/dpkg/methods.

Sat Jul  6 23:51:03 CEST 2002 Wichert Akkerman <wichert@deephackmode.org>

  * debian/rules: Move dselect.cfg to dselect package.

Thu Jul  4 21:31:57 CDT 2002 Adam Heath <doogie@debian.org>

  * debian/rules: Install debian/dselect.conffiles.

Thu Jul  4 19:33:20 CDT 2002 Adam Heath <doogie@debian.org>

  * scripts/dpkg-source.pl: Remove -Z from patch call, as it makes patch
    warn about missing timestamps.

Tue Jul  2 12:11:59 CDT 2002 Adam Heath <doogie@debian.org>

  * debian/changelog, debian/control: dpkg + dpkg-static conflict dpkg-dev
    << 1.9, as dpkg-source 1.9 doesn't work with md5sum 1.10.

Tue Jul  2 12:29:52 CEST 2002 Wichert Akkerman <wichert@deephackmode.org>

  * Merge from HEAD:
    + lib/myopt: check for malloc failure and actually look in $HOME for
      file instead of looking in confdir twice

Tue Jul  2 10:20:40 CEST 2002 Wichert Akkerman <wichert@deephackmode.org>

  * debian/rules: cp instead of mv since we need files for both dpkg
    and dpkg-static (ugh)

Tue Jul  2 10:08:18 CEST 2002 Wichert Akkerman <wichert@deephackmode.org>

  * debian/rules: Remove autom4te.cache in clean target

Tue Jul  2 09:52:41 CEST 2002 Wichert Akkerman <wichert@deephackmode.org>

  * debian/rules: move dpkg.cfg.5 and dselect.cfg.5 into dpkg package

Tue Jul  2 09:46:01 CEST 2002 Wichert Akkerman <wichert@deephackmode.org>

  * Merge from HEAD:
    + scripts/dpkg-genchanges.pl: Add ~ to the list of legal characters
      in a package filename
    + scripts/dpkg-checkbuilddeps.pl: remove forced check for build-essential,
      we should not hardcode Debian policy into dpkg

Tue Jul  2 09:41:44 CEST 2002 Wichert Akkerman <wichert@deephackmode.org>

  * debian/control: sync dpkg and dpkg-static dependencies, fix double
    conflict for dpkg

Tue Jul  2 01:04:29 CDT 2002 Adam Heath <doogie@debian.org>

  * debian/rules: Don't always call autoheader during build.

Mon Jul  1 14:45:11 CEST 2002 Wichert Akkerman <wichert@deephackmode.org>

  * debian/control: add conflict with dpkg-iasearch which intruded on
    our namespace and replace manpages-de which includes one of our manpages

Fri Jun 21 21:53:24 CEST 2002 Wichert Akkerman <wichert@deephackmode.org>

  * debian/dpkg.postinst: Merge patch from Josip Rodin to improve
    the move from /usr/info to /usr/share/info

Fri Jun 21 21:11:02 CEST 2002 Wichert Akkerman <wichert@deephackmode.org>

  * po/ca.po: Updated

Fri Jun 21 19:09:38 CEST 2002 Wichert Akkerman <wichert@deephackmode.org>

  * scripts/dpkg-genchanges.pl: Handle substvars in the Binary field

Thu Jun 20 00:54:54 CDT 2002 Adam Heath <doogie@debian.org>

  * scripts/install-info.pl: Fix broken merge from 1.9 branch.

Sat Jun  1 23:22:19 CDT 2002 Adam Heath <doogie@debian.org>

  * dpkg-deb/main.c, main/main.c, main/query.c, dselect/main.cc,
    split/main.c: Revert last modification.  It'll be fixed properly for
    dpkg 1.11.

Sat Jun  1 16:45:13 CDT 2002 Adam Heath <doogie@debian.org>

  * dpkg-deb/main.c, main/main.c, main/query.c, dselect/main.cc,
    split/main.c: Fixed printversion(), to allow translations to be done
    better.

Sat Jun  1 16:17:59 CDT 2002 Adam Heath <doogie@debian.org>

  * po/pt_BR.po: Updated.

Sat Jun  1 22:04:02 CEST 2002 Wichert Akkerman <wichert@deephackmode.org>

  * po/ru.po: Updated

Fri May 31 21:46:03 CEST 2002 Wichert Akkerman <wichert@deephackmode.org>

  * man/fr/dpkg-scanpackages.8, man/fr/dpkg-source.1, man/fr/dpkg.8,
    man/fr/start-stop-daemon.8, man/fr/deb-control.5: Updated

Mon May 27 21:13:00 CDT 2002 Adam Heath <doogie@debian.org>

  * po/de.po, po/fr.po, po/gl.po: Updated.

Sun May 26 18:50:10 CET 2002 Peter Karlsson <peterk@debian.org>

  * man/sv/dpkg.8, man/sv/start-stop-daemon.8, po/sv.po: Updated Swedish
    translation.

Sun May 26 01:35:34 CDT 2002 Adam Heath <doogie@debian.org>

  * lib/tarfn.c: dpkg now reorders symlinks when extracting debs.  However,
    this is also still done when building debs.  After a stable release of
    Debian has occurred with this modified dpkg, the reordering when
    building can be removed.

Sun May 26 01:28:00 CDT 2002 Adam Heath <doogie@debian.org>

  * debian/dpkg.postinst: Fix /usr/info/dir moving/symlink code.

Sun May 26 01:10:24 CDT 2002 Adam Heath <doogie@debian.org>

  * Fix some mis-merging of the 1.9 branch:
    * debian/rules, debian/dpkg.conffiles: dselect was split to a separate
      deb, no longer install dselect.cfg into dpkg.deb.  Also, dpkg.cfg is
      no longer a conffile.
    
Sat May 25 22:45:06 CDT 2002 Adam Heath <doogie@debian.org>

  * Merge changes from 1.9.20 and 1.9.21.
    * utils/start-stop-daemon.8: Fix some nroff formatting errors
    ? po.ru.po: Fix mistranslation
    * main/dpkg.8: document --force-confmiss, improve description for
      --force-conf{old,new}
    * lib/mlib.c: Detect truncated debs, and abort the unpack.
    * debian/rules: install dpkg.cfg in docdir, install dpkg.postrm.  Also
      install dselect.cfg in /etc/dpkg.
    * debian/dpkg.cfg: add force-overwrite
    * debian/dpkg.postrm: new file
    ? po/sv.po: Removed fuzzy translation.
    ? po/sv.po: Fixed broken c-format escapes which would make some error
      messages display incorrectly.
    * debian/control: Fix build-depends on zlib1g-dev to >= 1:1.1.3-19.1.
    * debian/changelog: The missing 1.9 entries.

Fri May 24 22:38:01 CDT 2002 Adam Heath <doogie@debian.org>

  * scripts/dpkg-scanpackages.8: Add dpkg-scansources to
    dpkg-scanpackages(8).

Fri May 24 22:14:04 CDT 2002 Adam Heath <doogie@debian.org>

  * scripts/dpkg-source.1: Fix typo in dpkg-source(1), s/-su/-sU/.

Fri May 24 22:11:53 CDT 2002 Adam Heath <doogie@debian.org>

  * scripts/dpkg-source.1: Fix documentation of -v<version> for
    dpkg-parsechangelog, removing the requirement that the version has to
    be in the changelog.

Fri May 24 22:06:48 CDT 2002 Adam Heath <doogie@debian.org>

  * scripts/dpkg-gencontrol.pl: Close the old debian/files file,
    before doing a rename.

Fri May 24 22:00:01 CDT 2002 Adam Heath <doogie@debian.org>

  * scripts/dpkg-buildpackage.sh, scripts/dpkg-source.pl,
    scripts/dpkg-source.1: Add -I<filename> to dpkg-buildpackage and
    dpkg-source, to excludes files from tar, when building a native
    package.

Fri May 24 21:49:52 CDT 2002 Adam Heath <doogie@debian.org>

  * scripts/controllib.pl: Properly count recursive expansion of variables,
    instead of just counting all variable expansions.

Fri May 24 21:20:04 CDT 2002 Adam Heath <doogie@debian.org>

  * scripts/cl-debian.pl: Recognize emergency as valid in changelogs.

Fri May 24 21:12:36 CDT 2002 Adam Heath <doogie@debian.org>

  * scripts/dpkg-architecture.pl: s/build on/built on/; same for
    'build for'.

Fri May 24 21:03:43 CDT 2002 Adam Heath <doogie@debian.org>

  * scripts/dpkg-scanpackages.pl: Give proper case for Source and
    Installed-Size.

Fri May 24 01:10:45 CDT 2002 Adam Heath <doogie@debian.org>

  * scripts/dpkg-source.pl, debian/changelog: Match fields case
    insensitively in debian/control.

Fri May 24 00:22:39 CDT 2002 Adam Heath <doogie@debian.org>

  * scripts/dpkg-source.pl: Clean up after ctrl-c is received.

Fri May 24 00:11:01 CDT 2002 Adam Heath <doogie@debian.org>

  * include/dpkg.h.in, include/myopt.h, lib/Makefile.in, lib/myopt.c,
    main/main.c main/query.c dpkg-deb/main.c split/main.c dselect/main.cc,
    lib/startup.c: New functions, standard_startup, standard_shutdown, that
    contain the most common functions that all dpkg binaries call.

Thu May 23 23:23:03 CDT 2002 Adam Heath <doogie@debian.org>

  * lib/lock.c: Use setcloexec wrapper instead of calling fcntl directly.

Thu May 23 15:21:09 CDT 2002 Adam Heath <doogie@debian.org>

  * TODO: Add items for --reconfigure and --call-maint-script.

Thu May 23 11:16:28 CDT 2002 Adam Heath <doogie@debian.org>

  * lib/lock.c: Always set CLOEXEC on the lock fd.

Wed May 22 13:03:41 CDT 2002 Adam Heath <doogie@debian.org>

  * lib/Makefile.in: Remove hash.c from SOURCES, as it is a test file.

Tue May 21 17:20:12 CEST 2002 Wichert Akkerman <wichert@deephackmode.org>

  * debian/dpkg.postinst: remove compat stuff for ancient dpkg versions.
    This also enables the /usr/info/dir move code which was never reached

Mon May 20 00:58:17 CDT 2002 Adam Heath <doogie@debian.org>

  * main/enquiry.c, main/main.h, utils/md5sum.c, split/dpkg-split.h,
    split/split.c, lib/Makefile.in, include/dpkg.h.in, dpkg-deb/build.c,
    dpkg-deb/dpkg-deb.h: Even more gcc warning fixes.

Sun May 19 23:39:02 CDT 2002 Adam Heath <doogie@debian.org>

  * <all Makefile.in>, Makefile.conf.in: Add rules to Makefile.conf, to
    rebuild Makefile if $(srcdir)/Makefile.in is modified.  This also
    required adding a 'default' target to all Makefiles.

Sun, 19 May 2002 22:56:41 -0500 Adam Heath <doogie@debian.org>

  * utils/md5sum.c: Fairly heavy work(net no lines changed), to fix
    longjmp() clashing variable warnings.  Also, a few miscellaneous gcc
    -W<foo> fixes.

Sun May 19 20:25:05 CDT 2002 Adam Heath <doogie@debian.org>

  * lib/showpkg.c, lib/utils.c, optlib/long-options.c, main/archives.c,
    main/configure.c, main/main.c, main/main.h, main/query.c,
    optlib/long-options.c, lib/showpkg.c, lib/utils.c: Several more gcc
    -W<foo> fixes.

Sun May 19 18:48:39 CDT 2002 Adam Heath <doogie@debian.org>

  * debian/rules: Fix overzealous running of autoheader for every build.

Sun May 19 06:05:24 CDT 2002 Adam Heath <doogie@debian.org>

  * configure.in: Split out the -W*-prototype warnings into separate
    checks.

Sun May 19 06:01:31 CDT 2002 Adam Heath <doogie@debian.org>

  * configure.in, automake/dpkg.m4: Make a new macro, DPKG_C_GCC_ATTRIBUTE.

Sun May 19 05:57:24 CDT 2002 Adam Heath <doogie@debian.org>

  * automake/dpkg.m4.  Gah, I hate gcc.  AC_TRY_COMPILE() produces code
    of the form 'int main() { ... }'.  When -Werror -Wstrict-prototypes is
    given to gcc, it thinks the above code snippet is an error, and aborts.
    This was making DPKG_C_GCC_TRY_WARNS disable some -W options.  So, I
    no longer use AC_TRY_COMPILE.

Sun May 19 04:56:51 CDT 2002 Adam Heath <doogie@debian.org>

  * debian/rules:  Oops.  The command to run is aclocal, not aclocal.m4.

Sun May 19 04:45:41 CDT 2002 Adam Heath <doogie@debian.org>

  * configure.in, config.h.bot(removed), acconfig.h(removed):  The latest
    autoheader/autoconf combination allows us to do everything in
    configure.in.  config.h.bot is now in AH_BOTTOM(), and the
    descriptions for all the defines(from acconfig.h) are now part of
    AC_DEFINE().

Sun May 19 04:41:07 CDT 2002 Adam Heath <doogie@debian.org>

  * debian/rules: All the hard-coded calls to scripts/dpkg-gencontrol.pl
    are now down thru a variable, GENCONTROL.

Sun May 19 04:26:58 CDT 2002 Adam Heath <doogie@debian.org>

  * debian/rules: Remove all calls to $(shell pwd), and use $(CURDIR).
    Also, `pwd` is removed.  There was a var, DIR := $(shell pwd);
    instances of this var were also replaced with CURDIR.

Sun May 19 04:18:46 CDT 2002 Adam Heath <doogie@debian.org>

  * debian/rules: If automake/*.m4 is modified, rebuild aclocal.m4.  If
    aclocal.m4 or configure.in are modified, rebuild configure.in.
    config.h.in gets rebuilt if configure.in is modified.  And, lastly,
    configure is rerun, if configure or config.h.in is modified.

Sun May 19 04:09:25 CDT 2002 Adam Heath <doogie@debian.org>

  * debian/rules: Fix targets, so that if configure fails, but actually
    succeeds in creating config.status(as might happen if one has a
    c-style comment in configure.in, and the shell trys running /foo), then
    the build will actually fail correctly.

Sun May 19 02:31:11 CDT 2002 Adam Heath <doogie@debian.org>

  * acconfig.h: Oops.  Forgot to add #undef HAVE_GNUC25_UNUSED.

Sun May 19 02:31:11 CDT 2002 Adam Heath <doogie@debian.org>

  * config.h.bot, configure.in, optlib/getopt.c: Define an UNUSED macro,
    for __attribute__((unused)).

Sun May 19 02:31:11 CDT 2002 Adam Heath <doogie@debian.org>

  * optlib/error.h, optlib/getopt.c, utils/start-stop-daemon.c: Use
    the configure detected gcc __attribute__ macros, instead of
    hard-coding them.

Thu May 16 19:09:48 CEST 2002 Wichert Akkerman <wichert@deephackmode.org>

  * po/da.po: New version from Claus Hindsgaul <claus_h@image.dk>

Mon May 13 22:44:48 CEST 2002 Wichert Akkerman <wichert@deephackmode.org>

  * man/en/dpkg.8.sgml: document --force-confmiss and --force-bad-verify

Mon May  6 16:26:51 CEST 2002 Wichert Akkerman <wichert@deephackmode.org>

  * lots-a-files: update email address for Ian Jackson

Sun May  5 22:27:50 CEST 2002 Wichert Akkerman <wichert@deephackmode.org>

  * configure.in: expand all paths before doing substitution

Sun May  5 17:42:21 CEST 2002 Wichert Akkerman <wichert@deephackmode.org>

  * Makefile.conf.in: use @PACKAGE@ for dpkgconfdir as well
  * man/paths.ent.in: new file
  * configure.in: generate man/paths.ent

Sun Apr 21 12:23:40 CEST 2002 Wichert Akkerman <wichert@deephackmode.org>

  * include/dpkg.h.in: add DIFF #define
  * main/configure.c: use it

Sun Apr 14 16:13:16 CEST 2002 Wichert Akkerman <wichert@deephackmode.org>

  * man/en/deb-old.5.sgml: DocBook version of deb-old manpage
  * man/en/cleanup-info.8.sgml: DocBook version of cleanup-info manpage
  * man/en/dpkg-checkbuilddeps.1.sgml: DocBook version of dpkg-checkbuilds
    manpage

Sun Apr 14 00:49:09 CEST 2002 Wichert Akkerman <wichert@deephackmode.org>

  * scripts/controlllib.pl: accept multilpe consecutive empty lines

Sat Apr 13 22:59:25 CEST 2002 Wichert Akkerman <wichert@deephackmode.org>

  * man/en/deb-control.5.sgml: DocBook version of deb-control manpage

Sat Apr 13 18:07:48 CET 2002 peter karlsson <peterk@debian.org>

  * po/sv.po: Removed fuzzy translation.

Sat Apr 13 18:34:09 CEST 2002 Wichert Akkerman <wichert@deephackmode.org>

  * man/en/dselect.8.sgml: DocBook version of dselect manpage
  * man/en/dselect.cfg.5.sgml: DocBook version of dselect.cfg manpage
  * man/en/dpkg.cfg.5.sgml: DocBook version of dpkg.cfg manpage
  * man/en/deb.5.sgml: DocBook version of deb manpage

Fri Apr 12 18:46:16 CEST 2002 Wichert Akkerman <wichert@deephackmode.org>

  * man/en/dpkg.8.sgml: DocBook version of dpkg manpage

Wed Apr 10 00:39:58 CEST 2002 Wichert Akkerman <wichert@deephackmode.org>

  * configure.in: use AC_SYS_LARGEFILE and bump autoconf requirement to 2.50
    since 2.13 does not include AC_SYS_LARGEFILE
  * utils/md5sum.h: include config.h earlier so we pick up the LFS flags
    before including the system includefiles
  * scripts/dpkg-source.1: fix typo (shlib instead of shlibs)

Mon Apr  1 18:57:02 CEST 2002 Wichert Akkerman <wichert@deephackmode.org>

  * dselect/pkgdepcon.cc: treat enhances like suggests in
    packagelist::resolvedepcon()

Mon Mar 11 23:22:37 CST 2002 Adam Heath <doogie@debian.org>

  * configure.in: Bad Wichert.  Always modify configure.in when adding
    subdirs(add pt_BR).

Fri Mar  1 23:51:06 CST 2002 Adam Heath <doogie@debian.org>

  * Makefile.in: Allow for make -j to work thru the top-level targets.
    There are problems, however, as the system will try to compile the
    programs before libdpkg is done.

Fri Mar  1 23:27:16 CST 2002 Adam Heath <doogie@debian.org>

  * main/help.c, debian/changelog: Fix segfault with getenv("PATH") returns
    null.

Fri Mar  1 23:22:55 CST 2002 Adam Heath <doogie@debian.org>

  * configure.in: Remove old doc/*/Makefile.  Bad Wichert.

Fri Mar  1 23:21:35 CST 2002 Adam Heath <doogie@debian.org>

  * po/pt_BR.po: Fix broken translations.

Mon Feb 25 15:22:34 CET 2002 Wichert Akkerman <wakkerma@debian.org>

  * scripts/dpkg-gencontrol.pl: Fix test for incorrect packagename
    for -p option.

Sat Feb 16 15:14:30 CET 2002 peter karlsson <peterk@debian.org>

  * man/sv/deb-control.5, deb-old.5, deb.5, dpkg-split.8,
    start-stop-daemon.8: Fixed CVS revision pointers after move and
    updated translations to match latest versions.
  * man/sv/dpkg.cfg.5, man/sv/dselect.cfg.5: Translated new files.
  * man/en/dselect.cfg.5: Fixed numerous copy'n'paste errors.

Sun Feb 10 01:40:52 CET 2002 Wichert Akkerman <wakkerma@debian.org>

  * utils/start-stop-daemon.c: add FreeBSD support

Sun Feb 10 01:31:57 CET 2002 Wichert Akkerman <wakkerma@debian.org>

  * man/en/dselect.cfg.5, man/en/dpkg.cfg.5: new files
  * man/en/Makefile.in: install new manpages

Sun Feb 10 01:16:58 CET 2002 Wichert Akkerman <wakkerma@debian.org>

  * scripts/update-alternatives.pl: Improve working of --config output

Thu Feb  7 15:27:35 CET 2002 Wichert Akkerman <wakkerma@debian.org>

  * main/processarc.c: copy origin and bugs info into status file

Thu Feb  7 00:38:42 CET 2002 Wichert Akkerman <wakkerma@debian.org>

  * po/pt_BR.po: Fix bogosity in previous update

Thu Feb  7 00:28:35 CET 2002 Wichert Akkerman <wakkerma@debian.org>

  * scripts/update-alternatives.pl: fix logic error, alternatives are
    now correctly restored to auto when removing a manually selected
    alternative

Wed Feb  6 12:29:18 CET 2002 Wichert Akkerman <wakkerma@debian.org>

  * dselect/method.cc: check fgetc() for EOF return so we don't spin
    if we can't read input

Sun Feb  3 22:21:08 CET 2002 Wichert Akkerman <wakkerma@debian.org>

  * po/fr.po: Updated

Sun Feb  3 20:44:20 CET 2002 Wichert Akkerman <wakkerma@debian.org>

  * po/pt_BR.po: Updated

Sun Feb  3 01:50:02 CET 2002 Wichert Akkerman <wakkerma@debian.org>

  * doc/reference.sgml: new file

Sat Feb  2 23:00:25 CET 2002 Wichert Akkerman <wakkerma@debian.org>

  * More imports from v1_9
  * debian/changelog: add changes from 1.9.18 and 1.9.19
  * debian/dpkg.conffiles: Mark /etc/alternatives/README as a conffile.
  * debian/control: Changed maintainer to debian-dpkg@lists and add Uploaders
  * main/processarc.c: Fix MD5Sum corruption when upgrading a package, and
    the width of the ASCII representation of the file system increased by
    one, thereby overwriting the start of the MD5Sum field.  This may also
    fix a segfault in certain cases.

Sat Feb  2 22:59:06 CET 2002 Wichert Akkerman <wakkerma@debian.org>

  * scripts/install-info.pl: Continue to read all data from a pipe, until
    EOF.  

Sat Feb  2 22:52:50 CET 2002 Wichert Akkerman <wakkerma@debian.org>

  * scripts/dpkg-gencontrol: Make dpkg-gencontrol not warn about Uploaders.

Sat Feb  2 18:14:24 CET 2002 Wichert Akkerman <wakkerma@debian.org>

  * man/Makefile.in: add pt_BR to SUBDIRS
  * man/pt_BR/Makefile.in, man/pt_BR/update-alternatives.8,
    man/pt_BR/.cvsignore: new files

Sat Feb  2 16:47:41 CET 2002 Wichert Akkerman <wakkerma@debian.org>

  * Makefile.in: add man to subdirs
  * man/*: new directory with all manpages

Sat Feb  2 16:23:43 CET 2002 Adam Heath <doogie@debian.org>

  * po/da.po: Updated

Sat Feb  2 00:18:04 CET 2002 Wichert Akkerman <wakkerma@debian.org>

  * automake/dpkg.m4: add DPKG_CHECK_DEFINE
  * configure.in: test for TIOCNOTTY in sys/ioctl.h
  * utils/start-stop-daemon.c: move tty change outside OS specific ifdef
    and use the new TIOCNOTTY test instead

Fri Feb  1 19:10:02 CET 2002 Wichert Akkerman <wakkerma@debian.org>

  * po/ca.po: New Catalan translation
  * configure.in: Add ca to LINGUAS

Fri Feb  1 17:37:24 CET 2002 Wichert Akkerman <wakkerma@debian.org>

  * configure.in: add test for setsid
  * utils/start-stop-daemon.c: use setsid if it exists and only use
    setpgid if it does not exist

Fri Feb  1 16:41:23 CET 2002 Wichert Akkerman <wakkerma@debian.org>

  * utils/start-stop-daemon.c: Merge patch from Andres Voegele
    <voegelas@users.sourceforge.net> to add HP-UX support
    
Fri Feb  1 13:58:59 CET 2002 Wichert Akkerman <wakkerma@debian.org>

  * po/fr.po: updated.

Thu Jan 31 21:34:14 CET 2002 Wichert Akkerman <wakkerma@debian.org>

  * scripts/install-info.pl: add -c option to gzip invocation

Thu Jan 31 14:56:38 CET 2002 Wichert Akkerman <wakkerma@debian.org>

  * doc/fr/install-info.8, doc/fr/update-alternatives.8: updated with
    new version from Philippe Batailler

Wed Jan 30 10:31:38 CET 2002 Wichert Akkerman <wakkerma@debian.org>

  * scripts/update-alternative.pl: exit with non-zero exitcode when
    doing --display for a nonexisting alternative

Wed Jan 30 00:29:07 CET 2002 Wichert Akkerman <wakkerma@debian.org>

  * split/Makefile.in: create parts directory

Wed Jan 30 00:24:36 CET 2002 Wichert Akkerman <wakkerma@debian.org>

  * utils/start-stop-daemon.c: Fix tyop in help message

Fri Jan 18 20:40:42 CET 2002 Wichert Akkerman <wakkerma@debian.org>

  * scripts/dpkg-source.pl: Use -Z option for patch and set TZ to UTC0
    when calling diff. This gives us reliable timestamps in diffs.

Thu Jan  3 15:49:14 CET 2002 Wichert Akkerman <wakkerma@debian.org>

  * scripts/dpkg-genchanges.pl, scripts/dpkg-scanpackages.pl,
    scripts/dpkg-scansources.pl: Accept GNU md5sum style output

Thu Jan  3 15:20:25 CET 2002 Wichert Akkerman <wakkerma@debian.org>

  * utils/md5sum.c: add error handling to do_check

Wed Jan  2 16:08:02 CET 2002 Wichert Akkerman <wakkerma@debian.org>

  * scripts/dpkg-source.pl: Update default ignore expression to also
    match *~ and *.swp in subdirs.

Wed Jan  2 15:00:26 CET 2002 Wichert Akkerman <wakkerma@debian.org>

  * scripts/dpkg-checkbuilddeps.pl: use space seperated output instead
    of comma seperated

Tue Jan  1 14:10:55 CET 2002 Wichert Akkerman <wakkerma@debian.org>

  * archtable, scripts/dpkg-architecture.pl: Update SuperH architecture

Mon Dec 31 17:38:26 CET 2001 Wichert Akkerman <wakkerma@debian.org>

  * dselect/main.cc, main/main.c, main/query.c: no longer set LC_CTYPE
    to C since that breaks the braindead gettext.
  * dpkg-deb/build.c, lib/dbmodify.c, lib/vercmp.c, main/remove.c: Switch
    to using cisdigit and cisalpha.

Mon Dec 31 17:28:10 CET 2001 Wichert Akkerman <wakkerma@debian.org>

  * lib/utils.c: new file with general utility functions. Add
    cisalpha() and cisdigit() functions, similar to the ctype is*
    ones but which only accept C locale
  * lib/Makefile.in: add utils.c
  * include/dpkg.h: add utils.c functions

Mon Dec 31 15:25:46 CET 2001 Wichert Akkerman <wakkerma@debian.org>

  * scripts/dpkg-architecture.pl: fix syntax error

Wed Nov 28 18:11:38 CST 2001 Adam Heath <doogie@debian.org>

  * scripts/dpkg-checkbuilddeps.{1,pl}: Make dpkg-checkbuilddeps always
    check for build-essential.

Wed Nov 28 17:46:23 CST 2001 Adam Heath <doogie@debian.org>

  * debian/changelog: Note that the dselect.deb split closes a bug.

Wed Nov 28 17:40:52 CST 2001 Adam Heath <doogie@debian.org>

  * scripts/update-alternatives.{pl,8}: Apply patch from debian bug 120924,
    to give update-alternatives a --list command.

Wed Nov 28 17:30:16 CST 2001 Adam Heath <doogie@debian.org>

  * utils/md5sum.c: When parsing stdin, md5sum now displays '-' as the
    filename, to match textutils md5sum.

Wed Nov 28 17:20:28 CST 2001 Adam Heath <doogie@debian.org>

  * scripts/install-info.pl: Copy dir from backup if the file is empty
    as well.

Sat Nov 17 17:20:52 CET 2001 Wichert Akkerman <wakkerma@debian.org>

  * doc/sv/Makefile.in: install dpkg-query and dpkg-deb manpages

Sat Nov 17 17:16:44 CET 2001 Wichert Akkerman <wakkerma@debian.org>

  * debian/control: add missing space in dpkg-doc description

Sat Nov 17 15:57:57 CET 2001 peter karlsson <peterk@debian.org>

  * doc/sv/dpkg-query.8, dpkg-deb.1: Initial Swedish translation.
    dpkg.8: Translation fixups.
  * dpkg/dpkg-query.8: Corrected spelling.

Thu Oct 25 16:56:06 JST 2001 Wichert Akkerman <wakkerma@debian.org>

  * po/{de,it,pt_BR,sv}.po: Fix translation with inconsistent printf
    format strings

Sun Oct 21 12:58:04 CDT 2001 Adam Heath <doogie@debian.org>

  * optlib/Makefile.in: Run ranlib after creating the library.

Sun Oct 21 12:56:37 CDT 2001 Adam Heath <doogie@debian.org>

  * archtable, scripts/dpkg-architecture.pl: Add darwin.  The source
    doesn't quite work yet on darwin however, as some of the changes are
    being discussed.

Sun Oct 21 03:57:08 CEST 2001 Wichert Akkerman <wakkerma@debian.org>

  * po/pl.po: Updated

Wed Oct 17 12:34:19 CDT 2001 Adam Heath <doogie@debian.org>

  * Merge 1.9.17 branch:
    * debian/rules: remove update-rc.d from the package
    * debian/control: update conflict with sysvinit to deal with moved
      update-rc.d

Tue Oct 16 13:09:21 CEST 2001 Wichert Akkerman <wakkerma@debian.org>

  * po/pl.po: Updated

Sun Oct 14 15:04:24 CEST 2001 Wichert Akkerman <wakkerma@debian.org>

  * po/da.po: Updated

Mon Oct  8 19:51:36 CDT 2001 Adam Heath <doogie@debian.org>

  * main/main.c: Turn setstatuspipe into a generic setpipe, in preparation
    for --result-fd.

Mon Oct  8 19:48:28 CDT 2001 Adam Heath <doogie@debian.org>

  * main/main.c: Make sure the integer passed to --result-fd is correct
    before manipulating the pointers(we checked after we manipulated
    previously)

Sun Oct  7 22:23:54 CDT 2001 Adam Heath <doogie@debian.org>

  * Makefile.in: Remove dulicate inclusion of utils in SUBDIRS.

Sun Oct  7 19:38:56 CDT 2001 Adam Heath <doogie@debian.org>

  * scripts/install-info.pl: oops.  We weren't adding '\n' when printing
    out the reformated info text.
 
Sun Oct  7 05:00:02 CDT 2001 Adam Heath <doogie@debian.org>

  * scripts/install-info.pl: Don't print out the info entry every time we
    are called.

Sun Oct  7 03:12:35 CDT 2001 Adam Heath <doogie@debian.org>

  * debian/control: Several fixes:
    * dpkg-static needs the same set of Depends(and others) lines as dpkg.
    * Modify the dpkg-static description to note that it's a static
      compile.
    * Bump the conflicts on sysvinit to 2.82-1, as that is the version
      that actually has the proper replaces line.
  * debian/rules: dpkg-static was actually being built as dpkg.deb.

Thu Sep 20 17:06:48 CEST 2001 Wichert Akkerman <wakkerma@debian.org>

  * debian/rules: strip enoent as well

Sat Sep 15 20:19:57 CDT 2001 Adam Heath <doogie@debian.org>

  * scripts/install-info.pl: Several fixes:
    * Move /usr/info/dir to /usr/share/info/dir.
    * Improve message when locking and /usr/share/info/dir doesn't exist.
    * Use /var/backups/infodir.bak if the above doesn't exist.
    * Allow for relative filenames, and add a --remove-exactly option.
    * Use section from the .info file if --section is not given.
    * Include current filename in error messages.
    * Format /usr/share/info/dir entries to uniform width.
    * --calign|--align|--maxwidth are now ignored.

Wed Sep 12 18:45:57 CDT 2001 Adam Heath <doogie@debian.org>

  Fixes for building of dpkg-static.deb.
    * Can't build both dpkg.deb and dpkg-static.deb in single run, because
      /etc is moved from $(INSTALL_TMP), instead of copied.
    * dpkg-static.deb is added to debian/files, even if it isn't created.
    * dpkg-static.tar.gz is added to debian/files, even if it doesn't exist.

Wed Sep 12 17:28:57 CEST 2001 Wichert Akkerman <wakkerma@debian.org>

  * dpkg-deb/main.c: Fix unterminated line in usage text

Mon Sep 10 12:57:21 PDT 2001 Wichert Akkerman <wakkerma@debian.org>

  * dpkg-deb/dpkg-deb.h: add parseformat prototype
  * dpkg-deb/main.c: add parseformat and show options, change layout
    for usage info, remove copyright from version output and refer to
    the dpkg --license option instead
  * dpkg-deb/info.c: implement do_show

Mon Sep 10 12:41:14 PDT 2001 Wichert Akkerman <wakkerma@debian.org>

  * main/showpkg.c: move to lib/ so multiple tools can share it
  * main/Makefile.in: remove showpkg.c
  * lib/Makefile.in: add showpkg.c
  * include/dpkg-db.h: add showpkg.c prototypes
  * main/query.h: obsolete now, removed

Mon Sep 10 12:07:20 PDT 2001 Wichert Akkerman <wakkerma@debian.org>

  * dpkg-deb/info.c: count how many control components are missing
    in info_spew()
  * main/processarc.c: change two more 0s into NULLs

Mon Sep 10 10:59:53 PDT 2001 Wichert Akkerman <wakkerma@debian.org>

  * include/parsedump.h, lib/dump.c: add flags to fwritefunction.
    Implement fw_printheader to toggle printing of field headers.
  * main/showpkg.c: modify show1package() to no longer remove the
    fieldname and newline itself but make wcall not print it instead

Mon Sep 10 09:44:54 PDT 2001 Wichert Akkerman <wakkerma@debian.org>

  * lib/dump.c: make w_booleandefno get the fieldname from the fip
    instead of hardcoding Essential
  * lib/fields.c: don't harcode `essential' fieldname in f_boolean
     convert_string call

Sun Aug 19 15:20:53 CEST 2001 Wichert Akkerman <wakkerma@debian.org>

  * utils/start-stop-daemon.c: do not start a command if the pidfile
    option is used and the pid in that file is still running

Sun Aug 19 00:25:12 CEST 2001 Wichert Akkerman <wakkerma@debian.org>

  * doc/fr/dpkg-{query,split,statoverride}.8: added
  * doc/fr/*: Updated

Thu Aug 16 00:43:23 CEST 2001 Wichert Akkerman <wakkerma@debian.org>

  * po/fr.po: Updated

Sat Aug 11 22:54:18 CEST 2001 peter karlsson <peterk@debian.org>

  * po/sv.po, doc/sv/dpkg.8: Updated Swedish translation.

Wed Aug  1 17:31:23 CEST 2001 Wichert Akkerman <wakkerma@debian.org>

  * main/dpkg-query.8: added
  * main/Makefile.in, debian/rules: install dpkg-query.8

Wed Aug  1 16:37:47 CEST 2001 Wichert Akkerman <wakkerma@debian.org>

  * main/dpkg.8: remove Linux references

Wed Aug  1 15:35:32 CEST 2001 Wichert Akkerman <wakkerma@debian.org>

  * debian/copyright: mention we have copyright for 2001 as well
  * main/query.c: improve help and version texts
  * main/main.c: use DPKG define in printversion output

Wed Aug  1 15:10:06 CEST 2001 Wichert Akkerman <wakkerma@debian.org>

  * main/query.c: fmt can't be const since we free it in the same function

Tue Jul 31 12:26:41 CEST 2001 Wichert Akkerman <wakkerma@debian.org>

  * po/de.po: Updated
  * main/query.c: Fix help texts a bit to reflect that dpkg-query is
    not dpkg
  * dselect/main.cc: Use `colour' consistently for printed texts.

Fri Jul 27 04:21:51 CEST 2001 Wichert Akkerman <wakkerma@debian.org>

  * debian/control: fix typo in section for dpkg-doc, correct
    replaces for dselect and remove Linux references

Fri Jul 27 04:05:55 CEST 2001 Wichert Akkerman <wakkerma@debian.org>

  * po/POTFILES.in: add main/query.c and main/showpkg.c

Fri Jul 27 04:04:26 CEST 2001 Wichert Akkerman <wakkerma@debian.org>

  * po/da.po: Updated

Fri Jul 27 03:54:34 CEST 2001 Wichert Akkerman <wakkerma@debian.org>

  * lib/parsedump.h: move to include/parsedump.h so dpkg-query can
    use it

Fri Jul 27 03:52:33 CEST 2001 Wichert Akkerman <wakkerma@debian.org>

  * main/Makefile.in: changed things around to dpkg-query builds more
    easily

Fri Jul 27 03:43:52 CEST 2001 Wichert Akkerman <wakkerma@debian.org>

  * main/query.c: remove -D from usage, we don't support it
  * main/showpkg.c: add support for field width specification

Thu Jul 26 14:27:23 CEST 2001 Wichert Akkerman <wakkerma@debian.org>

  * scripts/Makefile.in, doc/fr/Makefile.in, doc/ja/Makefile.in,
    debian/rules: no longer install update-rc.d, it moved to the sysvinit
    package
  * debian/control: Update sysvinit conflicts to version 2.80
  * doc/ja/update-rc.d.8, doc/fr/update-rc.d.8, scripts/update-rc.d.8,
    scripts/update-rc.d.pl: removed

Thu Jul 26 13:52:43 CEST 2001 Wichert Akkerman <wakkerma@debian.org>

  * utils/start-stop-daemon.c: seems glibc has a completely non-standard
    return value for nice(2), so deal with that properly now so things also
    work on non-glibc systems.

Tue Jul 24 19:07:43 CEST 2001 Wichert Akkerman <wakkerma@debian.org>

  * main/showpkg.c, main/query.h: new files
  * main/query.c: add support for show options

Wed Jul 18 17:28:38 CEST 2001 Wichert Akkerman <wakkerma@debian.org>

  * main/Makefile.in, debian/rules: install dpkg-query as well

Wed Jul 18 01:04:15 CEST 2001 Wichert Akkerman <wakkerma@debian.org>

  * doc/ru.po: Updated

Tue Jul 17 16:53:12 CEST 2001 Wichert Akkerman <wakkerma@debian.org>
  
  * Merge changes from v1_9 branch
    + debian/changelog: add 1.9.15 and 1.9.16 releases
    + scripts/dpkg-source.pl: 
      - Add handleformat sub to check if we can handle a dscformat
      - Revert dscformat to 1.0. Technically we changed a few things
        but older versions of dpkg-source did not handle minor updates
        to the dscformat. New policy is that minor updates (last digit
        changes) to the dscformat have to be fully backward and forward
        compatible.
      - restore test if tar exited with exited with a non-zero exitcode
      - remove a bunch of commented debug statements
    + main/help.c: fix narglist construction building and usage in do_script() 

Tue Jul 17 00:36:32 CEST 2001 Wichert Akkerman <wakkerma@debian.org>

  * dselect/dselect.8: document new search features

Mon Jul 16 18:14:16 CEST 2001 peter karlsson <peterk@debian.org>

  * po/sv.po, doc/sv/deb.5, doc/sv/deb-old.5, doc/sv/dselect.8, doc/sv/dpkg.8:
    Swedish translation updates.

Mon Jul 16 17:19:21 CEST 2001 Wichert Akkerman <wakkerma@debian.org>

  * dselect/basecmds.cc, dselect/dselect.h: 
    + add checksearch and matchsearch functions to abstract searching algorithm
    + add displayerror member function
  * dselect/baselist.cc: use new checkserach and matchsearch functions to
    do the real search/matching
  * dselect/pkglist.cc, dselect/pkglist.h: implement checksearch and
    matchsearch using regular expressions

Mon Jul 16 15:20:07 CEST 2001 Wichert Akkerman <wakkerma@debian.org>

  * main/main.c, main/query,c. dselect/main.cc: use C locale for LC_CTYPE
    so we can be sure packagename and version comparisons work as expected

Mon Jul 16 14:10:18 CEST 2001 Wichert Akkerman <wakkerma@debian.org>

  * lib/vercmp.c: New verrevcmp() from Anthony Towns

Mon Jul 16 13:27:44 CEST 2001 Wichert Akkerman <wakkerma@debian.org>

  * Merge a modified patch from Josip Rodin:
    + dselect/basecmds.cc: Improve some help texts and helpscreen keybindings
    + dselect/helpmsgs.src: Improve text

Mon Jul 16 12:55:49 CEST 2001 Wichert Akkerman <wakkerma@debian.org>

  * utils/start-stop-daemon.c: Fix test for nice(2) failure

Mon Jul 16 12:44:51 CEST 2001 Wichert Akkerman <wakkerma@debian.org>

  * dselect/dselect.h: make baselist::setheights() virtual
  * dselect/method.h: add setheights() member and fix protection
  * dselect/methlist.cc: override setheights() to make list_height 1
    higher then the default so we draw the list correctly
  * dselect/methkeys.cc: make Q do abort so we are consistent with the pkglist

Mon Jul 16 01:50:58 CEST 2001 Wichert Akkerman <wakkerma@debian.org>

  * Merge a reworked version of a patch from Joey Hess
    + dselect/dselect.8: Document new colour options
    + dselect/basecmds.cc: properly draw the background using helpscreen_attr
    + dselect/baselist.cc: change drawing code to use new changeable colours
    + dselect/dselect.h: Add all the colour structures
    + dselect/main.cc: Parse --colour options

Mon Jul 16 00:01:24 CEST 2001 Wichert Akkerman <wakkerma@debian.org>

  * dselect/baselist.cc: include unistd.h which is needed to get the
    ioctl prototype on Solaris

Sun Jul 15 00:37:13 CEST 2001 Wichert Akkerman <wakkerma@debian.org>

  * debian/preinst: removed (we now use dpkg.preinst)
  * debian/control:
    + add dselect package
    + fix section of dpkg-doc
  * debian/dpkg.conffiles: remove dselect.cfg
  * debian/dselect.{conffiles,postinst,prerm}: added
  * debian/rules: 
    + add German to list of manpage translations
    + split out dselect into its own package
    + strip enoent and start-stop-daemon as well

Sat Jul 14 23:35:57 CEST 2001 Wichert Akkerman <wakkerma@debian.org>

  * dselect/main.cc, dpkg/main.c: add per-user configuration file

Sat Jul 14 01:38:27 CEST 2001 Wichert Akkerman <wakkerma@debian.org>

  * Merge dselect patch from Joey Hess 
    + dselect/dselect.h: add manual_install prototype
    + dselect/pkgcmds.cc, dselect/pkgsublist.cc: modify kd_select() and
      repeatedly display() to set/unset manual_install so we can identify
      user-selected packages
    + dselect/pkglist.h: add dp_should priority
    + dselect/pkgdepcon.cc: modify resolvedepcon() to handle recommends
      and suggests differently

Sat Jul 14 01:18:33 CEST 2001 Wichert Akkerman <wakkerma@debian.org>

  * doc/de/Makefile.in: fix syntax error

Fri Jul 13 20:39:24 CEST 2001 Wichert Akkerman <wakkerma@debian.org>

  * doc/deb-old.5, doc/deb.5: remove emacs hints and Linux references
  * dpkg-deb/dpkg-deb.1: Fix typo
  * scripts/dpkg-name.1: Don't mention the non-existing dpkg(5)
  * dselect/dselect.8: Merged changes from Joost Kooij

Fri Jul 13 00:54:24 CEST 2001 Wichert Akkerman <wakkerma@debian.org>

  * doc/de/Makefile.in, doc/de/md5sum.1: added
  * configure.in, doc/Makefile.in: Process German documentation

Fri Jul 13 00:46:02 CEST 2001 Wichert Akkerman <wakkerma@debian.org>

  * po/de.po: New version

Fri Jul 13 00:43:23 CEST 2001 Wichert Akkerman <wakkerma@debian.org>

  * scripts/dpkg-architecture.pl: improve documentation

Mon May 21 03:48:29 CEST 2001 Marcus Brinkmann <brinkmd@debian.org>

  * scripts/dpkg-checkbuilddeps.pl: Call dpkg-architecture instead dpkg
    to determine the host architecture.  Rename BUILD_ARCH to HOST_ARCH.

Fri Jul  6 00:27:17 CEST 2001 Wichert Akkerman <wakkerma@debian.org>

 * scripts/dpkg-divert.8: Fix layout error in synopsis

Mon Jul  2 00:00:04 CEST 2001 Wichert Akkerman <wakkerma@debian.org>

  * configure.in: add doc/ru/Makefile.in
  * debian/rules: don't pass CFLAGS to configure
  * dselect/pkgkeys.cc: make `n' do searchagain instead

Sun Jul  1 16:12:30 CDT 2001 Adam Heath <doogie@debian.org>

  * main/archives.c: When a package is on hold, -E will not skip the same
    version when installing.

Sat Jun 30 01:48:15 CEST 2001 Wichert Akkerman <wakkerma@debian.org>

  * doc/ru/*: Added Russian translations from Alexey Mahotkin
    <alexm@hsys.msk.ru>

Mon Jun 25 03:31:55 CDT 2001 Adam Heath <doogie@debian.org>

  * Merged in changes from 1.9.11 to 1.9.14 branches.

    + scripts/dpkg-source.pl: Disable source package sanity checking.
    + scripts/dpkg-source.pl: make Uploaders optional.
    + scripts/controllib.pl: Set the default to convert warnerrors
      into warnings.
    + scripts/dpkg-source.pl: Remove a warnable error if the orig.tar.gz
      contains './'.
    + scripts/dpkg-source.pl: Handle symlinks in the tarball, and don't
      error out if found.
    + scripts/dpkg-source.pl: Add support for an Uploaders field, which is
      read from the first paragraph of debian/control, and propagated to
      the .dsc.  This lists the people allowed to upload a package.  If it
      is not set, then the value of the Maintainer is placed into this
      field of the .dsc.  This bumps the .dsc format to 1.1.
    + scripts/dpkg-source.pl: Handle stating of truncated cpio filenames
      (100 char limit, bah)
    + scripts/dpkg-source.pl: Set LC_ALL before calling external programs,
      when we are going to parse their output.
    + scripts/dpkg-source.pl: Move the check for '\n' and '././@LongLink'
      before the check for leading './'.
    + dselect/main.cc: Handle window resize in main menu
    + scripts/dpkg-source.pl: Add a warnable error if the orig.tar.gz
      contains './'.
    + scripts/dpkg-source.pl: Handle the case where a single directory
      exists in the orig.tar.gz, but it is NOT of the form <pkg>-<ver>.
    + scripts/dpkg-source.pl: Don't error out if the files in the tar
      have leading './'.
    + scripts/dpkg-source.pl, scripts/controllib.pl, scripts/dpkg-source.1,
      scripts/dpkg-buildpackage.sh: Add support for -W, which turns certain
      errors into warnings, and -E, which turns them back into errors again.
    + scripts/dpkg-source.pl: When the tarball doesn't contain directories,
      only display the warning once for each directory.
    + THANKS: Added Colin Watson.  Also put in an email address for Colin
      Plumb.
    + scripts/dpkg-source.pl: Grumble.  Fix case where top-dir in
      orig.tar.gz was renamed to .orig.

Fri Jun 22 19:26:41 CEST 2001 Wichert Akkerman <wakkerma@debian.org>

  * dselect/main.cc: Handle window resize in main menu

Wed Jun 20 18:56:35 CEST 2001 Wichert Akkerman <wakkerma@debian.org>

  * main/help.c: actually use narglist in do_script()

Wed Jun 20 11:28:25 CDT 2001 Adam Heath <doogie@debian.org>

  * Merged in changes from 1.9.10 to 1.9.11 branch.

    + scripts/dpkg-source.pl: Fix typo.
    + scripts/dpkg-buildpackage.sh: Option -a implies option -d.
      Set ARCH correctly to host architecture, rather than build arch.
    + scripts/dpkg-gencontrol.pl: Error if an illegal package name is used.
    + scripts/cl-debian.pl: Change list of allowed urgencies to: low, medium,
      high, and critcial.
    + scripts/dpkg-scanpackages.pl: warn instead of die when find returns
      an error(which happens if there is a dangling symlink, because we use
      -follow).
    + scripts/dpkg-source.pl: Apply patch from Colin Watson:
      * Reset SIGPIPE to DEFAULT when forking gzip.
      * set LANG to C before execing cpio, as we parse its output.
      * In checktarcpio() and checktarsane(), use the previously open pipes,
        instead of the opening files on disk(which was the old, ancient way).
      * Improve the output parsing of tar in checktarsane().
    + scripts/dpkg-source.pl: When both arch: all and arch: <arch> packages
      exist in debian/control, don't promote the source arch: to any, but
      only list all and <arch>.
    + scripts/dpkg-source.pl: Make it work with GNU md5sum.
    + scripts/dpkg-source.1: Document -nc for dpkg-buildpackage.
    + scripts/dpkg-genchanges.pl: Set the Architecture to 'source' only when
      doing source only uploads in the generated changes files.
    + scripts/dpkg-shlibdeps.pl: Fix infinite directory recursion thru
      symlinks.
    + doc/deb.5: Changed see-also reference to deb-old(5).
    + scripts/{Makefile.in,dpkg-architecture.1}: Removed the manpage, and
      generate it from the script now.
    + scripts/dpkg-architecture.pl: Apply patch to correctly check the output
      of gcc on hurd.
    + scripts/dpkg-checkbuilddeps.pl: Fix logic error that kept everything
      but Build-Deps from working.
    + scripts/dpkg-checkbuilddeps.pl: Trim trailing spaces from packages.

Sat Jun 16 18:52:17 CDT 2001 Adam Heath <doogie@debian.org>

  * Merge changes from v1_9_10 tag:
    + scripts/update-alternatives.pl: Fix switching to auto mode if
      alternative symlink goes missing.
    + scripts/dpkg-source.pl: s/DEAD_JOE/DEADJOE/
    + scripts/dpkg-divert.pl: Fix cleanup of devert.tmp files.
    + scripts/dpkg-checkbuilddeps.pl: Fix [arch] parsing, and handle
      more variations of spaces.

Sat Jun 16 22:04:04 CEST 2001 Wichert Akkerman <wakkerma@debian.org>

  * po/es.po: Updated

Sat Jun 09 10:48:14 CEST 2001 peter karlsson <peterk@debian.org>

  * po/sv.po, doc/sv/dpkg.8: Updated

Sat Jun  9 00:28:11 CEST 2001 Wichert Akkerman <wakkerma@debian.org>

  * debian/changelog: import 1.9 releases
  * debian/control: add sgmltools-lite to Build-Depends
  * Merge changes from v19 branch:
    + archtable: add i386-gnu0.2
    + dpkg-deb/extract.c: More %z format fixes.
    + dselect/method.cc: don't include curses.h since dselect.h already
      does that for us
    + dselect/method.cc: handle interrupted getc in falliblesubprocess()
      prompt
    + include/dpkg.h.in: add setcloexec declaration
    + lib/mlib.c: add setcloexec(), utility function to set FD_CLOEXEC flag
    + lib/dbmodify.c: use setcloexec() on status file
    + main/filesdb.c: use setcloexec for diversions and statoverride files
    + main/archives.c: add functions to initialize and destroy the obstack,
      ensure obstack is initialized in try_remove_can() as well
    + lib/parsehelp.c: Correctly handle trailing spaces in versions.
    + main/dpkg.8: it's /etc/dpkg/dpkg.cfg, not /etc/dpkg.cfg
    + main/dpkg.8: Improve description of --force-confdef
    + main/help.c: don't ignore failed maintainer scripts
    + scripts/dpkg-architecture.pl: spell dependency consistently
    + scripts/dpkg-checkbuilddeps.1: spell dependency consistently
    + scripts/dpkg-source.1: spell dependency consistently
    + scripts/dpkg-buildpackage: fix pausing logic, and use $changedby as the
      signing ID
    + scripts/dpkg-checkbuilddeps.pl: Handle varied use of spaces.
    + scripts/dpkg-checkbuilddeps.pl: handle multi-line fields
    + scripts/dpkg-divert.pl: fix test for illegal packagename
    + split/info.c: Change format string, to handle size_t.
    + utils/start-stop-daemon.c: consistently use pid_t and uid_t
    + debian/control: use a Conflict for sysvinit instead of a Depends

Fri Jun  8 19:42:43 CEST 2001 Wichert Akkerman <wakkerma@debian.org>

  * po/fr.po: updated

Sat Jun  2 15:09:01 CDT 2001 Adam Heath <doogie@debian.org>

  * scripts/dpkg-architecture.pl: Remove bogus check of $!.

Sat Jun  2 15:04:09 CDT 2001 Adam Heath <doogie@debian.org>

  * scripts/dpkg-source.pl: Reset SIGPIPE back to a default handler, for
    callers that have it masked off.

Sat Jun  2 14:48:35 CDT 2001 Adam Heath <doogie@debian.org>

  * scripts/dpkg-checkbuilddeps.pl: Handle varied use of spaces.

Sat Jun  2 14:09:28 CDT 2001 Adam Heath <doogie@debian.org>

  * lib/parsehelp.c: Remove leading and trailing spaces from versions, and
    check if there are embedded spaces in versions.

Tue May 29 07:27:31 CEST 2001 peter karlsson <peterk@debian.org>

  * po/sv.po: Updated.

Mon May 28 22:54:35 CDT 2001 Adam Heath <doogie@debian.org>

  * configure.in: AC_REQUIRE is not valid outside of AC_DEFUN.
  * automake/dpkg.m4: DPKG_CACHED_TRY_COMPILE was defined with both
    AC_DEFUN() AND define().
 
Mon May 28 19:07:15 CDT 2001 Adam Heath <doogie@debian.org>

  * debian/changelog: Update for 1.9.7.

Mon May 28 19:02:52 CDT 2001 Adam Heath <doogie@debian.org>

  * scripts/dpkg-divert.pl: Fix cleanup of .dpkg-devert.tmp files.

Mon May 28 16:40:19 CDT 2001 Adam Heath <doogie@debian.org>

  * po/it.po: Updated.

Mon May 28 16:27:43 CDT 2001 Adam Heath <doogie@debian.org>

  * main/archives.c: If extracting a directory, and it doesn't already
    exist on disk, and is shared with another package, don't error cause an
    error.

Mon May 28 16:23:26 CDT 2001 Adam Heath <doogie@debian.org>

  * doc/ja/822-date.1, doc/ja/Makefile.in, doc/ja/cleanup-info.8,
    doc/ja/deb-control.5, doc/ja/deb-old.5, doc/ja/deb.5,
    doc/ja/dpkg-checkbuilddeps.1, doc/ja/dpkg-deb.1, doc/ja/dpkg-divert.8,
    doc/ja/dpkg-name.1, doc/ja/dpkg-scanpackages.8,
    doc/ja/dpkg-scansources.8, doc/ja/dpkg-statoverride.8, doc/ja/dpkg.8,
    doc/ja/install-info.8, doc/ja/start-stop-daemon.8,
    doc/ja/update-alternatives.8, doc/ja/update-rc.d.8: Updated.

Mon May 28 16:19:51 CDT 2001  Adam Heath <doogie@debian.org>

  * dpkg-deb/extract.c, dselect/main.cc, lib/database.c, main/help.c,
    main/main.c, split/info.c, utils/start-stop-daemon.c: Fix some
    gcc 3.0 warnings.

Mon May  7 23:07:01 CEST 2001 Wichert Akkerman <wakkerma@debian.org>

  * main/depcon.c: restore previous statement to break reverse cycles 

Mon May  7 23:04:55 CEST 2001 Wichert Akkerman <wakkerma@debian.org>

  * main/dump.c: break up an assertion so it is easier to figure out what
    went wrong.

Sun May  6 13:20:07 CEST 2001 Wichert Akkerman <wakkerma@debian.org>

  * main/archives.c: add safe_read() to read from a pipe and deal
    with partial reads. Modify tarobject() and tarfileread() to use
    those.

Sat May  5 00:49:31 CEST 2001 Wichert Akkerman <wakkerma@debian.org>

  * pl/cs.po: Updated
  * pl/de.po: Updated
  * po/pl.po: Updated
  * dselect/pkgtop.cc: Mark another strang as translatable

Fri May  4 00:19:05 CEST 2001 Wichert Akkerman <wakkerma@debian.org>

  * dselect/main.cc: oops, swapped j and k key bindings for main menu

Wed May  2 20:41:10 CDT 2001 Adam Heath <doogie@debian.org>

  * include/dpkg.h.in, main/Makefile.in main/enquiry.c main/main.c,
    main/query.c: Split out code for commands -sSlLp into a separate
    binary, dpkg-query, and have the normal dpkg binary exec this.  Also,
    dpkg now uses a macro to define external backends to call.

Wed May  2 12:32:24 CDT 2001 Adam Heath <doogie@debian.org>

  * configure.in: If --without-zlib was given, and static programs were
    enabled, the compile would fail.

Tue May  1 23:05:48 CDT 2001 Adam Heath <doogie@debian.org>

  * lib/parse.c: Oops.  EOF_mmap was incorrectly detecting the end of the
    data block.
  * main/depcon.c: After fixing the above bug, and using debootstrap to
    build a sid chroot, I discovered that my previous dependency cycle fix
    could cause segfaults in some situations.

Tue May  1 00:24:49 CDT 2001 Adam Heath <doogie@debian.org>

  * acconfig.h, config.h.bot, configure.in, lib/varbuf.c, debian/changelog:
    Check for __va_copy, and use it, instead of a direct assignment, for
    broken arches, like ppc.
  
Mon Apr 30 17:34:47 CEST 2001 Wichert Akkerman <wakkerma@debian.org>

  * configure.in: remove last list reference.

Mon Apr 30 14:22:25 EDT 2001 Adam Heath <doogie@debian.org>

  * debian/changelog: Recompile for 1.9.2, to fix badly generated
    dpkg-divert.

Mon Apr 30 10:04:36 CDT 2001 Adam Heath <doogie@debian.org>

  * lib/mlib.c: EAGAIN patch from 1.8 branch was not applied to HEAD.

Sun Apr 29 22:39:55 CDT 2001 Adam Heath <doogie@debian.org>

  * lib/database.c, lib/fields.c: Fix Eterm/eterm problem.  findpackage()
    now does tolower() before searching for a name, and f_name() uses the
    name field from the return value of findpackage().

Sun Apr 29 22:08:37 CDT 2001 Adam Heath <doogie@debian.org>

  * Makefile.conf.in, configure.in, debian/control, debian/rules,
    dpkg-deb/Makefile.in, main/Makefile.in, utils/Makefile.in,
    .cvsignore debian/.cvsignore: Added -static support.  There is support
    for building a dpkg-static.deb, but this is not used during a normal
    run.  However, a -static.nondebbin.tar.gz file is created, in addition
    to the normal nondebbin.tar.gz.

Mon Apr 30 02:35:02 CEST 2001 Wichert Akkerman <wakkerma@debian.org>

  * debian/control: update section and priorities to match the dinstall
    overrides

Sat Apr 28 16:34:24 CDT 2001 Adam Heath <doogie@debian.org>

  * version-nr: Oops, forgot to update this.

Sat Apr 28 16:17:58 CDT 2001 Adam Heath <doogie@debian.org>

  * utils/md5sum.c, debian/changelog: Fix md5sum -c.

Sat Apr 28 15:22:25 CDT 2001 Adam Heath <doogie@debian.org>

  * lib/nfmalloc.c: in nfstrnsave, don't set the char after the end, but
    set the end, to \0.
  * lib/parse.c: Don't loose the last char of a field value, when EOF is
    hit.

Sat Apr 28 14:31:27 CDT 2001 Adam Heath <doogie@debian.org>

  * scripts/dpkg-divert.pl, debian/changelog: Fix removing of diversions.
    This has always been broken, but was just masked by another bug, that
    made it work. :|

Sat Apr 28 12:18:55 CEST 2001 Wichert Akkerman <wakkerma@debian.org>

  * scripts/dpkg-buildpackage.sh: only check for valid sign interface
    when the user specifies one
   
Sat Apr 28 03:33:28 CDT 2001 Adam Heath <doogie@debian.org>

  * debian/dpkg.cfg: Changed to include no-debsig by default, as no debs
    are currently signed, and we get false errors when debsig-verify is
    installed.  This will be removed in the future, when the archive tools
    support package signatures.

Fri Apr 27 20:43:25 CDT 2001 Adam Heath <doogie@debian.org>

  * lib/nfmalloc.c: nfstrnsave() was not allocated n+1 chars, and was not
    setting the n+1 byte to \0.

Sat Apr 28 02:52:56 CEST 2001 Wichert Akkerman <wakkerma@debian.org>

  * scripts/dpkg-shlibdeps.pl: do not care if dpkg --search returns
    with an error: it will do that know if we search for something
    that is not installed which is a valid case for us.

Fri Apr 27 13:14:04 CDT 2001 Adam Heath <doogie@debian.org>

  * lib/parse.c, debian/changelog: Fix a segfault when reading an empty
    file in parsedb(), imported from head.

Thu Apr 26 13:15:02 CDT 2001 Adam Heath <doogie@debian.org>

  * main/configure.c: Update to work with recent lib/mlib.c change in
    md5 handling.

Thu Apr 26 11:51:34 CDT 2001 Adam Heath <doogie@debian.org>

  * split/{info,join,main,queue,split}.c: s/0/NULL/

Thu Apr 26 13:36:41 CEST 2001 Wichert Akkerman <wakkerma@debian.org>

  * utils/md5sum.c: use libdpkg error handling since fd_md5 uses that
    to report errors.

Wed Apr 25 20:20:07 CDT 2001 Adam Heath <doogie@debian.org>

  * utils/md5sum.c, lib/mlib.c: Modified mlib.c, to malloc enough space
    for the digest, instead of modifying the static buffer that was
    previously passed in.

Thu Apr 26 00:32:35 CEST 2001 Wichert Akkerman <wakkerma@debian.org>

  * po/da.po: Updated

Wed Apr 25 18:46:47 CEST 2001 Wichert Akkerman <wakkerma@debian.org>

  * dselect/dselect.8: document dselect.cfg

Wed Apr 25 17:27:36 CEST 2001 Wichert Akkerman <wakkerma@debian.org>

  * po/es.po: Updated

Wed Apr 25 13:15:41 CEST 2001 Wichert Akkerman <wakkerma@debian.org>

  * main/dpkg.8: document dpkg.cfg

Wed Apr 25 13:05:13 CEST 2001 Wichert Akkerman <wakkerma@debian.org>

  * main/dpkg.8: Fix formating error

Wed Apr 25 02:20:40 CEST 2001 Wichert Akkerman <wakkerma@debian.org>

  * po/gl.po: Updated

Wed Apr 25 01:09:50 CEST 2001 Wichert Akkerman <wakkerma@debian.org>

  * po/{ja,ru}.po: fix inconsistencies in line endings wrt \n

Wed Apr 25 00:56:14 CEST 2001 Wichert Akkerman <wakkerma@debian.org>

  * po/ru.po: Updated

Wed Apr 25 00:29:51 CEST 2001 Wichert Akkerman <wakkerma@debian.org>

  * po/da.po: New Danish translation
  * configure.in: add da to ALL_LINGUAS

Tue Apr 24 20:57:48 CEST 2001 Wichert Akkerman <wakkerma@debian.org>

  * po/ja.po: Updated

Tue Apr 24 20:28:04 CEST 2001 Wichert Akkerman <wakkerma@debian.org>

  * po/cs.po: Updated
  * po/pl.po: Updated

Tue Apr 24 17:23:05 CEST 2001 Wichert Akkerman <wakkerma@debian.org>

  * main/main.c, po/*.po: fix typo

Tue Apr 24 14:44:28 CEST 2001 Wichert Akkerman <wakkerma@debian.org>

  * bunch-o-files: move dpkg-scansources manpage to section 8

Tue Apr 24 14:31:41 CEST 2001 Wichert Akkerman <wakkerma@debian.org>

  * debian/rules: install enoent in the dpkg package

Tue Apr 24 14:29:03 CEST 2001 Wichert Akkerman <wakkerma@debian.org>

  * debian/rules: actually install French manpages as well

Tue Apr 24 13:38:58 CEST 2001 Wichert Akkerman <wakkerma@debian.org>

  * scripts/dpkg-divert.pl: Fix wrong errno test

Tue Apr 24 13:35:08 CEST 2001 Wichert Akkerman <wakkerma@debian.org>

  * po/it.po: New version from Lele Gaifax

Tue Apr 24 13:21:39 CEST 2001 Wichert Akkerman <wakkerma@debian.org>

  * Merge SuperH patch from YAEGASHI Takeshi
  * archtable: add SuperH variants
  * scripts/dpkg-architecture.pl: fix typo (shed -> sheb)
  * scripts/dpkg-buildpackage.sh: fix dpkg-architecture call

Tue Apr 24 13:03:54 CEST 2001 Wichert Akkerman <wakkerma@debian.org>

  * utils/enoent.c: new utility to get ENOENT value at runtime
  * utils/Makefile.in: install ENOENT in dpkglibdir
  * scripts/dpkg-divert.pl, update-alternatives.pl: use enoent to get
    ENOENT value

Tue Apr 24 13:01:28 CEST 2001 Wichert Akkerman <wakkerma@debian.org>

  * dselect/Makefile.in, main/Makefile.in, utils/Makefile.in: use
    INSTALL_PROGRAM to install programs

Tue Apr 24 11:57:48 CEST 2001 Wichert Akkerman <wakkerma@debian.org>

  * main/archives.c: spell recursive correctly
  * po/sv.po: updated so it still translates the fixed message
  * po/ru.po: updated

Tue Apr 24 07:02:01 CEST 2001 peter karlsson <peterk@debian.org>

  * doc/sv/dpkg.8, po/sv.po: Updated Swedish translation.

Tue Apr 24 02:55:21 CEST 2001 Wichert Akkerman <wakkerma@debian.org>

  * po/de.po: remove Language-Team header, the debian-l10n-german
    list it pointed to does not exist.

Tue Apr 24 02:41:23 CEST 2001 Wichert Akkerman <wakkerma@debian.org>

  * main/enquiry.c: add missing newline after error message

Tue Apr 24 02:13:43 CEST 2001 Wichert Akkerman <wakkerma@debian.org>

  * dselect/main.cc: use myfileopt as well to read dselect.cfg
  * debian/dselect.cfg: new file
  * debian/rules: install dselect.cfg
  * debian/dpkg.conffiles: add dselect.cfg

Tue Apr 24 01:40:11 CEST 2001 Wichert Akkerman <wakkerma@debian.org>

  * dselect/pkglist.cc: repair qsort_compareentries

Mon Apr 23 18:08:37 CDT 2001 Adam Heath <doogie@debian.org>

  * lib/parsehelp.c: Reduce memory a tad.
  * debian/changelog: Close additional bugs.
  * debian/rules: Added a build-static rule.

Mon Apr 23 17:17:35 CDT 2001 Adam Heath <doogie@debian.org>

  * main/enquiry.c: Additional add error returns for -L, -s, and -p.
  * debian/changelog: Close a debian bug because of this.

Mon Apr 23 23:54:34 CEST 2001 Wichert Akkerman <wakkerma@debian.org>

  * main/main.h: add declaration for nerrs
  * main/enquiry.c: exit with non-zero exitcode if -l or -S do not 
    produce any output 

Mon Apr 23 16:09:38 CDT 2001 Adam Heath <doogie@debian.org>

  * include/dpkg.h.in, lib/mlib.c, main/archives.c, debian/changelog: Added
    new PROCNOERR flag, which disabled the error message that is displayed
    when a process has an error return.

Mon Apr 23 22:26:23 CEST 2001 Wichert Akkerman <wakkerma@debian.org>

  * main/dpkg.8: note that force-overwrite is not enabled per default

Mon Apr 23 15:39:37 CDT 2001 Adam Heath <doogie@debian.org>

  * dpkg-deb/{build,extract,info}.c, include/dpkg.h.in, lib/mlib.c,
    main/{archives,enquiry,help,processarc}.c: Convert waitsubproc and
    checksubprocerr to use a flags variable, instead of separate ints.

Mon Apr 23 15:36:58 CDT 2001 Adam Heath <doogie@debian.org>

  * main/depcon.c, debian/changelog: When walking the list of providers of
    a dependency, the arguments were passed in reverse to the cyclebreak
    checker, so cycles involving provides were never detected.
  * debian/changelog: Document that we fixed a segfault.

Mon Apr 23 14:13:48 CDT 2001 Adam Heath <doogie@debian.org>

  * main/help.c: Fix bad memory access do_script(), introduced when the
    casting errors were fixed previously.

Mon Apr 23 06:27:47 CDT 2001 Adam Heath <doogie@debian.org>

  * lib/*.c: Changed 0 to NULL.

Mon Apr 23 06:25:36 CDT 2001 Adam Heath <doogie@debian.org>

  * dpkg-deb/extract.c: More %z format fixes.

Mon Apr 23 05:31:03 CDT 2001 Adam Heath <doogie@debian.org>

  * split/info.c: Change format string, to handle size_t.

Mon Apr 23 04:45:23 CDT 2001 Adam Heath <doogie@debian.org>

  * main/main.c: s/--no-debsign/--no-debsig/ in help.

Mon Apr 23 03:21:10 CDT 2001 Adam Heath <doogie@debian.org>

  * dpkg-deb/{build,extract,main}.c, split/{info,join,main,queue}.c,
    split/dpkg-split.h, lib/{dump,ehandle,fields,mlib,parse{,help},varbuf,
    vercmp}.c, lib/parsedump.h, main/{archives,configure,enquiry,filesdb,
    help,main,packages,processarc,remove}.c, main/{filesdb,main}.h,
    utils/{md5sum, start-stop-daemon}.c, dselect/pkg{list.cc,list.hh,
    top.cc}, include/dpkg{-db.h,.h.in}: Fixed up several warning types.
    const, casting, incorrect sizes, signed/unsigned comparisons.

Mon Apr 23 02:17:26 CDT 2001 Adam Heath <doogie@debian.org>

  * dpkg-deb/info.c, main/processarc.c: Add comments telling why we
    use tempnam() and tmpnam().

Sun Apr 22 23:59:00 CDT 2001 Adam Heath <doogie@debian.org>

  * archtable: Added alphaev67-linux-gnu.

Sun Apr 22 19:02:12 CDT 2001 Adam Heath <doogie@debian.org>

  * lib/parse.c: s/PARSE_MMAP/HAVE_MMAP/, so that we now use mmap
    to read status and available(and like files).

Sun Apr 22 18:32:02 CDT 2001 Adam Heath <doogie@debian.org>

  * lib/parse.c: Fix another segfault when parsing single-paragraph
    files(ie, tmp.ci/control).

Sun Apr 22 17:13:17 CEST 2001 Wichert Akkerman <wakkerma@debian.org>

  * main/filesdb.c: fix putat logic we broke earlier today

Sun Apr 22 16:42:22 CEST 2001 Wichert Akkerman <wakkerma@debian.org>

  * main/filesdb.c: don't read a statoverride or .list file if they
    are 0 bytes

Sun Apr 22 15:15:56 CEST 2001 Wichert Akkerman <wakkerma@debian.org>

  * main/help.c: ensure_package_clientdata() only needs to allocate memory
    for a perpackagestate struct, not a pkginfoperfile.

Sun Apr 22 02:46:06 CDT 2001 Adam Heath <doogie@debian.org>

  * dpkg-deb/build.c, dpkg-deb/extract.c, dpkg-deb/main.c, lib/mlib.c(*),
    lib/showcopyright.c, main/enquiry.c, main/main.c, split/main.c,
    split/split.c, utils/md5sum.c, utils/start-stop-daemon.c: Added
    macro NONRETURNING to several functions.

Sun Apr 22 02:02:34 CEST 2001 Wichert Akkerman <wakkerma@debian.org>

  * main/filesdb: change initialization of putat in
    ensure_packagefiles_available() so gcc won't warn about possible
    uninitialized usage

Sun Apr 22 01:45:25 CEST 2001 Wichert Akkerman <wakkerma@debian.org>

  * utils/start-stop-daemon.c: no longer use deprecated multi-line string
  * utils/md5sum.c: include stdlib.h to get declaration of exit

Sat Apr 21 18:00:31 CDT 2001 Adam Heath <doogie@debian.org>

  * main/main.c: reworked \\ parsing in commandfd.
  * lib/dbmodify.c: fix non-full initalizer.

Sun Apr 22 00:48:18 CEST 2001 Wichert Akkerman <wakkerma@debian.org>

  * main/main.c: fixed some bizar pointer usage

Sun Apr 22 00:33:26 CEST 2001 Wichert Akkerman <wakkerma@debian.org>

  * Makefile.conf.in: remove no longer used warning flags

Sat Apr 21 17:16:28 CDT 2001 Adam Heath <doogie@debian.org>

  * main/help.c, main/processarc.c, main/filesdb.c,  main/configure.c,
    main/archives.c, lib/parse.c: Fix int/pointer casting warnings.
  * include/dpkg.h.in, lib/mlib.c: Rewrote buffer_copy_setup, to avoid
    int/pointer casting warnings.  These means there are several
    variations of buffer_copy_setup.  Also, converted the desc parameter
    to const.

Sun Apr 22 00:09:58 CEST 2001 Wichert Akkerman <wakkerma@debian.org>

  * optlib/long-options.c, lib/showcright.c: include stdlib.h to get
    declaration of exit

Sat Apr 21 17:10:32 CEST 2001 peter karlsson <peterk@debian.org>

  * po/sv.po, doc/sv/dpkg.8, doc/sv/start-stop-daemon.8:
    Updated Swedish translation.

Fri Apr 20 16:02:51 CDT 2001 Adam Heath <doogie@debian.org>

  * debian/changelog: Document stuff that was done in December.

Sat Apr 21 04:02:58 CEST 2001 Wichert Akkerman <wakkerma@debian.org>

  * main/dpkg.8: remove Linux reference

Sat Apr 21 02:39:37 CEST 2001 Wichert Akkerman <wakkerma@debian.org>

  * scripts/dpkg-scanpackages.pl: fix typo in vercmp version cache
  * scripts/dpkg-shlibdeps.pl: remove statement that was basically
    a strange no-op
  * scripts/controllib.pl: give  syntax error for unexpected PGP signature
  * debian/changelog: updated

Fri Apr 20 19:46:38 CDT 2001 Adam Heath <doogie@debian.org>

  * po/pl.po: Remove spurious '%s' in Polish translation

Fri Apr 20 19:37:00 CDT 2001 Adam Heath <doogie@debian.org>

  * scripts/dpkg-source.pl: Import fix for broken dpkg-source.pl from
    1.8.3 version.

Fri Apr 20 19:05:44 CDT 2001 Adam Heath <doogie@debian.org>

  * lib/dbmodify.c: Fix varbufprintf call in modstatdb_note(found when
    printf format warnings were enabled).

Fri Apr 20 19:02:46 CDT 2001 Adam Heath <doogie@debian.org>

  * configure.in: New option, --with-Werror, to convert all warnings
    into errors.

Fri Apr 20 18:21:45 CDT 2001 Adam Heath <doogie@debian.org>

  * automake/dpkg.m4, configure.in: Add support for gcc attributes,
    printfformat, etc.

Fri Apr 20 18:18:20 CDT 2001 Adam Heath <doogie@debian.org>

  * lib/database.c: initialize otherpriority with 0, not an int.

Sat Apr 21 00:43:41 CEST 2001 Wichert Akkerman <wakkerma@debian.org>

  * lib/parse.c: swap order for %.*s formats

Fri Apr 20 22:59:39 CEST 2001 Wichert Akkerman <wakkerma@debian.org>

  * lib/database.c: initialize otherpriority as well in blankpackage()

Fri Apr 20 22:59:39 CEST 2001 Wichert Akkerman <wakkerma@debian.org>

  * lib/ehandle.c: make sure we never overflow errmsgbuf

Fri Apr 20 14:59:14 CDT 2001 Adam Heath <doogie@debian.org>

  * main/main.c: Accidentally commited a debug fprintf stmt in the last ci.

Fri Apr 20 13:42:12 CDT 2001 Adam Heath <doogie@debian.org>

  * main/main.c: Disabled --command-fd, until further testing can be done.

Fri Apr 20 13:02:23 CDT 2001 Adam Heath <doogie@debian.org>

  * po/fr.po: Fix typo.
  * debian/changelog: Close additional bugs, from other already commited
    patches.

Thu Apr 19 15:18:05 CEST 2001 Wichert Akkerman <wakkerma@debian.org>

  * scripts/cl-debian.pl: make regexps for Closes consistent again

Thu Apr 19 13:36:58 CEST 2001 Wichert Akkerman <wakkerma@debian.org>

  * utils/install-info.{c,8}: merge patch from Ian Jackson to add a
    --retry option to start-stop-daemon

Thu Apr 19 00:14:39 CDT 2001 Adam Heath <doogie@debian.org>

  * main/enquiry.c: Errors during dpkg -s(and other similiar commands) are
    now printed on stderr.

Thu Apr 19 00:03:16 CDT 2001 Adam Heath <doogie@debian.org>

  * main/archives.c:  Apply patch from Fumitoshi UKAI <ukai@debian.or.jp>,
    that escapes invalid characters in filenames(intl).

Wed Apr 18 23:53:40 CDT 2001 Adam Heath <doogie@debian.org>

  * lib/database.c: In blankpackage, intialize ->installed and ->available.
    Found by me and Fumitoshi UKAI <ukai@debian.or.jp>.  This should help
    several segfaults that people have been seeing in dpkg.

Wed Apr 18 23:42:16 CDT 2001 Adam Heath <doogie@debian.org>

  * lib/mlib.c: If the buffer size is 0 in buffer_copy, then return, and
    do nothing.

Wed Apr 18 23:42:16 CDT 2001 Adam Heath <doogie@debian.org>

  * configure.in, debian/control: New upstream gettext.  Since we had
    to change our build, to comply with the new upstream, we also
    need to modify the build-depends.
  * po/dpkg.pot, po/nl.po: Fixed broken translations.

Wed Apr 18 18:01:21 CEST 2001 Wichert Akkerman <wakkerma@debian.org>

  * scripts/install-info.{8,pl}: modify install-info to take relative
    filesnames, and add a --remove-exactly option to only remove exact
    matches (Rob Browning)

Sun Apr 15 22:42:11 CEST 2001 Wichert Akkerman <wakkerma@debian.org>

  * config.sub, config.guess: updated
  * archtable: add hppa64-linux-gnu
  * po/ja.po: remove some translations that gettext can't handle on hppa

Thu Apr 12 13:12:16 CEST 2001 Wichert Akkerman <wakkerma@debian.org>

  * po/it.po: installed new version from Lele Gaifax
  * dselect/main.cc: translate menu option as well in dme()

Wed Apr 11 12:19:25 CEST 2001 Wichert Akkerman <wakkerma@debian.org>

  * dselect.main.cc: retry getch if it fails with EINTR

Sun Mar 11 19:24:58 CET 2001 peter karlsson <peterk@debian.org>

  * po/sv.po: Updated Swedish translation.

Sat Mar 10 15:59:39 CST 2001 Adam Heath <doogie@debian.org>

  * main/filesdb.c: Use a pure file descriptor, instead of a stream, to
    load the data, in ensure_packagefiles_available.

Sat Mar 10 01:33:15 CET 2001 Wichert Akkerman <wakkerma@debian.org>

  * main/main,h, main/main.c: add --no-debsig option using f_nodebsign
  * main/processarc: don't check signatures of f_nodebsign is set

Fri Mar  9 21:23:03 CET 2001 Wichert Akkerman <wakkerma@debian.org>

  * include/dpkg.h.in: add DEBSIGVERIFY
  * main/main.h, main/main.c: add bad-verify override

Fri Mar  9 19:30:22 CET 2001 Wichert Akkerman <wakkerma@debian.org>

  * scripts/controllib.pl: change outputclose to deal with comma-related
    syntax errors after processing substvars

Mon Mar  5 16:34:55 CET 2001 Wichert Akkerman <wakkerma@debian.org>

  * doc/fr/Makefile.in: add more files
  * doc/fr/dpkg.8,doc/fr/install-info.8,doc/fr/update-rc.d.8: updated
  * doc/fr/cleanup-info.8,doc/fr/dpkg-divert.8,doc/fr/dpkg-name.1,
    doc/fr/dpkg-scanpackages.8,doc/fr/dpkg-scansources.1,doc/fr/dpkg-source.1:
    added

Mon Mar  5 14:03:49 CET 2001 Wichert Akkerman <wakkerma@debian.org>

  * configure.in: add more warning flags for gcc

Sun Mar 04 21:37:34 CET 2001 peter karlsson <peterk@debian.org>

  * po/sv.po, doc/sv/dpkg.8, doc/sv/822-date.1, doc/sv/start-stop-daemon.8:
    Updated Swedish translation.
  * main/dpkg.8, utils/start-stop-daemon.8: Fixed typos.

Fri Mar  2 17:29:02 CET 2001 Wichert Akkerman <wakkerma@debian.org>

  * The Copenhagen Commit
  * ChangeLog: undo file corruption (ugh)
  * utils/start-stop-daemon.8: fix typo
  * configure.in: use AC_C_INLINE instead of our own test
  * lib/nfmalloc, include/dpkg-db.h: remove HAVE_INLINE tests, use extern
    inline directly
  * lib/varbuf.c: add inline keyowrd to varbufaddc
  * optlib/Makefile.in: undo earlier patch and build libopt.a again
  * lib/Makefile.in: use libopt.a again, and a rule to build it
  * Makefile.in: build optlib before lib
  * Makefile.conf.in: add RANLIB
  * dselect/method.h, dselect/methlist.cc, dselect/method.cc,
    dselect/methparse.cc: rename struct option to dselect_option to prevent
    conflict with getopt.h
  * main/help.c: rework do_script a bit to compile without errors
  * scripts/dpkg-gencontrol.pl: add -n option to specify filename
  * scripts/dpkg-source.1:
    + document -n option for dpkg-gencontrol
    + fix confusing wording for dpkg-buildpackage -uc option
    + fix layout error for dpkg-distaddfile section
    + it's DEADJOE, not DEAD_JOE
  * scripts/dpkg-architecture.pl:
    + apply cleanup patch from Julian Gilbey
    + modify gcc regexp to recognize gcc versions like 2.96-ia64-000717
  * scripts/dpkg-checkbuilddeps.pl, scripts/dpkg-checkbuilddeps.1: new
    script from Joey Hess to check build dependencies
  * THANKS: Add Joey Hess
  * scripts/dpkg-parsechangelog.pl:
    + support reading changelog from stdin
    + remove Linux reference
  * scripts/dpkg-statoverride.pl: exit with exitcode 1 if we do --list but
    don't output anything, and use exitcode 2 if we try to remove a
    non-exiting override (unless --force is given).
  * scripts/dpkg-statoverride.8: document new exitcode for --list
  * main/main.c, main/dpkg.8: remove --smallmem and --largemem references
  * scripts/dpkg-buildpackage.sh: 
    + don't bother to specify architecture settings on commandlines since
      we put them in the environment already
    + remove debsign support, it's useless and debsign can't handle it
    + use DEB_BUILD_ARCH to get build architecture, not DEB_HOST_ARCH
    + remove Linux reference
  * scripts/dpkg-scanpackages.pl: mark last argument as optional in
    usage info
  * scripts/dpkg-scanpackages.8, scripts/dpkg-name.1, 
    scripts/dpkg-shlibdeps.pl, scripts/dpkg-source.pl, scripts/822-date.1,
    scripts/cl-debian.pl, scripts/cleanup-info.pl, scripts/dpkg-genchanges.pl,
    scripts/dpkg-distaddfile.pl, scripts/dpkg-source.1,
    scripts/dpkg-divert.pl, scripts/install-info.pl, scripts/install-info.8,
    scripts/dpkg-gencontrol.pl, scripts/update-alternatives.pl,
    scripts/update-rc.d.8: remove Linux references

Sun Feb 25 20:26:03 CET 2001 Wichert Akkerman <wakkerma@debian.org>

  * version-nr: update to 1.9.0

Sun Feb 25 19:17:53 CET 2001 Wichert Akkerman <wakkerma@debian.org>

  * debian/changelog: merged additions from v1.8 branch
  * scripts/controllib.pl: 
    + no need to have Origin in capit
    + consistently use &warn
    + fix -s to export all variables instead of just the first
  * scripts/dpkg-genchanges.pl: do not complain about missing packages
    if doing a source-only build
  * scripts/dpkg-buildpackage.sh: 
    + correct filename for secret keyring in gpg test
    + fix -C
    + skip signing pause of building unsigned packages
    + improve srcmsg
    + test for invalid signinterface
  
Sun Feb 25 19:10:33 CET 2001 Wichert Akkerman <wakkerma@debian.org>

  * doc/fr/dpkg.8, doc-fr/install-info.8, doc-fr/update-alternatives.8, 
    doc-fr/update-rc.d.8:  updated
  * doc/fr/dpkg-deb.1: added

Fri Feb 23 16:10:49 CET 2001 Wichert Akkerman <wakkerma@debian.org>

  * po/de.po: updated
  * po/fr.po: updated

Fri Feb 23 15:54:00 CET 2001 Wichert Akkerman <wakkerma@debian.org>

  * utils/start-stop-daemon.c: Add OpenBSD support
  * utils/md5sum.c: include unistd.h to things compile on OpenBSD
  * configure.in: test to see if we need to link to kvm

Fri Feb 23 10:22:02 CET 2001 Wichert Akkerman <wakkerma@debian.org>

  * scripts/dpkg-divert.pl: fix typo in usage message
  * main/help.c: mangle argv[0] in do_script to always be the full path
  * include/dpkg-db.h: include string.h so things compile on ia64 
  * scripts/dpkg-architecture.pl: add ia64

Thu Feb 15 11:24:46 EST 2001 Ben Collins <bcollins@debian.org>

  * utils/Makefile.in: Do not use libopt.a, since libdpkg.a now includes those
    objects
  * optlib/Makefile.in: do not generate libopt.a
  * lib/Makefile.in: build libdpkg.a to include the objects from optlib
  * Makefile.conf.in: Add optlib to -I includes

Sat Feb  3 18:25:25 CET 2001 Wichert Akkerman <wakkerma@debian.org>

  * debian/rules: use POSIX glob instead of regexp

Sat Feb  3 18:18:42 CET 2001 Wichert Akkerman <wakkerma@debian.org>

  * scripts/dpkg-source.1: fix description for dpkg-gencontrol
  * archtable: add entry for OpenBSD 2.8 for i386
  * scripts/dpkg-architecture.p: add openbsd-i386 entry

Sat Feb  3 18:12:18 CET 2001 Wichert Akkerman <wakkerma@debian.org>

  * configure.in: check for ranlib
  * lib/Makefile.in: run ranlib on libdpkg.a

Fri Feb  2 14:27:47 CET 2001 Wichert Akkerman <wakkerma@debian.org>

  * scripts/dpkg-statoverride.pl: use -e instead of -f to test
    for filesystem object existance
  * scripts/dpkg-source.pl: swap chdir and open in extracttar to
    prevent race with source-directory being removed while the
    sh/grep process is still running. Patch from Colin Watson

Thu Feb  1 18:22:05 EST 2001 Wichert Akkerman <wakkerma@debian.org>

  * scripts/dpkg-source.pl: fix error in error message
  * utils/Makefile.in: set top_builddir
  * Makefile.in: spell version-nr correctly

Sun Jan 28 22:38:02 EST 2001 Wichert Akkerman <wakkerma@debian.org>

  * scripts/dpkg-source.pl: modify how we handle the dscformat: we now
    assume all major versions are upwards and backwards compatibly. This
    allows us to add new fields without breaking older versions of 
    dpkg-source

Sun Jan 21 20:09:36 SGT 2001 Wichert Akkerman <wakkerma@debian.org>

  * scripts/dpkg-divert.pl: only allow absolute filenames
  * main/configure.c: add -N option to diff invocation

Mon Jan 15 07:27:10 CET 2001 peter karlsson <peterk@debian.org>

  * po/sv.po: Updated Swedish translation.

Mon Jan 15 00:26:45 EST 2001 Ben Collins <bcollins@debian.org>

  * lib/nfmalloc.c: use obstack_copy/obstack_copy0 for nfstrsave and
    nfstrnsave respectively. Also, use an 8k chunk size for now. Should reduce
    some overhead, and be faster.

Sun Jan 14 23:37:30 EST 2001 Ben Collins <bcollins@debian.org>

  * include/dpkg-db.h: redeclare nfmalloc(), remove obstack definitions
  * lib/dbmodify.c (modstatdb_init): remove obstack init
  * lib/nfmalloc.c: redefine nfmalloc to be an inline function. It now checks
    to make sure db_obs is initliazed.
  * main/archives.c (tarobject): declare our own obstack, and use it instead
    (cu_fileslist) just call obstack_free
  * main/processarc.c: correct calling of cu_fileslist

Sun Jan 14 18:23:07 CST 2001 Adam Heath <doogie@debian.org>

  * main/dpkg.8: Document --command-fd.

Sun Jan 14 13:54:46 EST 2001 Ben Collins <bcollins@debian.org>

  * optlib/obstack.[ch]: New files for non GNU systems
  * optlib/Makefile.in (SOURCES): add obstack.c
  * lib/nfmalloc: remove nfmalloc()
  * include/dpkg-db.h: define obstack initializers, and define nfmalloc as a
    macro for obstack_alloc
  * lib/dbmodify.c (modstatdb_init): initialize obstack if it hasn't been already

Sun Jan 14 12:29:46 CST 2001 Adam Heath <doogie@debian.org>

  * lib/mlib.c, lib/fields.c, lib/parse.c, main/help.c, main/main.c,
    po/dpkg.pot: Fix -Wall messages.  Also, fix handling of user-defined
    fields in parsedb().

Sun Jan 14 02:46:14 CST 2001 Adam Heath <doogie@debian.org>

  * po/dpkg.pot: Bring up to date.

Sun Jan 14 02:37:05 CST 2001 Adam Heath <doogie@debian.org>

  * main/cleanup.c, main/help.c, main/processarc.c:  Removed duplicate
    code that was used to exec maintainer scripts, and moved it to a
    single function.  In the future, this single function could be used
    for tracking script execution.

Sun Jan 14 02:27:48 CST 2001 Adam Heath <doogie@debian.org>

  * main/main.h, main/main.c:  Change --{status,command}-pipe to
    --{status,command}-fd.

Sun Jan 14 02:19:18 CST 2001 Adam Heath <doogie@debian.org>

  * main/main.c, main/archives.c:  Add a --command-pipe.  This allows
    multiple commands to be passed to a single instance of dpkg, over
    the file descriptor passed on the cmdline.

Thu Jan 11 09:35:00 PST 2001 Wichert Akkerman <wakkerma@debian.org>

  * scripts/dpkg-statoverride.pl: do chown before chmod so we don't
    loose setuid bits

Mon Jan  8 15:46:13 PST 2001 Wichert Akkerman <wakkerma@debian.org>

  * scripts/dpkg-statoverride.{pl,8}: remove --import option now that
    suidmanager can convert everything

Mon Jan  8 15:12:21 PST 2001 Wichert Akkerman <wakkerma@debian.org>

  * scripts/dpkg-source.pl: add vim swapfiles to the default ignore regexp

Mon Jan  8 10:38:28 PST 2001 Wichert Akkerman <wakkerma@debian.org>

  * po/fr.po: updated

Sun Jan  7 14:31:38 CST 2001 Adam Heath <doogie@debian.org>

  * lib/dbmodify.c: After N calls(which does a checkpoint()), reset
    the counter.

Sun Jan  7 14:27:57 CST 2001 Adam Heath <doogie@debian.org>

  * include/dpkg-db.h:  Forgot the status-pipe struct.

Fri Jan  5 22:36:24 CST 2001 Adam Heath <doogie@debian.org>

  * main/main.c, lib/dbmodify.c, main/dpkg.8: Add a --status-pipe.

Fri Jan  5 22:25:06 CST 2001 Adam Heath <doogie@debian.org>

  * lib/varbuf.c: varbuf(v)printf now return the number of characters
    they added to the buffer.

Thu Jan  4 01:20:27 CST 2001 Adam Heath <doogie@debian.org>

  * dpkg-deb/build.c, dpkg-deb/extract.c, dpkg-deb/info.c,
    include/dpkg.h.in, lib/mlib.c, main/archives.c, main/enquiry.c,
    main/help.c main/processarc.c: Add 'warn' parameter to waitsubproc
    and checksubprocerr, and also add a return value.  This fixes my
    last checkin, where maintainer_script_alternative would run
    both the old and new script.

Thu Jan 04 05:19:37 CET 2001 peter karlsson <peterk@debian.org>

  * po/sv.po: Updated Swedish translation.

Wed Jan  3 10:35:49 CET 2001 Wichert Akkerman <wakkerma@debian.org>

  * configure.in: add doc/fr/Makefile

Tue Jan  2 22:44:14 CST 2001 Adam Heath <doogie@debian.org>

  * lib/help.c: Removed an 'inlined' version of waitsubproc, and call
    the function instead.

Mon Jan  1 02:07:47 CST 2001 Adam Heath <doogie@debian.org>

  * lib/varbuf.c, include/dpkg-db.h: Add varbufdupc().

Mon Jan  1 02:04:26 CST 2001 Adam Heath <doogie@debian.org>

  * lib/parse.c: Use of PKGIOFF macro was checked in prematurely.

Sat Dec 30 23:08:00 CET 2000 Wichert Akkerman <wakkerma@debian.org>

  * doc/Makefile.in: add fr to SUBDIRS
  * doc/fr: new directory with French manpages
  * THANKS: add philippe batailler who translated the manpages to French

Sat Dec 30 20:38:20 CST 2000 Adam Heath <doogie@debian.org>
  
  * utils/start-stop-daemon.c: --name is now allowed on the command
    line.

Fri Dec 29 12:39:09 CST 2000 Adam Heath <doogie@debian.org>

  * lib/parse.c: Properly parse control files that only have one
    paragraph, which means no double ending new line.

Thu Dec 28 18:43:37 CST 2000 Adam Heath <doogie@debian.org>

  * lib/database.c: Fix minor memleak in used function hashreport.
    Thanks to Adrian Bridgett <bridgett@debian.org>.

Wed Dec 27 14:54:55 CST 2000 Adam Heath <doogie@debian.org>

  * lib/parse.c:  Removed use of getc(), and instead use pointers
    into a gigantic memory buffer(either thru mmap, or by copying
    into a large buffer(#define PARSE_MMAP)).  Nice little speedup,
    and also had the added benefit of removing varbuf* code from
    parsedb().

Wed Dec 27 04:58:22 CST 2000 Adam Heath <doogie@debian.org>

  * lib/fields.c: Removed use of varbuf* code from f_dependency(),
    for a speedup.

Wed Dec 27 04:55:14 CST 2000 Adam Heath <doogie@debian.org>

  * lib/fields.c: Detect and issue an error when a space is in a
    version.

Wed Dec 27 04:00:32 CST 2000 Adam Heath <doogie@debian.org>

  * lib/nfmalloc.c, include/dpkg-db.h: Added nfstrnsave().

Tue Dec 26 17:07:11 CST 2000 Adam Heath <doogie@debian.org>

  * lib/md5.c, lib/md5.h: Oops, forgot to add these files.

Tue Dec 26 08:28:17 CST 2000 Adam Heath <doogie@debian.org>

  * main/main.c: Removed extraneous debug prints, that displayed the
    state of all force options.  Doh!

Tue Dec 26 04:34:02 CST 2000 Adam Heath <doogie@debian.org>

  * lib/fields.c, lib/parsehelp.c, include/dpkg-db.h: Increased the
    speed of convert_string() by a factor of 2, by storing the length
    of each string inside the struct(this function is used to convert
    strings into integer values).

Tue Dec 26 03:43:17 CST 2000 Adam Heath <doogie@debian.org>

  * acconfig.h, config.h.bot, configure.in, main/filesdb.c,
    automake/sysinfo.m4(removed): Removed all references to
    sysinfo().

Tue Dec 26 03:24:38 CST 2000 Adam Heath <doogie@debian.org>

  * main/main.c, main/files.c: Removed --smallmem code.

Mon Dec 25 00:46:47 CST 2000 Adam Heath <doogie@debian.org>

  * utils/md5sum.c: Don't use FILE * in mdfile.

Mon Dec 25 00:31:05 CST 2000 Adam Heath <doogie@debian.org>

  * include/dpkg.h.in, lib/mlib.c: Added generic setup code to buffer
    copy loop.

Sun Dec 24 23:48:45 CST 2000 Adam Heath <doogie@debian.org>

  * include/dpkg.h.in, lib/Makefile.in, lib/mlib.c, utils/Makefile.in,
    utils/md5sum.c: Moved md5 code into generic buffer_copy loop.

Sun Dec 24 13:59:36 CST 2000 Adam Heath <doogie@debian.org>

  * Use DESTDIR when installing /etc/dpkg/origins/dpkg

Sun Dec 24 17:35:12 CET 2000 Wichert Akkerman <wakkerma@debian.org>

  * dselect/main.cc: make commandline options work again
  * Makefile.conf.in, configure.in,automake/dpkg.m4: revert changes from Adam
  * Makefile.conf.in: add @CWARNS@ to CFLAGS
  * configure.in: add AC_SUBST for CWARNS

Sun Dec 24 17:05:45 CET 2000 Wichert Akkerman <wakkerma@debian.org>

  * scripts/dpkg-genchanges.pl: output descriptions for udebs as well

Sun Dec 24 06:31:55 CST 2000 Adam Heath <doogie@debian.org>

  * scripts/dpkg-name.sh: Add -k|--symlink option.

Sun Dec 24 05:58:48 CST 2000 Adam Heath <doogie@debian.org>

  * dselect/main.cc: Made the accelerator keys in dselect's main
    menu separate options, so that they can be translated separately.

Sun Dec 24 05:31:27 CST 2000 Adam Heath <doogie@debian.org>

  * debian/control: Added depends on sysvinit (>= 2.72), so that we
    can make sure that /etc/rcS.d exists.

Sun Dec 24 05:24:23 CST 2000 Adam Heath <doogie@debian.org>

  * scripts/update-rc.d: Changed documentation and help, as -f only
    applies during remove.

Sun Dec 24 05:10:29 CST 2000 Adam Heath <doogie@debian.org>

  * main/main.c: Added a --force-all option.

Sun Dec 24 04:32:34 CST 2000 Adam Heath <doogie@debian.org>

  * main/main.c: Format help string for --abort-after like other
    option help strings.

Sun Dec 24 02:38:38 CST 2000 Adam Heath <doogie@debian.org>

  * methods/disk.install, methods/disk.setup, methods/disk.update,
    methods/floppy.install, methods/floppy.update, methods/hd.setup,
    methods/hd.unpack, methods/hd.update: Fix to pass on admindir
    from dselect to dpkg.

Sun Dec 24 01:00:59 CST 2000 Adam Heath <doogie@debian.org>

  * scripts/dpkg-source.pl: Minor tweak so that when patch 2.5.4 is
    manually used to apply a diff, it doesn't get applied multiple
    times.

Sat Dec 23 23:28:52 CST 2000 Adam Heath <doogie@debian.org>

  * utils/start-stop-daemon.c: Add --nicelevel, to alter a
    programs priority before starting.

Sat Dec 23 22:56:16 CST 2000 Adam Heath <doogie@debian.org>

  * main/dpkg.8: Document that --largemem is the default, and that
    the test point is 24 megs.

Sat Dec 23 22:53:23 CST 2000 Adam Heath <doogie@debian.org>

  * main/dpkg.8: Document that --set-selections does not actually
    install any packages.

Sat Dec 23 22:41:47 CST 2000 Adam Heath <doogie@debian.org>

  * dpkg-deb/dpkg-deb.1: Fix typo.

Sat Dec 23 22:24:23 CST 2000 Adam Heath <doogie@debian.org>

  * scripts/dpkg-divert.pl: Add --truename option.

Sat Dec 23 21:40:32 CST 2000 Adam Heath <doogie@debian.org>

  * main/dpkg.8:  Document COLUMNS environment variable.

Sat Dec 23 21:20:43 CST 2000 Adam Heath <doogie@debian.org>

  * dpkg-deb/extract.c, include/dpkg.h.in, lib/mlib.c,
    main/enquiry.c, main/filesdb.c, main/packages.c, main/remove.c,
    utils/start-stop-daemon.c: Clean up a few gcc warnings.  Note,
    that the warning:
      "deprecated conversion from string constant to `char *'"
    is actually a bug in ncurses-dev(which has been filed as 80410)
    not setting the fmt argument as const.

Sat Dec 23 19:33:05 CST 2000 Adam Heath <doogie@debian.org>

  * automake/dpkg.m4, configure.in, Makefile.conf.in:
    Modified DPKG_C_GCC_TRY_WARNS() to call AC_SUBST, so that we can
    use the result of the test during build time.

Sat Dec 23 16:44:25 CST 2000 Adam Heath <doogie@debian.org>

  * main/depcon.c: Added description for "suggests" in describedepcon().

Sat Dec 23 16:24:31 CST 2000 Adam Heath <doogie@debian.org>

  * debian/dpkg.postinst: Remove bashism.

Sat Dec 23 03:06:19 CST 2000 Adam Heath <doogie@debian.org>

  * scripts/cl-debian.pl: Make '#' optional in Closes: tags.

Sat Dec 23 02:11:27 CST 2000 Adam Heath <doogie@debian.org>

  * scripts/dpkg-buildpackage.sh: Add -t to -h output.

Fri Dec 22 12:35:43 CET 2000 Wichert Akkerman <wakkerma@debian.org>

  * scripts/update-alternatives.8: use FHS instead of FSSTND

Thu Dec 21 19:30:56 CET 2000 peter karlsson <peterk@debian.org>

  * po/sv.po, doc/sv/dpkg.8: The "Even Merrier Christmas" update of the
    Swedish translation.

Thu Dec 21 03:41:56 CST 2000 Adam Heath <doogie@debian.org>

  * debian/changelog: Closes bug 49581, because we don't use
    external gzip anymore.

Thu Dec 21 03:35:56 CST 2000 Adam Heath <doogie@debian.org>

  * main/enquiry.c: s/--cmpversions/--compare-versions/

Thu Dec 21 03:29:04 CST 2000 Adam Heath <doogie@debian.org>

  * main/dpkg.8: Remove duplicate -R(it doesn't set --root).

Thu Dec 21 03:24:38 CST 2000 Adam Heath <doogie@debian.org>

  * archtable: Add armv3l.

Thu Dec 21 01:40:02 CST 2000 Adam Heath <doogie@debian.org>

  * lib/mlib.c, include/dpkg.h.in: Switch all size parameters to
    ssize_t.  Also, return totalread, not bytesread, in buffer_copy.

Thu Dec 21 01:22:22 CST 2000 Adam Heath <doogie@debian.org>

  * lib/mlib.c: Handle EINTR on reading and writting in buffer_copy.

Thu Dec 21 06:58:21 CET 2000 peter karlsson <peterk@debian.org>

  * po/sv.po: The "Merry Christmas" update of the Swedish translation.

Wed Dec 20 12:50:55 CET 2000 Wichert Akkerman <wakkerma@debian.org>

  * main/processarc.c: revert change from Adam: reading the trailing
    zeroes is essential, not reading them can give us a SIGPIPE
    on extracting.

Wed Dec 20 02:41:39 CST 2000 Adam Heath <doogie@debian.org>

  * dpkg-deb/build.c, dpkg-deb/extract.c, dpkg-deb/info.c,
    include/dpkg-db.h, lib/myopt.c, lib/parse.c, lib/varbuf.c,
    lib/vercmp.c, main/archives.c, main/enquiry.c, main/filesdb.c,
    main/processarc.c, po/dpkg.pot: Fix -Wall messages.

Wed Dec 20 02:21:43 CST 2000 Adam Heath <doogie@debian.org>

  * include/dpkg.h.in: Make {stream,fd}_null_copy use [lf]seek, and fall
    back on the buffer code, if stream/fd refer to a pipe.

Wed Dec 20 02:17:56 CST 2000 Adam Heath <doogie@debian.org>

  * configure.in, Makefile.conf.in: Move -D_GNU_SOURCE from configure.in
    to Makefile, and from CFLAGS to DEFS.  This macro was getting lost
    if someone was setting CFLAGS on the cmdline.  Perhaps this should
    be moved into config.h.in?

Wed Dec 20 01:39:30 CST 2000 Adam Heath <doogie@debian.org>

  * main/processarc.c: Don't copy trailing zeros from dpkg-deb
    pipe.
  * main/archives.c: Fix some i8ln.
  * dpkg-deb/extract.c: Remove skipmember(), and use the buffer
    copy code.

Wed Dec 20 01:31:28 CST 2000 Adam Heath <doogie@debian.org>

  * lib/nfmalloc.c, lib/parsehelp.c: Lesson the memory footprint.

Wed Dec 20 01:11:13 CST 2000 Adam Heath <doogie@debian.org>

  * dpkg-deb/build.c: Fix building of debs, when there is no given
    compression on the cmdline.

Wed Dec 20 01:55:59 CET 2000 Wichert Akkerman <wakkerma@debian.org>

  * scripts/dpkg-architecture.pl: fix typo / syntax error

Mon Dec 18 07:37:10 CET 2000 peter karlsson <peterk@debian.org>

  * po/sv.po: Updated Swedish translation.

Sun Dec 17 13:34:06 CET 2000 Wichert Akkerman <wakkerma@debian.org>

  * debian/control: fix typo in Build-Depends and add zlib1g-dev
  * More Adam stuff:
    + lib/mlib.c, include/dpkg.h.in: make do_fd_copy even more modular
    + dpkg-deb/{build.c,extract.c,info.c}, lib/showcright.c,
      main/{enquiry.c,filesdb.c}: updated for new do_fd_copy routines
    + main/{archives,[ch],main/processarc.c}: use fds instead of streams
      so we don't mix fd and stream-based IO which can cause havoc

Wed Dec 13 16:48:47 CET 2000 Wichert Akkerman <wakkerma@debian.org>

  * main/archives.c: create files, fifos, devices and directories with mode 0
    too close a small window when they are readable before we apply the correct
    permissions.
  * main/archives.c: newtarobject_allmodes() updated to handle statoverrides
  * main/dpkg.8: grammar fix

Tue Dec 12 16:27:59 CET 2000 Wichert Akkerman <wakkerma@debian.org>

  * scripts/dpkg-statoverride.pl: fix warning when trying to remove a
    non-existing override.

Mon Dec 11 01:10:19 CET 2000 Wichert Akkerman <wakkerma@debian.org>

  * debian/control: add gettext to the build-depends

Sun Dec 10 00:10:27 CET 2000 Wichert Akkerman <wakkerma@debian.org>

  * lib/mlib.c: remove no longer used struct
  * lib/mlib.c: return number of bytes read in do_fd_read
  * main/enquiry.c: one more place where we cah use read_fd_vbuf

Sat Dec 09 12:21:35 CET 2000 peter karlsson <peterk@debian.org>

  * po/sv.po, doc/sv/deb.5, doc/sv/deb-old.5, doc/sv/dpkg.8:
    Updated Swedish translation.
  * doc/sv/start-stop-daemon.8: Fixed a typo.

Sat Dec  9 01:51:51 CET 2000 Wichert Akkerman <wakkerma@debian.org>

  * archtable, scripts/dpkg-architecture.pl: add linux s/390
  * Makefile.conf.in, configure.in: add new option to use libz
  * dpkg-deb/Makefile.in, dpkg-deb/build.c, dpkg-deb/extract.c: use libz
    if so desired
  * debian/rules: default to using static libz
  * include/{dpkg-db.h,dpkg.h.in}, lib/mlib.c, lib/varbuf.c: generalize 
    fd copy loops
  * main/filesdb.c: udpates to use read_fd_buf

Tue Dec 05 07:43:05 CET 2000 peter karlsson <peterk@debian.org>

  * po/sv.po: Updated Swedish translation.

Mon Dec  4 14:42:01 CET 2000 Wichert Akkerman <wakkerma@debian.org>

  * scripts/dpkg-statoverride.pl, main/filesdb.c: merge patch from
    Robert Luberda <robert@pingu.ii.uj.edu.pl> to fix statoverrides
    using numerical [ug]ids
  * Merge updats from the v17 branch:
    + scripts/dpkg-buildpackage.sh: Quote test options for usepause
    + scripts/dpkg-shlibdeps.pl: resolve library paths using a combination
      of the libc major version, and ldconfig -p output. Solves problems
      with errant libc5 deps.
    + scripts/dpkg-shlibdeps.pl: Make it parse soname's in the format of
      "libfoo-X.X.so" (e.g. libdb-3.1.so) and use it. Also make it give a
      warning if there is a NEEDED line in the objdump output that we cannot
      grok.
    + scripts/update-rc.d.pl: fix typo in regexp for scripts
    + debian/rules: remove final occurance of emacs

Mon Dec  4 01:34:57 CET 2000 Wichert Akkerman <wakkerma@debian.org>

  * Merge more of Adams handywork to bring dpkg up to speed (literally :)
    + include/dpkg.h.in: remove defines for cat and dpkg-safelist since they
      are no longer used
    + lib/mlib.c: split up do_fd_copy
    + lib/varbuf.c: add varbufvprintf
    + lib/parse.c: use memset to initialize fieldencountered
    + main/filesdb.c: use new read_fd_into_buf

Sun Dec  3 22:11:22 CET 2000 Wichert Akkerman <wakkerma@debian.org>

  * dpkg-deb/extract.c: apply one of Adams do_fd_copy patches

Thu Nov 30 02:45:42 CET 2000 Wichert Akkerman <wakkerma@debian.org>

  * scripts/dpkg-statoverride.{pl,8}: 
    + add new --import option to import settings from /etc/suid.conf
    + fix ENOENT issues
    + use %owner consistently instead of %owner and %user

Wed Nov 29 17:56:43 CET 2000 Wichert Akkerman <wakkerma@debian.org>

  * po/gl.po: updated

Tue Nov 28 18:48:52 CET 2000 peter karlsson <peterk@debian.org>

  * po/sv.po: Terminology changes

Sat Nov 25 22:05:19 CET 2000 peter karlsson <peterk@debian.org>

  * po/sv.po: Updated Swedish translation

Fri Nov 24 16:49:26 CET 2000 Wichert Akkerman <wakkerma@debian.org>

  * scripts/dpkg-scansources.pl: Fix getopt usage since perl5.6 complains
    about it.
  * doc/deb-old.5,doc/deb.5,main/dpkg.8,scripts/dpkg-name.1,
    split/dpkg-split.8 : update to reflect that dpkg-deb is in section 1

Thu Nov 23 19:13:21 CET 2000 Wichert Akkerman <wakkerma@debian.org>

  * lib/myopt.c: properly chomp read lines

Thu Nov 23 17:52:44 CET 2000 Wichert Akkerman <wakkerma@debian.org>

  * lib/fields.c, lib/dump.c: fix two memory leaks
  * More Adam Heath patches:
    + lib/mlib.c, include/dpkg.h.in: add new option for do_fd_copy to
      specify buffersize
    + dpkg-deb/build.c, lib/info.c, lib/showcright.c: update for new
      do_fd_copy
    + dpkg-deb/extract.c: use do_fd_copy to read data instead of reading
      per character.
  * lib/mlib.c: fix error reporting for reading data in do_fd_copy
  * optlib/Makefile.am: remove (can't believe this still existed!)
  * utils/Makefile.in: link md5sum with our own libintl if needed
  * archtable, scripts/dpkg-architecture.pl: add freebsd-i386
  * acconfig.h, configure.in, doc/Makefile.in: make building documentation
    and start-stop-daemon optional
  * main/help.c: only check for start-stop-daemon in checkpatch() if we
    build it

Thu Nov 23 15:48:53 CET 2000 Wichert Akkerman <wakkerma@debian.org>

  * scripts/dpkg-buildpackage.sh: Name .changes file properly if
    we are doing a source-only build

Thu Nov  9 13:53:21 CET 2000 Wichert Akkerman <wakkerma@debian.org>

  * doc/Makefile.in: use internals.html/index.html as dependency target
    so we only rebuild the docs when really needed

Wed Nov  8 14:55:48 CET 2000 Wichert Akkerman <wakkerma@debian.org>

  * Makefile.conf, debian/rules: no longer install any emacs support stuff
  * debian/50dpkg-dev.el, scripts/debian-changelog-mode.el: removed
  * archtable: add powerpc-linux-gnu entry
  * debian/dpkg.conffiles: sync with dpkg-17 tree

Tue Nov  7 22:05:48 CET 2000 Wichert Akkerman <wakkerma@debian.org>

  * lib/myopt.c: chop read lines in myfileopt

Tue Nov  7 00:45:00 CET 2000 Wichert Akkerman <wakkerma@debian.org>

  * scripts/dpkg-statoverride.8: fix typos
  * scripts/dpkg-statoverride.pl:
    + replace dpkglibdir with admindir (oops)
    + open new file for writing in WriteOverrides
  * scripts/update-alternatives.pl: handle the fact that the Makefile
    changes our $admindir assignment so we have to manually add
    "/alternatives" to the path

Mon Nov 06 07:24:11 CET 2000 peter karlsson <peterk@debian.org>

  * po/sv.po: Updated.

Sun Nov  5 16:28:26 CET 2000 Wichert Akkerman <wakkerma@debian.org>

  * debian/dpkg.conffiles: added missing file
  * debian/rules, main/main.c: rename dpkg configfile to dpkg.cfg
  * debian/rules, debian/origin: add new origin file
  * scripts/dpkg-gencontrol.pl: rename Bugs-Submit-To to Bugs
  * debian/control: add Bugs and Origin entries
  * lib/database.c, parse.c: add Origin and Bugs to fieldinfos table
  * include/dpkg-db.h: add Origin and Bugs to pkginfoperfile struct
  * dpkg-deb/main.c, dpkg-deb/dpkg-deb.h: fix type for compression
  * Makefile.in: install origin file
  * scripts/dpkg-buildpackage.sh: fix logic error in source-only building
  * scripts/dpkg-source.pl: handle Bugs and Origin tags

Sun Nov  5 10:00:31 EST 2000 Ben Collins <bcollins@debian.org>

  * Create branch point for versioned provides
  * Revert patches for it from the HEAD

Sun Oct 29 23:33:48 CET 2000 peter karlsson <peterk@debian.org>

  * po/sv.po: some corrections

Sun Oct 29 01:47:59 CEST 2000 peter karlsson <peterk@debian.org>

  * po/sv.po: translated readfail message parameters from extract.c

Sat Oct 28 15:41:04 CEST 2000 Wichert Akkerman <wakkerma@debian.org>

  * scripts/dpkg-genchanges.pl: make a missing package a warning instead
    of an error
  * dpkg-deb/extract.c: mark readfail message parameters as translateable

Wed Oct 25 00:14:06 CEST 2000 Wichert Akkerman <wakkerma@debian.org>

  * po/nl.po: new Dutch translation from Ivo Timmermans
  * THANKS: add Ivo
  * configure.in: add nl to linguas

Thu Oct 19 00:59:40 CEST 2000 Wichert Akkerman <wakkerma@debian.org>

  * utils/start-stop-daemon.c
    + fix a buffer overflow in cmdname handling
    + Only abort if we fail to open an existing pidfile
  * utils/start-stop-daemon.8: update formating 

Wed Oct 18 17:48:15 CEST 2000 Wichert Akkerman <wakkerma@debian.org>

  * scripts/dpkg-source.pl: patch from Colin Watson to not rename a
    file to itself

Mon Oct 16 10:45:47 EDT 2000 Ben Collins <bcollins@debian.org>

  * main/packages.c: Hack up things so a package which
    provides/conflicts/replaces it's own virtual can be installed (can't
    be removed yet, but hey...)

Sat Oct  7 22:18:43 CEST 2000 Wichert Akkerman <wakkerma@debian.org> 

  * po/gl.po, configure.in: add new Galician translation from  Alberto Garcia
  * po/pt_BR.po, configure.in: add new Brazilian translation from
    Carlos Laviola
  * THANKS: add Alberto and Carlos

Wed Oct  4 16:37:08 CEST 2000 Wichert Akkerman <wakkerma@debian.org> 

  * main/processarc.c: read trailing zeroes from tar output

Tue Oct 03 23:13:59 CEST 2000 peter karlsson <peterk@debian.org>

  * po/sv.po: Updated Swedish translation.

Sun Oct  1 20:09:42 CEST 2000 Wichert Akkerman <wakkerma@debian.org>

  * main/enquiry.c: fix the listpackage output logic
  * main/filesdb.c: fix error cleanup in ensure_statoverride
  * lib/myopt.[ch]: add myoptfile() so we can read configuration files
  * main/main.c: call new myoptfile()
  * include/Makefile.in, include/dpkg.h.in: add dpkgconfdir

Mon Sep 25 16:19:05 CEST 2000 Wichert Akkerman <wakkerma@debian.org>

  * scripts/dpkg-divert.pl: don't print version twice on --help

Thu Sep 21 16:29:32 CEST 2000 Wichert Akkerman <wakkerma@debian.org>

  * debian/shlibs-default.template: removed
  * debian/shlibs-{default,override}: new files
  * debian/rules: install shlibs-{default,override} in /etc/dpkg in dpkg-dev
  * scripts/{dpkg-buildpackage.sh,dpkg-genchanges.pl}: add -S option to only
    upload sources
  * scripts/dpkg-source.1: document new -S option

Sun Sep 17 01:50:34 CEST 2000 Wichert Akkerman <wakkerma@debian.org>

  * scripts/dpkg-source.1: document -k option for dpkg-buildpackage

Sat Sep 16 22:55:49 CEST 2000 peter karlsson <peterk@debian.org>

 * doc/sv/822-date.1, doc/sv/dpkg-split.8: Initial Swedish translation.
 * doc/sv/Makefile.in: Added more Swedish manual pages to install.
 * po/sv.po: Fixes and updates.

Fri Sep 15 23:45:21 CEST 2000 Wichert Akkerman <wakkerma@debian.org>

  * THANKS: update email address for dhd
  * merge hppa fixed from dhd:
    + archtable: add hppa, fixup SuperH entries
    + scripts/dpkg-architecture.pl: add hppa
    + config.sub, config.guess: updated to support hppa
    + main/enquiry.c: fix printarch()

Fri Sep 15 08:00:44 CEST 2000 peter karlsson <peterk@debian.org>

  * po/sv.po: Some consistency changes for the translation.
  * doc/sv/deb.5, doc/sv/dpkg.8, doc/sv/dselect.8: Translation fixes.

Thu Sep 14 22:31:15 CEST 2000 peter karlsson <peterk@debian.org>

  * po/sv.po: Updated Swedish translation.
  * doc/sv/deb-control.5, doc/sv/deb-old.5, doc/sv/dpkg.8, doc/sv/md5sum.1,
    doc/sv/start-stop-daemon.8: Initial Swedish translation.
  * doc/sv/Makefile.in: Added more Swedish manual pages to install.

Sun Sep 10 23:31:02 CEST 2000 Wichert Akkerman <wakkerma@debian.org>

  * scripts/dpkg-scanpackages.pl: modify to use most recent version
    of a package if multiple versions are found

Sat Sep  9 21:17:37 CEST 2000 Wichert Akkerman <wakkerma@debian.org>

  * debian/control: add dependency on binutils for dpkg-dev (needed for
    objdump)
  * scripts/dpkg-shlibdeps.pl: really make it do what the documentation
    says it does.
  * scripts/update-alternatives.pl:
    + set alternative to manual mode when doing --config
    + Fix typo in test for removed manual alternative
    + Merge patch from Camm Maguire to fix updating of slave links

Fri Sep  8 12:28:34 CEST 2000 Wichert Akkerman <wakkerma@debian.org>

  * configure.in: add de to ALL_LINGUAS
  * po/de.po: New German translation from Hartmut Koptein
  * THANKS: Add Hartmut 
  * main/enquiry.c: fix silly type error
  * scripts/dpkg-divert.pl: change $dpkglibdir to $admindir
  * scripts/Makefile.in: set $admindir as well in scripts

Tue Sep  5 20:28:17 CEST 2000 Wichert Akkerman <wakkerma@debian.org>

  * scripts/dpkg-source.1: note that dpkg-shlibdeps uses objdump now

Sat Sep  2 18:29:56 CEST 2000 Wichert Akkerman <wakkerma@debian.org>

  * archtable, scripts/dpkg-architecture.pl: add entries for SuperH

Wed Aug 30 14:24:53 CEST 2000 Wichert Akkerman <wakkerma@debian.org>

  * main/enquiry.c: modify listformatstring() to check if output is
    being sent to a tty. If not and no COLUMNS is set use a width of 80

Mon Aug 21 12:58:15 CEST 2000 Wichert Akkerman <wakkerma@debian.org>

  * lib/lock.c, main/filesdb.c, main/archives.c, main/configure.c,
     dpkg-deb/build.c, dpkg-deb/extract.c: updates from Chip Salzenberg
     to clean up fd handling

Thu Aug 10 21:08:00 CEST 2000 peter karlsson <peterk@debian.org>

  * po/sv.po: More corrections and translation updates.

Mon Aug  7 12:02:16 PDT 2000 Wichert Akkerman <wakkerma@debian.org>

  * main/enquiry.c: cache value of packagelist formatstring instead
    of recreating it for every package

Tue Aug  1 10:56:52 EDT 2000 Ben Collins <bcollins@debian.org>

  * main/packages.c: fix thinko with versioned deps
  * debian/rules:clean: remove distclean call, we purge the whole build
    directory anyway.
  * main/main.c: add --assert-versioned-provides option
    main/main.h: prototype it
    main/enquiry.c: add assertverprov()

Mon Jul 31 23:38:56 EDT 2000 Ben Collins <bcollins@debian.org>

  * archtable: add ia64; revert sparc64 so that it turns into sparc. There
    wont be a full binary-sparc64 port.
  * dselect/main.cc: small fixups to get it to compile with gcc-2.96

Wed Jul 26 21:27:30 CEST 2000 peter karlsson <peterk@debian.org>

  * po/sv.po: Updated translation.

Sun Jul 23 15:23:15 CEST 2000 Wichert Akkerman <wakkerma@debian.org>

  * main/enquiry.c: mark another string as translateable

Sun Jul 16 12:43:59 EDT 2000 Wichert Akkerman <wakkerma@debian.org>

  * scripts/dpkg-gencontrol.pl: add Origin, Submit-Bugs-To and
    Submit-Bugs-Style fields.
  * scripts/dpkg-source.1: slight formatting update
  * debian/copyright: merge two entries for Miquel van Smoorenburg

Sat Jul 15 14:55:00 CEST 2000 peter karlsson <peterk@debian.org>

  * po/sv.po: More corrections.

Thu Jul 13 10:22:43 EDT 2000 Wichert Akkerman <wakkerma@debian.org>

  * lib/fields.c: make a non-exact versioned provides a warning instead
    of an error

Tue Jul  4 17:29:06 CEST 2000 Wichert Akkerman <wakkerma@debian.org>

  * main/enquiry.c: modify getttywidth() to check COLUMNS environment
  * scripts/controllib.pl: remove warnings for LOGNAME stuff

Wed Jun 28 19:50:00 CEST 2000 peter karlsson <peterk@debian.org>

  * po/sv.po: Updated Swedish translation from comments received.

Wed Jun 28 00:04:40 CEST 2000 Wichert Akkerman <wakkerma@debian.org>

 * lib/showcright.c: don't translate function-name in do_fd_copy call

Tue Jun 27 19:19:00 CEST 2000 peter karlsson <peterk@debian.org>

  * po/sv.po: Updated Swedish translation from comments received.

Sat Jun 17 21:57:00 CEST 2000 peter karlsson <peterk@debian.org>

  * po/sv.po: Updated Swedish translation.
  * THANKS: Updated my e-mail address.

Fri Jun 16 08:59:47 EDT 2000 Ben Collins <bcollins@debian.org>

  * main/depcon.c: really fixup versioned provides this time. basically we
    ignore the dvr_* of the provide, and use the version to decide if we
    want to use it to satisfy the dep
  * main/enquiry.c: ignore dvr_* type when checking for provides

Thu Jun 15 13:41:28 CEST 2000 Wichert Akkerman <wakkerma@debian.org>

  * lib/parse.c: add Enhances to fieldinfos[]
  * lib/fields.c:
    + initialize dop->backrev as well when creating new dependency
    + only allow exact version relations when dealing with provides
  * TODO: remove versioned provides
  * debian/rules: don't fail if make clean fails (which happens on a
    cvsclean tree)

Thu Jun 15 10:09:03 EDT 2000 Ben Collins <bcollins@debian.org>

  * main/depcon.c: remove if() that prevented versioned deps from checking
    provides to satisfy them
  * dselect/pkgsublist.cc: Same

Tue Jun 13 22:11:22 CEST 2000 peter karlsson <peter@softwolves.pp.se>

  * po/sv.po: Updated Swedish translation

Tue Jun 13 19:23:37 CEST 2000 Wichert Akkerman <wakkerma@debian.org>

  * scripts/dpkg-statoverride.pl: 
    + fix two typos in the help message
    + Add code to implement --update when adding an override
  * scripts/dpkg-statoverride.8: new file
  * debian/dpkg.postinst: create statoverride file if it doesn't exist

Mon Jun 12 19:38:17 CEST 2000 Wichert Akkerman <wakkerma@debian.org>

  * scripts/dpkg-statoverride.pl: fix two typos in the help message
  * debian/dpkg.postinst: create statoverride file if it doesn't exist

Mon Jun 12 16:35:26 CEST 2000 Wichert Akkerman <wakkerma@debian.org>

  * configure.in: generate doc/sv/Makefile as well
  * main/filesdb.c: fix logic when reading statusoverride-file
  * scripts/.cvsignore: add all the perl scripts
  * scripts/dpkg-divert.pl:
    + turn $admindir into $dpkglibdir, which the Makefile will handle
    + fix glob->regexp logic for --list
  * scripts/Makefile.in: 
    + replace one `sed' with `$(SED)'
    + add dpkg-statoverride
  * scripts/dpkg-statoverride.pl: new util to manage statoverrides
  * debian/rules: move Swedish manpages into the package as well

Fri Jun  9 15:52:28 CEST 2000 Wichert Akkerman <wakkerma@debian.org>

  * Merge things from the potato branch:
    + po/*.po: updated
    + THANKS: Add Lele Gaifax
    + configure.in: add Italian to LINGUAS
    + doc/sv: new directory with Swedish manpages
    + doc/*: removed "GNU/Linux" since this runs on HURD as well
    + doc/ja/update-alternatives.8: new version
    + dpkg-deb/main.c: remove preprocessor define from gettextized string
    + dselect/main.c: remove preprocessor define from gettextized string
    + lib/showcright.c: remove preprocessor define from gettextized string
    + main/enquiry.c: can't use prepocessor defines in a gettextized string
    + dselect/pkgdisplay.cc: Replace empty string for eflags with a space
    + dselect/pkgsublist.cc: mark another string as translateable
    + dselect/pkgtop.cc: change code to reflect that the empty case for
      an eflagstring is now a single space, not an empty string (since
      gettext can't handle empty strings).
    + main/help.c: allocate a bit more space for the path buffer in checkpath()
    + main/main.c: fix location of --abort-after in --help output
    + scripts/debian-changelog-mode.el: fix documentation string for
      debian-changelog-finalise-last
    + scripts/dpkg-source.pl: fix typo
    + scripts/udate-alternatives.8: fixed errors found while Japanese
      translation was made. 
  * methods/Makefile.am: removed
  
Sun May 28 17:24:09 CEST 2000 Wichert Akkerman <wakkerma@debian.org>

  * dpkg-deb/build.c: remove extra closing brace
  * include/dpkg.h.in: add define for statusoveride file
  * main/filedb.[ch]: add code to manage the statoverride list
  * main/archives.c: modify tarobject() to check for statoverrides
  * TODO: remove integrating suidmanager note, it's partially done now
    
Sun Apr 30 14:19:41 CEST 2000 Wichert Akkerman <wakkerma@debian.org>

  * doc/*: remove all references to GNU/Linux and just mention `Debian
    system': we just as well on other operating systems.
  * scripts/dpkg-source.pl: add Format-field to .dsc files
  * debian/changelog: include changes from 1.6.12.99

Sat Apr 15 14:53:23 EDT 2000 Wichert Akkerman <wakkerma@debian.org>

  * TODO: updated
  * debian/rules: explicitly strip the setgid bit for debian/tmp-*.
    This is needed since the kernel copies it when we create subdirs
    and install doesn't strip it even though we explicitly ask for
    a mode 755 directory. Updated clean target to run make distclean
    to remove generated sourcefiles as well.
  * dpkg-deb/build.c: add comments to describe what we are doing.
    Add code to get a list of files to be added to the archive, reorder
    it and feed it to tar and use this to put symlinks after all other
    files.
  * scripts/dpkg-gencontrol.pl: add dpkg:Version and dpkg:UpstreamVersion
    to list of substvars

Thu Apr 13 09:57:52 EDT 2000 Wichert Akkerman <wakkerma@debian.org>

  * configure.in: add -D_GNU_SOURCE to CFLAGS so we can get strsignal
  * scripts/dpkg-genchanges.pl: output Changed-By just after Maintainer
  * scripts/cl-debian.pl: really allow a single whitespace to between # and
    a bugnumber that will be closed.
  * Synchronize with potato-branch again:
    + scripts/dpkg-divert.pl: fixed typo
    + debian/dpkg-dev.{postinst,prerm}: remove emacsen-common stuff
    + po/{es,sv}.po: updated
    + debian/changelog: include changes for 1.6.12
    + dpkg-genchanges: recognize non-deb packages (tarballs, such as
      dpkg-non-deb and boot-floppies disk tarballs). This makes sure that we
      include them when figuring up the Arch field in the .changes
    + scripts/dpkg-buildpackage.sh: Don't default to no signing until
      after we parsed the options, otherwise we will miss overrides.

Wed Apr 12 19:06:27 EDT 2000 Wichert Akkerman <wakkerma@debian.org>

  * scripts/dpkg-genchanges.pl: add dpkg:Version and dpkg:UpstreamVersion
    to list of substvars

Sat Mar 18 19:08:20 CET 2000 Wichert Akkerman <wakkerma@debian.org>

  * Synchronize with potato-branch again:
    + scripts/dpkg-buildpackage: improve test for default signcommand
    + po/ja.po: updated
    + dselect/*.cc: remove includes for signal.h and curses.h
    + dselect/dselect.h: include both signal.h and curses.h and #undef
      the ERR from sys/ucontext.h which breaks curses
    + scripts/dpkg-divert.pl: fix syntax error
 
Sat Mar  4 16:52:38 CET 2000 Wichert Akkerman <wakkerma@debian.org>

  * Synchronize with potato-branch again:
    + debian/changelog: update to 1.6.10
    + scripts/dpkg-divert.pl: reinstate last writeability-patch. Modified
      to not abort on ENOENT: this indicates a directory does not (yet)
      exist. If this happens don't try to rename.
    + scripts/update-alternatives.pl:
      + update usage-warning to reflect the new --config option
      + Document some global variables
      + Switch back to auto-mode when removing a manually selected alternative
    + dselect/{dselect.h,main.cc,pkglist.cc}: remove CAN_RESIZE stuff
    + dselect/methlist.cc: don't abort if getch fails due to interrupted syscall
    + dselect/pkglist.cc: don't abort if getch fails due to interrupted syscall
    + dselect/baselist.cc: put debug-statement in sigwinchhandler and
      actually resize the current terminal before redisplaying the screen

Thu Mar  2 17:03:04 CET 2000 Wichert Akkerman <wakkerma@debian.org>

  * dselect/methkeys.cc: remove old bindings for `n' and `p', which
    frees `n' to do searchagain

Mon Feb 28 15:12:05 CET 2000 Wichert Akkerman <wakkerma@debian.org>

  * utils/Makefile.in: fix link command for start-stop-daemon

Mon Feb 21 18:05:55 CET 2000 Wichert Akkerman <wakkerma@debian.org>

  * dselect/pkgsublist.cc: mark another string as translateable

Thu Feb 17 22:01:38 CET 2000 Wichert Akkerman <wakkerma@debian.org>

  * doc/ja/dselect.8: Updated

Wed Feb 16 17:13:09 CET 2000 Wichert Akkerman <wakkerma@debian.org>

  * dselect/pkgtop.cc: flag two more strings as translateable

Tue Feb 15 19:57:45 CET 2000 Wichert Akkerman <wakkerma@debian.org>

  * Merge the potato branch:
  * main/dpkg.8: don't list all authors but refer to THANKS file
  * debian/control: correct Build-Dependencies for ncurses
  * debian/control: update extended description to not list dependencies
    for dpkg-dev
  * Update lots of documentation
  * main/enquiry.c: handle failed open of /dev/tty
  * main/remove.c: revert earlier patch from Oct 11 1999 to remove
    conffiles before removing directories. Due to the changed execution
    order conffiles were no longer around when the postrm was run.
    which is not what we want.
  * methods/Makefile.in: create $(admindir)/methods/mnt
  * scripts/dpkg-gencontrol.pl: undo Source-Version changes
  * scripts/dpkg-source.pl: remove sticky bits from directory when
    unpacking source
  * scripts/install-info.pl: partially apply patch from Jammin Wheeler
    <jammin@life.eu.org> to clean up errors
  * scripts/update-alternatives.pl: implement --verbose

Sun Feb 13 01:06:46 CET 2000 Wichert Akkerman <wakkerma@debian.org>

  * scripts/dpkg-buildpackage.sh: we know that dpkg-architecture is
    installed since we provide it, so don't test for its existance
  * More updates from Marcus Brinkman:
    + archtable: Change first column format from CPU to CPU-OS.
      Add entry for i386-gnu. Update comment.
    + configure.in: Check Debian architecture revamped:
      More appropriate check title. Check for CPU-OS in arhctable (instead
      just CPU). Enclose result message in [...] (because of the comma
      character). After the test, $dpkg_archset can't be empty, so remove
      following test which is always true.
    + Remove internal use of --print-architecture:
      scripts/controllib.pl: Use always dpkg-architecture -qDEB_HOST_ARCH
      scripts/dpkg-buildpackage: Don't set $arch at command line parsing time,
        instead, always set it later with dpkg-architecture -qDEB_HOST_ARCH
      dpkg-name.pl: Fall back to dpkg --print-installation-architecture.

Sat Feb 12 17:11:33 CET 2000 Wichert Akkerman <wakkerma@debian.org>

  * configure.in: don't try to outguess what CFLAGS should be
  * scripts/update-alternatives.8: fix typo
  * `Merge Marcus Brinkman patches day':
    + scripts/dpkg-architecture.pl: architecture -q should not imply -f
    + scripts/dpkg-shlibdeps.pl: build a list of packages instead of
      overwriting previous results. 
    + utils/start-stop-daemon.c: update HURD specifics
    + configure.in: revamp HURD detection stuff
    + debian/rules: use dpkg-buildarchitecture to get proper info,
      set config_arg if we are crosscompiling
    + debian/rules: typo in clean target, scan start-stop-daemon for
      shlibdeps
      
Tue Feb  8 21:33:58 EST 2000 Ben Collins <bcollins@debian.org>

  * main/{processarc,archive}.c: Make the conflictor an array of structs and
    make sure that check_conflicts uses that and increments a global indexs
    for the array. The reason that multiple conflicts/replaces were getting
    borked had something to do with thre first one in the hash not being
    processed. This was the result of bad pointer games, so this makes it a
    lot cleaner.

Wed Jan 19 16:41:04 CET 2000 Wichert Akkerman <wakkerma@debian.org>

  * scripts/controllib.pl: add comment with description of global variables
  * scripts/dpkg-genchanges.pl:
    + add comment with description of global variables
    + Change Format number to 1.7
    + `Maintainer' is now the actual maintainer as listed in control
    + add `Changed-By' field with maintainer as listed in changelog. Add -e
      flag to override this value
  * scripts/dpkg-buildpackage.sh: pass -e on to dpkg-genchanges
  * scripts/dpkg-source.1: document new -e option, update copyright

Mon Jan 17 21:20:35 CET 2000 Wichert Akkerman <wakkerma@debian.org>

  * dselect/Makefile.in: not all shells support == for strings comparisons
  * version-nr: update to 1.6.8
  * scripts/dpkg-shlibdeps.pl: update to version from dpkg_test_bz2_syslog_sigs
    branch:
    + use objdump instead of ldd
    + correct checks on shlibs.local

Sun Jan 16 22:07:12 CET 2000 Wichert Akkerman <wakkerma@debian.org>

  * main/dpkg.8: note that --force-overwrite is off by default
  * po/.cvsignore: add all the .gmo files

Sat Jan 15 03:48:47 CET 2000 Wichert Akkerman <wakkerma@debian.org>

  * doc/ja/dpkg-deb.5: updated with patch from Hiroshi KISE <fuyuneko@ryukyu.ne.jp>
  * THANKS: Add Hiroshi KISE

Tue Jan 11 03:34:22 CET 2000 Wichert Akkerman <wakkerma@debian.org>

  * scripts/dpkg-genchanges.pl: also upload full source if version is *-0.1
  * doc/ja/dpkg.8: updated with patch from Hiroshi KISE <fuyuneko@ryukyu.ne.jp>

Tue Jan 11 18:32:52 CET 2000 Wichert Akkerman <wakkerma@debian.org>

  * configure.in: Fix include in test for alphasort 
  * Makefile.in: add intl to subdirectory-list
  * dpkg-deb/Makefile.in: set top_builddir
  * dselect/Makefile.in: set top_builddir
  * main/Makefile.in: set top_builddir
  * lib/compat.c: add really simple snprintf (doesn't do range-checking)
  * lib/compat.c: add sys_siglist
  * configure.in: add tests for snprintf and sys_siglist
  * include/dpkg.h.in: don't include sys/sysinfo.h, filesdb.c is the only
    thing that needs it and it has its own include.

Tue Jan 11 02:02:00 CET 2000 Wichert Akkerman <wakkerma@debian.org>

  * dselect/baselist.cc: don't specify SA_INTERRUPT, since it's
    not portable and the default behaviour
  * main/enquiry.c: include sys/termios.h (needed on Solaris)
  * lib/lock.c: use EACCESS instead of EWOULDBLOCK
  * dselect/main.cc: fix help for -D
  * dselect/main.cc: try to lock admindir instead of using readwrite
  * dselect/method.cc: switch to using fcntl for lock since that is more
    portable, and revamp lockingcode to reduce code duplication

Mon Jan 10 20:55:45 CET 2000 Wichert Akkerman <wakkerma@debian.org>

  * Update Swedish and Russian translation

Sun Jan  9 16:11:39 CET 2000 Wichert Akkerman <wakkerma@debian.org>

  * Merge patches from Josip Rodin:
    + various text and manpage updates
    + dselect/method.cc: don't abort if locking fails but give a
      warning
    + THANKS: fix various small errors 

Sun Jan  9 01:40:23 CET 2000 Wichert Akkerman <wakkerma@debian.org>

  * scripts/cl-debian.pl: Allow space between `#' and the bugnumber in the
    changelog scripts
  * scripts/start-stop-daemon.c: test for __sparc__ instead
  * scripts/Makefile.in: add optlib to CFLAGS
  * utils/start-stop-daemon.c: add option to chroot first, patch from Marco d'Itri
  * utils/start-stop-daemon.8: document chroot option
  * dselect/pkgtop.cc: use waddnstr to print package description instead of waddch

Fri Jan  7 18:24:45 CET 2000 Wichert Akkerman <wakkerma@debian.org>

  * dselect/method.cc: pass admindir to dpkg
  * dselect/Makefile.in: fix rule to build helpmessages
  * dselect/curkeys.h: use curses.h instead of ncurses.h, since someone
    decided to play nasty and just remove that
  * scripts/: remove dpkg-safelist
  * dpkg-deb/build.c: remove dpkg-safelist calls
  * main/enquiry.c: redo formula to get fieldwidths for packages

Wed Jan  5 17:09:45 CET 2000 Wichert Akkerman <wakkerma@debian.org>

  * Merge patch from Tom Lees <tom@lpsg.demon.co.uk>:
    + scripts/dpkg-buildpackage.sh: support debsign
  * scripts/update-alternatives.8: fix wrong order of parameters
    in ACTION section
  * Updated Polish translation

Sun Dec 26 01:31:08 CET 1999 Wichert Akkerman <wakkerma@debian.org>

  * Update copyright for Swedish translation to SPI instead of Debian

Sat Dec 25 04:04:48 CET 1999 Wichert Akkerman <wakkerma@debian.org>

  * dselect/pkgtop.cc: use waddnstr instead of waddch so we don't strip
    the 8th bit of characters
  * Replace `Debian Linux' with `Debian GNU/Linux' in some more places
  * Update Spanish translation
  * main/enquire.c: always use a minimum width of 80 in list1package
  * debian/rules: install dpkg-safefilelist

Sat Dec 25 02:50:31 CET 1999 Wichert Akkerman <wakkerma@debian.org>

  * Oops, forgot to add scripts/dpkg-safefilelist.{1,pl}
  * debian/control: remove double empty line
  * dpkg-deb/main.c: Fix help-message

Fri Dec 24 17:34:30 CET 1999 Wichert Akkerman <wakkerma@debian.org>

  * version-nr: update to 1.6.5
  * doc/Makefile.in: install THANKS
  * TODO: remove items that have been done
  * lib/showcright.c: exit(0) after showing the copyright since
    we don't exec cat anymore
  * Patch from David Huggins-Daines <dhd@eradicator.org>:
    + main/configure.c: add NULL to execlp() parameters; this fixes the random
      segfaults when showing the conffile-diff

Fri Dec 24 15:35:29 CET 1999 Wichert Akkerman <wakkerma@debian.org>

  * debian/control: add Build-Depends
  * THANKS: new file which lists everyone who contributed to the code
  * Change `Debian Linux' to `Debian GNU/Linux' in a couple of manpages
  * main/enquiry.c: modify list1package to use the full width of the tty
  * main/main.c: fix wrong call to fputs
  * Merge patches from Adam Heath:
    + lib/mlib.c: new function do_fd_copy to read a file into a fd
    + dpkg-deb/build.c: use do_fd_copy
    + dpkg-deb/build.c: use dpkg-deb-filelist to reorder files when
      building a package
    + dpkg-deb/info.c: use do_fd_copy 
    + lib/showcright.c: use do_fd_copy to read license
    + scripts/dpkg-safelist.{1,pl}: new script to reorder a filelist to
      make sure symlinks are listed after their targets. 
    + dpkg-deb/main.c: add -z option to set compression level
    + dpkg-deb/build.c: pass new -z options to gzip
  * dpkg-deb/dpkg-deb.1: document new -z option

Wed Dec 22 13:41:41 CET 1999 Wichert Akkerman <wakkerma@debian.org>

  * main/main.c: cleanup printversion

Wed Dec 22 12:07:40 CET 1999 Wichert Akkerman <wakkerma@debian.org>

  * debian/dpkg-doc.postrm: Use doc-name instead of file-name (probably
    need to change the filename, but I'll be lazy now :)
  * dselect/pkgdisplay.cc: Replace empty string for eflags with a space
    so gettext doesn't use the translation-info
  * po/update.sh: Generate dselect/helpmsgs.{cc,h} so we can translate them.
  * po/POTFILES.in: add dselect/helpmsgs.cc
  * dselect/Makefile.in: put helpmsgs.{cc,h} in $(srcdir), since gettext
    will barf on us if we put them in the builddir. (The real issue here is
    that when we generate the .po-files we don't know what the builddir will
    be and gettext can't handle VPATH).
  * dselect patches from Dan Gohman <gohmandj@mrs.umn.edu>:
    + dselect/pkgtop.cc: use ACS_HLINE instead of `-'
    + dselect/baselist.cc: change colour of column headings
    + dselect: add a new --expert mode which suppresses the display of the
      helpscreen

Tue Dec 21 15:59:35 CET 1999 Wichert Akkerman <wakkerma@debian.org>

  * scripts/dpkg-scansoures.pl: don't use \z since that is perl5.005-specific.
    Patch from Roderick Schertler <roderick@argon.org>
  * debian/rules: fix typo so cleanup-info.8 actually gets installed

Fri Dec 17 00:41:50 CET 1999 Wichert Akkerman <wakkerma@debian.org>

  * Makefile.conf.in: use @libdir@ and @admindir@
  * configure.in: add --with-admindir option and change the default
    to $libdir/db
  * debian/rules: add --with-admindir=/var/lib/dpkg
  * scripts/debian-changelog-mode.el: update location of GPL
  * scripts/dpkg-name.sh: update location of GPL

Thu Dec 16 15:20:11 CET 1999 Wichert Akkerman <wakkerma@debian.org>

  * utils/start-stop-daemon.c: Fix OS-detection for sunos
  * utils/update-rc.d: Accept single-number values, since they are
    always in the [0,99] range

Wed Dec 15 16:08:47 CET 1999 Wichert Akkerman <wakkerma@debian.org>

  * autogen.sh: copy gettextm4, lcmessage.m4 and progtest.m4 to automake/
    for systems without gettext installed
  * Makefile.in: remove the gettext-macros in distclean
  * utils/Makefile.in: fix clean target, link md5sum and start-stop-daemon
    with optlib
  * optlib/*: getopt implementation for systems without GNU getopt.

Wed Dec 15 00:18:30 CET 1999 Wichert Akkerman <wakkerma@debian.org>

  * configure.in: Add option to disable building dselect
  * configure.in: Test for ptrdiff_t and stddef.h
  * config.h.bot: iclude stddef.h if it exists
  * Add config.sub and config.guess

Tue Dec 14 20:08:58 CET 1999 Wichert Akkerman <wakkerma@debian.org>

  * automake/sysconf.m4: really add the file this time
  * po/sv.po: new version with minor corrections
  * main/depcon.c: minor corrections to depisok()
  * scripts/dpkg-buildpackage.sh: fix -nc option

Mon Dec 13 15:18:03 CET 1999 Wichert Akkerman <wakkerma@debian.org>

  * scripts/dpkg-gencontrol.pl: use findarch to get the architecture

Sun Dec 12 23:59:25 CET 1999 Wichert Akkerman <wakkerma@debian.org>

  * dselect/main.cc: We need to printf programdesc as well
  * autogen.sh: Remove libtoolize call
  * automake/sysconf.m4: new autoconf-macros for sysconf
  * filesdb/main.c: also check MEMINFO_IN_SYSINFO
  * configure.in: remove ugly sysinfo-hacks to use new ac macros instead
  * utils/start-stop-daemon.c: modify to build on sunos

Sun Dec 12 17:20:12 CET 1999 Wichert Akkerman <wakkerma@debian.org>

  * Update the Swedish translation
  * start-stop-daemon.c: check exitnodo-flag if we fail to kill a
    process

Sun Dec 12 00:41:01 CET 1999 Wichert Akkerman <wakkerma@debian.org>

  * Add Swedish translation from Peter Karlsson <pk@mds.mdh.se>

Wed Dec  8 01:36:35 CET 1999 Wichert Akkerman <wakkerma@debian.org>

  * Update Czech translation

Tue Dec  7 17:41:17 CET 1999 Wichert Akkerman <wakkerma@debian.org>

  * Drop the emacs bytecompile-stuff completely

Tue Dec  7 14:08:21 CET 1999 Wichert Akkerman <wakkerma@debian.org>

  * Fix display of copyright in menu

Tue Dec  7 01:26:21 CET 1999 Wichert Akkerman <wakkerma@debian.org>

  * Comment changes made in pkgdepcon.cc; they're not completely
    correct yet

Mon Dec  6 01:37:08 CET 1999 Wichert Akkerman <wakkerma@debian.org>

  * Correct uid/gid-changes in start-stop-daemon, patch from
    Topi Miettinen <Topi.Miettinen@nic.fi>

Sun Dec  5 18:09:36 CET 1999 Wichert Akkerman <wakkerma@debian.org>

  * Add manpages from Josip Rodin <joy@cibalia.gkvk.hr> for
    cleanup-info and dpkg-divert
  * New dpkg-scansources from Roderick to allow trailing blanks on lines
  * Correct generation of manual-version
  * Merge patch from Richard Kettlewell <rjk@sfere.greenend.org.uk> to
    eliminate string copies while reading .list files
  * Fix earlier translation-patch for dselect so it builds again

Sat Dec  4 04:22:49 CET 1999 Wichert Akkerman <wakkerma@debian.org>

  * Update the polish translation

Mon Nov 29 21:11:35 CET 1999 Wichert Akkerman <wakkerma@debian.org>

  * Change default lispdir to $(prefix)/emacs/site-lisp/$PACKAGE

Sun Nov 28 21:56:32 CET 1999 Wichert Akkerman <wakkerma@debian.org>

  * dselect/pkgdepcon.cc: don't treat recommends like (pre-)depends.
    Instead make it similar to suggests but default to selecting the package.

Sat Nov 27 09:46:26 EST 1999 Ben Collins <bcollins@debian.org>

  * utils/start-stop-daemon.c: call initgroups() prior to seteuid()

Fri Nov 26 18:36:22 EST 1999 Ben Collins <bcollins@debian.org>

  * dselect/main.cc: fixed three cases where gettext usage was not
    possible die to macros inlined in the strings

Fri Nov 26 18:09:17 EST 1999 Ben Collins <bcollins@debian.org>

  * configure.in: generate utils/Makefile
  * utils/configure.in: removed so top level configure will take over this
    subdir

Fri Nov 26 02:21:56 CET 1999 Wichert Akkerman <wakkerma@debian.org>

  * Fix .so-entries for script manpages

Thu Nov 25 23:59:24 CET 1999 Wichert Akkerman <wakkerma@debian.org>

  * Correct location of documentation in debian/dpkg-doc.doc-base

Thu Nov 25 04:55:18 CET 1999 Wichert Akkerman <wakkerma@debian.org>

  * Correct name of source tarball in debian/rules

Thu Nov 25 03:45:23 CET 1999 Wichert Akkerman <wakkerma@debian.org>

  * Merge the new buildsystem from the wta_build branch. If you want
    the old buildsystem check the last-of-automake tag

Fri Nov 19 15:04:10 CET 1999 Wichert Akkerman <wakkerma@debian.org>

  * `n' is also searchagain in dselect now
  * Do searchagain if an empty searchstring is entered

Thu Nov 18 10:27:35 EST 1999 Ben Collins <bcollins@debian.org>

  * utils/start-stop-daemon.c: Added ability for user.group arg to
    --chuid. Also, always call initgroups() when using --chuid.
  * utils/start-stop-daemon.8: Document above change, also add note to the
    --make-pidfile option concerning its problem with daemons that fork

Fri Nov 12 21:21:21 CET 1999 Wichert Akkerman <wakkerma@debian.org>

  * Rename japanses translation to just jp

Thu Nov 11 20:14:02 EST 1999 Ben Collins <bcollins@debian.org>

  * lib/tarfn.c: add braces around if to fix compiler warning

Fri Nov 12 01:47:24 CET 1999 Wichert Akkerman <wakkerma@debian.org>

  * Correct names for build-depency names according to Bug# 49792
  * .. and for dpkg-source.pl as well

Mon Nov  8 17:45:50 CET 1999 Wichert Akkerman <wakkerma@debian.org>

  * Add support for enhances to dpkg and dselect. dselect doesn't
    take any action on it yet though

Tue Nov  2 20:19:48 CET 1999 Wichert Akkerman <wakkerma@debian.org>

  * Fix some language mixups: our Polish translation was actually
    Czech, and we somehow lost the real Polish text..

Mon Nov  1 23:25:32 CET 1999 Wichert Akkerman <wakkerma@debian.org>

  * Add partial Russian translation from Michael Sobolev <mss@transas.com>

Sat Oct 30 16:22:00 CEST 1999 Wichert Akkerman <wakkerma@debian.org>

  * Fix file conflict between dpkg-dev, dpkg
  * Move changelog.manual to dpkg-doc

Sat Oct 30 03:31:30 CEST 1999 Wichert Akkerman <wakkerma@debian.org>

  * Make it all build again
  * retro-actively add this ChangeLog entry
  * Removed bogus po/dpkg.po file
  * No longer translater internal errors.. we want to see the English text
    in bugreports

Fri Oct 29 20:16:43 EDT 1999 Ben Collins <bcollins@debian.org>

  * po/update.sh: make sure we only update when there are changes,
    also autodetect list of .po files we need to change
  * release.sh: likewise for .gmo generation

Fri Oct 29 16:51:03 EDT 1999 Ben Collins <bcollins@debian.org>

  * main/archives.c: s/DPK/DPKG/ from one of the gettext changes

Fri Oct 29 21:16:21 CEST 1999 Wichert Akkerman <wakkerma@debian.org>

  * Fix name for Polish translation

Fri Oct 29 10:37:16 EDT 1999 Ben Collins <bcollins.debian.org>

  * dpkg-divert: Fix check for writable filesystem, closes: #48646

Thu Oct 28 22:14:49 CEST 1999 Wichert Akkerman <wakkerma@debian.org>

  * Add Polish translation from Piotr Roszatycki <dexter@fnet.pl>

Thu Oct 28 10:10:23 EDT 1999 Ben Collins <bcollins.debian.org>

  * dpkg-shlibdeps: fix ordering for shlibs.default

Wed Oct 27 21:33:19 EDT 1999 Ben Collins <bcollins.debian.org>

  * release.sh: remove attic/ and doc/obsolete/
  * dpkg-gencontrol: add "Source" to the fields placed in the control file
  * dpkg-parsechangelog: fixed loop for parsepath

Tue Oct 26 19:35:53 CEST 1999 Wichert Akkerman <wakkerma@debian.org>

  * Also translate helpmessages for dselect

Mon Oct 25 21:08:06 CEST 1999 Wichert Akkerman <wakkerma@debian.org>

  * Added Czech translation from Petr Cech <cech@atrey.karlin.mff.cuni.cz>

Mon Oct 25 19:10:50 CEST 1999 Wichert Akkerman <wakkerma@debian.org>

  * Mark more strings for translation in libdpkg and dpkg
  * Don't bother translating debug-statements

Mon Oct 25 11:55:35 EDT 1999 Ben Collins <bcollins.debian.org>

  * scripts/dpkg-shlibdeps: start using objdump as opposed to ldd, this
    works much more cleanly, works with libc5, and allows from better
    error reporting. Also corrected checks on shlibs.local, which wasn't
    really being parsed, it now works as advertised.
  * scripts/{dpkg-gencontrol,dpkg-source,controllib.pl}: fixed references
    to old style build dep fields to match current policy ammendment

Mon Oct 25 17:12:34 CEST 1999 Wichert Akkerman <wakkerma@debian.org>

  * gettextize dselect

Mon Oct 25 08:42:52 EDT 1999 Ben Collins <bcollins.debian.org>

  * debian/rules: fix symlink creaton for /usr/share/doc/dpkg-dev -> dpkg,
    also compress the info and ps files for internals in dpkg-doc

Mon Oct 25 06:50:17 EDT 1999 Ben Collins <bcollins.debian.org>

  * main/processarc.c: fixes calculation of package filename display (the
    ".../foo.deb" one) where it was showing the full path if the basename
    was longer than 30 chars. Now shows just the basename if it can't
    squeez the full path to < 30 chars (even if the basename is > than 30
    chars)

Mon Oct 25 02:27:49 CEST 1999 Wichert Akkerman <wakkerma@debian.org>

  * dselect/main.cc: Fixup error message for invalid parameter to reflect
    we are dselect, not dpkg

Sun Oct 24 20:46:44 EDT 1999 Ben Collins <bcollins.debian.org>

  * scripts/dpkg-source.pl: we want to 'delete' the POSIXLY_CORRECT env
    not 'undef'

Sun Oct 24 20:25:11 EDT 1999 Ben Collins <bcollins.debian.org>

  * debian/dpkg-doc-{postrm,prerm}: Added install-info for internals.info
  * debian/dpkg-internals: fixed misplaced description

Sun Oct 24 11:39:21 EDT 1999 Ben Collins <bcollins.debian.org>

  * debian/control: added dpkg-doc
  * debian/dpkg-doc-{postinst,prerm}: new files for dpkg-doc package
  * debian/dpkg-internals: doc-base support for dpkg-doc
  * debian/rules: added build rules for dpkg-doc to binary-indep target
  * doc/Makefile.am: changed build setup for internals.sgml to use the
    debiandoc tools, and removed internals.* stuff from being built by
    default. Two new targets, internals and internals-install, now handle
    this
  * doc/changelog: removed, duplicate of ChangeLog
  * doc/internals.sgml: converted to debiandoc format, now builds correctly
    and without errors
  * doc/manuals-version: removed since it is generated at build time
  * doc/texinfo.*: moved to doc/obsolete/ since the debiandoc format doesn't
    need them
  * main/filesdb.c: fixed compiler warning

Sat Oct 23 21:23:08 EDT 1999 Ben Collins <bcollins.debian.org>

  * Added 'D' to the list of choices for conffile handling

Sat Oct 23 16:25:16 EDT 1999 Ben Collins <bcollins.debian.org>

  * main/{processarc.c,depcon.c}: added new structure for conflictors,
    which contains a struct for conflicts. This is used to create an array
    of conflicting packages, which are going to be replaced. Allows for
    multiple conflicts and replaces. All conflictor handlers were
    converted to loops to handle each one (processarc.c).

Sat Oct 23 09:22:16 EDT 1999 Ben Collins <bcollins.debian.org>

  * Leave file info intact in available when installing packages. MD5sum,
    Filename, and MSDOS-Filename used to get lost when installing a package.
  * Backout dep check patch (merged from v1_4_1_18)
  * Added armv4l to archtable

Thu Oct 21 12:57:31 EDT 1999 Ben Collins <bcollins.debian.org>

  * Fixed incorrect patch for --print-architecture (oops, oh well
    it was already broken when there was no gcc anyway :)
  * Fixed missing mipseb that was supposed to be in the archtable
  * Better output in update-alternatives --config, now shows the
    current, and the prefered choices.
  * dpkg-name: ignore epoch when getting version
  * 50dpkg-dev.el: add it as a conffile for dpkg-dev
  * dpkg-shlibdeps: redirect STDERR to /dev/null for the dpkg fork so we
    don't see dpkg's errors
  * internals.sgml: Removed references to the versions of build tools,
    they date the document.
  * debian-changelog-mode.el: added hint for better log-email handling
  * Added recognition for new source-depends fields for policy
    referenced in bug #41232
  * dpkg-buildpackage: add -ap option to force a pause prior to starting
    the sign process. This helps for people who don't keep their signatures
    on the filesystem (on a floppy perhaps, then mount as needed).
  * minor script corrections
  * dpkg-dev control: Change gcc to c-compiler in the recommends field, and
    move cpio, patch and make to the depends line

Thu Oct 21 10:22:43 EDT 1999 Ben Collins <bcollins.debian.org>

  * Fixed the check that was added to dpkg-divert.
  * Removed the lib version checking.
  * Oops, somehow the --config feature went missing from update-
    alternatives

Thu Oct 21 13:22:42 CEST 1999 Wichert Akkerman <wakkerma@debian.org>

  * Update copyright (taken from dpkg-iwj tree, with Ben added)
  * Add support for long filenames in tarfiles. Based on a patch
    from Andrew Hobson <ahobson@eng.mindspring.net>
  * Add a --assert-longfilenames option

Thu Oct 21 06:37:24 EDT 1999 Ben Collins <bcollins.debian.org>

  * Fixed some compiler warnings
  * Make start-stop-daemon exit(1) when we don't find one of the
    pid's we are trying to kill, in accordance with the man page.
  * When running --configure on an already installed package, just
    say it's installed, and not that it is in an unconfigurable
    state
  * Bah, add all the prefix/datadir... stuff back to the install
    target in debian/rules (po/ doesn't use it)
  * Add function to libdpkg that dpkg can call to make sure it's
    compiled version matches that of the library. If it fails,
    complain loudly, but allow to proceed
  * Make dpkg check for uid 0 requirement, before checking the path
    since not being root, is probably the reason that the PATH is
    borked in the first place
  * Make -p short for --print-avail, and -P short for --purge
  * Fix typo in md5sum(1) man page
  * start-stop-daemon: Add --background and --make-pidfile options
  * update-alternatives: make sure we remove "old" symlinks when they
    are no longer pertinent. Add /etc/alternatives/README that refers
    to the update-alternatives(8) man page.
  * dpkg-divert: Add check for being able to write to the old/new
    destination before doing a rename. We fail on this, without
    changing the diversion registry
  * Fix bad regex in update-rc.d

Tue Oct 19 18:07:28 EDT 1999 Ben Collins <bcollins.debian.org>

  * Ok, TMPDIR usage is back in dpkg-deb and working
  * {include,scripts}/Makefile.am: Fix for using DESTDIR
  * debian/rules: really convert to DESTDIR on install target this
    time. chmod -x everything in /usr/lib to make lintian happy.
    in the clean phase just rm -rf $(BUILD), we don't need to run
    distclean and all that other stuff. Don't run "make dist", we
    simply copy the .tar.gz that dpkg-source creates for the byhand
    source.

Tue Oct 19 09:59:22 EDT 1999 Ben Collins <bcollins.debian.org>

  * Reverted the new tmpfile stuff in dpkg-deb. For some reason it's
    completely corrupting the new package

Mon Oct 18 18:40:35 EDT 1999 Ben Collins <bcollins.debian.org>

  * Reimplemented a better *stat cache for the removal checking code,
    this helps a lot when doing upgrades where the packages are a lot
    different in layout. Note, I tested the first way and this new way
    against package foo (version 1 & 2) each had 5000 files (different
    in version 2 than in version 1). basically this meant the old way
    needed to do about 2.5 million lstats, and the new way only needs
    10,000 lstats. This sped it up about %6000 percent (the old way took
    over 1 hour on a 333Mhz, the new way was 2 minutes and 20 seconds).
    Note that this is an extreme case since most per package upgrades
    a) don't have 5000 files
    b) don't have all the files different
  * Increased largemem auto detection to >= 24megs, since it's not uncommon
    for dpkg to actually use 16megs of ram all on its own when using the
    largemem setting (old minimum was 16megs)

Mon Oct 18 09:25:30 EDT 1999 Ben Collins <bcollins.debian.org>

  * Add mipseb to the archtable too, since mips and mipseb are
    both viable names for the mips big endian arch
  * Update dpkg-architecure's archtable
  * Removed the maintainer-configure portion in debian/rules, since
    we should be shipping the source with all the auto* stuff
    already generated anyway
  * Removed the ltconfig patch, and resort to a debian/rules fix
    to libtool itself after running configure, much cleaner, and
    reversible since libtool is a generated file
  * Use DESTDIR when installing instead of specifying all our
    dest dirs seperately in the make line. Also fix some of the
    make files to use DESTDIR when installing files
  * Regenerated .po files and dpkg.pot. Also added update.sh to the po/
    subdir for easier regenerating for cvs only
  * Make release.sh generate .gmo files
  * Removed shlibs.default.i386. It's now a template for arch porting to
    Debian/dpkg, we install it still, if there exists a file matching the
    arch

Sun Oct 17 13:40:46 EDT 1999 Ben Collins <bcollins.debian.org>

  * Removed references to dpkg(5) which seems to not exist anymore
  * Fixed `dpkg-deb --help' and dpkg-deb(1) from reporting --no-check
    when it's actually --nocheck (went with the hardcoded option, so
    this is just a documentation fix).
  * Added better check in disk.setup for a working NFS server. Makes
    it compatible with other non-Linux servers.
  * Corrected dpkg(8)'s example of using dpkg -i (showed it used with
    a .tar.gz instead of a .deb)
  * Applied patch to correct improper TMPDIR handling in dpkg-deb
  * When encountering an error in extracting the tar archives in the
    packages, we should abort the install, not simply give an error
    and continue.
  * Make dpkg give the builtin arch if there was an error while exec()'ing
    the C compiler with --print-architecture. We still fail if the
    output from gcc was bad in some way, since they may be of importance.

Sun Oct 17 11:51:36 CEST 1999 Wichert Akkerman <wakkerma@debian.org>

  * Revert to hardcoding ENOENT again, since the necessary parts of
    the perl POSIX module aren't in perl-*-base. sigh.

Sat Oct 16 11:43:45 EDT 1999 Ben Collins <bcollins.debian.org>

  * Added --chuid option to start-stop-daemon to allow switching to
    a different uid when starting a process
  * Added mipsel to the archtable for completeness
  * Added --config option to update-alternatives to allow easy changing
    of the registered alternatives for a specific name
  * Updated the deb-control(5) man page with all the current fields
    and uses
  * Made the large info screen show 5 lines of the pkglist so that
    it scrolled properly, and still showed the cursor

Thu Oct 14 04:51:14 CEST 1999 Wichert Akkerman <wakkerma@debian.org>

  * Don't use Errno module but the POSIX module, since that *is*
    in perl-*-base
  * Fixup debian/rules

Thu Oct 14 04:39:25 CEST 1999 Wichert Akkerman <wakkerma@debian.org>

  * Update dpkg manpage to add new --force-conf* options

Thu Oct 14 04:16:25 CEST 1999 Wichert Akkerman <wakkerma@debian.org>

  * Reinstate patch to not read available-file with doing listfiles.
  * Don't forget to get the correct SHELL before showing a diff of
    conffiles!
  * Merge a patch from Ben Collins to add a bunch of --force options
    to handle changed conffiles

Thu Oct 14 03:37:52 CEST 1999 Wichert Akkerman <wakkerma@debian.org>

  * Add mips to archtable
  * Use Errno module to get ENOENT instead of hardcoding it

Thu Oct 14 02:47:40 CEST 1999 Wichert Akkerman <wakkerma@debian.org>

  * Fix C error we introduced in checkpath() earlier

Wed Oct 13 20:41:16 CEST 1999 Wichert Akkerman <wakkerma@debian.org>

  * Update oldfile-check in process_archive so we don't experience
    memory corruption

Wed Oct 13 17:51:17 CEST 1999 Wichert Akkerman <wakkerma@debian.org>

  * Merge patches from Ben Collins <bcollins@debian.org>:
    + fix windowresizing in dselect
    + when upgrading check if a file is not also in the new package before
	  removing it, so we don't remove new files due to symlinks confusing us
    + fix logic error in checkforremoval: it was breaking cycles in for the
      wrong package
    + fix findbreakcycle to remove cycles even for packages we are not changing

Mon Oct 11 22:19:01 CEST 1999 Wichert Akkerman <wakkerma@debian.org>

  * Add the option to show a diff of the old and new conffile when
    configuring a package

Tue Oct 12 17:15:08 CEST 1999 Wichert Akkerman <wakkerma@debian.org>

  * don't die if we can't open a package in dpkg-scanpackages, just print
    a warning and skip the package.

Mon Oct 11 18:18:25 CEST 1999 Wichert Akkerman <wakkerma@debian.org>

  * Move dselect into its own package

Mon Oct 11 17:37:47 CEST 1999 Wichert Akkerman <wakkerma@debian.org>

  * Added support for HURD to start-stop-daemon
  * Create new directory utils/ for extra C-programs, and move
    start-stop-daemon there.

Mon Oct 11 15:47:18 CEST 1999 Wichert Akkerman <wakkerma@debian.org>

  * Preparation to move start-stop-daemon from scripts to utils
  * Merge patches from Ben Collins <bcollins@debian.org>:
    + modify remove_buld to remove conffiles when purging a package before we
      remove its directories.
    + check if we violate conflicts/depends/pre-depends of other packages when
      processing an archive.

Mon Oct 11 02:13:15 CEST 1999 Wichert Akkerman <wakkerma@debian.org>

  * Merge patch from Ben Collins <bcollins@debian.org> to make dpkg-deb
    handle packages created with Linux ar.

Thu Oct  7 01:16:23 CEST 1999 Wichert Akkerman <wakkerma@debian.org>

  * Check if sequencecode is between 0 and 99 instead of just checking
    for a number in update-rc.d

Wed Oct  6 14:40:33 CEST 1999 Wichert Akkerman <wakkerma@debian.org>

  * Lock complete lockfile for database: it's empty anyway, and Hurd
    doesn't support partial locks currently
  * Don't use PATH_MAX but allocate necessay memory in checkpath().
    Useful for system that don't have PATH_MAX (like Hurd)

Tue Oct  5 19:16:38 CEST 1999 Wichert Akkerman <wakkerma@debian.org>

  * Set docdir to $(datadir)/doc
  * Install /etc/emacs/site-start.d/50dpkg-dev.el with mode 644

Tue Oct  5 04:08:41 CEST 1999 Wichert Akkerman <wakkerma@debian.org>

  * Make /usr/share/doc/dpkg-dev a symlink to /usr/share/doc/dpkg

Mon Oct  4 15:38:42 CEST 1999 Wichert Akkerman <wakkerma@debian.org>

  * Update GPL and documentation location in debian/copyright

Sat Oct  2 16:00:38 CEST 1999 Wichert Akkerman <wakkerma@debian.org>

  * Update deb.5 to say it's in section 5, not 8

Tue Sep 28 13:38:50 CEST 1999 Wichert Akkerman <wakkerma@debian.org>

  * Make dpkg-source work again on empty diffs, patch from Roman Hodek
    <Roman.Hodek@informatik.uni-erlangen.de>

Tue Sep 28 01:14:14 CEST 1999 Wichert Akkerman <wakkerma@debian.org>

  * Fix typo in dpkg-buildpackage that broke signing if only -sgpg was given

Mon Sep 27 04:25:32 CEST 1999 Wichert Akkerman <wakkerma@debian.org>

  * Change changelog-style for ChangeLog, the package-style doesn't work
    well for CVS IMHO.
  * Merged patch from Adam Heath <doogie@debian.org> to make update-alternatives.pl
    work across filesystems

dpkg (1.4.1.12) unstable; urgency=low

  * Non-maintainer release.
  * Fix typo in chmodsafe_unlink that made dpkg chmod files that
    weren't setuid or setgid

 -- Wichert Akkerman <wakkerma@debian.org>  Sun, 26 Sep 1999 02:41:30 +0200

dpkg (1.4.1.11) unstable; urgency=low

  * Non-maintainer release.
  * Added sparc64 to archtable
  * Added entries for newer alpha architectures to the archtable
  * Always run patch and diff with LANG set to C.
  * Handle diff warning for files with no newline at the end of file
    Closes: Bug#45642

 -- Wichert Akkerman <wakkerma@debian.org>  Fri, 24 Sep 1999 03:23:54 +0200

dpkg (1.4.1.10) unstable; urgency=low

  * Non-maintainer release.
  * Build dpkg-scansources manpages using pod2man
  * dpkg-buildpackage changes:
    + fix signinterface-detection
    + use gpg by default if $HOME/.gnupg/secring.gpg exists

 -- Wichert Akkerman <wakkerma@debian.org>  Thu, 16 Sep 1999 15:36:43 +0200

dpkg (1.4.1.9) unstable; urgency=low

  * Non-maintainer release.
  * Updated dpkg-scansources to current version from Roderick Schertler
  * Update location of GPL in internals-manual
  * Update location of GPL and dpkg copyright in all manpages
  * Include patch from Roman Hodek for dpkg-source to handle diffs of files
    with lines that begin with two dashes.
  * Move dpkg-scansources to dpkg-dev package
  * Move dpkg-scansources manpage to section 8
  * Fix error that moved a lot of manpages to the dpkg package.
  * It looks like not reading the available-file for listfiles was not greeted
    with much enthiousiasm, so reverse the change.

 -- Wichert Akkerman <wakkerma@debian.org>  Wed, 15 Sep 1999 03:45:07 +0200

dpkg (1.4.1.8) unstable; urgency=low

  * Non-maintainer release.
  * Merge dpkg-doc-ja
  * Add patch from Raphael Hertzog <rhertzog@hrnet.fr> for dpkg-scansources
    to skip comments in signatures. This allows packages to also use GnuPG.

 -- Wichert Akkerman <wakkerma@debian.org>  Mon, 13 Sep 1999 04:16:33 +0200

dpkg (1.4.1.7) unstable; urgency=low

  * Non-maintainer release.
  * Use /usr/share/doc
  * Merge changes from dpkg-iwj tree:
    + change section in dpkg-deb.1 to 1
    + Use COPYINGFILE instead of hardcoded GPL-location in showcopyright()
    + varbufprintf (used for some error messages) vsnprintf return value
      assumption changed to correspond to reality rather than glibc-doc.
    + Don't read available-info when not needed (slightly improved from 
	  dpkg-iwj: don't read for listfiles either :)
    + Cleanup --assert-* code
    + Assume largemem on systems without sysinfo(2).
    + modify preexec-script for easier script execution
    + Do not chmod(".../path/to/symlink",0600) causing many bad perms.
    + Sanity-check numbers for parameters
    + Move some logic from process_archive into wantinstall
    + Print '0' in dpkg-scanpackages if no packages found.

 -- Wichert Akkerman <wakkerma@debian.org>  Fri, 10 Sep 1999 04:06:32 +0200

dpkg (1.4.1.6) unstable; urgency=low

  * Non-maintainer release.
  * scripts/dpkg-architecture.pl: Update to latest version.
  * scripts/dpkg-architecture.1: Likewise.
  
 -- Marcus Brinkmann <brinkmd@debian.org>  Sat, 24 Jul 1999 18:24:21 +0200

dpkg (1.4.1.5) unstable; urgency=low

  * Non-maintainer release.
  * (dpkg-dev): Use emacsen-common for debian-changelog-mode.el
    (closes:Bug#20776,#31030).
  * Removed references to the packaging and policy manuals from debian/control.
  * Put debian-changelog-mode.el in dpkg-dev and remove from dpkg (closes:Bug#29271).
  * Fix paths in 50dpkg-dev.el using Roderick Schertler's patch
    (closes:Bug#28270,#29702,#26876,#29184,and others).
  * Note that bug number 17367 was fixed in 1.4.0.26.
  * Add Zack Weinberg's install-info patch for GNU install-info
    compatibility (closes:Bug#28965).
  * Add dpkg-architecture stuff from Marcus Brinkmann.
  * Remove debian-keyring suggests from dpkg.
  * Add -k<keyid> flag to dpkg-buildpackage.
  * --textmode works in gpg, remove kluge from dpkg-buildpackage.
  * Cleanup configure.in slightly (stop using tl_ macros, fix gettext stuff).
  * Attempt to make Debian source useful for non-Debian systems
    (i.e. distclean tree instead of maintainer-clean tree).
  * Sync with wichert's 1.4.1.4.
  * Add my ltconfig-1.3.2.diff (RPATH workaround).
  * Add dpkg-scansources program and man page.
  * Man pages in /usr/share/man.

 -- Joel Klecker <espy@debian.org>  Tue, 13 Jul 1999 18:12:15 -0700

dpkg (1.4.1.4) unstable; urgency=low

  * Also change developer-keyring to debian-keyring for dpkg-dev package
  * Include spanish translation from Nicolás Lichtmaier <nick@debian.org>
  * Depend on perl5 instead of perl

 -- Wichert Akkerman <wakkerma@debian.org>  Mon,  5 Jul 1999 00:04:14 +0200

dpkg (1.4.1.3) unstable; urgency=low

  * Modify tarobject() so it does not complain if we are creating a
    directory that replaces a removed file. This works around the
    problem that the filedatabase doesn't remember what filetype a
    file was by assuming it already was a directory

 -- Wichert Akkerman <wakkerma@debian.org>  Mon, 31 May 1999 23:49:23 +0200

dpkg (1.4.1.2) unstable; urgency=low

  * Non-maintainer upload
  * Rebuild, so this is glibc2.1 (unless you're on m68k), which is rumoured
    to also fix the i8n-problems.
  * Incorporate 1.6 format of .changes, patch from Guy Maor
  * Fix bug in section-handling of dpkg-scanpackages, patch from Guy Maor
  * Disable force-overwrites again, since we're in unstable
  * Assume largemem on systems for which sysinfo is not available, Bug# 33658

 -- Wichert Akkerman <wakkerma@debian.org>  Wed, 26 May 1999 15:50:17 +0200

dpkg (1.4.1.1) unstable; urgency=low

  * Non-maintainer upload
  * Install emacs-startup scripts with mode 0644 (lintian)
  * Incorporate changes in NMU 1.4.0.32 made by Vincent Renardias
    <vincent@waw.com> for slink:
    + Apply patch from Jim Pick for update-alternatives.pl to
      fix 'Important' bugs #30891 in dpkg and (#27382, #27383, #27696,
      #27703, #27736, #27097(merged bugs)) in jdk1.1.
  * Incorporate changes in NMU 1.4.0.33 made by me for slink:
    + Fix illegal perl construct (Bug# 30985)
    + Initialize oialtname->useinstead and oicontest->camefrom to 0 (Bug# 30397)
    + Update shlibs.default for libncurses 4 (Bug# 30332)
    + Suggest debian-keyring instead of developer-keyring (Bug# 27376, 30248)
    + Abort dpkg-divert when attempting to divert a directory (Bug# 30126)
    + Make dpkg-deb.1 aware that it is in section 1, not 8
    + Fix section in reference to dpkg-deb in dpkg.8 (Bug# 29740)
    + Fix typo in --force-help (Bug# 26193)
    + Correct path for debian-changelog-mode.el (Bug# 24606)
    + Make disk-method for dpkg use /var/run instead of /tmp to fix
      symlink-attacks (Bug# 21399)
    + Document -n and -f options for update-rc.d in manpage (Bug# 15913)
    + Add --abort-after option to change after how many errors we abort and
      change the default to 50 (Bug# 22940)
    + Fix controllib.pl: don't check debian/substvars unless needed, and
      don't depend on language settings (Bug# 31508)
    + Allow a - in the architecture-field (Bug# 25537)

 -- Wichert Akkerman <wakkerma@debian.org>  Mon,  1 Feb 1999 00:44:01 +0100

dpkg (1.4.1) unstable; urgency=low

  * Maintainer release by IWJ.
  * Changed Maintainer: field description.
  * Various changes to make the damn thing build.
  * Add .cvsignore files.

 -- Ian Jackson <ian@davenant.greenend.org.uk>  Sun,  1 Nov 1998 17:33:38 +0000

dpkg (1.4.0.31) unstable; urgency=low

  * dpkg/processarc.c: Make newfileslist static like the other arguments
    for register_cleanup's cu_* functions.
  * N-th fix for controllib.pl (simulate old behavior by trying stdin,
    stdout, and stderr for getlogin()).
  * Enable --force-overwrite for slink release, and comment where to do
    so (dpkg/main.c).
  * Recompile against ncurses4.

 -- Daniel Jacobowitz <dan@debian.org>  Thu, 22 Oct 1998 17:37:23 -0400

dpkg (1.4.0.30) unstable; urgency=low

  * dpkg-dev isn't allowed to have a Recommends: debian-keyring (as that's
    in contrib), so it's now lowered to a Suggests: . Thanks to James Troup
    for pointing this out. 

 -- J.H.M. Dassen (Ray) <jdassen@wi.LeidenUniv.nl>  Sat, 26 Sep 1998 13:59:23 +0200

dpkg (1.4.0.29) unstable; urgency=low

  * For now, prefer PGP over GPG.

 -- J.H.M. Dassen (Ray) <jdassen@wi.LeidenUniv.nl>  Tue, 22 Sep 1998 09:38:09 +0200

dpkg (1.4.0.28) unstable; urgency=low

  * Added gpg (GNU Privacy Guard) support:
    * scripts/buildpackage.sh: default to GPG (unless no GPG, but only a PGP
      secret key file is found), as GPG, unlike PGP, is DFSG-free.
    * Updated dpkg-source(1), and added gpg(1) and pgp(1) to the SEE ALSO
      section.
    * Worked around broken textmode implementation in GPG.
    * dpkg-dev now Suggests: gnupg .
  * No longer includes developer-keys.pgp . Instead, dpkg now Suggests: and
    dpkg-dev now Recommends: developer-keyring.
  * Compiled with latest libstdc++ (2.9).

 -- J.H.M. Dassen (Ray) <jdassen@wi.LeidenUniv.nl>  Mon, 21 Sep 1998 13:17:14 +0200

dpkg (1.4.0.27) unstable; urgency=low

  * REALLY fixed dpkg-dev, and new attempt to placate installer on internals.

 -- Daniel Jacobowitz <dan@debian.org>  Fri, 27 Jul 1998 15:58:04 -0400

dpkg (1.4.0.26.0.1) unstable; urgency=low

  * Binary-only upload for x86 and fixed dpkg-dev

 -- Daniel Jacobowitz <dan@debian.org>  Fri, 24 Jul 1998 15:58:04 -0400

dpkg (1.4.0.26) unstable; urgency=low

  * Non-maintainer upload.

  * Make --root work with maintainer scripts (Patch by Scott Barker,
    bugs #4863 and #3170).
  * Fix $(lispdir) bug if compiling without emacs (noticed by Joey Hess).

 -- Daniel Jacobowitz <dan@debian.org>  Thu, 23 Jul 1998 12:02:04 -0400

dpkg (1.4.0.25) unstable; urgency=low

  * Non-maintainer upload.
  
  * Add the requested -nc option to dpkg-buildpackage (Do
    not clean source tree, useful in debugging cycles).
  * controllib.pl: Again by popular acclamation, fix the getlogin() warnings.
    I redirected STDERR onto fd 0 before calling getlogin().
  * tools.m4: Fix display of whether c++ works.
  * dpkg-deb/extract.c: glibc 2.1 and some kernels want to make
    fflush() move the current fpos.  Until someone can fix that,
    protect with seek.
  * Add an extra 0, to dselect/{pkg,meth}keys.cc so it compiles again.
  * Start using lchown() if available.
  * Really fix #20353. (aclocal.m4 was the wrong place; that's a generated
    file.  The correct place is in tl_canon.m4.)

 -- Daniel Jacobowitz <dan@debian.org>  Tue, 21 Jul 1998 03:14:14 -0400

dpkg (1.4.0.24) unstable; urgency=low

  * Non-maintainer upload.

  * dpkg/main.c: Turn --force-overwrite off as default.
  * dpkg/main.c: don't list --force-overwrite as default in --force-help,
    noticed by Peter Weiss <Peter.Weiss@Informatik.Uni-Oldenburg.DE> and
    others. [#23542, part of #17409].
  * dpkg/dpkg.8: replaced with a newer version from Jim Van Zandt
    <jrv@vanzandt.mv.com>. [#21061]

  * dpkg-deb/build.c (do_build): add missing \n and improve error message
    when conffile name is too long. [#7057]

  * scripts/update-alternatives.8: replaced with better man page from
    Charles Briscoe-Smith <cpb4@ukc.ac.uk>. [#17283]
  * scripts/dpkg-source.1: corrected logic error in documentation for
    dpkg-gencontrol's -p option, as noticed by Oliver Elphick
    <olly@linda.lfix.co.uk>. [#14655]
  * scripts/controllib.pl (findarch): correct typo in error message,
    noticed by Yann Dirson <ydirson@a2points.com>. [#22106]
  * scripts/dpkg-buildpackage.sh: fix typo s/source version/source
    maintainer/, noticed by Joey Hess <joey@kite.ml.org>, Adam P. Harris
    <apharris@onshore.com> and others. [#10175, #15559]
  * scripts/dpkg-genchanges.pl: applied patch from Roman Hodek
    <Roman.Hodek@informatik.uni-erlangen.de> which solves problems with
    architecture specific packages in mostly architecture independent
    multi-binary source packages. [#14341, #20192].

  * doc/Makefile.am: remove any reference to the packaging manual, as it is
    now provided by the separate "packaging-manual" package.
  * doc/packaging.sgml: removed.
  * doc/developer-keys.pgp: updated to the current debian keyring.

  * aclocal.m4: applied patch from Joel Klecker <jk@espy.org> to handle
    egcs' --print-libgcc-file-name output. [#20353]
  
  * debian/copyright: correct FSF address.
  * debian/rules: add code from lesstif's debian/rules to make libtool
    less of a fool (i.e. not use -rpath and to link shared libraries
    against libraries it depends on).  Code by Richard Braakman
    <dark@xs4all.nl> and Yann Dirson <dirson@debian.org>.
  * debian/rules: remove all reference to the packaging manual as it is
    now provided by the seperate "packaging-manual" package. [#21581,
    #21186, #22698, #23342]
  * debian/rules: link dpkg-divert.1.gz to undocumented.7.gz as the lack
    of a real manpage has been reported in #11093.
  * debian/README.compile: removed gawk and bogus comment about gettext
    being in experimental, as reported by Santiago Vila <sanvila@unex.es>
    [#23344].  Added libpaperg (debiandoc2ps needs paperconf).
  * debian/shlibs.default.i386: updated for glibc, reported by Herbert Xu
    <herbert@gondor.apana.org.au>. [#13140]
  * debian/control (dpkg-dev): depend on perl as POSIX (not a part of
    perl-base) is needed by most of the perl dpkg-* scripts, noticed by
    Joel Klecker <jk@espy.org>. [#22115]

 -- James Troup <jjtroup@comp.brad.ac.uk>  Wed, 24 Jun 1998 14:38:52 +0200

dpkg (1.4.0.23.2) frozen unstable; urgency=low

  * Non-maintainer upload.
  * dpkg/main.c: Turn --force-overwrite back on as default.

 -- James Troup <jjtroup@comp.brad.ac.uk>  Tue, 23 Jun 1998 22:19:26 +0200

dpkg (1.4.0.23.1) frozen unstable; urgency=low

  * No real changes, only a new version code to make this go to frozen too.

 -- Nils Rennebarth <nils@debian.org>  Wed, 10 Jun 1998 17:29:58 +0200

dpkg (1.4.0.23) frozen unstable; urgency=low

  * Non-maintainer bug-fix release
  * Update the disk method to the hamm directory structure (Bug#21000)

 -- Nils Rennebarth <nils@debian.org>  Sun,  7 Jun 1998 19:14:51 +0200

dpkg (1.4.0.22) frozen unstable; urgency=medium

  * Non-maintainer bug-fix release
  * Install main changelog file as `changelog.gz' instead of
    `changelog.dpkg.gz' (Debian Policy, section 5.8) (Bug#6052,15157)
  * Avoid use of /tmp/*.$$ in preinst and postinst (Bug#19712)
  * Make sure diversions file is always created with mode 0644 (Bug#19494)
  * When removing a file, chmod it to 000 if it's a char or block
    device or remove its s[ug]id bits, if any (Bug#6006)
  * Minor fixes in the programmer's manual (Bug#6206)
  * Always create readable status and available files
    (Bug#9869,11887,14636,15786,19146)
  * Make dpkg-gencontrol honour -DArchtecture=xxxx (Bug#9893)
  * Allow different archs for the same binary in debian/files (Bug#9894)
  * Added workaround in /usr/lib/dpkg/methods/disk/setup
    to avoid bash warning (Bug#10111,10131)
  * Recognize old .deb packages with other locales (Bug#12232)
  * Added `SHELL=bash' to debian/rules: it uses bash-specific structs
  * Move some files from dpkg to dpkg-dev (part of Bug#13295)
  * Minor fix in packaging manual regarding to Standards-Version (Bug#14696)
  * Fixed --altdir and --admindir in update-alternatives (Bug#15332)
  * Strip /usr/lib/libdpkg* (Bug#15671)
  * dpkg: send output of --help, --force-help and -Dhelp to stdout
    (Bug#16051,18574)
  * send correct signals with start-stop-daemon (Bug#17258)
  * Make `dpkg-divert --test --remove' work as expected (Bug#19531)
  * Determine properly the architecture if gcc is egcs (Bug#20353)

 -- Juan Cespedes <cespedes@debian.org>  Sun,  5 Apr 1998 17:37:01 +0200

dpkg (1.4.0.21) unstable; urgency=low

  * Non-maintainer release to include a new update-rc.d
  * Fixed date on files in the archive from 2017 and 2018 by running
    touch foo; find . -newer foo | xargs -r touch; rm foo
  * Changed start-stop-deamon message "No <program> found; none killed." to
    "No <program> found running; none killed."

 -- Miquel van Smoorenburg <miquels@cistron.nl>  Thu,  5 Mar 1998 14:19:46 +0100

dpkg (1.4.0.20) unstable; urgency=low

  * Disabled --force-overwrites.
  * Removed core file from source

 -- Michael Alan Dorman <mdorman@debian.org>  Tue,  9 Jan 1998 03:34:28 -0500

dpkg (1.4.0.19) unstable; urgency=low

  * Changed methods/disk.setup to use output of
    'dpkg --print-installation-architecture' instead of hard-coded 
    '1386' (fixes #10995).
  * Patched dpkg-source to properly quote metacharacters in strings 
    before using them in pattern-matching expressions (fixes #10811).
  * Fixed several documentation typos (fixes #10764).
  * dpkg-source now works around 100-character filename limitation of cpio
    (fixes #10400).
  * dpkg-source now properly handles '\ no newline in source' message from
    patch (fixes #5041).
  
 -- Klee Dienes <klee@debian.org>  Sun, 13 Jul 1997 19:28:22 -0700

dpkg (1.4.0.18) unstable; urgency=low

  * dpkg-source now uses new -z option to GNU patch (still needs to be
    changed to detect and use old version as well) (fixes #9904, #10005, #10007).
  * Added i686 to archtable.
  * shlibs.default now uses xlib6 instead of elf-x11r6lib (fixes #9926).
  * debian-changelog-mode now uses interruptible completing type-in fields
    instead of the previous 'select-a-letter method'.  I consider this
    better and more standard than the previous way, but I'd welcome
    opinions to the contrary.  Consider this a 'probationary' change for
    now (fixes #9873, #9874).

 -- Klee Dienes <klee@debian.org>  Sun, 25 May 1997 09:56:08 -0400

dpkg (1.4.0.17) unstable; urgency=low

  * All of the dpkg binaries (but not dpkg-dev or dselect) now speak
    french, thanks to patches from Christophe Le Bars <clebars@teaser.fr>
  * Fix leading spaces before day in 822-date.
  * Changes from Tom Lees <tom@lpsg.demon.co.uk> to better support
    building on non-Debian systems; minor Makefile fixes.
  * Added 'ppc powerpc powerpc' to archtable.
  * Changed documentation paper size to US/Letter instead of A4 (A4
    may be better, but it's easier to print US/Letter on A4 than it is 
    to print A4 on US/Letter).
  
 -- Klee Dienes <klee@debian.org>  Tue,  13 May 1997 15:24:31 -0400

dpkg (1.4.0.16) experimental; urgency=low

  * Added generated sources to GNU-format source archive so it no longer
    requires perl to build.

 -- Klee Dienes <klee@debian.org>  Sat, 10 May 1997 17:34:29 -0400

dpkg (1.4.0.15) experimental; urgency=low

  * Changed dpkg-genchanges to check for ($arch == $substvar{'Arch'}), not
    ($arch ne 'all') (fixes #9688).
  * Fixed bug in start-stop-daemon.c (was using optarg after argument
    parsing was over) (fixes #9597, #9603, #9364).
  * Provide 50dpkg-dev.el for xemacs as well as emacs.
  * Explicitly provide path for debian-changelog-mode in 50dpkg-dev to use
    .el file as workaround until xemacs can read emacs19 .elc files.
  * Pass top_distdir explicitly to 'make dist' to accomodate bug in
    automake_1.1o-1.
  * Fix debian/build to make html documentation without including
    directories in tar archives (fixes #9348).
  
 -- Klee Dienes <klee@debian.org>  Fri,  9 May 1997 13:17:18 -0400

dpkg (1.4.0.14) experimental; urgency=low

  * Fixed buglet in install-info.pl (fixes #9438).
  * Re-write of update-rc.d.pl, primarily by Miquel van Smoorenburg
    <miquels@cistron.nl> (fixes #9434, #9436).
  * Renamed "dpkg Programmer's Manual" to "dpkg Internals Manual".
  
 -- Klee Dienes <klee@debian.org>  Tue,  6 May 1997 22:01:07 -0400

dpkg (1.4.0.13) experimental; urgency=low

  * Fix to start-stop-daemon so that it still takes numeric arguments (had
    been broken in 1.4.0.12) (fixes #9598).
  * Fix 822-date to sanity-check localtime() output (seconds must be the
    same as GMT).
  * Patch from Guy Maor <maor@ece.utexas.edu> to dpkg-source.pl to support
    pristine (MD5-equivalent) upstream sources.
  * Patch from Michael Alan Dorman <mdorman@calder.med.miami.edu> to
    update-rc.d.pl to fix handling multiple start/stop entries on a single
    line.
  * Several fixes to dpkg-genchanges to support -B option (added in
    1.4.0.12) (fixes #9340).
  * Handle errors from 822-date in debian-changelog-mode.el.
  * Changed cl-debian.pl to correctly handle extra whitespace in changelog
    datestamps.

 -- Klee Dienes <klee@debian.org>  Mon,  5 May 1997 18:12:43 -0400

dpkg (1.4.0.12) experimental; urgency=low

  * Re-wrote 822-date for clarity and to support timezone offsets >= 12h
    (New Zealand in DST is +1300, for example) (fixes #7130).
  * Patch from Juergen Menden <menden@morgana.camelot.de> to support
    archdependent-only builds (fixes #8912, #9245, #5359).
  * Fix archtable entry for powerpc (fixes #8794).
  * Strip /sbin/* and /usr/sbin/* in debian/rules (fixes #8853).
  * Moved start-stop-daemon to /sbin (fixes #8669).
  * Set sharedstatedir and localstatedir for $(MAKE) install in
    debian/rules (fixes #8852).
  * Fixes for update-rc.d(8) from Jim Van Zandt <jrv@vanzandt.mv.com>
    (fixes #8576).
  * No longer do variable substitutions when generating change file (fixes
    #5862).
  * Support symbolic signal names in start-stop-daemon (fixes #7715).
  * Add autoload for debian-changelog-mode to /etc/emacs/site-start.d
    (fixes #4519, #5841).
  * Add recommendation for gcc and make in dpkg-dev (gcc is needed for dpkg
    --print-architecture, used by dpkg-gencontrol; make is needed for any
    debian/rules file) (fixes #8470).
  * Minor changes to packaging manual section on source package
    conversion (fixes #6801).
  * Renamed "programmer's manual" to 'packaging manual'.
  * Start of new "programmer's manual" containing information on dpkg
    internals and build information.  This manual uses the new
    TeXinfo-SGML format, currently included in doc/.
  * dselect/pkgdepcon.cc now checks for debug not NULL, not just depdebug.
  * Changed makefiles to support building outside of source directory.
  * Include GNU-format source distribution with other non-debian packages.

 -- Klee Dienes <klee@debian.org>  Sun,  4 May 1997 11:08:19 -0500

dpkg (1.4.0.11) experimental; urgency=low

  * Patches for alpha and libc6 from Michael Alan Dorman
    <mdorman@calder.med.miami.edu>.
  * Fixed minor problems in dpkg-shlibdeps regular expressions for libc6.
  * Fix regex to detect directory creation in dpkg-source.pl.
  * Minor changes for automake-1.1n.

 -- Klee Dienes <klee@debian.org>  Sun, 23 Mar 1997 18:09:33 -0500

dpkg (1.4.0.10) unstable; urgency=medium

  * Fixed bug in controllib.pl (@fowner was entire passwd entry,
    not just [uid, gid] as it should have been).

 -- Klee Dienes <klee@debian.org>  Thu, 20 Mar 1997 13:06:52 -0500

dpkg (1.4.0.9) unstable; urgency=low

  * Check fputs() return values for (ret >= 0), not (ret != 0) (fixes #7522).
  * dpkg-shlibdeps no longer gives error for Java and statically linked
    binaries (fixes #4988).
  * Change 'details of the old format' to 'details of the new format' in
    deb-old.5 (fixes #7605).
  * dpkg-source -b now warns (was previously silent) if maintainer changes
    create new subdirectories.  dpkg-source -x now warns (previously gave
    error) if maintainer changes create new subdirectories (partially
    fixes #6866, #6671, #5045, #6482).    
  * Added manual page for start-stop-daemon (8). 
  * Added C version of start-stop-daemon by 
    Marek Michalkiewicz <marekm@i17linuxb.ists.pwr.wroc.pl> (fixes #1670).
  * Converted to use GNU automake for the build process by Tom Lees 
    <tom@lpsg.demon.co.uk>.<
  * Preliminary support for dpkg functions as a shared library (now
    provides libdpkg.so, but much work needs to be done in better
    segregating and defining the interface).
  * Preliminary internationalization support by Galen Hazelwood
    <galenh@debian.org>.  Only the library, dpkg-deb, md5sum, and dpkg
    have been converted so far.  No translations have yet been
    constructed.
  * Handle 'libc.so.6 => /lib/libc.so.6 (0x40010000)' format from libc6
    ldd (fixes #7603, #7926, #8688, #9179, #9134, #8516).
  * Removed policy.sgml (it has been moved to the debian-policy package).
  * Include patch from Darren Stalder <torin@daft.com> for
    dpkg-buildpackage to choose PGP key based on Maintainer: field of 
    package being built (or -m<maintainer> option, if present) (fixes 
    #7898).
  * Changed controllib.pl to use $ENV{LOGNAME}, getlogin(), and $<
    (in that order) to determine the intended ownership of 
    debian/{files,substvars},  (fixes #7324, #6823, #5659, #5965, #5929,
    #9239, #5366).
  * Don't sign .dsc file in dpkg-buildpackage if building a binary-only
    release (fixes #7260).
  * Updated developer-keys.pgp to latest revision (fixes #6134).
  
 -- Klee Dienes <klee@debian.org>  Mon, 17 Mar 1997 16:11:24 -0500

dpkg (1.4.0.8) unstable; urgency=medium

  * Corrected update-rc.d for bash 2.0
  * Updated developer-keys.pgp from
    http://www.iki.fi/liw/debian/debian-keyring.tar.gz

 -- Guy Maor <maor@ece.utexas.edu>  Mon, 3 Feb 1997 04:05:01 -0600

dpkg (1.4.0.7) stable unstable; urgency=HIGH

  * Fixed --assert-support-predepends failing between unpack & configure.
  * Added --assert-working-epoch option.

 -- Guy Maor <maor@ece.utexas.edu>  Sat, 25 Jan 1997 23:02:11 -0600

dpkg (1.4.0.6) stable unstable; urgency=high

  * Patched lib/vercmp.c to hopefully fix dselect epoch processing
    (Bug#6204), (Bug#4590).
  * Patched scripts/dpkg-buildpackage, scripts/dpkg-genchanges,
    scripts/dpkg-gencontrol for epoch processing, courtesy of Loic Prylli 
    <lprylli@graville.fdn.fr> (Bug#6138, Bug#5225).
  * Patched dpkg-genchanges to actually honor the -u switch to specify
    directory (Bug#5564).
  * Applied patch to main/archive.c to correct problems setting set[gu]id
    binaries, courtesy of Herbert Xu <herbert@greathan.apana.org.au>
    (Bug#5479). 
  * Applied patch to dpkg-source to correct debian-only package names,
    courtesy of Guy Maor <maor@ece.utexas.edu> (Bug#5355).

 -- Michael Alan Dorman <mdorman@calder.med.miami.edu>  Thu, 2 Jan 1997 11:36:09 -0500

dpkg (1.4.0.5) stable frozen unstable; urgency=medium

  * Distribution for frozen too.

 -- Heiko Schlittermann <heiko@lotte.sax.de>  Thu, 5 Dec 1996 09:13:42 +0100

dpkg (1.4.0.4) stable unstable; urgency=medium

  * Bug2962 fixed: patch from Ian Jackson applied
    (cursor keys won't work after search)
  * Manuals 2.1.2.2

 -- Heiko Schlittermann <heiko@lotte.sax.de>  Fri, 15 Nov 1996 20:21:18 +0100

dpkg (1.4.0.3) unstable; urgency=medium

  * dpkg-source -x: created bad permissions (set x-bit for
    all files pointed to by a symlink)

 -- Heiko Schlittermann <heiko@lotte.sax.de>  Fri, 18 Oct 1996 18:32:06 +0200

dpkg (1.4.0.2) unstable; urgency=medium

  * dpkg-buildpackage.sh: reverted the quoting change -- (you
    should use super, sudo, realy, but not su.  Or write a wrapper
    around su)
  * dpkg-buildpackge.sh: passing -m, -C, -v options to dpkg-genchanges
    more the way Ian likes ;-)
  * dpkg-source.pl: new function deoctify() as replacement for eval()
    (turn \ddd into the corresponding character) [rem: probably better
    solution would be to convert cpios output names into complete \ddd 
    representation as well tars output names] 
  * dpkg-source.pl: fixed 2 typos in failure message on creating 
    $origtargz.tmp-nest.
  * main/main.c: typo `tread' -> `treat'
  * main/enquiry.c: fixed the ignorance for some relations in --compare-versions
  * main/enquiry.c: missing version is now handled as described in `dpkg --help'
    (or at least as I understood `dpkg --help' PLEASE TRY IT)
  * lib/parsehelp.c: fixed parsing of epoch information

 -- Heiko Schlittermann <heiko@lotte.sax.de>  Sun, 6 Oct 1996 23:27:47 +0200

dpkg (1.4.0.1) unstable; urgency=medium

  * dpkg-source: doesn't get screwed up from hardlinks
    in the archive now
  * dpkg-source: doesn't get screwed up from `unprintable' characters
    in file names (e.g. from the kbd package) 
  * controllib.pl: $varlistvile -> $varlistfile (thanx Karl Sackett)
  * dpkg-buildpackge: quoting for $rootcommand (thanx  Michael Meskes)
    and `eval' as default $rootcommand
  * dpkg-*, controllib.pl: created debian/files and debian/substvars
    are chown'ed to `getlogin()' and its group
  * doc/: mv changed to mv -f
  * dpkg-buildpackage: added an option -a for overriding the
    architecture in the changes _file_name_
  * dpkg-buildpackage: pass -m* -v* .. options to dpgk-genchangelog
  * dpkg-name moved to dpkg-dev

 -- Heiko Schlittermann <heiko@lotte.sax.de>  Sat, 21 Sep 1996 22:06:01 +0200

dpkg (1.4.0) unstable; urgency=low (HIGH for new source format)

  * Corrected buffer overrun when dpkg-deb generates filename.  (Bug#4467.)
  * dpkg-shlibdeps works with DEBIAN/shlibs (thanks Heiko Schlittermann).
  * Added libm.so.5 to shlibs.default for i386/m68k.

  * Split binary package into two: dpkg and dpkg-dev.
  * dpkg-source(1) documents mode and ownership setting during extraction.

  * dpkg-scanpackages moved to /usr/bin.
  * Include /usr/bin/dpkg-deb, not dpkg-deb.dist; don't rename in scripts.
  * Copyright file changed slightly.
  * debian-changelog-mode uses magic key substitution strings.  (Bug#4419.)
  * Changed email address in control file to <ian@chiark.greenend.org.uk>.
  * Manuals and own Standards-Version: updated to 2.1.1.0.

 -- Ian Jackson <ian@chiark.greenend.org.uk>  Thu, 12 Sep 1996 01:13:33 +0100

dpkg (1.3.14) unstable; urgency=low

  * dpkg-buildpackage new -tc (clean source tree) option.

  * Formatted documentation removed by `make clean' and so not in source.
  * Manuals and own Standards-Version: updated to 2.1.0.0.
  * Distribute {policy,programmer}.{html.tar,ps}.gz with each upload.

 -- Ian Jackson <ian@chiark.chu.cam.ac.uk>  Sun, 1 Sep 1996 20:43:40 +0100

dpkg (1.3.13) unstable; urgency=low (HIGH for building new src X programs)

  * X shared libraries added to shlibs.default (=> `elf-x11r6lib').
  * dpkg-source tar invocation fixed so that TAPE env var doesn't break it.
  * dpkg-source copes better with missing final newline messages from diff.

  * dpkg-buildpackage usage message fixed: -si is the default.  (Bug#4350.)
  * dpkg-source error message about src dir mismatch typo fixed.  (Bug#4349.)

  * dpkg-source(1) has suggestions for dpkg-buildpackage -r option.
  * dpkg-source change date fixed.  (Bug#4351.)
  * More developers' keys.
  * Manual updates, own Standards-Version updated.

 -- Ian Jackson <ian@chiark.chu.cam.ac.uk>  Sat, 31 Aug 1996 20:08:18 +0100

dpkg (1.3.12) unstable; urgency=medium

  * dpkg prints old version number when upgrading.  (Bug#4340.)
  * dpkg-deb tries to detect and flag corruption by ASCII download.

  * dpkg-genchanges and dpkg-buildpackage say what source is included.

  * dpkg-buildpackage passes +clearsig=on to PGP (or pgpcommand).  (Bug#4342.)

  * dpkg-source prints better error for cpio not honouring -0t.
  * control file Suggests cpio >= 2.4.2, rather than just cpio.

 -- Ian Jackson <ian@chiark.chu.cam.ac.uk>  Fri, 30 Aug 1996 15:31:51 +0100

dpkg (1.3.11) unstable; urgency=low

  * EBUSY when dpkg removes a directory is only a warning.

  * dpkg-genchanges generates sensible warning (not confusing error
    about mismatch) for missing Section/Priority in binary packages.

  * Added dpkg --print-gnu-build-architecture option.
  * shlibs.default for m68k provided, as a copy of i386 version.

 -- Ian Jackson <ian@chiark.chu.cam.ac.uk>  Thu, 29 Aug 1996 14:05:02 +0100

dpkg (1.3.10) unstable; urgency=medium

  * dpkg-source(1) manpage alias symlinks are not dangling.
  * dselect selects things by default if they are installed.
  * Added `pentium' as alias for `i386' architecture.
  * Added `Suggests: cpio, patch' and explanatory text to Description.
    (Bugs #4262, #4263.)

  * More developers' PGP keys.
  * Manual updates, new source format released.

 -- Ian Jackson <ian@chiark.chu.cam.ac.uk>  Mon, 26 Aug 1996 14:30:44 +0100

dpkg (1.3.9) unstable; urgency=low (high for new source format)

  * dpkg --get-selections and --set-selections added.
  * New dpkg --force-not-root flag.

  * Don't replace directory with another package's file.  (Bug#4202.)

  * All manpages now installed compressed.
  * Copyright file moved to /usr/doc/dpkg/copyright.
  * Standards-Version updated (0.2.1.1).

 -- Ian Jackson <ian@chiark.chu.cam.ac.uk>  Sat, 24 Aug 1996 19:09:30 +0100

dpkg (1.3.8) unstable; urgency=low (high for new source format)

  * dpkg-buildpackage -sa, -si options work correctly.

  * update-rc.d(8) updated to reflect design and reality.
  * Programmers' and policy manual updates.

 -- Ian Jackson <ian@chiark.chu.cam.ac.uk>  Fri, 23 Aug 1996 12:48:26 +0100

dpkg (1.3.7) unstable; urgency=low (medium for source pkg docs)

  * dselect +/-/_/= on lines for all broken, new, local or whatever
    packages do not affect _all_ packages.  (Bug#4129.)

  * Support for diff-only uploads in source packaging tools.
  * dpkg-genchanges -d<descripfile> option renamed to -C.
  * dpkg-buildpackage understands -m, -v, -C (for dpkg-genchanges).
  * Support for debian/shlibs.local added to dpkg-shlibdeps.
  * Shared library files' search order defined in dpkg-source(1), and
    relevant files added to the FILES section.

  * Programmers' manual describes source packaging tools.
  * Policy manual mentions shared library control area file.
  * dpkg-source manpage includes dpkg-shlibdeps in title line.
  * Manuals have changelog and automatic version numbering.
  * changelogs (for dpkg and for manuals) installed.
  * binary target split into binary-arch and binary-indep in manual.
  * Manpages should be compressed.
  * Copyright file is moved to /usr/doc/<package>/copyright.
  * Changelogs must be installed in /usr/doc/<package>.
  
  * dpkg-deb(8) moved to dpkg-deb(1).

  * binary target split into binary-arch and binary-indep in source.
  * changelog entry for 1.2.14 copied from that (forked) release.

 -- Ian Jackson <ian@chiark.chu.cam.ac.uk>  Thu, 22 Aug 1996 15:36:12 +0100

dpkg (1.3.6) experimental; urgency=low (HIGH for new source format)

  * dpkg-source now has broken argument unparsing for tar.  (Bug#4195.)

  * dpkg-gencontrol writes to debian/tmp/DEBIAN/control by default.
  * dpkg-shlibdeps script added.

  * Back to old sh update-rc.d, and removed manpage, because new Perl
    version and the manpage have different syntax and semantics.
  * update-rc.d prints usage message for missing terminal `.'.  (Bug#4122.)

  * Use rm -rf instead of just rm -r in dpkg-deb --info &c.  (Bug#4200.)

  * Added support for Installed-Size to dpkg-gencontrol, and documented.
  * Source packaging substitution variables and name syntax rationalised.
  * dpkg-source scripts' usage messages improved slightly.
  * dpkg-source works with non-empty second (orig dir) argument.

  * Added rationale for copyright policy to manual.
  * More developers' PGP keys.
  * Control database handling cleanups (usu. Source field blanked).

 -- Ian Jackson <ian@chiark.chu.cam.ac.uk>  Tue, 20 Aug 1996 15:39:58 +0100

dpkg (1.3.5) experimental; urgency=low (high for debian-changelog-mode)

  * 822-date script included.  (Bug#4136.)
  * debian-changelog-add-version works on empty file.
  * debian-changelog-mode mode-help works properly.

  * dpkg-source tells patch not to make numbered backups.  (Bug#4135.)

  * More developers' PGP keys.
  * Paragraph on uucp -a and -g options removed from policy manual.

 -- Ian Jackson <ian@chiark.chu.cam.ac.uk>  Wed, 14 Aug 1996 14:46:47 +0100

dpkg (1.3.4) experimental; urgency=low

  * Removed debugging output from dpkg-source -x.  Oops.
  * Removed section on source package permissions from policy manual -
    dpkg-source now sorts these out.

 -- Ian Jackson <ian@chiark.chu.cam.ac.uk>  Sun, 11 Aug 1996 13:25:44 +0100

dpkg (1.3.3) experimental; urgency=low

  * Programmers' & policy manuals in source tree; HTML in /usr/doc/dpkg.
  * Old guidelines.info and text files in /usr/doc/dpkg removed.

  * dpkg-source sets permissions on extracted debianised source tree
    and does not copy ownerships out of archive even if running as root.

  * Emacs mode `dpkg changelog' renamed to `Debian changelog'.
  * Default changelog format renamed from `dpkg' to `debian'.

  * debian-changelog-mode sets fill-prefix correctly.
  * debian-changelog-mode urgencies except HIGH lowercase by default.
  * debian-changelog-mode displays keymap in doc string and so mode help.

  * More maintainers' PGP keys.

  * Remove built changelog parsers with `clean' target in source.

 -- Ian Jackson <ian@chiark.chu.cam.ac.uk>  Sat, 10 Aug 1996 23:35:51 +0100

dpkg (1.3.2) experimental; urgency=LOW (MEDIUM for dpkg-source)

  * Faster update-rc.d written in Perl by Miquel van Smoorenburg.
  * install-info --test doesn't lock dir.  (Bug#3992, thanks Darren).

  * dpkg-source doesn't break in the presence of any symlinks.

  * More developers' keys added to doc/developer-keys.pgp.
  * Install developers' keys in /usr/doc/dpkg/developer-keys.pgp.
  * dpkg-source documents undefined substvar behaviour.
  * minor debian/rules cleanups.

 -- Ian Jackson <ian@chiark.chu.cam.ac.uk>  Sat, 10 Aug 1996 02:13:47 +0100

dpkg (1.3.1) experimental; urgency=LOW

  * manpage for dpkg-source et al now available.
  * dpkg-changelog-mode.el installed in site-lisp, but still no autoload.

  * dpkg-source prints correct string for not-understood tar -vvt output.
  * dpkg-source parsing of tar -vvt output made more robust.

  * dpkg-buildpackage prints usage message on usage error.
  * dpkg-gencontrol can print usage message.
  * -T<varlistfile> option added to dpkg-source.
  * Description of -f<fileslistfile> corrected in dpkg-distaddfile usage.
  * -m<maintainer> synopsis changed in dpkg-genchanges usage.
  * debian/substvars may now contain blank lines.

 -- Ian Jackson <ian@chiark.chu.cam.ac.uk>  Thu, 8 Aug 1996 02:36:04 +0100

dpkg (1.3.0) experimental; urgency=LOW

  * dpkg can install named pipes.
  * dpkg-deb supports directory for destination, generates filename.
  * dpkg-{source,gencontrol,genchanges,parsechangelog,buildpackage},
    dpkg-distaddfile scripts to support new source package format.
  * a.out build no longer supported.
  * Changed to new source package format.

 -- Ian Jackson <ian@chiark.chu.cam.ac.uk>  Tue, 6 Aug 1996 02:31:52 +0100


dpkg (1.2.14) stable unstable; urgency=MEDIUM

  * dselect +/-/_/= on lines for all broken, new, local or whatever
    packages do not affect _all_ packages.  (Bug#4129.)

  * NOTE - THE HISTORY FORKS HERE.  1.2.14's change appears in 1.3.7.

 -- Ian Jackson <ian@chiark.chu.cam.ac.uk>  Thu, 22 Aug 1996 00:39:52 +0100


dpkg (1.2.13) unstable; urgency=LOW

  * dpkg --search produces correct output for diversions.
  * dpkg-name remove unnecessary arch missing warning.  (Bug#3482.)

  * dpkg-deb --build warns about uppercase chars in package name.

  * dpkg-scanpackages error messages updated and manpage provided
    (thanks to Michael Shields).
  * dpkg-scanpackages warns about spurious entries in override file.
  * dpkg-scanpackages `noverride' renamed to `override' everywhere.
  * dpkg-scanpackages field ordering to put Architecture higher.
  * dpkg-scanpackages field names capitalised appropriately.
  * dpkg-scanpackages invokes find with -follow.  (Bug#3956.)

  * guidelines say #!/usr/bin/perl everywhere, not #!/bin/perl.
  * Many developers' PGP keys added.

  * configure script uses ${CC} instead of $(CC) (again :-/).
  * developers' keys included in dpkg source tree and /usr/doc.
  * configure remade using autoconf 2.10-3 (was 2.4-1).

 -- Ian Jackson <ian@chiark.chu.cam.ac.uk>  Thu, 1 Aug 1996 02:46:34 +0100

dpkg (1.2.12); priority=LOW

  * dpkg --search and --list understand and comment on diversions.
  * dpkg-divert displays diversions more intelligibly.

  * Guidelines are somewhat clearer about descriptions.
  * deb(5) describes new format; old moved to deb-old(5).  (Bug#3435.)
  * deb-control(5) carries a warning about being out of date.

  * Added 1996 to dselect version/copyright.

 -- Ian Jackson <ian@chiark.chu.cam.ac.uk>  Thu, 4 Jul 1996 15:04:49 +0100

dpkg (1.2.11); priority=MEDIUM

  * dselect had dependency bug if installed package newer than avail.
  * Added `replaces' to dselect's list of package relationship strings.

 -- Ian Jackson <ian@chiark.chu.cam.ac.uk>  Mon, 1 Jul 1996 02:51:11 +0100

dpkg (1.2.10); priority=MEDIUM

  * Fixed bug in old-style version/revision number parsing.  (Bug#3440.)

 -- Ian Jackson <ian@chiark.chu.cam.ac.uk>  Sat, 29 Jun 1996 03:32:45 +0100

dpkg (1.2.9); priority=MEDIUM

  * Fixed status database updates reading bug.
  * `Setting up' message includes version number.
  * `existence check' message changed to say `cannot access archive'.

 -- Ian Jackson <ian@chiark.chu.cam.ac.uk>  Thu, 27 Jun 1996 13:39:36 +0100

dpkg (1.2.8); priority=LOW

  * dpkg --record-avail puts data in Size field.
  * strip / for rmdir(2) in cleanup to work around kernel bug.  (Bug#3275.)
  * dpkg-split --msdos no longer allows `-' and other chars in filenames.

  * manual dpkg-split(8) written.
  * dpkg-split minor typo in --auto usage error message fixed.
  * dpkg-deb(8) very minor cosmetic fix to --build option.

 -- Ian Jackson <ian@chiark.chu.cam.ac.uk>  Tue, 25 Jun 1996 03:00:14 +0100

dpkg (1.2.7); priority=LOW

  * dpkg-scanpackages syntax errors fixed.

 -- Ian Jackson <ian@chiark.chu.cam.ac.uk>  Fri, 21 Jun 1996 04:10:38 +0100

dpkg (1.2.6); priority=MEDIUM

  * NFS, CDROM and partition dselect methods include mountpoint
    in paths given to dpkg in [I]install, so they should now work.

  * Removed some leftover files from source tree.

 -- Ian Jackson <ian@chiark.chu.cam.ac.uk>  Wed, 12 Jun 1996 14:35:19 +0100

dpkg (1.2.5); priority=MEDIUM

  * Allow, but do not create, packages in half-installed state
    with no version number.  (Aargh.)

 -- Ian Jackson <ian@chiark.chu.cam.ac.uk>  Mon, 10 Jun 1996 04:55:43 +0100

dpkg (1.2.4); priority=MEDIUM

  * New dpkg-name from Erick (<pkg>_<version>_<arch>.deb convention).
  * Disappeared packages can't own conffiles any more !  (Bug#3214.)
  * install-info creates Miscellaneous sections with a newline
    following the heading.  (Bug#3218.)
  * cleanup-info script installed in /usr/sbin; called as appropriate
    by postinst.  Thanks to Kim-Minh Kaplan.  (Bug#3125.)
  * Allow superseded Essential packages to be purged after they've
    been removed (clear the Essential flag on removal, and ignore it
    on packages that are in stat_configfiles).

  * dselect disk methods understand `y' as well as `yes' for using
    development tree.
  * dselect doesn't make packages appear as `new' again if update
    of available packages fails.
  * dselect places method selection cursor over option last selected.

  * dpkg-scanpackages doesn't die when repeated packages are found.
  * dpkg-scanpackages allows many old maintainers (`//'-separated).

  * `Version' field is now mandatory (some operations already
    wouldn't work right anyway if it was't there).

  * update-rc.d(8) now says you must remove the script.  (Bug#3215.)
  * dpkg --force-help says that --force-overwrite is on by default.
  * dpkg-deb manpage rewritten.
  * debian.README (= /usr/doc/copyright/dpkg) edited slightly.

  * Some database parsing grunge removed (pdb_preferversion, &c).
  * Source tree doc/sgml contains some embryonic manuals.
  * Leftover files in lib directory in source tree deleted.

 -- Ian Jackson <ian@chiark.chu.cam.ac.uk>  Mon, 10 Jun 1996 03:52:01 +0100

dpkg (1.2.3); priority=HIGH

  * install-info doesn't replicate section headings (Bug#3125, #2973).
  * New dpkg-name manpage broken off from script (oops!).
  * dselect help screens made consistent with new strings, flags, &c.
  * dselect error flag column labelled E (Error), not H (Hold).
  * `Escape' no longer bound to `exit list without saving' in dselect.

 -- Ian Jackson <ian@chiark.chu.cam.ac.uk>  Tue, 28 May 1996 02:14:57 +0100

dpkg (1.2.2); priority=MEDIUM

  * Fixed dselect coredump found by Erick Branderhorst (thanks).
  * Sort obsolete removed packages separately, not under Available.

 -- Ian Jackson <ian@chiark.chu.cam.ac.uk>  Thu, 23 May 1996 21:31:05 +0100

dpkg (1.2.1); priority=MEDIUM

  * `=' key in dselect really does `hold' rather than `unhold'.
  * dselect dependency processing now interacts better with `hold'.
  * dselect `I' key (not `i') modifies display of the info window.
  * dselect shows unavailable packages as being unavailable.
  * dselect main menu headings and many other strings changed to try to
    discourage people from deselecting every package and using [R]emove.
    Notably, `select' changed to `mark' throughout.

  * dselect disk methods now print a few fewer double slashes.
  * dselect disk access methods will offer to use dpkg --record-avail
    to scan the available packages, if no Packages file is found.

  * New dpkg --compare-versions option, for the benefit of scripts &c.
  * New dpkg --clear-avail option forgets all available packages info.
  * New dpkg --print-avail option, prints `available' data (from Packages, &c).
  * dpkg usage message is more informative, but no longer fits on screen.
  * dpkg --avail option renamed --record-avail.

  * Latest dpkg-name from Erick Branderhorst.
  * dpkg-scanpackages has more sensible problem reporting.
  * postinst configure now gets null argument (not <unknown> or <none>)
    when there is no previously configured version.

  * Guidelines say that postinst configure is given previous version.
  * Guidelines don't refer to maintainer-script-args.txt in main text.
  * Guidelines (Texinfo source) uploaded separately.

  * Own version of strcpy (used for debugging) removed.
  * Interface to access methods document in source (doc/dselect-methods.txt).
  * debian.buildscript moves changes file into parent directory.

 -- Ian Jackson <ian@chiark.chu.cam.ac.uk>  Wed, 22 May 1996 01:26:31 +0100

dpkg (1.2.0); priority=MEDIUM

  * dselect can sort packages by available and installed states, and
    display their version numbers.  (Use O, o and V.)
  * Hold is properly integrated as a real `wanted state', rather than
    a separate flag.
  * Epochs in version numbers implemented, using the syntax
    <epoch>:<version>-<revision>.  (Epoch not usually displayed.)
  * dselect disk method is architecture-independent (uses dpkg's
    installation architecture, and looks in the right part of the tree).

  * dselect disk method doesn't try to satisfy the predependencies of
    packages which are on hold.
  * Fixed conflict-related assertion failure.  (Bug#2784.)
  * conffiles do not cause file conflicts if the conflicting package
    is in the `configuration only' state.  (Bug#2720.)
  * Fixed messages where available version number was reported as installed
    version in conflict and dependency messages.  (Bug#2654, Bug#2974.)

  * New format .deb files are default even for a.out compiles (but
    a.out version of dpkg is in old format).
  * Characters @:= (at colon equals) in package names now strictly
    forbidden everywhere (_ is still allowed in existing packages).
  * New dpkg --print-installation-architecture option prints installation
    architecture (compiled in), rather than build architecture (determined
    from gcc -print-libgcc-file-name).

  * Version messages show whether compiled a.out or ELF (i386 only).
  * Fixed missing space in version syntax error messages.
  * Manpage dpkg.8 installed with warning about inaccuracy.

  * Guidelines don't say to stop and restart daemons in runlevels 2345;
    instead they say to start in 2345 and stop in 016.
  * Guidelines and version messages say just Debian Linux.
  * Guidelines typo fix `"stop2' => `"stop"'.  (Bug#2867.)

  * doc/Makefile.in clean properly deletes various guidelines.info* files.

 -- Ian Jackson <ian@chiark.chu.cam.ac.uk>  Thu, 16 May 1996 00:01:21 +0100

dpkg (1.1.6); priority=MEDIUM

  * Check virtual dependencies when removing (ouch! - thanks SDE.)
  * Fixed bug in internal database validity management that could
    make dselect and dpkg dump core.  (Bug#2613.)
  * Fixed two coredumping bugs when using local diversions.  (Bug#2804.)
  * Fixed disappearance of overwritten packages.  (Bug#2696.)
  * install-info won't modify dir file before start of menu.
  * install-info will create Miscellaneous heading if no sections yet.

  * Only alphanums and +-. allowed in package names - enforced by
    dpkg-deb --build and documented in Guidelines.
  * dselect doesn't display packages unless they are installed, selected
    or available.
  * dselect doesn't show spurious section and priority headings.
  * dselect has a few extra keybindings (from Lee Olds).
  * --force message changed to `--force enabled' so that default is OK.

  * dpkg-name now includes architecture component in .deb filename,
    and translates - in package name to _.
  * .deb file has architecture component in filename.

  * Guidelines changed to say Pre-Depends is for experts only.
  * Guidelines say to provide a unidiff (-u) rather than an old context diff.
  * Guidelines say 755 root.root for shared libraries.

 -- Ian Jackson <ian@chiark.chu.cam.ac.uk>  Wed, 1 May 1996 00:47:22 +0100

dpkg (1.1.5); priority=MEDIUM (HIGH for diversions users)

  * Fixed coredump when using diversions.  (Bug#2603.)
  * Fixed typo in dpkg-divert which could lose diversions.  (Bug#2662.)

  * --force-overwrite is the default.
  * diversions.text provides better examples.

 -- Ian Jackson <ian@chiark.chu.cam.ac.uk>  Wed, 10 Apr 1996 13:59:30 +0100

dpkg (1.1.4); priority=MEDIUM

  * Allow overwriting of conflicting packages being removed.  (Bug#2614.)

  * a.out control file says Pre-Depends: libc4 | libc.  (Bug#2640.)
  * ELF control file and libc dependencies changed to use finalised scheme.
  * ELF control file and libc dependencies for i386 only.  (Bug#2617.)

  * Guidelines say use only released libraries and compilers.
  * Install wishlist as /usr/doc/dpkg/WISHLIST.
  * Remove spurious entries for Guidelines in info dir file.

  * dpkg-deb --build checks permissions on control (DEBIAN) directory.

  * Spaces in control file fields not copied by dpkg-split.  (Bug#2633.)
  * Spaces in split file part control data ignore.  (Bug#2633.)

  * Portability fixes, including patch from Richard Kettlewell.
  * Fixed minor configure.in bug causing mangled GCC -W options.

 -- Ian Jackson <ian@chiark.chu.cam.ac.uk>  Thu, 4 Apr 1996 01:58:40 +0100

dpkg (1.1.3); priority=LOW

  * dselect disk methods support Pre-Depends installation ordering.
  * When dpkg fails and --auto-deconfigure would help it says so.
  * dpkg --search output lists several packages with same file on one line.
  * Improved dpkg usage message somewhat.

  * dpkg-deb --build checks permissions and types of maintainer scripts.
  * dpkg-deb --build treats misspecified conffiles as error, not warning.
  * dpkg --print-architecture prints compiler's architecture while
    dpkg --version (&c) print system's arch (this to help cross-compiling).
  * More minor guidelines changes, including dir entry fixup.

  * configure script caches more values.
  * Changed maintainer email address to ian@chiark.chu.cam.ac.uk.

 -- Ian Jackson <ian@chiark.chu.cam.ac.uk>  Sat, 16 Mar 1996 19:18:08 +0000

dpkg (1.1.2); priority=LOW

  * Packaging guidelines installed properly (and as guidelines
    rather than debian-guidelines).
  * ELF version has more checks to stop you wrecking your dpkg installation.
  * dselect disk methods now look for a `local' tree as well, for
    people who want locally-available software of various kinds.
  * dpkg-divert has debugging message removed.
  * Minor guidelines changes.

  * Various makefile cleanups, mainly to do with ELF vs. a.out support.
  * debian.rules cleans out ~ files itself, as well as calling make clean.
  * debian.rules names .nondebbin.tar.gz file ELF too, if appropriate.

 -- Ian Jackson <iwj10@cus.cam.ac.uk>  Thu, 14 Mar 1996 03:38:29 +0000

dpkg (1.1.1elf); priority=LOW

  * Added /usr/lib/dpkg/elf-executables-ok and elf-in-kernel.
  * Replaces field now allows automatic removal of conflicting packages.
  * Replaces field now required to overwrite other packages' files.
  * Architecture field, and dpkg --print-architecture, supported.
  * build new format archives by default when compiled with ELF compiler.

  * symlinks are now installed atomically (good for shared libraries).
  * create /var/lib/dpkg/diversions in postinst if necessary (Bug#2465.)
  * Pre-Depends now correctly fails if package never configured.
  * dselect disk methods mount with -o nosuid,nodev.
  * update-rc.d defaults doesn't add both K and S in any one runlevel;
    dpkg postinst fixes up this situation if it sees it.

  * Assorted fixups to the Guidelines, which are now in one piece.
  * dpkg --list prints version string in one piece.
  * dpkg-scanpackages doesn't produce notice on output with list of
    packages with Section and/or Priority control file fields.

  * control file and debian.rules work both for ELF and non-ELF compiles.
  * most files compiled with -O2 (-O3 only for some critical files) -
    this fixes ELF build.

 -- Ian Jackson <iwj10@cus.cam.ac.uk>  Mon, 11 Mar 1996 04:25:28 +0000

dpkg (1.1.0); priority=LOW

  * dpkg supports Pre-Depends.
  * postinst script gets most-recently-configured version as $2.

  * lib/tarfn.c #includes <errno.h> (portability fix).

 -- Ian Jackson <iwj10@cus.cam.ac.uk>  Sun, 11 Feb 1996 21:07:03 +0000

dpkg (1.0.17); priority=LOW

  * dpkg --recursive follows symlinks (useful for devel tree).

 -- Ian Jackson <iwj10@cus.cam.ac.uk>  Sat, 10 Feb 1996 15:58:46 +0000

dpkg (1.0.16); priority=LOW

  * dpkg-deb much faster reading new format archives.  (Bug#2256.)
  * Developers' documentation in /usr/doc/dpkg/, /usr/info/.

  * Fixed typo in control file Description.

  * configure script tries to improve matters wrt sysinfo.
  * any debian-tmp.deb is deleted by `./debian.rules clean'.

 -- Ian Jackson <iwj10@cus.cam.ac.uk>  Sun, 4 Feb 1996 15:51:59 +0000

dpkg (1.0.15); priority=LOW

  * dselect disk methods should never unmount things they didn't mount.
  * debian.README aka /usr/doc/copyright updated.

 -- Ian Jackson <iwj10@cus.cam.ac.uk>  Tue, 30 Jan 1996 15:05:39 +0000

dpkg (1.0.14); priority=MEDIUM

  * fixed file descriptor leak in dpkg introduced in 1.0.11.
  * included dpkg-name in this package (conflicts with dpkg-name).

  * redraw in dselect main menu changed to use clearok (like in lists).
  * sa_restorer in struct sigaction no longer used (portability fix).
  * removed Guidelines from source package.

 -- Ian Jackson <iwj10@cus.cam.ac.uk>  Tue, 30 Jan 1996 02:52:29 +0000

dpkg (1.0.13); priority=MEDIUM

  * dselect partition and mounted methods work again.
  * dpkg-deb --no-act in usage message.

 -- Ian Jackson <iwj10@cus.cam.ac.uk>  Fri, 26 Jan 1996 18:37:03 +0000

dpkg (1.0.12); priority=MEDIUM (HIGH for users of 1.0.11)

  * Fixed frequent dpkg coredump introduced in 1.0.11.  (Bug#2219.)
  * dpkg-deb ensures version numbers start with alphanumerics.

 -- Ian Jackson <iwj10@cus.cam.ac.uk>  Wed, 24 Jan 1996 00:42:31 +0000

dpkg (1.0.11); priority=MEDIUM

  * corrected potentially serious problem with dpkg low-memory in-core
    files database.
  * dpkg-split --msdos puts output files in right directory.  (Bug#2165.)

  * diversions implemented - see `dpkg-divert --help'.

  * dselect shows and uses (for dependencies) currently installed
    version of a package if that is more recent.
  * dpkg --force-... options are in separate help screen.
  * better error messages for corrupted .deb archives.  (Bug#2178.)
  * dselect NFS method will unmount correct copy of NFS area if mounted
    twice.

  * removes some ELF compilation warnings.

 -- Ian Jackson <iwj10@cus.cam.ac.uk>  Fri, 19 Jan 1996 02:41:46 +0000

dpkg (1.0.10); priority=MEDIUM

  * dpkg-deb option parsing unmuddled (-I option was removed
    in 1.0.9 and broke dpkg-deb).  (Bug#2124.)

  * dpkg-split will work when ELF `ar' is installed, and is faster.

  * nfs dselect method now available.
  * disk methods don't prompt spuriously for Packages files.
  * cdrom+harddisk methods can find Packages files.

  * dpkg-scanpackages (creates Packages files) now in /usr/sbin.

  * various changes to help compilation of dpkg-deb, dpkg-split
    and md5sum on non-Debian systems.
  * <sys/fcntl.h> replaced by <fcntl.h> throughout.

 -- Ian Jackson <iwj10@cus.cam.ac.uk>  Sun, 14 Jan 1996 02:55:19 +0000

dpkg (1.0.9); priority=MEDIUM

  * dselect uninitialised variable coredump fixed (thanks Carl).

  * version numbers printed by --version fixed.  (Bug#2115.)
  * disk method problem with missing Packages files fixed.  (Bug#2114.)
  * dependency version relationships now <= >= << >> =.  (Bug#2060.)

  * install-info is in /usr/sbin, not /usr/bin.  (Bug#1924.)
  * dpkg regards Revision field as obsolete.

  * <asm/unistd.h> changed to <linux/unistd.h> (for m68k port).
  * scripts/Makefile.in `clean' target deletes scripts.

 -- Ian Jackson <iwj10@cus.cam.ac.uk>  Thu, 11 Jan 1996 20:51:20 +0000

dpkg (1.0.8); priority=LOW

  * update-alternatives slightly more helpful message.  (Bug#1975.)
  * cosmetic improvements to disk installation method.  (Bug#1970,1956.)
  * mounted filesystem and unmounted partition separate methods.  (Bug#1957.)

 -- Ian Jackson <iwj10@cus.cam.ac.uk>  Tue, 12 Dec 1995 04:07:47 +0000

dpkg (1.0.7); priority=MEDIUM (HIGH to upgrade syslogd)

  * dselect harddisk/CDROM method script handles multiple package
    areas.
  * Everything has a manpage, though many are very unhelpful indeed.

 -- Ian Jackson <iwj10@cus.cam.ac.uk>  Thu, 30 Nov 1995 03:59:14 +0000

dpkg (1.0.6); priority=MEDIUM (HIGH to upgrade syslogd)

  * conffiles can now be taken over properly from one package by
    another which replaces it.  (Bug#1482.)
  * dpkg will not deconfigure essential packages when --auto-deconfigure
    is set (this bug was fairly unlikely ever to be exercised).

  * dpkg checks for the presence of certain important programs on the PATH.
  * dselect is now more informative when a dependency is missing, saying
    "<package> does not appear to be available".  (Bug#1642, 1705).

  * `make distclean' fixed; config.* &c removed from source archive.
  * lib/lock.c now uses fcntl rather than flock, for better portability.

  * `Package_Revision: 0' removed from control file.
  * Some inaccuracies and bad formatting in various messages corrected.

 -- Ian Jackson <iwj10@cus.cam.ac.uk>  Tue, 21 Nov 1995 20:15:18 +0000

dpkg (1.0.5); priority=LOW

  * dpkg-split allows some space for the header.  (Bug#1649.)
  * dpkg-split now has --msdos option for 8.3 filenames.
  * dpkg-split --join &c will not complain about trailing garbage.

  * dselect & dpkg will no longer ignore SIGHUP will running subprocesses.

 -- Ian Jackson <iwj10@cus.cam.ac.uk>  Fri, 13 Oct 1995 13:59:51 +0100

dpkg (1.0.4); priority=MEDIUM (HIGH for dselect users with 1.0.3)

  * fixed bug which prevented dselect from displaying the bottom line of
    any listing screen.  This was introduced in 1.0.3, sorry !

  * a conffile will never cause a prompt if the package maintainer
    distributes a file identical to the user's, even if the file has
    been edited by both the user and the maintainer or is a
    newly-registered conffile.  (Bug#1639.)

  * dselect disk/cdrom method script says where to get Packages file.
  * dselect help has better descriptions of the functions of Return and Q.

  * postinst now warns about some problems with /usr/lib/dpkg/methods/hd.

 -- Ian Jackson <iwj10@cus.cam.ac.uk>  Thu, 12 Oct 1995 01:45:38 +0100

dpkg (1.0.3); priority=MEDIUM

  * dselect: fixed segfault when doing some multiple (de)selections.

 -- Ian Jackson <iwj10@cus.cam.ac.uk>  Tue, 10 Oct 1995 03:21:12 +0100

dpkg (1.0.2); priority=MEDIUM

  * problem with screen refresh after `o' (change order) corrected.

 -- Ian Jackson <iwj10@cus.cam.ac.uk>  Mon, 9 Oct 1995 13:11:04 +0100

dpkg (1.0.1); priority=LOW

  * much better dpkg performance on low-memory systems.
  * start-stop-daemon --name should now work. (oops!)
  * fixed typo which could turn into memory overwriting bug sometime.

 -- Ian Jackson <iwj10@cus.cam.ac.uk>  Sun, 8 Oct 1995 20:12:29 +0100

dpkg (1.0.0); priority=LOW

  * Version 1.0.0: dpkg is no longer beta.

  * tar extractor no longer looks up an empty string using getgrnam
    (this causes the libc to coredump when using NIS).

 -- Ian Jackson <iwj10@cus.cam.ac.uk>  Sun, 1 Oct 1995 13:07:36 +0100

dpkg (0.93.80); priority=LOW

  * dselect help screen intro changed to remove `much' before `help'.

  * update-alternatives.pl contains hardcoded ENOENT value, instead
    of requiring POSIX.pm to be present.

  * Makefiles changed to strip when installing instead of when building.

 -- Ian Jackson <iwj10@cus.cam.ac.uk>  Sat, 30 Sep 1995 01:44:12 +0100

dpkg (0.93.79) BETA; priority=LOW

  * DPKG_NO_TSTP environment variable which stops dpkg sending the
    process group a SIGTSTP (Bug#1496).
  * End key should work in dselect lists (Bug#1501).
  * various message typos (missing \n's) fixed (Bug#1504).

 -- Ian Jackson <iwj10@cus.cam.ac.uk>  Fri, 29 Sep 1995 03:27:01 +0100

dpkg (0.93.78) BETA; priority=LOW

  * dselect keystrokes help file typo fix.

 -- Ian Jackson <iwj10@cus.cam.ac.uk>  Thu, 28 Sep 1995 20:31:02 +0100

dpkg (0.93.77) BETA; priority=MEDIUM

  * dpkg --remove --pending will purge things when appropriate.

  * fixed failure to null-terminate dpkg conflict problem messages.
  * fixed bug in formatting of dependency version problem messages.

  * Conffiles resolution prompt for new conffile: typo fixed.
  * Changed dpkg usage error to suggest `-Dhelp' instead of `--Dhelp'.

 -- Ian Jackson <iwj10@cus.cam.ac.uk>  Wed, 20 Sep 1995 23:44:35 +0100

dpkg (0.93.76) BETA; priority=MEDIUM

  * dpkg --auto-deconfigure option (used automatically by dselect) allows
    `important' packages which many others depend on to be split.
  * dpkg should no longer fail an assertion during complicated
    multiple configurations involving packages which are on hold.

  * update-alternatives supports negative priorities.
  * /etc/alternatives is included in the .deb archive.

  * Package priorities changed: Required (Req), Important (Imp), Standard (Std),
    Optional (Opt) and Extra (Xtr).  For backward compatibility Base is an
    alias for Required, and Recommended is kept as a level just below Standard.

  * dselect shows introductory help screen when entering package lists (both
    main and recursive).
  * dselect help messages made more friendly.
  * dselect package list `quit, confirm, and check dependencies' key is
    now Return rather than lowercase `q'; likewise method list `select this
    one and configure it' key.
  * dselect selects packages with priority `standard' or better by default.
  * dselect `v=verbose' becomes `v=terse' when in verbose mode.

  * hard disk method unmounts /var/lib/dpkg/methods/mnt on failure.
  * disk methods' install message uses `stty' to find out what the
    interrupt character is, and uses that in the prompt (rather than ^C).
  * dpkg now tolerates ^Z characters in Packages files.
  * harddisk method doesn't display extra slash when updating packages file.
  * harddisk method burbles less if it doesn't have a good default.

  * dpkg-deb now supports new flexible format, but old format still default.

 -- Ian Jackson <iwj10@cus.cam.ac.uk>  Wed, 20 Sep 1995 02:49:41 +0100

dpkg (0.93.75) BETA; priority=MEDIUM

  * dselect no longer segfaults when you try to modify the last item.

  * dselect Makefile compiles with -g, and links without -s, but installs
    with -s, so that built source directory has debugabble binary.

 -- Ian Jackson <iwj10@cus.cam.ac.uk>  Tue, 12 Sep 1995 02:59:29 +0100

dpkg (0.93.74) BETA; priority=LOW

  * dpkg-split implemented and installed in /usr/bin/dpkg-split.
    (NB this is not compatible with Carl Streeter's old dpkg-split script.)
  * dpkg uses dpkg-split.
  * floppy disk method available - NB this is a first attempt only.

  * hard disk method uses --merge-avail rather than --update-avail.
  * installation by default of `standard' packages removed again.
    (I don't think this is the right place to do this.)
  * update-alternatives --remove correctly deletes all slave links;
    minor cosmetic improvements.

 -- Ian Jackson <iwj10@cus.cam.ac.uk>  Mon, 11 Sep 1995 02:06:05 +0100

dpkg (0.93.73) BETA; priority=LOW

  * dselect multi-package selection now done by `divider' lines
    actually in the package list, rather than horizontal highlight
    movement.
  * dselect help available, and keybindings rationalised.

  * postinst removes /usr/lib/dpkg/methods/hd if upgrading from
    0.93.42.3 or earlier.
  * `hold' flag changed to be settable by the user only, and
    made orthogonal to the `reinstallation required' flag.
  * dpkg will install by default any packages with priority of
    `standard' or better unless they're explictly deselected.

  * dselect dependency/conflict resolution will suggest marking absent
    packages for `purge' rather than `deinstall'.
  * disk method script produces message about invoking dpkg.
  * dpkg produces warning, not error, when it gets EPERM trying to
    remove a directory belonging to a package being removed.
  * dpkg, dpkg-deb usage error reporting improved.
  * dselect detects too-dumb terminals and stops.
  * dpkg-deb(8) updated a little (thanks to Bill Mitchell).

  * dselect debugmake script uses -O0.

 -- Ian Jackson <iwj10@cus.cam.ac.uk>  Sun, 10 Sep 1995 12:23:05 +0100

dpkg (0.93.72) BETA; priority=MEDIUM

  * /usr/sbin/update-alternatives added.

  * New names for certain control file fields (old names work
    as aliases): Optional -> Suggests, Recommended -> Recommends,
    Class -> Priority.
     
 -- Ian Jackson <iwj10@cus.cam.ac.uk>  Sun, 3 Sep 1995 16:37:41 +0100

dpkg (0.93.71) BETA; priority=LOW

  * dpkg doesn't silently overwrite `new' conffiles (Bug#1283).
  * case now not significant in Essential, Status and Class (Bug#1280).
  * dselect checks method scripts for execute, not for write.

  * spelling fixes in lib/dbmodify.c and dselect/helpmsgs.src.

  * dselect `clean' target deletes helpmsgs.cc and helpmsgs.cc.new.

 -- Ian Jackson <iwj10@cus.cam.ac.uk>  Thu, 31 Aug 1995 13:56:08 +0100

dpkg (0.93.70) BETA; priority=MEDIUM

  * dselect unmounted harddisk method has many silly bugs fixed.

  * dpkg --root option restored (was removed by mistake in 0.93.68).
  * minor cosmetic change to dselect subprocess failure message.

 -- Ian Jackson <iwj10@cus.cam.ac.uk>  Wed, 9 Aug 1995 22:18:55 +0100

dpkg (0.93.69) BETA; priority=MEDIUM

  * dpkg --configure and --remove should work properly when
    they have to defer processing (this tends to happen when many
    packages are processed at once).  (Bug#1209.)

  * dpkg --configure and --remove work better when `processing'
    several related packages with --no-act.

  * dpkg --auto is now two options, --pending or -a (for configure,
    remove, &c) and --recursive or -R (for install, unpack, &c).

  * dpkg debug options in usage message, and values available (-Dh).

 -- Ian Jackson <iwj10@cus.cam.ac.uk>  Wed, 9 Aug 1995 22:18:55 +0100

dpkg (0.93.68) BETA; priority=MEDIUM

  * dpkg won't get an internal error if you try to use the default
    conffiles response (ie, if you just hit return).  (Bug#1208.)

  * dselect hard disk and CD-ROM methods - the real thing, but ALPHA.

  * dselect allows you to go straight to `update' or `install' if
    you have already set up an access method.
  * new dpkg options --yet-to-unpack, --merge-avail and --update-avail.
  * dpkg -G is an abbreviation for dpkg --refuse-downgrade.
  * dpkg -R alias for --root withdrawn, pending reuse with different meaning.
  * dpkg --help message rationalised somewhat.

  * Obsolete `examples' and `dpkg-split' directories removed from
    source tree.  The `hello' package is a better example.

 -- Ian Jackson <iwj10@cus.cam.ac.uk>  Mon, 7 Aug 1995 02:16:25 +0100

dpkg (0.93.67) BETA; priority=LOW for C dpkg alpha testers, HIGH for others

  * dpkg no longer statically linked and -g.
  * calls to abort() changed to print string, file and line number first.
  * removed unused variable from dpkg source.

 -- Ian Jackson <iwj10@cus.cam.ac.uk>  Fri, 4 Aug 1995 01:39:52 +0100

dpkg (0.93.66) ALPHA; priority=MEDIUM

  * dpkg will correctly remove overwritten files from the lists of
    the package(s) that used to contain them.

  * dpkg --purge is now an action, rather than a modifier for --remove,
    and the -P alias for it is withdrawn.

  * dpkg --unpack/--install filenames in messages are now more sensible
    about when to use .../ (show as many trailing components as possible
    in 40 characters, or the whole path if that the last component is
    longer than that).

 -- Ian Jackson <iwj10@cus.cam.ac.uk>  Thu, 3 Aug 1995 02:11:03 +0100

dpkg (0.93.65) ALPHA; priority=MEDIUM

  * dpkg --remove should, when a package being removed is depended-on
    by another that is also queued for removal, defer the depended-on
    package rather than aborting it.  (Bug#1188.)

  * dpkg will not attempt to configure or remove a package more than
    once in the same run.  (Bug#1169.)

  * dpkg cosmetic fix to dependency problems message (this bug
    hasn't been triggered to my knowledge).

  * perl-dpkg no longer installed in /usr/bin.

 -- Ian Jackson <iwj10@cus.cam.ac.uk>  Wed, 2 Aug 1995 13:02:58 +0100

dpkg (0.93.64) ALPHA; priority=MEDIUM

  * dpkg marks a package as no longer `to be configured in this run'
    when an error occurs, so that other packages which depend on it
    will fail (rather than causing a loop and an assertion failure,
     packages.c:166: failed assertion `dependtry <= 4').

  * dselect initial selection granularity is single-package.
  * dpkg --no-also-select option renamed to --selected-only (old option
    still accepted, but no longer in --help).  Changed -N to -O.

  * dselect `update' option changed to `install' (and other options
    renamed too).  NB: old access methods will not work, because
    the `update' script should now be an `install' script.

  * dselect `installation methods' renamed to `access methods'.
  * dpkg --skip-same-version and --refuse-downgrade produce friendlier
    messages when they skip packages.
  * --licence option now properly mentioned in all programs' --version
    messages.

  * bad fix for ELF compile problem involving myopt.h removed (compile
    problem turned out to be a GCC bug.)

 -- Ian Jackson <iwj10@cus.cam.ac.uk>  Tue, 1 Aug 1995 03:03:58 +0100

dpkg (0.93.63) ALPHA; priority=LOW

  * preinst works around shell bug/misfeature involving `trap'.

  * dpkg --skip-same-version doesn't skip packages which have
    an error flag set or which aren't in a standard `installed' state.

  * dpkg --search now does a substring search if the string doesn't
    start with a wildcard character (*, [ or ?) or slash.

  * problem with C/C++ linkage of stuff in "myopt.h" fixed, to help
    with compiling with GCC 2.7.0.

  * dselect Makefile.in `clean' deletes curkeys.inc &c, so that they are
    not shipped in the distribution source and will be rebuilt on the
    target system.

 -- Ian Jackson <iwj10@cus.cam.ac.uk>  Thu, 27 Jul 1995 13:38:47 +0100

dpkg (0.93.62) ALPHA; priority=HIGH

  * dpkg purges leftover control scripts from /var/lib/dpkg/tmp.ci,
    rather than associating them with the wrong package.  (Bug#1101.)

  * dpkg won't `disappear' packages containing no files or directories,
    nor a package required for depends/recommended.  (Bug#1128.)

  * dpkg follows directory symlinks.  (Bug#1125.)

  * dselect fixups for ELF/GCC2.7.0 compilation.

 -- Ian Jackson <iwj10@cus.cam.ac.uk>  Fri, 21 Jul 1995 21:43:41 +0100

dpkg (0.93.61) ALPHA; priority=LOW

  * dselect keybindings and status characters and descriptions changed
    (in pursuance of Bug#1037, user interface problems, still open.)

  * Some cleanups to fix mistakes discovered by ELF-GCC 2.7.0, and fixup
    for newer C++ draft standard (`for' variable declaration scope change).

 -- Ian Jackson <iwj10@cus.cam.ac.uk>  Tue, 18 Jul 1995 01:42:51 +0100

dpkg (0.93.60) ALPHA; priority=HIGH

  * dpkg doesn't think packages have `disappeared' if you install
    several packages at once.  (later reported as Bug#1132.)

  * usage error messages tidied up.

 -- Ian Jackson <iwj10@cus.cam.ac.uk>  Sun, 16 Jul 1995 17:56:56 +0100

dpkg (0.93.59) ALPHA; priority=HIGH

  * dpkg doesn't break maintainer scripts &c if package `foo' exists
    when processing package `foobar'.  (Related to Bug#1101.)

  * dpkg implements `disappear' functionality.
  * dpkg/dselect remove dead entries from /var/lib/dpkg/status.

  * dpkg --list now sorted correctly and output somewhat improved.
  * some debugging messages moved from dbg_stupidlyverbose to dbg_scripts.
  * dpkg prints `Removing foo' message even if foo is not configured.
  * dpkg only prints `serious warning: files list file ... missing'
    once for each package.

 -- Ian Jackson <iwj10@cus.cam.ac.uk>  Sun, 16 Jul 1995 02:32:11 +0100

dpkg (0.93.58) ALPHA; priority=HIGH

  * dpkg should write out status even for packages which it has only
    encountered in the `available' file so far.

 -- Ian Jackson <iwj10@cus.cam.ac.uk>  Fri, 14 Jul 1995 20:19:21 +0100

dpkg (0.93.57) ALPHA; priority=LOW

  * dpkg does chroot when running maintainer scripts (--instdir
    should work right now, though I haven't been able to test it).

 -- Ian Jackson <iwj10@cus.cam.ac.uk>  Fri, 14 Jul 1995 01:32:30 +0100

dpkg (0.93.56) ALPHA; priority=HIGH

  * dpkg can now overwrite symlinks to directories, and will
    do correct handling of symlinks to plain files.
  * dpkg should not replace any directory with a symlink.

 -- Ian Jackson <iwj10@cus.cam.ac.uk>  Thu, 13 Jul 1995 02:43:36 +0100

dpkg (0.93.55) ALPHA; priority=MEDIUM

  * dpkg can now extract hardlinks.
  * dpkg configuration/removal works in the presence of dependency cycles.
  * dpkg should no longer fail an assertion at processarc.c:193.

 -- Ian Jackson <iwj10@cus.cam.ac.uk>  Wed, 12 Jul 1995 01:34:44 +0100

dpkg (0.93.54) ALPHA; priority=MEDIUM

  * dpkg and dselect no longer throw away all Class and Section
    information in /var/lib/dpkg/available.  (Oops.)
  * dpkg --refuse-<something> now works (this broke some dselect
    method scripts' attempts to use --refuse-downgrade).
  * dpkg --audit and --list implemented.

 -- Ian Jackson <iwj10@cus.cam.ac.uk>  Mon, 10 Jul 1995 00:35:13 +0100

dpkg (0.93.53) ALPHA; priority=LOW

  * dpkg --install/--unpack only skips on-hold packages with --auto.
  * dpkg doesn't fclose() the --fsys-tarfile pipe twice.
  * dpkg error handling and reporting cleaned up.
  * dpkg now lists any failed packages/files just before exiting.

 -- Ian Jackson <iwj10@cus.cam.ac.uk>  Sun, 9 Jul 1995 16:31:36 +0100

dpkg (0.93.52) ALPHA; priority=MEDIUM

  * dpkg won't segfault due to missing (Package_)Revision fields.
  * dpkg --search works.
  * dpkg will set execute permissions on scripts if necessary.
  * dpkg prints filenames in --unpack and --install.

 -- Ian Jackson <iwj10@cus.cam.ac.uk>  Sat, 8 Jul 1995 12:41:39 +0100

dpkg (0.93.51) ALPHA; priority=HIGH

  * dpkg --status and --listfiles now work.

  * dpkg --remove --auto won't try to remove everything (!)
  * dpkg --unpack doesn't coredump after unpacking the first package.
  * dpkg won't fail an assertion if it bombs out of --configure
    or --remove because of too many errors.

  * Support for `Essential' in dpkg (not yet in dselect).
  * `available' (Packages) file class and section override those
    from package control files.
  * `Essential: yes' added to control file.

  * Locking strategy changed, now uses flock (no more stale locks).
  * preinst now more helpful about conffiles upgrade problem.

 -- Ian Jackson <iwj10@cus.cam.ac.uk>  Sat, 8 Jul 1995 01:15:26 +0100

dpkg (0.93.50) ALPHA

  * C dpkg now in service.

  * dselect now installs in /usr/bin instead of /usr/sbin.
  * Improved `explanation of display' help and changed HSOC to EIOW.
  * dselect goes back to top of info display when you move the
    highlight.

  * Added <sys/types.h> to md5sum/md5.c, for the benefit of FreeBSD.
  * --admindir doesn't append `var/lib/dpkg' to its argument.

 -- Ian Jackson <iwj10@cus.cam.ac.uk>  Fri, 19 May 1995 21:03:08 +0100

dpkg (0.93.42.3) BETA; priority=LOW

  * Rebuilt using ncurses 1.9.2c-0.
  * Silenced `subcritical error' message if errno == ENOENT.

 -- Ian Jackson <iwj10@cus.cam.ac.uk>  Mon, 12 Jun 1995 13:09:24 +0100

dpkg (0.93.42.2) BETA; priority=HIGH

  * install-info --remove properly removes multi-line entries.
  * Slightly changed ^L redraw code in dselect package list.

 -- Ian Jackson <iwj10@cus.cam.ac.uk>  Sat, 10 Jun 1995 14:06:01 +0100

dpkg (0.93.42.1) BETA; priority=HIGH esp. for new installations

  * update-rc.d default no longer adds K entries in runlevels 2345.

 -- Ian Jackson <iwj10@cus.cam.ac.uk>  Tue, 6 Jun 1995 18:56:23 +0100

dpkg (0.93.42) BETA; priority=LOW; HIGH for dselect users

  * Fix unitialised variable reference bug in dselect (#890).
  * Fix problem with wordwrapping package and method descriptions.
  * Create /var/lib/dpkg/methods/mnt.

 -- Ian Jackson <iwj10@cus.cam.ac.uk>  Fri, 19 May 1995 21:03:08 +0100

dpkg (0.93.41) BETA; priority=LOW

  * Create /var/lib/dpkg/methods.
  * dpkg.pl noisily ignores --skip-same-version rather than barfing.

 -- Ian Jackson <iwj10@cus.cam.ac.uk>  Tue, 16 May 1995 13:28:27 +0100

dpkg (0.93.40) BETA; priority=LOW

  * dselect's subprogram failure message made to stand out more.

  * When switching out of curses, always move the cursor to the
    bottom right corner of the screen.

 -- Ian Jackson <iwj10@cus.cam.ac.uk>  Tue, 16 May 1995 01:03:38 +0100

dpkg (0.93.39) BETA; priority=LOW

  * dselect can now:
    - allow you to select and configure an installation method;
    - invoke installation method scripts to update the available file
      and unpack packages;
    - invoke dpkg to configure and remove packages.
    There are no installation methods available yet.

  * Search feature in dselect works (it was purely an ncurses bug).

  * dpkg-*.nondebbin.tar.gz now available (built by debian.rules).

  * The target directory for dpkg-deb --extract (also available as
    dpkg --extract) is no longer optional.  dpkg-deb suggests the use
    of dpkg --install if you omit it.

  * Added <errno.h> to lib/lock.c and fixed ref. to `byte' in
    md5sum/md5.c, for portability to Solaris 2.

  * Rebuilt `configure' and `config.h.in' using autoconf 2.3.
  * Revised function attribute support checking in configure script.
  * Removed obsolete `dselect.pl' from scripts directory.
  * New option --licence on all the C programs.

 -- Ian Jackson <iwj10@cus.cam.ac.uk>  Sun, 14 May 1995 18:05:38 +0100

dpkg (0.93.38) BETA; priority=MEDIUM

  * Version number comparisons (in dpkg and dselect) now >= <=
    as documented (Bug#831; thanks to Christian Linhart).

  * dselect now has a non-superuser readonly mode.
  * dselect doesn't pop up unsatisfied `Optional's when quitting.
  * `unable to delete saved old file' message fixed dpkg_tmp to dpkg-tmp.

  * Made dpkg convert `revision' to `package_revision' when reading
    (eg) the `status' file.  libdpkg.a has `revision' as a synonym
    for `package_revision' and writes the former.

  * Major improvements and many changes to C option parsing, database
    management, error handling, Makefiles &c to support dpkg.
  * dpkg-deb should now work if sizeof(void*) < sizeof(void(*)()).

 -- Ian Jackson <iwj10@cus.cam.ac.uk>  Mon, 24 Apr 1995 12:34:39 +0100

dpkg (0.93.37) BETA; priority=LOW (MEDIUM for dselect users)

  * Fixed segfault if no description available (Bug#735);
    thanks to Peter Tobias for the bug report.
  * Fixed other assorted minor bugs in description displays.

  * Changed dpkg-deb --info short option from -i to -I, to make
    it unique across dpkg and dpkg-deb (-i still works with
    dpkg-deb for backwards compatibility).

  * Produce more sensible error when main package list is empty.

 -- Ian Jackson <iwj10@cus.cam.ac.uk>  Fri, 7 Apr 1995 02:24:55 +0100

dpkg (0.93.36) BETA; priority=LOW (MEDIUM for dselect users)

  * All the C code (including dselect) updated to support `provides'
    (virtual packages).
  * Revamped dselect's related package selection/deselection
    algorithms.
  * Everything can now handle arbitrary `class' values (as well
    as the predefined ones which we understand and can interpret).
  * Fixed bug that prevented display update when moving down a small
    recursive package list in dselect.
  * Column heading characters corrected from `SHOC' to `HSOC'.

 -- Ian Jackson <iwj10@cus.cam.ac.uk>  Thu, 6 Apr 1995 12:48:13 +0100

dpkg (0.93.35) BETA; priority=MEDIUM

 * Preserve ownerships and permissions on configuration files.
 * Fix bug in conffile updating that could leave a hardlink
   <foo>.dpkg-new to the conffile <foo>.

 * Improved dselect's package list help messages.
 * Highlight now moves on after (de)selecting just one package.
 * Better algorithm for scrolling up/down when moving highlight.
 * Fixed bug in display of `preformatted' extended Description lines.
   (dselect is still ALPHA, but is fairly stable.)

 * Improved dpkg's message when configuring a package that doesn't
   exist, and when selecting or skipping a package that isn't
   currently selected (during unpack processing).

 * Description in control file expanded.

 * Scroll back to top when changing what is in the `info' area.

dpkg (0.93.34) BETA; priority=LOW (HIGH for dselect users)

 * dselect: Fixed bug which caused a coredump if you exited the
   package list if you'd made any changes.  Ouch !

 * dselect: Improved selection algorithm to show fewer extraneous
   packages; improved display for unavailable packages.

 * dpkg: Improved progress messages during unpacking somewhat.

dpkg (0.93.33) BETA; priority=LOW (HIGH for dselect users)

 * dselect now has a main menu.

 * Fixed nasty uninitialised data bug in dselect.

 * dselect now locks and unlocks the packages database.

Mon, 27 Mar 1995 03:30:51 BST  Ian Jackson <iwj10@cus.cam.ac.uk>

	* dpkg (0.93.32): Alpha dselect released and installed in
	                  /usr/sbin/dselect.
	* dpkg (0.93.32): Many portability enhancements: should now
	                  compile using GCC 2.6.3, and dpkg-deb should
	                  compile better on non-Linux systems.
	* dpkg (0.93.32): dpkg will not loop if its stdin disappears
	                  and it needs to prompt.
	* dpkg (0.93.32): Fixed removal dependency error to show
	                  correct package (Bug #648).
	* dpkg (0.93.32): Tidied up copyright notices.
	* dpkg (0.93.32): First draft of update-rc.d manpage, not yet
	                  installed in /usr/man.
	* dpkg (0.93.32): Changes to top-level Makefile.in to improve
	                  error trapping.
	* dpkg (0.93.32): Improved Makefile `clean' and `distclean'
	                  targets.
	* dpkg (0.93.32): Deleted irrelevant `t.c' from lib and
	                  dselect directories.
	* dpkg (0.93.32): Added vercmp.c with version comparison code.
	* dpkg (0.93.32): varbufextend message changed - varbufs not
	                  just for input buffers.
	* dpkg (0.93.32): varbuf has C++ member functions in header
	                  #ifdef __cplusplus.

Changes in dpkg 0.93.31:

* start-stop-daemon --pidfile now works (Bug#571).
* Fixed dependency processing bugs which could require a rerun of
  dpkg --configure (Bug#566).
* Fixed garbage output for `language' of control file in dpkg-deb --info.

Changes in dpkg 0.93.30:

* Added /usr/sbin/start-stop-daemon.

Changes in dpkg 0.93.29:

* Made postinst scripts really be run when dpkg --purge used.
* Added new --force-extractfail option - VERY DANGEROUS.

Changes in dpkg 0.93.28:

* Removed undef of 0x_p21 in read_database_file, which caused the
  the whole status database to become trashed when any update files
  were read.
* Make infinite-loop prevention and cycle detection work.
* Made findbreakcycle work (ie, break properly when cycle detected).
* New script, update-rc.d, to update links /etc/rc?.d/[KS]??*.
* dpkg.pl now sets the umask to 022.
* Cosmetic error message fix to dpkg-deb.
* Deleted OLD directory altogether.
* Improved error-trapping in top-level Makefile loops.

Changes in dpkg 0.93.27:

* Make version number specifications in Depends &c work.
* Added AC_PROG_CXX to autoconf.in for dselect.
* Changed myopt.h not to have cipaction field in cmdinfo (this was
  specially for dpkg-deb) - now we have a generic void*.
* Renamed `class' member of `pkginfoperfile' to `clas' [sic].
* Much work in `dselect' subdirectory.
* Deleted executables, objects and libraries from OLD tree !
* Minor changes to various copyright notices and top-of-file comments.
* Don't install nasty Perl dselectish thing as /usr/bin/dselect.

Changes in dpkg 0.93.26:

* Added --no-also-select instead of not auto-selecting on --unpack
  but doing so on --install; removed --force-unpack-any.

Changes in dpkg 0.93.25:

* Fixed duplicate output (failure to flush before fork) bug.
* More clarification of md5sum.c copyright.
* Corrected typo in ChangeLog in 0.93.24 source package.

Changes in dpkg 0.93.24:

* dpkg could copy conffiles info from one package to another.  Aargh.
  Bug #426.
* dpkg failed to initialise status if you tried to remove or
  configure a nonexistent package.  Bug #419.
* install-info now handles START-INFO-DIR-ENTRY entries like:
   * Gdb::                         The GNU debugger.
  Previously it would only accept (Bug #407):
   * Gdb: (gdb).                   The GNU debugger.
* When installing a new foo.info[.gz], install-info now replaces
   * Foo: (foo.info).              The Gnoo Foo.
  as well as just * Foo: (foo). ...
* Moved option parsing out of dpkg-deb into libdpkg.
* Assorted minor source code rearrangements.
* Fixed assorted copyright notices, clarified md5sum copyright.
* Corrected typo in 0.93.23 source package's ChangeLog.

Changes in dpkg 0.93.23:

* `dpkg-deb' --build now does a syntax check on the control file.
* `dselect' is now no longer called `debian', spurious copy removed
  from package top-level source directory.
* C control information parsing complete and somewhat tested.
* Moved `global' include files into $(srcdir)/include from ../lib,
  added some files to the lib Makefile, and arranged for pop_cleanup().

Changes in dpkg 0.93.22:

* Fixed bug which caused dpkg to see failures of md5sum where there
  were none (would also have caused dpkg to miss a real failure).
* Fixed failure to update some `status' database fields.

Changes in dpkg 0.93.21:

* Fixed error-handling bug which could corrupt database.

Changes in dpkg 0.93.20:

* Fixed bug which ran old (/var/adm/dpkg) postinst scripts.
* Fixed dpkg usage message which claimed -i => both --install & --info.
* Use Colin Plumb's MD5 code - faster, and better copyright.
* Manpages: dpkg-deb(8), deb-control(5), deb(5) - thanks to Raul
  Deluth Miller.  Also, an xfig picture of some C program innards.

Changes in dpkg 0.93.19:

* Don't delete the `list' file from the dpkg database.
* Fixed various bugs in the conffile handling.
* Conffiles that are symlinks will now be treated as if the
  `dereferenced' name of the file was listed in conffiles.  This means
  that /etc/foo -> /usr/etc/foo will cause all conffile updates of
  /etc/foo to create /usr/etc/foo.dpkg-tmp &c instead.  However, the
  link will be removed if --purge is used to delete all the conffiles.
* When doing a new installation, or when updating a conffile that
  wasn't listed as a conffile in the old version of the package, don't
  do any prompting but just install the version from the archive.
* Corrected error message if exec of dpkg --vextract failed
  and --instroot or --root specified.
* Added new --force-unpack-any option.
* Extra newline after --status output.
* Added -W options to CFLAGS.
* Fixed mistake in previous ChangeLog entry.

Changes in dpkg 0.93.18:

* Fixed invocation of dpkg-deb --vextract if --root or --instdir
  not specified.
* Create /var/lib/dpkg/updates.

Changes in dpkg 0.93.17:

* install-info --remove exits with status 0 if it doesn't find the
  thing to remove, instead of status 1.
* Error handling functions have __attribute__((format...)) if GCC.
* push_cleanup its arg takes void **argv instead of char **argv.
* Top-level Makefile.in has set -e before `for' loops.
* dpkg-deb --info not-an-existing-file produces fewer error messages.

Changes in dpkg 0.93.16:

* Made --root= option really extract to $instroot instead of `/'.
* install-info clears the 0444 bits in its umask.
* Fixed a few database handling bugs which cause dpkg always to fail,
  and usually to corrupt the status database in various ways.
* dpkg-deb completely rewritten, now doesn't tinker with
  /var/{adm,lib}/dpkg.  Should be faster.
* Directory structure and Makefiles in source package reorganised.

Changes in dpkg 0.93.15:

* Added `debian' (dselect), still very primitive.
* Database format changed, and moved from /var/adm to /var/lib.
* Added dpkg --avail mode, --list, --status and --search.
* Set of dpkg => dpkg-deb pass-through operations changed (but
  dpkg-deb not yet updated).
* Added --root, --admindir and --instdir, as well as --isok &c.
* Moved much stuff into /usr/lib/dpkg-lib.pl, rewritten status
  database handling.
* Put packages in `purge' state even if `deinstall' requested if
  they have no postrm and no conffiles.
* Version number comparisons fixed.
* insert-version.pl now installes lib.pl filename too.
* Strip trailing slashes when reading files from file lists.

Changes in dpkg 0.93.14:

* Fixed parsing of DEPENDS &c fields with trailing whitespace.
* postinst now fixes up broken ispell.control file.
* Cyclic dependency/multiple package removal processing: don't consider
  packages we've just removed when looking for a reason not to go ahead.
* Added call to postinst with `purge' argument for expunging old
  configuration etc. that aren't listed in conffiles.

Changes in dpkg 0.93.13:

* sub S_ISREG defined in dpkg.pl.
* Checking of DEPENDS &c fields was too lax, causing an internal error
  if you fed it certain kinds of broken control file.
* Fixed misleading message from bogus installationstatus call.
* New -u and -U options to dpkg-deb which don't unpack the /DEBIAN
  directory, and use these in dpkg.pl; clean up /DEBIAN in postinst.

Changes in dpkg 0.93.12:

* No longer needs *.ph files, since these appear to be broken.
* Postinst fixes up *.control files with curly brackets.
* embryo of dselect.

Changes in dpkg 0.93.11:

* New --ignore-depends option.
* This ChangeLog changed format here.

Wed Nov 30 15:38:21 GMT 1994  Ian Jackson  <iwj10@cus.cam.ac.uk>

	* dpkg 0.93.11 released.

	* conffile updating fixed.

	* Message `updgrade' in dpkg changed to `replace'.

	* install-info now copes with multi-line entries.

	* version numbers now done automatically in dpkg and install-info.

	* more debugging around conffiles updates.

	* *.hash files not deleted so soon.

	* adds brand new packages to status array so we can install them.

	* postinst does h2ph for {sys,linux}/{stat,types}.ph if required.

Mon Nov 28 02:00:13 GMT 1994  Ian Jackson  <iwj10@cus.cam.ac.uk>

        * dpkg 0.93.10 released.

        * dpkg.pl completely rewritten.

        * dpkg-deb: removed dabase-processing and --install option.

        * Makefiles reworked, debian.rules added.

        * Don't install anything in /usr/doc/examples.

        * dpkg-*.deb contains /usr/bin/dpkg-deb.dist, fixed up by postinst.

Thu Oct 20 13:22:20 1994  Ian Murdock  (imurdock@debra.debian.org)

        * dpkg 0.93.9 released.

        * dpkg.pl: Use $argument, not $package, with `--build'.
        Make sure that saved postinst scripts are executable.

Tue Oct 18 09:40:57 1994  Ian Murdock  (imurdock@debra.debian.org)

        * dpkg 0.93.8 released.

        * deb/remove.c (pkg_remove): Do not report an error from rmdir ()
        when `errno' is ENOTEMPTY (Directory not empty), because in this
        case we have found the highest-level directory in the package and
        are ready to exit the loop (i.e., it is a normal occurrence).

Mon Oct 17 10:44:32 1994  Ian Murdock  (imurdock@debra.debian.org)

        * Makefile.in: Adapted all Makefiles to the GNU Coding Standards.

        * deb/remove.c (pkg_remove): Make sure that parent directories are
        removed LAST!  This will result in complete removal of packages
        when --remove is called.  dpkg 0.93.7 (and earlier) had problems
        with this because it tried to remove directories in order, which
        will work most of the time, but not necessarily all of the time.

        * deb/list.c (pkg_list): Output is sorted by package name.

Tue Oct  4 12:27:10 1994  Ian Murdock  (imurdock@debra.debian.org)

        * deb/contents.c (pkg_contents): When a list file cannot be
        opened, silently fail and let the front-end explain the problem.

        * deb/util.c (return_info): When a control file cannot be opened,
        silently fail and let the front-end explain the problem.

        * deb/search.c (pkg_search): Exit 0 if the regular expression is
        matched and 1 if it is not.

Mon Oct  3 18:38:53 1994  Ian Murdock  (imurdock@debra.debian.org)

        * dpkg.pl: New file.  Replaces dpkg.sh.

        * deb/Makefile.in: Renamed `dpkg-util.deb' to `dpkg-deb'.

        * deb/build.c (pkg_build): `--build' is less verbose, instead
        letting the front-end add verbosity where appropriate.

        * deb/install.c (pkg_install): Ditto.

        * deb/remove.c (pkg_remove): Ditto.

        * deb/search.c (pkg_search): Ditto.

        * deb/describe.c (pkg_describe): `--describe' is less verbose,
        instead letting the front-end add verbosity where appropriate.
        The ``Description:'' label has been removed.

        * deb/version.c (pkg_version): `--version' is less verbose,
        instead letting the front-end add verbosity where appropriate.
        The ``Version:'' label has been removed, as has the maintainer
        information.

Mon Sep 12 14:22:04 1994  Ian Murdock  (imurdock@debra.debian.org)

        * deb/version.c (pkg_version): `--version' now reports the
        version number of dpkg if no argument is specified.

Thu Sep  1 13:31:37 1994  Ian Murdock  (imurdock@debra.debian.org)

        * dpkg 0.93.7 released.

        * deb/build.c (pkg_build): check status and exit if non-zero.

        * deb/contents.c (pkg_contents): ditto.

        * deb/install.c (archive_extract): ditto.

Thu Sep  1 13:20:08 1994  Ian Murdock  (imurdock@debra.debian.org)

        * deb/version.c (pkg_version): indent to the same point as
        pkg_describe.

Thu Sep  1 12:21:11 1994  Ian Murdock  (imurdock@debra.debian.org)

        * Makefile.in (dist): added debian.rules binary, source and
        dist targets to make final distribution easier to make.
        (install): install programs to /usr/bin.

        * deb/Makefile.in (install): install programs to /usr/bin.

        * deb/list.c (pkg_list): enforce a maximum limit of ten characters
        for the package name in the output.
        (pkg_list): left-justify the version number to make it easier for
        the front-end to parse the output.
        (pkg_list): replace first '\n' character in packages[n].description
        with '\0'.

        * deb/install.c (archive_extract): use the `p' option to `tar' to
        ensure that permissions are preserved.

Sat Aug 27 09:53:37 1994  Ian Murdock  (imurdock@debra.debian.org)

        * dpkg 0.93.6 released.

        * deb/util.c (return_info): only unlink CONTROL if ARCHIVE_FLAG is
        true!

Fri Aug 26 15:38:22 1994  Ian Murdock  (imurdock@debra.debian.org)

        * dpkg 0.93.5 released.

        * deb/contents.c (pkg_contents): merged function archive_contents
        into function pkg_contents.

        * deb/contents.c (pkg_contents): use lstat (rather than stat) so
        that symbolic links are recognized.
        (pkg_contents): print the usual `<path> -> <link_to>' now that we
        recognize symbolic links.

        * deb/util.c (return_info): create a FIFO to pipe the needed
        information to the ``formatter'' rather than creating a directory
        in /tmp for the package information, which is what we used to do.

Thu Aug 25 11:46:27 1994  Ian Murdock  (imurdock@debra.debian.org)

        * lib/fake-ls.c (mk_date_string): return a pointer to malloc'ed
        area.
        (mk_mode_string): ditto.

        * dpkg.sh: make sure the control information is extracted to a
        uniquely-named temporary directory during package installation.

        * dpkg.sh: execute the pre- and post-removal scripts during
        package removal.

        * dpkg.sh: exit immediately if dpkg-util.deb reports failure.

        * deb/install.c (pkg_control): make sure that `package' exists and
        is a Debian archive before doing anything.

        * deb/install.c (pkg_extract): make sure that `package' exists and
        is a Debian archive before doing anything.

        * deb/install.c (pkg_install): unlink `extract_output' when done.

        * deb/remove.c (pkg_remove): use lstat (rather than stat) so that
        --remove does not get confused and think that a symbolic link to a
        directory is actually a directory, which results in the symbolic
        link never being removed at all.

ChangeLog begins Thu Aug 25 11:46:27 1994 for dpkg 0.93.5.
<|MERGE_RESOLUTION|>--- conflicted
+++ resolved
@@ -1,6 +1,5 @@
 2008-01-22  Guillem Jover  <guillem@debian.org>
 
-<<<<<<< HEAD
 	* dpkg-deb/extract.c (extracthalf): Refactor fflush and its buggy
 	fpos handling to ...
 	(safe_fflush): ... here. New function.
@@ -66,14 +65,15 @@
 2008-01-21  Guillem Jover  <guillem@debian.org>
 
 	* configure.ac: Bump version to 1.14.17~.
-=======
+
+2008-01-22  Guillem Jover  <guillem@debian.org>
+
 	* configure.ac: Release 1.14.16.2.
 
 2008-01-22  Guillem Jover  <guillem@debian.org>
 
 	* utils/start-stop-daemon.c (main): Move setuid code after initgroups
 	and setgid.
->>>>>>> 110bf272
 
 2008-01-21  Frank Lichtenheld  <djpig@debian.org>
 

--- conflicted
+++ resolved
@@ -1,4 +1,55 @@
-<<<<<<< HEAD
+2008-01-08  Frank Lichtenheld  <djpig@debian.org>
+
+	* scripts/dpkg-parsechangelog.pl: Make the
+	-L option actually work (it's only been eleven
+	years...)
+	
+	* scripts/Dpkg/ErrorHandling.pm (report): export.
+
+2007-01-08  Raphael Hertzog  <hertzog@debian.org>
+
+	* scripts/Dpkg/Cdata.pm, scripts/Dpkg/Control.pm: Add two new
+	module to parse and manipulate files like debian/control.
+	* scripts/t/600_Dpkg_Control.t,
+	scripts/t/600_Dpkg_Control/control-1: Add non-regression tests for
+	Dpkg::Control and Dpkg::Cdata.
+	* scripts/dpkg-checkbuilddeps.pl, scripts/dpkg-genchanges.pl,
+	scripts/dpkg-gencontrol.pl, scripts/dpkg-gensymbols.pl,
+	scripts/dpkg-shlibdeps.pl, scripts/dpkg-source.pl: Update scripts
+	to use the new modules Dpkg::Cdata, Dpkg::Control,
+	Dpkg::Fields::Object and Dpkg::Substvars.
+
+	* scripts/Dpkg/Version.pm (check_version): New function replacing
+	checkversion of controllib.pl.
+	* scripts/dpkg-source.pl, scripts/dpkg-buildpackage.pl: Use the
+	new check_version.
+
+	* scripts/Dpkg/Vars.pm (set_source_package): New function to set
+	and check the global variable $sourcepackage (replacing
+	controllib's setsourcepackage).
+	* scripts/dpkg-genchanges.pl, scripts/dpkg-gencontrol.pl,
+	scripts/dpkg-source.pl: Use the new set_source_package.
+
+	* scripts/dpkg-distaddfile.pl, scripts/dpkg-gencontrol.pl: Delete
+	the chown(getfowner(), ...) on new files. It doesn't seem to do
+	anything useful anymore as it got dropped from several other
+	scripts over the years without problems.
+
+	* scripts/dpkg-source.pl: Integrate readmd5sum from controllib here
+	as it's the only user of that function.
+
+	* scripts/controllib.pl: Get rid of everything except
+	parsechangelog and its dependencies (parsecdata, syntax) that are
+	still needed.
+
+	* scripts/Makefile.am: Include all the new files in the
+	distributed tarball.
+
+2007-01-08  Raphael Hertzog  <hertzog@debian.org>
+
+	* scripts/Dpkg/ErrorHandling.pm (syntaxerr): New function to
+	replace the syntax() function in controllib.pl.
+
 2008-01-07  Guillem Jover  <guillem@debian.org>
 
 	* scripts/dpkg-genchanges.pl: Ignore Homepage field in binary package
@@ -155,15 +206,6 @@
 
 	* scripts/dpkg-buildpackage.pl: Use Dpkg::Compression. Use $comp_regex
 	to match compressed diffs and tarballs.
-=======
-2008-01-01  Frank Lichtenheld  <djpig@debian.org>
-
-	* scripts/dpkg-parsechangelog.pl: Make the
-	-L option actually work (it's only been eleven
-	years...)
-
-	* scripts/Dpkg/ErrorHandling.pm (report): export.
->>>>>>> 2ddc84d8
 
 2008-01-01  Samuel Thibault  <samuel.thibault@ens-lyon.org>
 
@@ -189,50 +231,6 @@
 
 	* dselect/baselist.cc (baselist::startdisplay): Set helpscreen_attr
 	on monochrome terminals.
-
-2007-12-28  Raphael Hertzog  <hertzog@debian.org>
-
-	* scripts/Dpkg/Cdata.pm, scripts/Dpkg/Control.pm: Add two new
-	module to parse and manipulate files like debian/control.
-	* scripts/t/600_Dpkg_Control.t,
-	scripts/t/600_Dpkg_Control/control-1: Add non-regression tests for
-	Dpkg::Control and Dpkg::Cdata.
-	* scripts/dpkg-checkbuilddeps.pl, scripts/dpkg-genchanges.pl,
-	scripts/dpkg-gencontrol.pl, scripts/dpkg-gensymbols.pl,
-	scripts/dpkg-shlibdeps.pl, scripts/dpkg-source.pl: Update scripts
-	to use the new modules Dpkg::Cdata, Dpkg::Control,
-	Dpkg::Fields::Object and Dpkg::Substvars.
-
-	* scripts/Dpkg/Version.pm (check_version): New function replacing
-	checkversion of controllib.pl.
-	* scripts/dpkg-source.pl, scripts/dpkg-buildpackage.pl: Use the
-	new check_version.
-
-	* scripts/Dpkg/Vars.pm (set_source_package): New function to set
-	and check the global variable $sourcepackage (replacing
-	controllib's setsourcepackage).
-	* scripts/dpkg-genchanges.pl, scripts/dpkg-gencontrol.pl,
-	scripts/dpkg-source.pl: Use the new set_source_package.
-
-	* scripts/dpkg-distaddfile.pl, scripts/dpkg-gencontrol.pl: Delete
-	the chown(getfowner(), ...) on new files. It doesn't seem to do
-	anything useful anymore as it got dropped from several other
-	scripts over the years without problems.
-
-	* scripts/dpkg-source.pl: Integrate readmd5sum from controllib here
-	as it's the only user of that function.
-
-	* scripts/controllib.pl: Get rid of everything except
-	parsechangelog and its dependencies (parsecdata, syntax) that are
-	still needed.
-
-	* scripts/Makefile.am: Include all the new files in the
-	distributed tarball.
-
-2007-12-28  Raphael Hertzog  <hertzog@debian.org>
-
-	* scripts/Dpkg/ErrorHandling.pm (syntaxerr): New function to
-	replace the syntax() function in controllib.pl.
 
 2007-12-28  Raphael Hertzog  <hertzog@debian.org>
 

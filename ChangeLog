<<<<<<< HEAD
2008-01-01  Samuel Thibault  <samuel.thibault@ens-lyon.org>

	* utils/start-stop-daemon.c (do_stop): Do not print 'failed to kill'
	warning when doing pid polling.

2008-01-01  Guillem Jover  <guillem@debian.org>

	* src/archives.c (archivefiles): Remove pointless strdup for execvp
	arguments.

2008-01-01  Ian Zimmerman  <itz@buug.org>

	* scripts/install-info.pl: Ignore wrapped lines when matching
	section titles.

2008-01-01  John Zaitseff  <J.Zaitseff@zap.org.au>

	* dselect/baselist.cc (baselist::wordwrapinfo): Stop processing when
	exceeding infopad line limit, and add a warning message.

2008-01-01  Sven Rudolph  <sr1@loom.sax.de>

	* dselect/baselist.cc (baselist::startdisplay): Set helpscreen_attr
	on monochrome terminals.

2007-12-28  Raphael Hertzog  <hertzog@debian.org>

	* scripts/Dpkg/Cdata.pm, scripts/Dpkg/Control.pm: Add two new
	module to parse and manipulate files like debian/control.
	* scripts/t/600_Dpkg_Control.t,
	scripts/t/600_Dpkg_Control/control-1: Add non-regression tests for
	Dpkg::Control and Dpkg::Cdata.
	* scripts/dpkg-checkbuilddeps.pl, scripts/dpkg-genchanges.pl,
	scripts/dpkg-gencontrol.pl, scripts/dpkg-gensymbols.pl,
	scripts/dpkg-shlibdeps.pl, scripts/dpkg-source.pl: Update scripts
	to use the new modules Dpkg::Cdata, Dpkg::Control,
	Dpkg::Fields::Object and Dpkg::Substvars.

	* scripts/Dpkg/Version.pm (check_version): New function replacing
	checkversion of controllib.pl.
	* scripts/dpkg-source.pl, scripts/dpkg-buildpackage.pl: Use the
	new check_version.

	* scripts/Dpkg/Vars.pm (set_source_package): New function to set
	and check the global variable $sourcepackage (replacing
	controllib's setsourcepackage).
	* scripts/dpkg-genchanges.pl, scripts/dpkg-gencontrol.pl,
	scripts/dpkg-source.pl: Use the new set_source_package.

	* scripts/dpkg-distaddfile.pl, scripts/dpkg-gencontrol.pl: Delete
	the chown(getfowner(), ...) on new files. It doesn't seem to do
	anything useful anymore as it got dropped from several other
	scripts over the years without problems.

	* scripts/dpkg-source.pl: Integrate readmd5sum from controllib here
	as it's the only user of that function.

	* scripts/controllib.pl: Get rid of everything except
	parsechangelog and its dependencies (parsecdata, syntax) that are
	still needed.

	* scripts/Makefile.am: Include all the new files in the
	distributed tarball.

2007-12-28  Raphael Hertzog  <hertzog@debian.org>

	* scripts/Dpkg/ErrorHandling.pm (syntaxerr): New function to
	replace the syntax() function in controllib.pl.

2007-12-28  Raphael Hertzog  <hertzog@debian.org>

	* scripts/Dpkg.pm: Add a warning to avoid adding unnecessary stuff
	in that module.

2007-12-27  Guillem Jover  <guillem@debian.org>

	* scripts/Dpkg.pm (%EXPORT_TAGS, @EXPORT_OK): Remove.
	(@comp_supported, %comp_supported, %comp_ext, $comp_regex): Move
	variables ...
	* scripts/Dpkg/Compression.pm: ... here. New file.
	* scripts/dpkg-genchanges.pl: Use new module Dpkg::Compression
	instead of tag from Dpkg.
	* scripts/dpkg-source.pl: Likewise
	* scripts/Makefile.am (nobase_dist_perllib_DATA): Add
	'Dpkg/Compression.pm'.

2007-12-27  Raphael Hertzog  <hertzog@debian.org>

	* scripts/Dpkg/Shlibs/SymbolFile.pm: Blacklist some armel specific
	symbols (__exidx_end, __exidx_start).

2007-12-27  Raphael Hertzog  <hertzog@debian.org>

	* Makefile.am: Add some missing files in EXTRA_DIST. And add a
	dist-hook rule to check that all files contained in the git
	repository (except .gitignore) are included in the dist tarball.

2007-12-27  Raphael Hertzog  <hertzog@debian.org>

	* configure.ac: Bump version to 1.14.15~.

2007-12-27  Raphael Hertzog  <hertzog@debian.org>

	* configure.ac: Release 1.14.14.

2007-12-27  Raphael Hertzog  <hertzog@debian.org>

	* debian/control: Bump dpkg dependency to >= 1.14.13 in dpkg-dev
	as dpkg-source needs the latest Dpkg.pm.
	* debian/control: Add libio-string-perl to Build-Depends as it's
	needed for a non-regression test (200_Dpkg_Shlibs.t).
	* debian/control: Fix priority of dselect to match the priority
	set by ftpmasters.

2007-12-27  Guillem Jover  <guillem@debian.org>

	* configure.ac: Bump version to 1.14.14~.

2007-12-27  Guillem Jover  <guillem@debian.org>

	* configure.ac: Release 1.14.13.

2007-12-27  Flavio Stanchina  <flavio@stanchina.net>

	* scripts/dpkg-divert.pl (checkrename): Do not ignore ENOENT for
	destination.

2007-12-27  Daniel Leidert  <daniel.leidert@wgdd.de>
            Guillem Jover  <guillem@debian.org>

	* scripts/update-alternatives.pl: Refactor duplicate code into ...
	(checked_alternative): ... here. New function.
	(set_links): Call it.

2007-12-27  Guillem Jover  <guillem@debian.org>

	* scripts/update-alternatives.pl (gl): Use defined instead of length.

2007-12-27  Guillem Jover  <guillem@debian.org>

	* scripts/update-alternatives.pl (set_links): New function.
	(config_alternatives): Use set_links instead of duped code.
	(set_alternatives): Likewise.

2007-12-27  Guillem Jover  <guillem@debian.org>

	* scripts/update-alternatives.pl: Refactor all code to use
	checked_mv instead of duped code.

2007-12-27  Guillem Jover  <guillem@debian.org>

	* scripts/update-alternatives.pl: Refactor all code to use
	checked_symlink instead of duped code.

2007-12-27  Guillem Jover  <guillem@debian.org>

	* scripts/update-alternatives.pl (checked_rm): New function. Refactor
	all code to use it instead of duped code.

2007-12-26  Raphael Hertzog  <hertzog@debian.org>

	* scripts/dpkg-source.pl: Provide a sane default $origtargz in all
	cases when such a file exists.

2007-12-20  Raphael Hertzog  <hertzog@debian.org>

	* scripts/dpkg-shlibdeps.pl: Always consider the shlibs of the
	current package before the shlibs of other binary packages when
	looking for a dependency.

2007-12-13  Raphael Hertzog  <hertzog@debian.org>

	* scripts/t/500_Dpkg_Path.t, scripts/Makefile.am: Add new
	non-regression tests for functions provided by the Dpkg::Path
	module.

2007-12-12  Guillem Jover  <guillem@debian.org>

	* scripts/dpkg-genchanges.pl: Fix typo (syserror() -> syserr()).

2007-12-12  Guillem Jover  <guillem@debian.org>

	* scripts/dpkg-gencontrol.pl (spfileslistvalue): Use || to fallback to
	a default value instead of using a temporary variable and checking if
	it's not defined.

2007-12-12  Guillem Jover  <guillem@debian.org>

	* scripts/dpkg-genchanges.pl: Use ||= instead of checking if the
	variables are not defined.
	* scripts/dpkg-gencontrol.pl: Likewise.
	* scripts/update-alternatives.pl (fill_missing_slavepaths): Likewise.

2007-12-11  Raphael Hertzog  <hertzog@debian.org>

	* scripts/Dpkg/Deps.pm: Add a compare function that compares
	dependencies more intelligently than a comparison on their
	string representation. In particular we want >= and >> to sort
	lower than << and <= so that intervals are nicely displayed
	as "a (>= 1), a (<< 2)" instead of the ugly "a (<< 2), a (>= 1)".

2007-12-10  Raphael Hertzog  <hertzog@debian.org>

	* README.translators: Explain how to format Git commit messages.

2007-12-10  Raphael Hertzog  <hertzog@debian.org>

	* scripts/Dpkg/Shlibs/SymbolFile.pm (merge_symbols): Do not update
	the deprecated version of a symbol if it is already marked
	deprecated.

2007-12-09  Raphael Hertzog  <hertzog@debian.org>

	* scripts/Dpkg/Shlibs/SymbolFile.pm: Parse and dump properly
	new meta-information fields (on lines starting with an asterisk).
	Bugfix with alternate dependency handling that were not properly
	dumped. New functions get_dependencies() and get_field().
	* scripts/t/200_Dpkg_Shlibs.t,
	scripts/t/200_Dpkg_Shlibs/symbols.fake-2: Add a test case to
	verify that meta-information fields and alternate dependencies are
	properly parsed and dumped.
	* scripts/dpkg-shlibdeps.pl: Take into account the new
	Build-Depends-Package field in symbols files.

2007-12-09  Raphael Hertzog  <hertzog@debian.org>

	* scripts/Dpkg/Shlibs/SymbolFile.pm (load): Pass the current
	object as last parameter so that included files do not need to
	repeat the header line.
	* scripts/t/200_Dpkg_Shlibs/symbols.fake-1,
	scripts/t/200_Dpkg_Shlibs/symbols.include-1: Adjust some tests
	to also test inclusions with included files lacking a header line.

2007-12-08  Raphael Hertzog  <hertzog@debian.org>

	* scripts/dpkg-shlibdeps.pl: Doesn't warn any more about libm.so.6
	being unused if the binary is also linked against libstdc++ since
	g++ always add an implicit -lm.

2007-12-08  Raphael Hertzog  <hertzog@debian.org>

	* scripts/Dpkg/Shlibs.pm (find_library): When it finds a library
	in a directory which is just a symlink to another directory that
	is also considered, remember the other directory name as the
	canonical one.
	* scripts/Dpkg/Path.pm: Add new function canonpath() and
	resolve_symlink().
=======
2007-12-06  Frank Lichtenheld  <djpig@debian.org>

	* scripts/dpkg-parsechangelog.pl: Make the
	-L option actually work (it's only been eleven
	years...)

	* scripts/Dpkg/ErrorHandling.pm (report): export.
>>>>>>> 24b37628

2007-12-05  Frank Lichtenheld  <djpig@debian.org>

	* scripts/dpkg-buildpackage.pl: Add new
	-A option (passed to dpkg-genchanges).
	* scripts/dpkg-genchanges.pl: Add new -A
	option that will include only arch-indep
	packages into the upload.

2007-12-05  Frank Lichtenheld  <djpig@debian.org>
	    Goswin von Brederlow  <brederlo@informatik.uni-tuebingen.de>
	    Bastian Blank  <waldi@debian.org>

	* scripts/dpkg-genchanges.pl: Support more
	than one arch and more than one type of
	a package in debian/files.

2007-12-04  Frank Lichtenheld  <djpig@debian.org>

	* dpkg-deb/info.c (info_spew): Replace a
	%ld with %lu to fix compiler warning.

	* scripts/dpkg-genchanges.pl: Use comp_regex
	from Dpkg to correctly exlucde the .orig.tar
	even if it is not compressed with gzip.

	* scripts/dpkg-source.pl: Move definition
	of @comp_supported, %comp_supported, %comp_ext,
	$comp_regex to...
	* scripts/Dpkg.pm: ...here. Make them exportable
	via the :compression tag.

	* scripts/Dpkg/ErrorHandling.pm (usageerr):
	Support format strings like all the other
	error reporting functions.

	* scripts/Makefile.am (EXTRA_DIST): Add
	missing files from scripts/t/.

	* debian/rules: Call dh_installchangelogs
	and dh_installdocs for all packages instead
	of only for dpkg.
	* debian/dpkg-dev.docs: Symlink to dpkg.docs.
	* debian/dselect.docs: Likewise.
	* debian/dpkg-dev.preinst: Remove
	/usr/share/doc/dpkg-dev symlink on upgrade.
	* debian/dselect.preinst: Likewise.

2007-11-29  Frank Lichtenheld  <djpig@debian.org>

	* scripts/controllib.pl (parsecdata): Fix
	regex to determine the field name correctly
	if the field's value starts with a colon.

2007-11-29  Guillem Jover  <guillem@debian.org>

	* configure.ac: Bump version to 1.14.13~.

2007-11-29  Guillem Jover  <guillem@debian.org>

	* configure.ac: Release 1.14.12.

2007-11-29  Guillem Jover  <guillem@debian.org>

	* scripts/dpkg-scanpackages.pl: Use Dpkg::Version.
	(vercmp): Use compare_versions instead of 'dpkg --compare-versions'.

2007-11-29  Guillem Jover  <guillem@debian.org>

	* scripts/dpkg-scanpackages.pl: Use Dpkg::ErrorHandling. Use error
	syserr and subprocerr instead of die and sprintf.
	(load_override): Likewise.

2007-11-29  Guillem Jover  <guillem@debian.org>

	* scripts/dpkg-gencontrol.pl: Unify parsing of Section and Priority
	fields with Homepage.
	(%spvalue, %spdefault): Remove unued variables.
	(spfileslistvalue): Use %f instead of %spvalue.

2007-11-29  Guillem Jover  <guillem@debian.org>

	* scripts/dpkg-gencontrol.pl (spfileslistvalue): Add prototype. Move
	to the top of the file with the other functions.

2007-11-29  Guillem Jover  <guillem@debian.org>

	* src/main.c (log_file): Move definition to ...
	* lib/dpkg-db.h: ... here.
	* src/configure.c (status_pipes): Remove extern definition.
	* src/errors.c (status_pipes): Likewise.
	* lib/tarfn.c (TarExtractor): Do not declare as extern.

2007-11-29  Guillem Jover  <guillem@debian.org>

	* dpkg-deb/build.c (arbitrary_fields): Define as static.
	* lib/dbmodify.c (fnis): Likewise.
	* lib/fields.c (conffvalue_lastword): Likewise.
	* lib/tarfn.c (StoC): Likewise.
	* src/packages.c (breaks_check_target): Likewise.
	* utils/start-stop-daemon.c (siglist): Likewise.

2007-11-28  Raphael Hertzog  <hertzog@debian.org>

	* scripts/dpkg-gensymbols.pl: The environment variable
	DPKG_GENSYMBOLS_CHECK_LEVEL can override the level of checks made
	by dpkg-gensymbols. This offers the possibility to unofficial
	ports to ignore errors due to symbols files that do not correspond.

2007-11-28  Raphael Hertzog  <hertzog@debian.org>

	* scripts/dpkg-shlibdeps.pl: Harmonize a failure message.
	* man/dpkg-shlibdeps.1: Provide explanations concerning the two
	failures that dpkg-shlibdeps might generate. This is needed so
	that maintainers have an idea of what to do to fix the problems.

2007-11-28  Raphael Hertzog  <hertzog@debian.org>

	* scripts/dpkg-shlibdeps.pl: Do not fail if it
	can't find unversioned libraries, just output a warning.
	Consequently skip the check on symbols when some libs were not
	found because one can not be sure that the symbols was not
	provided by the missing library.

2007-11-28  Raphael Hertzog  <hertzog@debian.org>

	* scripts/dpkg-shlibdeps.pl (find_packages): Make sure to always
	return [''] for a miss in the 'dpkg -S' query.
	* scripts/dpkg-shlibdeps.pl: Always try the realpath($lib) as
	fallback to identify the package (even if it's not a symlink)
	because due to broken RPATH we might get library filenames such as
	"/usr/lib/gcc/i486-linux-gnu/4.2.3/../../../../lib/libssl.so.9.8"
	which is not a symlink and which can still be simplified to
	"/usr/lib/libssl.so.9.8" with realpath().

2007-11-25  Raphael Hertzog  <hertzog@debian.org>

	* scripts/Dpkg/Shlibs.pm (find_library): Canonicalize paths before
	returning them as bad RPATH can lead to non-canonical paths
	causing us troubles in dpkg-shlibdeps.
	* scripts/dpkg-gensymbols.pl: Some formatting fixes.
	* scripts/dpkg-shlibdeps.pl: Likewise.

2007-11-24  Raphael Hertzog  <hertzog@debian.org>

	* scripts/dpkg-gensymbols.pl: Add a new -I<file> option to force
	the usage of a specific file as basis for the generated symbols
	file.

2007-11-24  Guillem Jover  <guillem@debian.org>

	* configure.ac: Bump version to 1.14.12~.

2007-11-24  Guillem Jover  <guillem@debian.org>

	* configure.ac: Release 1.14.11.

2007-11-24  Guillem Jover  <guillem@debian.org>

	* scripts/Makefile.am (clean-local): Run chmod only if t.tmp exists.

2007-11-24  Guillem Jover  <guillem@debian.org>

	* scripts/dpkg-scanpackages.pl (%vercache): Declare with 'my' instead
	of 'our'.
	* scripts/dpkg-shlibdeps.pl ($host_arch): Likewise.

2007-11-24  Guillem Jover  <guillem@debian.org>

	* scripts/Dpkg/Arch.pm (get_raw_host_arch): Do not shadow
	$gcc_host_gnu_type with a local variable.

2007-11-24  Guillem Jover  <guillem@debian.org>

	* scripts/dpkg-scanpackages.pl: Use parenthesis to force the
	precedence when checking if the specified override file exists.

2007-11-24  Guillem Jover  <guillem@debian.org>

	* scripts/dpkg-scanpackages.pl: Do not require controllib.pl anymore.

2007-11-23  Aaron M. Ucko  <ucko@debian.org>

	* scripts/dpkg-shlibdeps.pl: Optimize "dpkg -S" lookups by caching
	results.

2007-11-23  Raphael Hertzog  <hertzog@debian.org>

	* scripts/dpkg-shlibdeps.pl: Limit the number of warnings
	displayed about symbols not found in libraries to 10 per binary.

2007-11-23  Raphael Hertzog  <hertzog@debian.org>

	* scripts/dpkg-shlibdeps.pl: Look for libs in the package's build
	tree even if that package doesn't contain an shlibs file. Then
	don't complain about missing dependency information if the lib is in
	the same package than the binary. Also ignore it if the library is
	not versionned and can't have an shlibs file.
	* scripts/Dpkg/Path.pm (guess_pkg_root_dir)
	(check_files_are_the_same): New helper functions.

2007-11-23  Guillem Jover  <guillem@debian.org>

	* configure.ac: Bump version to 1.14.11~.

2007-11-23  Guillem Jover  <guillem@debian.org>

	* configure.ac: Release 1.14.10.

2007-11-23  Guillem Jover  <guillem@debian.org>

	* scripts/Dpkg/Arch.pm (get_build_arch): Rename to ...
	(get_raw_build_arch): ... this.
	(get_build_arch): New function.
	(get_host_arch): Rename to ...
	(get_raw_host_arch): ... this. Use get_raw_build_arch instead of
	get_build_arch.
	(get_host_arch): New function.
	(@EXPORT_OK): Add get_raw_build_arch and get_raw_host_arch.
	* scripts/dpkg-architecture.pl: Import get_raw_build_arch and
	get_raw_host_arch instead of get_build_arch and get_host_arch.
	Fix all callers.

2007-11-23  Guillem Jover  <guillem@debian.org>

	* scripts/dpkg-architecture.pl (%env): Rename to ...
	(%v): ... this.
	($deb_build_arch, $deb_build_arch_os, $deb_build_arch_cpu)
	($deb_build_gnu_cpu, deb_build_gnu_system, deb_build_gnu_type)
	($deb_host_arch, $deb_host_arch_os, $deb_host_arch_cpu)
	($deb_host_gnu_cpu, $deb_host_gnu_system, $deb_host_gnu_type): Use
	the %v hash to store those variables using the values from @ordered
	as keys.
	($abi): New variable.

2007-11-23  Guillem Jover  <guillem@debian.org>

	* scripts/dpkg-gensymbols.pl (@librarypaths): Remove duplicated
	declaration.

2007-11-23  Guillem Jover  <guillem@debian.org>

	* scripts/Dpkg/Fields.pm (%fieldimps): Declare with 'my' instead
	of 'our'.

2007-11-22  Guillem Jover  <guillem@debian.org>

	* scripts/dpkg-name.sh (getname): Get the package extension from the
	Package-Type field, or fallback to deb if not present.

2007-11-22  Raphael Hertzog  <hertzog@debian.org>

	* scripts/dpkg-shlibdeps.pl: Add more debug messages. Accept empty
	dependencies in shlibs files again. When symlinks to libraries are
	not found by "dpkg -S", try the same on the realpath of the
	library as fallback before deciding that it's a library being
	built.
	* scripts/Dpkg/Shlibs.pm: Always add paths from LD_LIBRARY_PATH
	at the beginning of the list of path to search, even if they
	are already listed (one might want to use LD_LIBRARY_PATH to
	change the search order).
	* scripts/dpkg-source.pl: Fix regex used to identify the extension
	of the orig.tar.{gz,bz2,lzma} file.

2007-11-21  Raphael Hertzog  <hertzog@debian.org>

	* scripts/Dpkg/Shlibs/Objdump.pm (reset): Initialize HASH, GNU_HASH,
	SONAME and flags.
	(is_executable, is_public_library): Fix the checks.
	* scripts/t/200_Dpkg_Shlibs.t: Add some more tests to make sure
	the above functions behave as expected.
	* scripts/t/400_Dpkg_Deps.t: Add some more tests to make sure that
	empty dependency fields are correctly handled.
	* scripts/t/200_Dpkg_Shlibs/objdump.dbd-pg: New file.
	* scripts/t/200_Dpkg_Shlibs/objdump.ls: Likewise.
	* scripts/Makefile.am (EXTRA_DIST): Include
	't/200_Dpkg_Shlibs/objdump.dbd-pg' and 't/200_Dpkg_Shlibs/objdump.ls'.
	* scripts/controllib.pl (capit, set_field_importance)
	(sort_by_field_importance): Move functions to ...
	* scrips/Dpkg/Fields.pm: ... here. New file.
	* scripts/dpkg-shlibdeps.pl: Use Dpkg::Fields for capit().
	* scripts/dpkg-genchanges.pl: Use Dpkg::Fields for capit() and
	set_field_importance().
	* scripts/dpkg-gencontrol.pl: Likewise.
	* scripts/dpkg-source.pl: Likewise.

2007-11-20  Guillem Jover  <guillem@debian.org>

	* configure.ac: Bump version to 1.14.10~.

2007-11-20  Guillem Jover  <guillem@debian.org>

	* configure.ac: Release 1.14.9.

2007-11-19  Raphael Hertzog  <hertzog@debian.org>

	* scripts/Dpkg/Path.pm: Fix behaviour of get_pkg_root_dir() when
	there's no DEBIAN subdirectory in none of the parent directories.
	* scripts/dpkg-shlibdeps.pl: Handle undef values returned by
	get_pkg_root_dir() and complain when it's likely to create a
	problem (when a RPATH contains $ORIGIN and when the value of
	this variable can't be determined because we don't know what
	is the root directory of the temporary tree).
	* scripts/Dpkg/Deps.pm: Fix parse() to handle empty fields instead
	of returning undef.

2007-11-19  Guillem Jover  <guillem@debian.org>

	* configure.ac: Bump version to 1.14.9~.

2007-11-19  Guillem Jover  <guillem@debian.org>

	* configure.ac: Release 1.14.8.

2007-11-19  Guillem Jover  <guillem@debian.org>

	* scripts/dpkg-source.pl: Use %dep_field_type for the union option
	to Dpkg::Deps::parse, and use capit() to normalize the field names,
	instead of hardcoding them.

2007-11-19  Guillem Jover  <guillem@debian.org>

	* pkg-deb/build.c (arbitrary_fields): Add Package-Type,
	Subarchitecture, Kernel-Version and Installer-Menu-Item.
	* scripts/dpkg-scanpackages.pl (@fieldpri): Likewise.
	(%field_case): Add type argument.
	(usage): Document --type argument, and mark --udeb as obsolete.
	* scripts/dpkg-gencontrol.pl: Parse Package-Type, Subarchitecture,
	Kernel-Version and Installer-Menu-Item from control file binary
	stanza. Warn if udeb specific fields are used on non-udeb packages.
	Add package with proper extension to the files list file.
	(@control_fields): Add Package-Type, Subarchitecture, Kernel-Version
	and Installer-Menu-Item.
	($package_type): New variable.
	* scripts/dpkg-genchanges.pl: Ignore Package-Type, Subarchitecture,
	Kernel-Version and Installer-Menu-Item fields.
	* scripts/dpkg-source.pl: Likewise.

2007-11-15  Guillem Jover  <guillem@debian.org>

	* scripts/Dpkg/Arch.pm (read_cputable): Force a sane input record
	separator.
	(read_ostable): Likewise.
	(read_triplettable): Likewise.

2007-11-04  Guillem Jover  <guillem@debian.org>

	* scripts/Makefile.am (clean): Set PERL5LIB to force use of shipped
	modules instead of system ones.

2007-11-04  Guillem Jover  <guillem@debian.org>

	* scripts/dpkg-architecture.pl: Move host and build arch detection
	to ...
	* scripts/Dpkg/Arch.pm (get_host_arch): ... here.
	(get_build_arch, get_gcc_host_gnu_type): Likewise. New function.

2007-11-04  Guillem Jover  <guillem@debian.org>

	* scripts/dpkg-architecture.pl: Wrap long strings for die calls
	at less than 80 chars.

2007-11-04  Guillem Jover  <guillem@debian.org>

	* scripts/Dpkg/Arch.pm (debarch_to_gnutriplet): New function.
	(gnutriplet_to_debarch): Likewise.
	* scripts/dpkg-architecture.pl: Use debarch_to_gnutriplet and
	gnutriplet_to_debarch instead of nested calls to
	debtriplet_to_gnutriplet and debarch_to_debtriplet,
	debtriplet_to_debarch and gnutriplet_to_debtriplet.

2007-11-04  Guillem Jover  <guillem@debian.org>

	* scripts/dpkg-architecture.pl: Move setting of host and build arch
	variables after argument processing. Call list_arches from argument
	processing loop. Move architecture listing to ...
	(list_arches): ... here. New function.

2007-11-04  Guillem Jover  <guillem@debian.org>

	* scripts/Dpkg/Arch.pm (get_valid_arches): Return an array instead of
	printing the architectures.

2007-10-18  Raphael Hertzog  <hertzog@debian.org>

	* scripts/controllib.pl (parsedep, showdep): Remove unused functions.
	(@pkg_dep_fields, @src_dep_fields): Move variables to ...
	* scripts/Dpkg/Deps.pm: ... here. New file.
	* scripts/t/400_Dpkg_Deps.t: New file.
	* scripts/dpkg-checkbuilddeps.pl: Adapted to use the new
	Dpkg::Deps module.
	* scripts/dpkg-source.pl: Likewise.
	* scripts/dpkg-scanpackages.pl: Likewise.
	* scripts/dpkg-gencontrol.pl: Likewise. Also gains new features
	such as automatic simplification of dependencies.
	* man/dpkg-gencontrol.1: Document the new behaviour with
	dependency fields.

2007-10-18  Guillem Jover  <guillem@debian.org>

	* scripts/Dpkg/ErrorHandling.pm (report): New function.
	(warning, warnerror, failure, syserr, error, internerr, unknown)
	(usageerr): Use report instead of sprintf. Accept a format string
	with variable number of arguments. Fix all callers.
	(subprocerr): Use failure instead of die and sprintf. Accept a
	format string with variable number of arguments. Fix all callers.

2007-10-18  Guillem Jover  <guillem@debian.org>

	* scripts/dpkg-buildpackage.pl (mustsetvar): Pass $text to sprintf
	instead of _g.

2007-10-15  Raphael Hertzog  <hertzog@debian.org>

	* scripts/Dpkg/Version.pm: Fix compare_versions to handle properly
	the >= cases (it was improperly handled like >> due to a bad regexp).
	* debian/rules: Include cputable ostable triplettable in
	build-tree so that they are available during make check (Dpkg.pm
	exports ".." as $pkgdatadir during tests).
	* scripts/dpkg-shlibdeps.pl (my_find_library): Avoid unwanted
	modification of @pkg_shlibs.

2007-10-14  Raphael Hertzog  <hertzog@debian.org>

	* scripts/Dpkg/Version.pm: Mark compare_versions as exportable.

2007-10-13  Guillem Jover  <guillem@debian.org>

	* scripts/Dpkg/Shlibs.pm: Do not call textdomain.
	* scripts/Dpkg/Shlibs/Objdump.pm: Likewise.
	* scripts/Dpkg/Shlibs/SymbolFile.pm: Likewise.

2007-10-13  Guillem Jover  <guillem@debian.org>

	* scripts/dpkg-gensymbols.pl: Use new Dpkg::Arch module.
	($host_arch): Initialize with get_host_arch instead of direct call to
	'dpkg-architecture'.

2007-10-12  Raphael Hertzog  <hertzog@debian.org>

	* scripts/dpkg-shlibdeps.pl: Use get_host_arch from Dpkg::Arch.

2007-10-12  Guillem Jover  <guillem@debian.org>

	* scripts/controllib.pl ($host_arch, get_host_arch, get_valid_arches)
	(@cpu, @os, %cputable, %ostable, %cputable_re, %ostable_re)
	(%debtriplet_to_debarch, %debarch_to_debtriplet, read_cputable)
	(read_ostable, read_triplettable, debtriplet_to_gnutriplet)
	(gnutriplet_to_debtriplet, debtriplet_to_debarch)
	(debarch_to_debtriplet, debwildcard_to_debtriplet)
	(debarch_eq, debarch_is): Move to ...
	* scripts/Dpkg/Arch.pm: ... here. New file.
	* scripts/Makefile.am (nobase_dist_perllib_DATA): Add 'Dpkg/Arch.pm'.
	* scripts/po/POTFILES.in: Add 'scripts/Dpkg/Arch.pm'.

	* scripts/controllib.pl: Use new Dpkg::Arch module.
	* scripts/dpkg-architecture.pl: Likewise.
	* scripts/dpkg-checkbuilddeps.pl: Likewise.
	* scripts/dpkg-genchanges.pl: Likewise.
	* scripts/dpkg-gencontrol.pl: Likewise.
	* scripts/dpkg-source.pl: Likewise.

	* scripts/dpkg-architecture.pl: Do not require controllib.pl anymore.

2007-10-12  Frank Lichtenheld  <djpig@debian.org>

	* scripts/t/300_Dpkg_BuildOptions.t: New file.
	Leads to the following fixes:
	* scripts/Dpkg/BuildOptions.pm (parse): Add
	support for nocheck and make it actually work.
	(set): Really set DEB_BUILD_OPTIONS. Discovered
	by Daniel Shepler.

2007-10-11  Guillem Jover  <guillem@debian.org>

	* scripts/controllib.pl ($warnable_error, $quiet_warnings): Remove
	variable declarations.
	(failure, syserr, error, internerr, warning, warnerror)
	(subprocerr): Remove functions.
	(unknown, usageerr): Move functions to ...
	* scripts/Dpkg/ErrorHandling.pm: ... here.
	(usageerr): Call usage from main::.
	(@EXPORT_OK): Add usageerr and unknown.

	* scripts/822-date.pl: Use Dpkg::ErrorHandling.
	* scripts/changelog/debian.pl: Likewise.
	* scripts/controllib.pl: Likewise.
	* scripts/dpkg-architecture.pl: Likewise.
	* scripts/dpkg-buildpackage.pl: Likewise.
	* scripts/dpkg-checkbuilddeps.pl: Likewise.
	* scripts/dpkg-distaddfile.pl: Likewise.
	* scripts/dpkg-genchanges.pl: Likewise.
	* scripts/dpkg-gencontrol.pl: Likewise.
	* scripts/dpkg-gensymbols.pl: Likewise.
	* scripts/dpkg-parsechangelog.pl: Likewise.
	* scripts/dpkg-shlibdeps.pl: Likewise.
	* scripts/dpkg-source.pl: Likewise.

	* scripts/dpkg-buildpackage.pl ($warnable_error): Import from
	Dpkg::ErrorHandling instead of declaring as our.
	* scripts/dpkg-source.pl ($warnable_error, $quiet_warnings): Likewise.

	* scripts/822-date.pl: Do not require controllib.pl anymore.
	* scripts/dpkg-parsechangelog.pl: Likewise.
	* scripts/dpkg-shlibdeps.pl: Likewise.

2007-10-10  Guillem Jover  <guillem@debian.org>

	* scripts/Dpkg/ErrorHandling.pm: Use Dpkg.
	($progname): Do not set nor declare it.

2007-10-10  Guillem Jover  <guillem@debian.org>

	* scripts/Dpkg/ErrorHandling.pm ($warnable_error): Set to 1 to match
	controllib.pl.

2007-10-10  Guillem Jover  <guillem@debian.org>

	* m4/arch.m4(_DPKG_ARCHITECTURE): Set PERL5LIB when calling
	dpkg-architecture.pl to use the shipped perl modules instead of
	the system ones.

2007-10-09  Guillem Jover  <guillem@debian.org>

	* scripts/dpkg-gensymbols.pl: Use new Dpkg module. Do not declare
	nor initialize $version, $dpkglibdir and $progname anymore.

2007-10-09  Frank Lichtenheld  <djpig@debian.org>

	* scripts/dpkg-source.pl (usage): -W is the default
	for quite some time already. Adapt the description of
	-W and -E.
	* scripts/dpkg-buildpackage.pl (usage): Likewise.

	* scripts/dpkg-buildpackage.pl: Add -z/-Z to
	passthrough opts (will be passed to dpkg-source).

	* scripts/dpkg-source.pl: Support a subset of
	wig&pen (aka Format: 2.0) on build:
	Use .orig.tar.(bz2|lzma) if they are available
	and no .gz can be found. Also let the user specify
	via -Z(gzip|bzip2|lzma) how files that need to be
	generated should be compressed. -z([1-9]|best|fast)
	can be used to specify the compression level
	to use.

2007-10-08  Raphael Hertzog  <hertzog@debian.org>
	    Frank Lichtenheld  <djpig@debian.org>

	Merge dpkg-shlibdeps-buxy branch.

	* scripts/Dpkg/ErrorHandling.pm: New file.
	* scripts/Dpkg/Gettext.pm: Likewise.
	* scripts/Dpkg/Path.pm: Likewise.
	* scripts/Dpkg/Shlibs.pm: Likewise.
	* scripts/Dpkg/Shlibs/Objdump.pm: Likewise.
	* scripts/Dpkh/Shlibs/SymbolFile.pm: Likewise.
	* scripts/Dpkg/Version.pm: Likewise.

	* scripts/dpkg-shlibdeps.pl: Add support for "symbols" files.
	* man/dpkg-shlibdeps.1: Document "symbols" files support.

	* scripts/dpkg-gensymbols.pl: New file.
	* man/dpkg-gensymbols.1: Likewise.

	* scripts/t/000_pod.t: New file.
	* scripts/t/100_Dpkg_Version.t: Likewise.
	* scripts/t/200_Dpkg_Shlibs.t: Likewise.
	* scripts/t/200_Dpkg_Shlibs/ld.so.conf: Likewise.
	* scripts/t/200_Dpkg_Shlibs/ld.so.conf_2: Likewise.
	* scripts/t/200_Dpkg_Shlibs/ld.so.conf.d/inf_recurse.conf: Likewise.
	* scripts/t/200_Dpkg_Shlibs/ld.so.conf.d/normal.conf: Likewise.
	* scripts/t/200_Dpkg_Shlibs/ld.so.conf.d/recursive.conf: Likewise.
	* scripts/t/200_Dpkg_Shlibs/objdump.glib-ia64: Likewise.
	* scripts/t/200_Dpkg_Shlibs/objdump.libc6-2.3: Likewise.
	* scripts/t/200_Dpkg_Shlibs/objdump.libc6-2.6: Likewise.
	* scripts/t/200_Dpkg_Shlibs/symbols.fake-1: Likewise.
	* scripts/t/200_Dpkg_Shlibs/symbols.fake-2: Likewise.
	* scripts/t/200_Dpkg_Shlibs/symbols.include-1: Likewise.
	* scripts/t/200_Dpkg_Shlibs/symbols.include-2: Likewise.

2007-10-08  Guillem Jover  <guillem@debian.org>

	* configure.ac: Bump version to 1.14.8~.

2007-10-08  Guillem Jover  <guillem@debian.org>

	* configure.ac: Release 1.14.7.

2007-10-08  Guillem Jover  <guillem@debian.org>

	* scripts/dpkg-source.pl: Do not replace substvars for build
	dependencies.

2007-10-08  Guillem Jover  <guillem@debian.org>

	* scripts/dpkg-gencontrol.pl: Refer to host architecture (instead of
	build) in error string, and quote architecture name.

2007-10-08  Frank Lichtenheld  <djpig@debian.org>,
            Guillem Jover  <guillem@debian.org>

	* scripts/controllib.pl (debarch_is): Check if $alias is equal to
	$real or 'any' before mapping them to debtriplets.
	(debarch_to_debtriplet): Do not special case 'any' nor 'all'.
	(debarch_eq): Check if $a and $b are equal before mapping them to
	debtriplets.

2007-10-07  Guillem Jover  <guillem@debian.org>

	* scripts/dpkg-buildpackage.pl: Warn if run as root and $rootcommand
	has been specified. Error if run as non-root and $rootcommand is not
	found.

2007-10-07  Guillem Jover  <guillem@debian.org>

	* scripts/dpkg-buildpackage.pl (usage): Remove details about running
	fakeroot only if it's available.

2007-10-07  Frank Lichtenheld  <djpig@debian.org>
	    Marcel Toele  <mtoele@kern.nl>

	* scripts/dpkg-source.pl (handleformat): Include
	a trailing HT character in the diff labels if
	the filename contains spaces. Apparantly this is
	standard but undocumented diff behaviour.

2007-09-29  Frank Lichtenheld  <djpig@debian.org>

	* scripts/dpkg-buildpackage.pl: Call checkversion()
	on version extracted from changelog. Since other
	program we call later will do the same there is
	really no reason not to fail early.

	* scripts/dpkg-buildpackage.pl (testcommand):
	Make the check more sensible. Instead of testing
	/usr/bin/$cmd, test `which $cmd`.

	* scripts/dpkg-buildpackage.pl (signfile): Call
	gpg with --utf8-strings since otherwise the key
	lookup fails with non-ASCII UTF8-encoded names.
	Since Debian changelogs should be UTF8 encoded,
	this is probably the more sane default. This
	will probably break if one uses a non-UTF8 locale
	and tries to give a uid on the commandline that
	contains non-ASCII chars. I think we can live with
	that.

2007-09-28  Frank Lichtenheld  <djpig@debian.org>

	* scripts/dpkg-buildpackage.pl (withecho): Remove
	empty strings at the begin of the command array.
	These can be caused by e.g. an emtpy $rootcommando.
	It is easiest to filter them out here.

2007-09-24  Guillem Jover  <guillem@debian.org>

	* scripts/dpkg-buildpackage.pl (signfile): Do not use absolute path
	for 'rm'.

2007-09-24  Guillem Jover  <guillem@debian.org>

	* scripts/dpkg-buildpackage.pl (usage): Fix typo
	s/dpkg-genchangs/dpkg-genchanges/.

2007-09-24  Guillem Jover  <guillem@debian.org>

	* scripts/dpkg-buildpackage.pl ($warnable_errors): Rename to ...
	($warnable_error): ... this, and declare as 'our'.

2007-09-24  Jari Aalto  <jari.aalto@cante.net>
            Frank Lichtenheld  <djpig@debian.org>

	* scripts/dpkg-source.pl: Allow use of -I
	without filename pattern and load a list
	of default patterns which is in effect as
	similar as possible to the default regexp
	of -i.

2007-09-23  Frank Lichtenheld  <djpig@debian.org>

	* scripts/dpkg-buildpackage.pl: Add new option
	-j[<number>] that works like the make option of
	the same name. It will be passed to debian/rules in
	the MAKEFLAGS environment variable. Also the
	parallel=<n> DEB_BUILD_OPTIONS option will be honored
	and set correctly. The finally used value is determined by the
	following order: -j > DEB_BUILD_OPTIONS > MAKEFLAGS.
	Based on an idea by Robert Millan <rmh@aybabtu.com>.
	* scripts/Dpkg/BuildOptions.pm: Added. Support code
	for DEB_BUILD_OPTIONS handling by dpkg-buildpackage.
	* scripts/Makefile.am: Adapt.

2007-09-23  Jari Aalto  <jari.aalto@cante.net>

	* scripts/dpkg-source.pl ($diff_ignore_default_regexp): Add
	_MTN for monotone.

2007-09-20  Frank Lichtenheld  <djpig@debian.org>

	* scripts/dpkg-sources.pl (version): Don't use
	printf if we don't need it, use print instead.

	* scripts/dpkg-buildpackage.sh (usage): Fix typo
	s/dpkg-genchangs/dpkg-genchanges/

	* scripts/Dpkg.pm: Make the regex for determining
	$progname more robust.

	* scripts/dpkg-buildpackage.sh: Move to...
	* scripts/dpkg-buildpackage.pl: Convert from
	Shell to Perl.
	* scripts/Makefile.am: Adapt to move.
	* scripts/po/POTFILES.in: Add dpkg-buildpackage.pl.

2007-09-18  Guillem Jover  <guillem@debian.org>

	* lib/mlib.c (checksubprocerr): Warn instead of erroring out in case
	of receiving a signal and having been asked to only warn.

2007-09-18  Guillem Jover  <guillem@debian.org>

	* src/remove.c (deferred_remove): Remove duplicate nested conditional,
	and move its contents to the outer one.

2007-09-14  Brian M. Carlson  <sandals@crustytoothpaste.ath.cx>

	* src/remove.c (deferred_remove): Store the previous package status
	when calling '<prerm> remove' and pass it to push_cleanup.
	* src/cleanup.c (cu_prermremove): Restore previous stored status if
	the '<postinst> abort-remove' call succeeds.

2007-09-08  Guillem Jover  <guillem@debian.org>

	* scripts/dpkg-buildpackage.sh: Use fakeroot, if present, as default
	value for the '-r' option.

2007-09-06  Guillem Jover  <guillem@debian.org>

	* scripts/dpkg-genchanges.pl: Stop recognizing the obsolete Optional
	field.
	* scripts/dpkg-gencontrol.pl: Likewise.
	* scripts/dpkg-source.pl: Likewise.

2007-09-06  Guillem Jover  <guillem@debian.org>

	* scripts/dpkg-name.sh: Avoid escaped quotes messing with syntax
	highlighting by using $() instead of backticks.
	* scripts/dpkg-buildpackage.sh: Likewise.

2007-09-06  Guillem Jover  <guillem@debian.org>

	* scripts/dpkg-genchanges.pl ($host_arch): Do not declare as 'our'.
	* scripts/dpkg-gencontrol.pl ($host_arch): Likewise.

2007-09-06  Guillem Jover  <guillem@debian.org>

	* scripts/dpkg-genchanges.pl (%fieldimps): Remove unused variable.
	* scripts/dpkg-gencontrol.pl (%fieldimps): Likewise.
	* scripts/dpkg-source.pl (%fieldimps): Likewise.
	* scripts/controllib.pl (%fieldimps): Switch from 'our' to 'my'.

2007-09-06  Guillem Jover  <guillem@debian.org>

	* scripts/822-date.pl: Add $dpkglib into @INC, needed by the
	controllib.pl require.

2007-09-06  Guillem Jover  <guillem@debian.org>

	* configure.ac: Bump version to 1.14.7~.

2007-09-05  Guillem Jover  <guillem@debian.org>

	* configure.ac: Release 1.14.6.

2007-09-05  Guillem Jover  <guillem@debian.org>

	* scripts/dpkg-gencontrol.pl: Properly override Homepage field from
	binary package stanzas.

2007-08-31  Guillem Jover  <guillem@debian.org>

	* dpkg-deb/build.c (arbitrary_fields): Add Tag.
	* scripts/dpkg-genchanges.pl: Ignore Tag field.
	* scripts/dpkg-gencontrol.pl: Parse Tag from binary package stanza.
	(@control_fields): Add Tag.
	* scripts/dpkg-scanpackages.pl (@fieldpri): Add Tag.
	* scripts/dpkg-source.pl: Ignore Tag field from binary package stanza.

2007-08-31  Guillem Jover  <guillem@debian.org>

	* scripts/dpkg-genchanges.pl: Ignore Vcs-Browser, Vcs-Arch, Vcs-Bzr,
	Vcs-Cvs, Vcs-Darcs, Vcs-Git, Vcs-Hg, Vcs-Mtn and Vcs-Svn fields
	from control file source stanza.
	* scripts/dpkg-gencontrol.pl: Likewise.
	* scripts/dpkg-source.pl: Parse them instead.
	(@dsc_fields): Add them here.

2007-08-31  Guillem Jover  <guillem@debian.org>

	* scripts/dpkg-genchanges.pl: Do not leave unknown fields unwarned
	and explicitely ignore all known ones from control file source
	package stanza.

2007-08-30  Guillem Jover  <guillem@debian.org>

	* scripts/dpkg-genchanges.pl: Ignore XB- fields instead of XC- fields
	from control file binary package stanzas.

2007-08-28  Guillem Jover  <guillem@debian.org>

	* scripts/update-alternatives.pl: Fix regression introduced on commit
	from 2007-08-08, which was producing a warning due to usage of
	uninitialized variables.

2007-08-28  Guillem Jover  <guillem@debian.org>

	* scripts/dpkg-gencontrol.pl: Add comments about the second pass
	parsing for dependency fields. Remove handling of uninteresting fields
	in the second pass parsing.

2007-08-24  Guillem Jover  <guillem@debian.org>

	* scripts/dpkg-gencontrol.pl: Allow a package stanza to override the
	Homepage field from the source stanza.

2007-08-20  Guillem Jover  <guillem@debian.org>

	* dpkg-deb/build.c (arbitrary_fields): New variable.
	(known_arbitrary_field): New function.
	(do_build): Call known_arbitrary_field to not warn on known arbitrary
	fields.
	* scripts/dpkg-genchanges.pl: Ignore Homepage field.
	* scripts/dpkg-gencontrol.pl: Parse Homepage from source package
	stanza.
	(@control_fields): Add Homepage.
	* scripts/dpkg-scanpackages.pl (@fieldpri): Add Homepage.
	* scripts/dpkg-source.pl: Parse Homepage from source package stanza.
	(@dsc_fields): Add Homepage.

2007-08-18  Guillem Jover  <guillem@debian.org>

	* scripts/dpkg-divert.pl (infol): Check if parameters are defined
	before using them. Use defined instead of length to check for undef
	variables.

2007-08-14  Guillem Jover  <guillem@debian.org>

	* lib/parsehelp.c (parseerr): Switch from ternary operator to compose
	a string to a conditional call to the function with two different
	strings, making life easier for translators.
	* src/archives.c (tarobject): Likewise.
	* src/query.c (searchoutput): Switch from a loop with two iterations
	and ternary operators to compose strings to a conditional with two
	sequential calls with different strings, making life easier for
	translators.

2007-08-14  Guillem Jover  <guillem@debian.org>

	* dpkg-split/main.c (rerr): Adjust string so that it gets merged by
	gettext with a similar one.

2007-08-14  Guillem Jover  <guillem@debian.org>

	* src/archives.c (linktosameexistingdir): Mark strings for translation.

2007-08-11  Ian Jackson  <iwj@ubuntu.com>

	* src/archives.c (linktosameexistingdir): New function.
	(tarobject): Call linktosameexistingdir if the tarball and the on-disk
	files are symlinks and ignore the symlink if it returns true.

2007-08-08  Ian Jackson  <iwj@ubuntu.com>

	* scripts/update-alternatives.pl: In the case where the slave is
	inapplicable do not attempt to create the slave link before
	removing it again.

2007-08-08  Guillem Jover  <guillem@debian.org>

	* src/configure.c (deferred_configure): Do not print a new line
	if maintainer_script_installed returned true.

2007-08-08  Guillem Jover  <guillem@debian.org>

	* dpkg-deb/build.c (do_build): Use NULL instead of '(char *)0'.
	* dpkg-deb/extract.c (movecontrolfiles, extracthalf): Likewise.
	* dpkg-deb/info.c (cu_info_prepare, info_prepare): Likewise.
	* src/cleanup.c (cu_prermupgrade, cu_prermdeconfigure)
	(cu_prerminfavour, cu_preinstverynew, cu_preinstnew)
	(cu_preinstupgrade, cu_postrmupgrade, cu_prermremove): Likewise.
	* src/configure.c (deferred_configure, suspend): Likewise.
	* src/help.c (maintainer_script_alternative)
	(ensure_pathname_nonexisting): Likewise.
	* src/processarc.c (process_archive): Likewise.
	* src/remove.c (deferred_remove, removal_bulk_remove_files)
	(removal_bulk_remove_configfiles): Likewise.

2007-08-08  Guillem Jover  <guillem@debian.org>

	* src/cleanup.c (cu_prermdeconfigure): Split call to
	maintainer_script_installed depending on the conflictor variable.
	* src/packages.c (dependencies_ok): Remove comment stating that
	Breaks needs to be implemented.
	* src/depcon.c (depisok): Likewise. Remove return at the beggining
	of the function checking for a Breaks dependency, that was
	efectively making it a no-op in that case.
	* src/processarc.c (process_archive): Fix indentation. Split calls
	in deconfigure code to printf and maintainer_script_installed
	depending on the removing variable.

2007-08-07  Guillem Jover  <guillem@debian.org>

	* src/query.c (listpackages): Instead of allocating an additional
	packages array with room for the the current amount of packages,
	sort the existing one, and print the packages matching the pattern,
	which fixes segfaults when the resulting array was bigger than the
	current amount of packages.
	(showpackages): For each package show it only once it matches any
	of the patterns, so we avoid duplicated results.

2007-08-07  Ian Jackson  <iwj@ubuntu.com>

	* man/deb-control.5: Document Breaks field.
	* man/dpkg-query.1: Document Breaks as a recognized field.
	* man/dpkg.1: Add description of '--force-breaks'.
	* scripts/controllib.pl (@pkg_dep_fields): Add 'Breaks'.
	* scripts/dpkg-genchanges.pl: Ignore Breaks field.
	* scripts/dpkg-source.pl: Likewise.
	* src/archives.c (try_remove_can): Rename to ...
	(try_deconfigure_can): ... this. Generalize dependency force check
	by taking a function as argument. Store the possible package removal
	which caused the deconfiguration in the xinfo member of the package
	to be deconfigured.
	(try_remove_can): New function.
	(check_breaks): Likewise.
	* src/archives.h (check_breaks): New prototype.
	* src/cleanup.c (cu_prermdeconfigure): Handle case when argv[1]
	might be 0, if deconfigure was due to Breaks.
	* src/configure.c (deferred_configure): Call breakses_ok.
	* src/depcon.c (depisok): Add Breaks support.
	* src/help.c (force_breaks): New function.
	* src/main.c (fc_breaks): New variable.
	(forceinfo): Add 'breaks' as a supported option for '--force-...'.
	* src/main.h (struct perpackagestate): Add xinfo member.
	(fc_breaks): New variable definition.
	(breakses_ok): New prototype.
	(force_depends): Likewise.
	* src/packages.c (breaks_check_one): New function.
	(breaks_check_target): Likewise.
	(breakses_ok): Likewise.
	* src/processarc.c (process_archive): Check for Breaks dependencies,
	instead of bailing out if field found. Distinguish between deconfigure
	due to a removal due to Conflicts or Depends, and deconfigure due to
	an installation due to Breaks. Run the deconfiguration of each
	package to be deconfigured once, instead of once per each conflicting
	package being removed.

2007-07-31  Ian Jackson  <iwj@ubuntu.com>

	* src/archives.c (quote_filename): Change formatting to match the
	rest of the file (tab -> 2 spaces).

2007-07-25  Guillem Jover  <guillem@debian.org>

	* scripts/changelog/debian.pl: Switch from 'dpkg-gettext.pl' to
	Dpkg::Gettext.

2007-07-22  Guillem Jover  <guillem@debian.org>

	* scripts/dpkg-gettext.pl: Move ...
	* scripts/Dpkg/Gettext.pm: ... here. Add a package statement.
	Fix all users.
	* scripts/Makefile.am (dist_pkglib_SCRIPTS): Remove 'dpkg-gettext.pl'.
	(nobase_dist_perllib_DATA): Add 'Dpkg/Gettext.pm'.

	* scripts/822-date.pl: Do not push $dpkglibdir into @INC anymore.
	* scripts/cleanup-info.pl: Likewise.
	* scripts/controllib.pl: Likewise.
	* scripts/dpkg-divert.pl: Likewise.
	* scripts/dpkg-scansources.pl: Likewise.
	* scripts/dpkg-statoverride.pl: Likewise.
	* scripts/install-info.pl: Likewise.
	* scripts/update-alternatives.pl: Likewise.

2007-07-22  Guillem Jover  <guillem@debian.org>

	* scripts/cleanup-info.pl: Use new Dpkg module, and remove variable
	declarations already present in the module.
	* scripts/controllib.pl: Likewise.
	* scripts/dpkg-architecture.pl: Likewise.
	* scripts/dpkg-checkbuilddeps.pl: Likewise.
	* scripts/dpkg-distaddfile.pl: Likewise.
	* scripts/dpkg-divert.pl: Likewise.
	* scripts/dpkg-genchanges.pl: Likewise.
	* scripts/dpkg-gencontrol.pl: Likewise.
	* scripts/dpkg-parsechangelog.pl: Likewise.
	* scripts/dpkg-scanpackages.pl: Likewise.
	* scripts/dpkg-scansources.pl: Likewise.
	* scripts/dpkg-shlibdeps.pl: Likewise.
	* scripts/dpkg-source.pl: Likewise.
	* scripts/dpkg-statoverride.pl: Likewise.
	* scripts/install-info.pl: Likewise.
	* scripts/update-alternatives.pl: Likewise.
	* scripts/822-date.pl: Likewise.
	* changelog/debian.pl: Likewise.

	* scripts/controllib.pl (init_substvars): Remove comment about
	$version needing to be a global variable set elsewhere.

	* scripts/dpkg-scanpackages.pl: Remove $0 mangling.
	(version, usage): Use $progname instead of $0.
	* scripts/dpkg-statoverride.pl: Likewise.
	* scripts/install-info.pl: Likewise.
	* scripts/dpkg-divert.pl: Likewise.
	(quit, badusage): Use $progname instead of $0.
	* scripts/update-alternatives.pl: Likewise.
	* scripts/dpkg-scansources.pl ($Me): Remove declaration.
	(xwarndie_mess, version, usage): Use $progname instead of $Me.

2007-07-21  Guillem Jover  <guillem@debian.org>

	* m4/perl.m4 (DPKG_PROG_PERL): Add support for user overridable
	PERL_LIBDIR variable, autodetected from the system installation.
	* scripts/Makefile.am (perllibdir): New variable.
	(nobase_dist_perllib_DATA): Likewise.
	(install-data-hook): New target.
	* scripts/Dpkg.pm: New file.

2007-07-03  Frank Lichtenheld  <djpig@debian.org>

	* configure.ac: Bump version to 1.14.6~.

	* configure.ac: Release 1.14.5.

2007-07-02  Frank Lichtenheld  <djpig@debian.org>

	* COPYING: Update to current version of GPL v2
	text. Updates FSF address and LGPL name.

2007-07-01  Frank Lichtenheld  <djpig@debian.org>

	* scripts/dpkg-source.pl: Warn that newly created empty files are
	not currently represented in the diff.

2007-07-01  Ian Jackson  <ian@davenant.greenend.org.uk>

	* scripts/dpkg-source.pl: Don't remove setgid bits
	on directories when extracting the .orig tarball
	since the user might prefer to have them. Also don't
	manually override user and group for extracted
	directories. Instead we will take tar take of most
	of that.
	(extracttar): Explicetly specify --no-same-owner
	and --no-same-permissions. They are default anyway
	for non-root users, but no need to handle the source
	differently (i.e. more carelessly) if working as root.
	Since tar still insists on honoring the file permissions in the
	tar ball, fix them up so that they match what the user would
	expect according to his umask.

2007-06-12  Jiří Paleček  <jpalecek@web.de>

	* dpkg-shlibdeps.pl: Support colon separated list of paths in the
	ELF RPATH field.

2007-06-12  Guillem Jover  <guillem@debian.org>

	* scripts/dpkg-scanpackages.pl: Move check for existence of $override
	outside load_override. Move load_override after having filled the
	%packages information.
	(load_override): Assume $override is always defined.

2007-06-06  Guillem Jover  <guillem@debian.org>

	* scripts/dpkg-source.pl ($diff_ignore_default_regexp): Add '.shelf'.

2007-06-06  Guillem Jover  <guillem@debian.org>

	* scripts/dpkg-source.pl (%archadded): Move to an outer scope to
	avoid duped entries in the output Architecture field.

2007-05-24  Guillem Jover  <guillem@debian.org>

	* ostable: Add gnulp-linux.
	* triplettable: Add gnulp-linux-i386 to lpia mapping.

2007-05-24  Guillem Jover  <guillem@debian.org>

	* configure.ac: Bump version to 1.14.5~.

2007-05-24  Guillem Jover  <guillem@debian.org>

	* configure.ac: Release 1.14.4.

2007-05-24  Guillem Jover  <guillem@debian.org>

	* scripts/controllib.pl (debarch_to_debtriplet): Match exactly 'any'
	or 'all', recognize again 'linux-<arch>', and do not accept unknown
	debtriplets.
	(debwildcard_to_debtriplet): New function.
	(debarch_is): Use debwildcard_to_debtriplet for the wildcard
	parameter.

2007-05-23  Guillem Jover  <guillem@debian.org>

	Revert commit on 2007-04-28 by Aaron M. Ucko <ucko@debian.org>.

	* scripts/dpkg-shlibdeps.pl: Trim down duplicated files from @libfiles
	only when passing it to dpkg-query instead.

2007-05-23  Kylan Robinson  <Kylan_Robinson@selinc.com>

	* scripts/dpkg-source.pl: Fix regex (/\.debian.tar/ ->
	/\.debian\.tar/).

2007-05-23  Guillem Jover  <guillem@debian.org>

	* scripts/dpkg-source.pl ($copy_required): New variable.
	($dumptardev, $dumptarino): Move declaration inside the block issues
	the stat call, and only compare them against $dsctardev and $dsctarino
	if the stat succeeded.

2007-05-21  Guillem Jover  <guillem@debian.org>

	* scripts/dpkg-statoverride.pl ($pat): Rename to ...
	($pattern): ... this. Fixes $pattern being an unused variable.
	($file): Move the declaration to its first usage in the for loop.

2007-05-15  Guillem Jover  <guillem@debian.org>

	* configure.ac: Bump version to 1.14.4~.

2007-05-15  Guillem Jover  <guillem@debian.org>

	* configure.ac: Release 1.14.3.

2007-05-15  Guillem Jover  <guillem@debian.org>

	* scripts/dpkg-divert.pl (checkmanymodes): Change the error message to
	say 'commands' instead of 'modes'.
	* scripts/dpkg-statoverride.pl (CheckModeConflict): Likewise. Use
	gettext for the string.

2007-05-15  Guillem Jover  <guillem@debian.org>

	* utils/start-stop-daemon.c (daemonize): Use _exit instead of exit, to
	avoid side effects while the parents terminate.

2007-05-15  Guillem Jover  <guillem@debian.org>

	* utils/start-stop-daemon.c (main): Move daemonizing code to ...
	(daemonize): ... here. New function. Fork twice.

2007-05-15  Guillem Jover  <guillem@debian.org>

	* scripts/update-alternatives.pl: Call fill_missing_slavepaths at the
	end of the 'install' conditional.
	(fill_missing_slavepaths): New function.

2007-05-14  Guillem Jover  <guillem@debian.org>

	* scripts/dpkg-divert.pl ($divertto, $package): Initialize to undef
	instead of an empty string.

2007-05-13  Guillem Jover  <guillem@debian.org>

	* scripts/controllib.pl (debarch_eq): Return 0 if
	debarch_to_debtriplet returns any undef value.
	(debarch_is): Likewise. As a side effect of changing to use arrays for
	the real and alias architectures, all parts of the triplet are now
	compared against 'any' as well.
	* scripts/dpkg-genchanges.pl: Remove redundant debarch_is being
	handled already in the grep.
	* scripts/dpkg-gencontrol.pl: Likewise.

2007-05-12  Guillem Jover  <guillem@debian.org>

	* scripts/controllib.pl (debian_arch_eq): Rename to ...
	(debarch_eq): ... this. Add prototype. Fix all callers.
	(debian_arch_is): Rename to ...
	(debarch_is): ... this. Add prototype. Fix all callers.

2007-05-11  Guillem Jover  <guillem@debian.org>

	* scripts/update-alternatives.pl ($manual): Rename to ...
	($mode): ... this. Fix all users.
	(read_link_group): Change gl() name from 'manflag' to 'update_mode',
	and badfmt() string from 'manflag' to 'invalid update mode'.

2007-05-11  Guillem Jover  <guillem@debian.org>

	* scripts/update-alternatives.pl ($mode): Rename to ...
	($action): ... this. Fix all users.
	(checkmanymodes): Rename to ...
	(check_many_actions): ... this. Fix all callers. Add prototype.
	Change the error message to say 'commands' instead of 'modes'.

2007-05-10  Guillem Jover  <guillem@debian.org>

	* scripts/dpkg-genchanges.pl: Only use the %p2f values if defined.

2007-05-09  Guillem Jover  <guillem@debian.org>

	* configure.ac: Bump version to 1.14.3~.

2007-05-09  Guillem Jover  <guillem@debian.org>

	* configure.ac: Release 1.14.2.

2007-05-09  Guillem Jover  <guillem@debian.org>

	* man/Makefile.am (install-data-local): Install the translated man
	pages from the srcdir.

2007-05-09  Guillem Jover  <guillem@debian.org>

	* Makefile.am (EXTRA_DIST): Add 'debian/dpkg-dev.lintian-overrides',
	'debian/dpkg.lintian-overrides', 'debian/dselect.lintian-overrides'
	and 'debian/source.lintian-overrides'.

2007-05-09  Guillem Jover  <guillem@debian.org>

	* scripts/update-alternatives.pl: Create the generic name symlinks
	when there's none, or when it differs to the current one.

2007-05-09  Guillem Jover  <guillem@debian.org>

	* scripts/update-alternatives.pl (config_message): Handle the case
	when @versions is empty. Return a negative value if there's nothing to
	do, 0 on success.
	(config_alternatives): Check for config_message exit value to decide
	to return instead of @versions being empty.

2007-05-09  Guillem Jover  <guillem@debian.org>

	* scripts/dpkg-buildpackage.sh: Remove check for variable being empty,
	as the path check quoted, thus removing the bashisms.

2007-05-08  Guillem Jover  <guillem@debian.org>

	* configure.ac: Bump version to 1.14.2~.

2007-05-08  Guillem Jover  <guillem@debian.org>

	* configure.ac: Release 1.14.1.

2007-05-08  Guillem Jover  <guillem@debian.org>

	* configure.ac: Bump version to 1.14.1~.

2007-05-08  Guillem Jover  <guillem@debian.org>

	* configure.ac: Release 1.14.0.

2007-05-08  Guillem Jover  <guillem@debian.org>

	* scripts/controllib.pl (read_cputable): Localize $_.
	(read_ostable): Likewise.
	(read_triplettable): Likewise.
	(parsedep): Check first for the negated architectures.
	* scripts/dpkg-checkbuilddeps.pl: Do not enable slurp mode globally.
	Use get_host_arch instead of directly dpkg-architecture.

2007-05-08  Guillem Jover  <guillem@debian.org>

	* scripts/dpkg-genchanges.pl ($pkgdatadir): New variable.
	* scripts/dpkg-gencontrol.pl: Likewise.
	* scripts/dpkg-source.pl: Likewise.
	* scripts/dpkg-checkbuilddeps.pl: Likewise.
	($dpkglibdir): Change to '..'.

2007-05-08  Guillem Jover  <guillem@debian.org>

	* scripts/update-alternatives.pl: Do not exit with an error on
	'--remove' with a non-existing link group file for now, to be
	consistent with the case when trying to remove an non-existing path.

2007-05-08  Guillem Jover  <guillem@debian.org>

	* scripts/update-alternatives.pl: Fix warning when executed w/o any
	option.

2007-05-08  Guillem Jover  <guillem@debian.org>

	* Makefile.am (EXTRA_DIST): Rename debian/pseudo-tags to
	debian/usertags.

2007-05-07  Guillem Jover  <guillem@debian.org>

	* ostable: Add gnueabi-linux.
	* triplettable: Add gnueabi-linux-arm to armel mapping.

2007-05-07  Guillem Jover  <guillem@debian.org>

	* scripts/controllib.pl (%debtriplet_to_debarch): New variable.
	(%debarch_to_debtriplet): Likewise.
	(split_gnu, split_debian): Remove functions.
	(debian_arch_fix, debian_arch_split): Likewise.
	(debian_to_gnu, gnu_to_debian): Likewise.
	(read_triplettable): New function.
	(gnutriplet_to_debtriplet, debtriplet_to_gnutriplet): Likewise.
	(debtriplet_to_debarch, debarch_to_debtriplet): Likewise.
	(get_valid_arches): Call read_cputable and read_ostable if @cpu or @os
	are empty. Use debtriplet_to_debarch instead of debian_arch_fix.
	(debian_arch_eq): Use debarch_to_debtriplet instead of
	debian_arch_split. Compare the whole Debian triplet.
	(debian_arch_is): Likewise.
	* scripts/dpkg-architecture.pl: Do not call the now internal functions
	read_cputable and read_ostable. Use debtriplet_to_gnutriplet,
	gnutriplet_to_debtriplet, debarch_to_debtriplet and
	debtriplet_to_debarch instead of debian_to_gnu, gnu_to_debian.
	* debian/archtable: Update comment to reflect the new Debian triplet.
	* cputable: Likewise.
	* ostable: Likewise. Include the ABI information in the Debian name.
	* triplettable: New file.
	* Makefile.am (dist_pkgdata_DATA): Add triplettable.

2007-05-04  Guillem Jover  <guillem@debian.org>

	* scripts/dpkg-architecture.pl: Use get_valid_arches instead of
	directly using @os and @cpu variables.
	($pkgdatadir): Change from a 'my' to an 'our' variable.
	(@cpu, @os, %cputable, %ostable, %cputable_re, %ostable_re,
	read_cputable, read_ostable, split_debian, debian_to_gnu,
	split_gnu, gnu_to_debian): Move to ...
	* scripts/controllib.pl: ... here.
	($pkgdatadir): Declare as 'our'.
	(get_valid_arches): New function.

2007-05-04  Guillem Jover  <guillem@debian.org>

	* scripts/update-alternatives.pl: Call read_link_group also in
	'install' mode, but do not exit nor print an error if the link goup
	file does not exist.

2007-05-02  Guillem Jover  <guillem@debian.org>

	* scripts/update-alternatives.pl: Move the ENOENT errno check from
	the if conditionals to the block body to avoid comparing against an
	undef value on the next elsif conditional.

2007-04-28  Aaron M. Ucko  <ucko@debian.org>

	* scripts/dpkg-shlibdeps.pl (unique_libfiles): New variable. Do not
	track duped libraries already on it.

2007-04-11  Guillem Jover  <guillem@debian.org>

	* scripts/dpkg-parsechangelog.pl: Use static and warnings. Declare
	variables with 'my'.
	* scripts/dpkg-scansources.pl: Likewise.
	* scripts/controllib.pl: Likewise. Globals with 'our'.
	* scripts/822-date.pl: Likewise.
	* scripts/dpkg-architecture.pl: Likewise.
	* scripts/dpkg-checkbuilddeps.pl: Likewise.
	* scripts/dpkg-distaddfile.pl: Likewise.
	* scripts/dpkg-genchanges.pl: Likewise.
	* scripts/dpkg-gencontrol.pl: Likewise.
	* scripts/dpkg-shlibdeps.pl: Likewise.
	* scripts/dpkg-source.pl: Likewise.
	* scripts/controllib.pl (parsecdata): Use 'my' instead of 'local'.
	(subprocerr): Likewise.
	(debian_arch_fix): Likewise.
	* scripts/dpkg-architecture.pl (debian_to_gnu): Likewise.
	(gnu_to_debian): Likewise.
	* scripts/controllib.pl (getfowner): Remove redundant closures of
	STDIN.

2007-04-11  Guillem Jover  <guillem@debian.org>

	* scripts/controllib.pl (@pkg_dep_fields): Reorder fields by
	importance.
	(set_field_importance): New function.
	(sort_field_by_importance): Likewise.
	(outputclose): Use sort_field_by_importance instead of direct sorting.
	* scripts/changelog/debian.pl (%fieldimps): Do not set directly, use
	set_field_importance instead.
	* scripts/dpkg-genchanges.pl: Likewise.
	* scripts/dpkg-gencontrol.pl: Likewise.
	* scripts/dpkg-source.pl: Likewise.
	* scripts/changelog/debian.pl (@changelog_fields): New variable.
	* scripts/dpkg-genchanges.pl (@changes_fields): New variable.
	* scripts/dpkg-gencontrol.pl (@control_fields): New variable.
	* scripts/dpkg-source.pl (@dsc_fields): New variable.
	* scripts/dpkg-scanpackages.pl: Require 'controllib.pl'.
	(@pkg_dep_fields): Declare as 'our'.
	(@fieldpri): Reorder fields, use '@pkg_dep_fields' instead of
	hardcoded list.

2007-04-05  Guillem Jover  <guillem@debian.org>

	* scripts/controllib.pl (get_host_arch): New function.
	(findarch): Rename to ...
	(init_substvar_arch): ... this. Use get_host_arch to set the substvar.
	Fix all callers.
	(parsedep): Use get_host_arch instead of directly calling
	dpkg-architecture.
	* scripts/dpkg-genchanges.pl: Use '$host_arch' instead of '$arch'.
	(init_substvar_arch): Delay call until after init_substvars.
	* scripts/dpkg-gencontrol.pl: Likewise.

2007-04-03  Guillem Jover  <guillem@debian.org>

	* dpkg-genchanges.pl: Mark string for translation.

2007-04-03  Guillem Jover  <guillem@debian.org>

	* scripts/controllib.pl (warn): Rename to ...
	(warning): ... this, to avoid collisions with the perl builtin. Fix
	all users.

2007-04-03  Guillem Jover  <guillem@debian.org>

	* scripts/controllib.pl: Use defined instead of length, when variables
	might be undefined.
	* scripts/update-alternatives.pl: Likewise.
	* scripts/dpkg-source.pl: Likewise.
	* scripts/dpkg-genchanges.pl: Likewise.
	* scripts/dpkg-gencontrol.pl: Likewise.
	* scripts/dpkg-shlibdeps.pl: Likewise.

2007-04-03  Guillem Jover  <guillem@debian.org>

	* scripts/dpkg-checkbuilddeps.pl ($control): Remove redundant
	variable.

2007-04-03  Guillem Jover  <guillem@debian.org>

	* scripts/dpkg-source.pl (fieldimps): Add 'Uploaders'.

2007-03-25  Nicolas François  <nicolas.francois@centraliens.net>

	* m4/libs.m4: Fix typo (supoprt->support).

2007-03-23  Guillem Jover  <guillem@debian.org>

	* debian/pseudo-tags: Renamed to ...
	* debian/usertags: ... this. Updated with the usertags information.
	* debian/dpkg.docs: Install usertags instead of pseudo-tags.

2007-03-21  Jeffrey W. Baker  <jwbaker@acm.org>
            Guillem Jover  <guillem@debian.org>

	* src/archives.c (wanttoinstall): Use vdew_nonambig instead of
	vdew_never on versiondescribe.
	* src/configure.c (deferred_configure): Likewise.
	* src/query.c (list1package): Likewise.
	* dselect/pkgsublist.cc (packagelist::add): Likewise.
	* dselect/pkgtop.cc (packagelist::redraw1itemsel): Likewise.

2007-03-21  Guillem Jover  <guillem@debian.org>

	* dselect/main.cc: Remove duplicated included files <sys/types.h> and
	<sys/stat.h>. Move <fcntl.h> to the system block.

2007-03-21  Guillem Jover  <guillem@debian.org>

	* dselect/method.h: Fix typo in copyright year ('20001'-> '2001').

2007-03-21  Guillem Jover  <guillem@debian.org>

	* configure.ac (AM_GNU_GETTEXT_VERSION): Quote the argument.
	(AC_CHECK_HEADERS): Check for 'locale.h'.
	* lib/gettext.h: Updated file from gettext 0.16.1.

2007-03-21  Guillem Jover  <guillem@debian.org>

	* configure.ac (AM_GNU_GETTEXT_VERSION): Bump to 0.16.1.

2007-03-20  Guillem Jover  <guillem@debian.org>

	* scripts/dpkg-source.pl ($diff_ignore_default_regexp): Add '.hg'.

2007-03-13  Guillem Jover  <guillem@debian.org>

	* scripts/controllib.pl (parsechangelog): Only binmode CDATA from the
	parent side of the opened pipe, on the child side binmode STDOUT.

2007-03-13  Guillem Jover  <guillem@debian.org>

	* scripts/dpkg-shlibdeps.pl: Use new style file handler references.

2007-03-13  Guillem Jover  <guillem@debian.org>

	* lib/compression.c (compress_cat): Support compress_type_lzma.
	* dpkg-deb/build.c (do_build): Likewise.
	* dpkg-deb/main.c (usage): Document that '-Z' now accepts lzma as well.
	(setcompresstype): Parse 'lzma' as compress_type_lzma.

2007-03-12  Guillem Jover  <guillem@debian.org>

	* scripts/changelog/debian.pl: Fix call to outputclose by not passing
	anything to it.
	($varlistfile): Remove unused variable.

2007-03-12  Guillem Jover  <guillem@debian.org>

	* lib/dpkg.h (compression_type): Rename to ...
	(compress_type): ... this. Fix all users.
	(CAT): Rename to ...
	(compress_type_cat): ... this. Fix all users.
	(GZ): Rename to ...
	(compress_type_gzip): ... this. Fix all users.
	(BZ2): Rename to ...
	(compress_type_bzip2): ... this. Fix all users.

2007-03-06  Guillem Jover  <guillem@debian.org>

	* lib/compression.c (fd_fd_filter): New function, refactored. As
	a side effect the 'failed to exec' string gets unified, and all
	commands use oshite now.
	(decompress_cat): Use fd_fd_filter instead of the duped code.
	(compress_cat): Likewise.

2007-03-06  Guillem Jover  <guillem@debian.org>

	* scripts/dpkg-scanpackages.pl (usage): Documemt that the override
	file is now optional.
	(load_override): New function, refactored. Handle the case where
	'$override' is undefined.

2007-02-28  Guillem Jover  <guillem@debian.org>

	* scripts/dpkg-checkbuilddeps.pl: Make getopt parse '--admindir'.
	($admindir): New variable.
	(usage): Document '--admindir'.
	(parse_status): The status argument is not optional anymore.
	* scripts/dpkg-shlibdeps.pl: Parse '--admindir'.
	($admindir): New variable.
	($shlibsppdir): Initialize it after parsing the arguments.
	(usage): Document '--admindir'.
	* scripts/dpkg-buildpackage.sh: Parse '--admindir', and document it in
	usage output. Pass it to dpkg-checkbuilddeps.

2007-02-28  Guillem Jover  <guillem@debian.org>

	* scripts/update-alternatives.pl (usage): Use '$altdir' instead of
	hardcoding its value.

2007-02-28  Colin Watson  <cjwatson@ubuntu.com>

	* scripts/dpkg-gencontrol.pl: Add missing parenthesis in regular
	expression handling Origin, Bugs and Maintainer for control file
	fields.

2007-02-17  Guillem Jover  <guillem@debian.org>

	* scripts/dpkg-source.pl (checkstats): Take '$dscdir' as an explicit
	argument. Fix all callers.
	(checktype): Take '$dir', '$fn' and '$type' as explicit arguments. Fix
	all callers.

2007-02-17  Guillem Jover  <guillem@debian.org>

	* scripts/update-alternatives.pl: Check if '$alink' is defined before
	using '$aslavelinkcount{$alink}'. Only read_link_group if '$mode' is
	not 'install'.
	($dataread): Remove now unused variable.
	(read_link_group): New function (refactored).
	(find_best_version): Likewise.
	(display_link_group): Likewise.
	(list_link_group): Likewise.
	(config_all): Move exit to outside the function.

2007-02-17  Guillem Jover  <guillem@debian.org>

	* scripts/controllib.pl (parsecdata): Change CDATA to a reference
	taken from the arguments. Fix all callers.

2007-02-13  Guillem Jover  <guillem@debian.org>

	* src/archives.c (MAXCONFLICTORS): New macro.
	(conflictor): Use MAXCONFLICTORS instad of hardcoded value '20', and
	remove non-matching comments.
	(check_conflict): Exit with an error instead of an assert. Move part
	of the comment to the error message, remove the rest as non-matching.

2007-02-13  Guillem Jover  <guillem@debian.org>

	* dpkg-deb/build.c (getfi): Exit with an error instead of an assert.

2007-02-13  Guillem Jover  <guillem@debian.org>

	* dpkg-deb/dpkg-deb.h (MAXFILENAME): New macro.
	* dpkg-deb/build.c (getfi): Use MAXFILENAME instead of the hardcoded
	value '2048'.

2007-02-13  Guillem Jover  <guillem@debian.org>

	* lib/compression.c (decompress_cat): Use BZ_IO_ERROR instead of
	Z_ERRNO for the error value returned by BZ2_bzerror.

2007-02-12  Guillem Jover  <guillem@debian.org>

	* scripts/dpkg-shlibdeps.pl: Move syserr:s to be or'ed after exec:s.

2007-02-12  Guillem Jover  <guillem@debian.org>

	* scripts/controllib.pl (outputclose): Change argument from a boolean
	to an optional filename argument. Fix all callers.
	(parsecontrolfile): Take '$controlfile' as an explicit argument.
	Fix all callers.
	(parsesubstvars): Take '$varlistfile' as an explicit argument.
	Fix all callers.
	(parsechangelog): Take '$changelogfile' as an explicit argument,
	'$changelogformat' and '$since' as optional arguments. Fix all
	callers.
	(setsourcepackage): Take '$v' as an explicit argument.

2007-02-11  Guillem Jover  <guillem@debian.org>

	* dselect/pkglist.h (packagelist::severalinfoblurb): Do not take a
	string argument. Fix all callers.
	* dselect/pkginfo.cc (packagelist::severalinfoblurb): Likewise.
	(packagelist::itd_relations): Capitalize and make whatinfo setting
	common and move it outside of the if block, and do not add the
	package name.
	(packagelist::itd_description): Likewise.
	(packagelist::itd_statuscontrol): Likewise.
	(packagelist::itd_availablecontrol): Likewise.
	* dselect/baselist.cc (baselist::itd_keys): Capitalize whatinfo string.
	* dselect/methlist.cc (methodlist::itd_description): Likewise and do
	not print the method name.

2007-02-11  Ian Jackson  <iwj@ubuntu.com>
	    Guillem Jover  <guillem@debian.org>

	* src/depcon.c (describedepcon): Use format arguments to make the
	strings l10n-friendlier.

2007-02-04  Julien Cristau  <jcristau@debian.org>

	* scripts/dpkg-source.pl ($diff_ignore_default_regexp): Add
	'.gitignore'.

2007-01-24  Guillem Jover  <guillem@debian.org>

	* scripts/controllib.pl: Move substvar initializations to ...
	(init_substvars): ... here.

2007-01-24  Frank Lichtenheld  <djpig@debian.org>

	* scripts/822-date.pl: Convert the script to be a simple wrapper
	around 'date -R'.

2007-01-23  Sven Joachim  <sven_joachim@web.de>
	    Guillem Jover  <guillem@debian.org>

	* dselect/helpmsgs.cc (hlp_listkeys): Fix up and down keystrokes.
	(hlp_methkeys): Reorder up and down keystrokes.

2007-01-23  Guillem Jover  <guillem@debian.org>

	* scripts/dpkg-source.pl: Fix typo in variable name from $dirc to
	$dircreate, and append a "/" on each loop.

2007-01-16  Nicolas François  <nicolas.francois@centraliens.net>

	* configure.ac: There are no more Makefiles to generate in the
	man/ subdirectories.

2007-01-15  Ian Jackson  <iwj@ubuntu.com>

	* src/processarc.c (process_archive): Add a missing newline to a
	warning message.

2007-01-15  Guillem Jover  <guillem@debian.org>

	* scripts/dpkg-gettext.pl: Remove duplicate 'use static'.
	* scripts/cleanup-info.pl: Use static and warnings.
	* scripts/dpkg-divert.pl: Likewise. Declare variables with 'my'.
	* scripts/dpkg-statoverride.pl: Likewise.
	* scripts/update-alternatives.pl: Likewise.

2007-01-12  Mark Rosenstand  <mark@borkware.net>

	* src/help.c (checkpath): Check for the value of the macro
	WITH_START_STOP_DAEMON instead of it being defined.

2007-01-11  Riku Voipio  <riku.voipio@iki.fi>
	    Guillem Jover  <guillem@debian.org>

	* scripts/controllib.pl: Move the getlogin and fowner initialization
	to ...
	(getfowner): ...here. New function.
	* scripts/dpkg-source.pl: Use getfowner() instead of @fowner.
	* scripts/dpkg-gencontrol.pl: Likewise.
	* scripts/dpkg-distaddfile.pl: Likewise.
	* scripts/dpkg-shlibdeps.pl: Likewise.

2007-01-10  Julian Gilbey  <jdg@polya.uklinux.net>

	* scripts/dpkg-buildpackage.sh: Allow '-b' to properly override a
	previously passed '-B'.

2007-01-09  Guillem Jover  <guillem@debian.org>

	* configure.ac: Bump version to 1.14.0~.

2007-01-02  Guillem Jover  <guillem@debian.org>

	* configure.ac: Release 1.13.25.

2007-01-01  Guillem Jover  <guillem@debian.org>

	* scripts/dpkg-shlibdeps.pl (@librarypaths): Add '/emul/ia32-linux/lib'
	and '/emul/ia32-linux/usr/lib'.

2006-11-24  Guillem Jover  <guillem@debian.org>

	* scripts/dpkg-source.pl: Add lzma extracting support.
	(checkdiff): Likewise.
	(forkgzipread): Likewise.
	* lib/dpkg.h (LZMA): New macro.
	(compression_type): Add compress_type_lzma.
	* lib/compression.c (decompress_cat): Handle compress_type_lzma
	decompression.
	* dpkg-deb/dpkg-deb.h (DATAMEMBER_LZMA): New macro.
	(DATAMEMBER_COMPAT_LZMA): Likewise.
	* dpkg-deb/extract.c (extracthalf): Handle DATAMEMBER_LZMA and
	DATAMEMBER_COMPAT_LZMA members.

2006-11-24  Brendan O'Dea  <bod@debian.org>

	* scripts/controllib.pl (subprocerr): Require POSIX for WIFEXITED,
	WEXITSTATUS, WIFSIGNALED and WTERMSIG.

2006-10-13  Guillem Jover  <guillem@debian.org>

	* configure.ac: Bump version to 1.13.25~.

2006-10-13  Guillem Jover  <guillem@debian.org>

	* configure.ac: Release 1.13.24.

2006-10-13  Guillem Jover  <guillem@debian.org>

	* dselect/pkgdisplay.cc (relatestrings): Add a string for the Breaks
	field as it should match the enum debtype in 'lib/dpkg-db.h'.

2006-10-12  Guillem Jover  <guillem@debian.org>

	* configure.ac: Bump version to 1.13.24~.

2006-10-12  Guillem Jover  <guillem@debian.org>

	* configure.ac: Release 1.13.23.

2006-10-06  Guillem Jover  <guillem@debian.org>

	* README.translators: Add references to the new scripts/po/ChangeLog
	file. State that the languages should be listed alphabetically in
	debian/changelog.

2006-09-27  Guillem Jover  <guillem@debian.org>

	* m4/compiler.m4: Add a new line at the end of the file, to cope with
	an autoreconf failure due to the new m4 1.4.7.

2006-09-27  Ian Jackson  <iwj@ubuntu.com>

	* dselect/pkgdepcon.cc (packagelist::resolvedepcon): Recognise the
	dep_breaks dependency type in the dependency and conflict resolution.

2006-08-10  Guillem Jover  <guillem@debian.org>

	* dselect/helpmsgs.cc: Replace the comment header about the file being
	autogenerated with a proper copyright and license one. Reindented.
	* dselect/helpmsgs.h: Likewise.

2006-08-08  Guillem Jover  <guillem@debian.org>

	* scripts/dpkg-architecture.pl (dpkglibdir): Set to '.' where
	controllib.pl is located.
	(pkgdatadir): Set to '..' where cputable and ostable are located.
	* m4/arch.m4 (_DPKG_ARCHITECTURE): New macro.
	(DPKG_CPU_TYPE): Use _DPKG_ARCHITECTURE instead of parsing cputable.
	(DPKG_OS_TYPE): Use _DPKG_ARCHITECTURE instead of parsing ostable.
	(DPKG_ARCHITECTURE): Use _DPKG_ARCHITECTURE instead of constructing
	the value from cpu_type and os_type.

2006-08-08  Ian Jackson  <iwj@ubuntu.com>

	* lib/dpkg-db.h (deptype): Add dep_breaks.
	* lib/fields.c (f_dependency): Bail out if the Breaks field has an
	alternative through a '|'.
	* lib/parse.c (fieldinfos): Add support for the Breaks field when
	parsing them as a depedency field.
	* src/depcon.c (describedepcon): Support displaying the Breaks
	relationship.
	(depisok): Ignore the Breaks field by adding dep_breaks to the assert
	and returning as succeeded.
	* src/processarc.c (process_archive): Print a message stating that
	current dpkg does not support the Breaks field. Do not bail out in
	case the Breaks references packages to ignore for dependency handling.
	* src/packages.c (dependencies_ok): Add a place holder comment to
	be replaced by the code to prevent configuration of Broken packages.

2006-07-07  Nicolas François  <nicolas.francois@centraliens.net>

	* dpkg-deb/build.c: Specify --null before the -T option to avoid
	the "tar: -: file name read contains nul character" warning.

2006-06-21  Guillem Jover  <guillem@debian.org>

	* configure.ac: Bump version to 1.13.23~.

2006-06-21  Guillem Jover  <guillem@debian.org>

	* configure.ac: Release 1.13.22.

2006-06-21  Guillem Jover  <guillem@debian.org>

	* utils/start-stop-daemon.c (signal_str, schedule_str): Move
	variables inside ...
	(parse_options): ... here.

2006-06-21  Guillem Jover  <guillem@debian.org>

	* utils/start-stop-daemon.c (umask_value): New variable.
	(do_help): Print information about the new '--umask' option.
	(parse_umask): New function.
	(parse_options): Parse the new option using parse_umask.
	(main): Set umask, and do not set for the background case if we set
	it previously.

2006-06-21  Guillem Jover  <guillem@debian.org>

	* scripts/controllib.pl (usageerr): Do not mark "%s: %s" for
	translation.
	* scripts/changelog/debian.pl: Remove "or argument" from the
	"unkown option" string to merge it with other similar ones.
	* scripts/dpkg-distaddfile.pl: Quote '%s' in the "unknown option"
	string.
	* scripts/dpkg-source.pl: Likewise.
	* scripts/cleanup-info.pl (ulquit): Print the program name.
	Change all callers to not print the program name, and modify the
	strings to merge them with similar ones.
	* scripts/dpkg-divert.pl: Change strings referring to command line
	argument to use '%s' instead of such argument, thus merging them.
	(quit): Do not mark the string for translation. Do not hardcode the
	program name and use '$0' instead.
	(badusage): Likewise. Make it call usage.
	* scripts/dpkg-statoverride.pl: Likewise.
	* scripts/update-alternatives.pl: Likewise.
	* scripts/install-info.pl: Call quit instead of die and do not print
	the program name. Prepend "unable to" to most of those strings to
	merge them with similar ones. Fix other strings to merge them.
	(ulquit): Make it call quit instead of die and do not print the
	program name.
	(checkpipe): Likewise.
	(quit): New function.
	* lib/fields.c (f_dependency): Make strings use '%s' instead of
	hardcoded character, to merge both.
	* lib/dbmodify.c (createimptmp): Quote and increase to 255 the
	parameter '%.250s' to merge the string with the other ones.

2006-06-18  Frank Lichtenheld  <djpig@debian.org>

	* scripts/dpkg-buildpackage.sh: Fix testing
	the content of $signinterface by moving the
	test to a place where it can actually fail.
	Give the user a correct warning message about
	what we do (i.e. defaulting to pgp style).

2006-06-17  Frank Lichtenheld  <djpig@debian.org>

	* scripts/dpkg-source.pl: Fix typo in regex that caused
	spurious warnings for user defined fields even though they
	used the correct XB- syntax.

2006-06-16  Guillem Jover  <guillem@debian.org>

	* scripts/controllib.pl (parsechangelog): Move substvar initialization
	to ...
	(init_substvars): ... here. New function. Move the dpkg substvars
	initialization to this function.
	* scripts/dpkg-source.pl: Call init_substvars after parsechangelog.
	* scripts/dpkg-genchanges.pl: Replace setting dpkg substvars with
	init_substvars. If the version field or the one forced from command
	line differs from the substvar, add the later to the output Source
	field inside parenthesis.
	* scripts/dpkg-gencontrol.pl: Likewise.

2006-06-16  Andrew Ferrier  <andrew@new-destiny.co.uk>
	    Guillem Jover  <guillem@debian.org>

	* scripts/update-alternatives.pl (usage): Clarify the legend for the
	help text.

2006-06-16  Guillem Jover  <guillem@debian.org>

	* scripts/update-alternatives.pl (config_message): Print '--config'
	listing layout evenly spaced.

2006-06-07  Guillem Jover  <guillem@debian.org>

	* scripts/dpkg-scansources.pl: Remove invalid comment mentioning
	documentation being after __END__.

2006-06-07  Guillem Jover  <guillem@debian.org>

	* scripts/dpkg-source.pl ($diff_ignore_default_regexp): Add
	'.bzrtags'.

2006-06-04  Guillem Jover  <guillem@debian.org>

	* configure.ac: Bump version to 1.13.22~.

2006-06-04  Guillem Jover  <guillem@debian.org>

	* configure.ac: Release 1.13.21.

2006-06-04  Ian Jackson  <ian@davenant.greenend.org.uk>

	* src/depcon.c (foundcyclebroken): Replace possi->ed argument to
	findbreakcyclerecursive call with dependedon.
	(findbreakcyclerecursive): Remove the last foundcyclebroken call
	which was wrongly using the unrelated provider->installed.depended
	linked list. Remove findbreakcyclerecursive call which may lead to
	infinite recursion.

2006-06-04  Guillem Jover  <guillem@debian.org>

	* scripts/dpkg-parsechangelog.pl: Pass forward the '-l' option to
	the format parser.
	* scripts/changelog/debian.pl: Add '-l' option and set $changelogfile.
	(usage): Document the new '-l' option.
	(clerror): Print $changelogfile instead of 'changelog'.
	(clwarn): Likewise.

2006-06-02  Guillem Jover  <guillem@debian.org>

	* scripts/install-info.pl: Do not use English non-essential module.

2006-06-02  Guillem Jover  <guillem@debian.org>

	* scripts/dpkg-shlibdeps.pl (@librarypaths): Add '/lib32' and
	'/usr/lib32/'.

2006-06-02  Guillem Jover  <guillem@debian.org>

	* src/query.c (setaction): Print also the short command line action.
	* src/main.c (setaction): Likewise.
	* dpkg-deb/main.c (setaction): Likewise.
	* dpkg-split/main.c (setaction): Likewise.

2006-05-31  Guillem Jover  <guillem@debian.org>

	* configure.ac: Bump version to 1.13.21~.

2006-05-31  Guillem Jover  <guillem@debian.org>

	* configure.ac: Release 1.13.20.

2006-05-31  Koblinger Egmont  <egmont@uhulinux.hu>

	* src/processarc.c (process_archive): Do not pass to parsedb
	pdb_weakclassification, so that the Section and Priority fields
	gets updated with new packages.

2006-05-31  Julian Gilbey  <jdg@debian.org>

	* scripts/changelog/debian.pl: Remove duped string ' , at changelog '.

2006-05-31  Guillem Jover  <guillem@debian.org>

	* src/enquiry.c (cmpversions): Prefix the bad syntax error with a
	'dpkg: ' and print the bogus version string.

2006-05-25  Guillem Jover  <guillem@debian.org>

	* scripts/install-info.pl: Exit if the lock file already exists.
	This change was lost when doing the i18n of the scripts.

2006-05-25  Ben Pfaff  <blp@cs.stanford.edu>

	* scripts/install-info.pl: Use %! instead if $! to check for EEXIST.

2006-05-23  Guillem Jover  <guillem@debian.org>

	* scripts/controllib.pl (parsechangelog): Do not strip the epoch from
	the source:Upstream-Version substvar.

2006-05-23  Guillem Jover  <guillem@debian.org>

	* scripts/controllib.pl (usageerr): Use usage instead of
	usageversion.
	* scripts/dpkg-statoverride.pl (UsageVersion): Rename to ...
	(usageversion): ... this.
	* scripts/dpkg-parsechangelog.pl (usageversion): Split into usage
	and version functions. Print to stdout. Standarize output format.
	Add '--help' and '--version'.
	* scripts/dpkg-shlibdeps.pl: Likewise.
	* scripts/dpkg-distaddfile.pl: Likewise.
	* scripts/dpkg-gencontrol.pl: Likewise.
	* scripts/dpkg-genchanges.pl: Likewise.
	* scripts/dpkg-source.pl: Likewise.
	* scripts/changelog/debian.pl: Likewise.
	* scripts/dpkg-statoverride.pl: Likewise. Basename $0.
	* scripts/dpkg-architecture.pl: Likewise. Do not basename $0,
	use $progname instead.
	* scripts/dpkg-checkbuilddeps.pl: Use $progname instead of $me.
	(me): Remove variable.
	(usage): Standarize output format. Print to stdout. Add '-h' option.
	* scripts/dpkg-buildpackage.sh (usageversion): Split into
	showversion and usage functions. Print to stdout. Standarize output
	format. Add '--help' and '--version'.
	(version): Rename variable to ...
	(changesversion): ... this, otherwise there was no program version
	shown on output.
	* scripts/dpkg-scanpackages.pl: Basename $0.
	(options): Pass a sub to the help option calling usage and exit.
	Add '--version'.
	(usage): Switch variable to a function. Print to stdout. Standarize
	output.
	(version): New function.
	* scripts/dpkg-scansources.pl (Version): Rename variable to ...
	(version): ... this (so it will be automaitcally updated by the
	Makefile).
	(Option_spec): Pass \&usage to help option and \&version to version.
	(Usage): Remove variable.
	(version): New function.
	(usage): Move xwarn call to where the actual check is made. Replace
	the die call with a printf and an exit.
	* scripts/dpkg-name.sh: Standarize output format.
	* scripts/dpkg-divert.pl: Basename $0.
	(showversion): Rename to ...
	(version): ... this. Print to stdout. Standarize output format.
	* scripts/update-alternatives.pl: Basename $0.
	(usageversion): Split into usage and version functions. Print to
	stdout. Standarize output format.
	* scripts/cleanup-info.pl: Basename $0.
	(version): Print to stdout. Standarize output format.
	(usage): Likewise. Print option descriptions.
	* scripts/install-info.pl: Basename $0. Add '--version'. On
	argument error print only usage.
	(version): Print to stdout. Standarize output format.
	(usage): Likewise. Print option descriptions.

2006-05-19  David Lopez Moreno  <david.lopez.moreno@hispalinux.es>

	* dpkg-deb/build.c (do_build): If failing to stat a
	conffile check for trailing whitespace in the conffiles
	file to give a more useful error message.

2006-05-19  Piotr Engelking  <inkerman42@gmail.com>

	* lib/database.c (informative): Don't regard
	architecture information alone as informative.
	* src/processarc.c (process_archive): Also
	delete origin, bugs and architecture information
	for disappearing packages.
	* src/remove.c (removal_bulk): Likewise for
	removed packages.

2006-05-19  Frank Lichtenheld  <djpig@debian.org>

	* src/help.c (hasdirectoryconffiles): New function
	to test wether a directory contains conffiles of
	a given package.
	* src/main.h: Add declaration of hasdirectoryconffiles.
	* src/remove.c (removal_bulk_remove_files): Don't
	drop directories from our file list that hold
	our conffiles.
	(removal_bulk_remove_leftover_dirs) Likewise.

	* utils/enoent.c: Add a comment at the top of the
	file explaining why we use this odd program at all.

2006-05-18  Frank Lichtenheld  <djpig@debian.org>

	* lib/showpkg.c (show1package): Test the correct
	pointer against NULL so that arbitrary fields get
	be printed.

2006-05-15  Nicolas François  <nicolas.francois@centraliens.net>

	* src/packages.c: Use fc_dependsversion (set by
	--force-depends-version) when only the version of a
	dependency is not satisfied. fc_dependsversion is never
	used otherwise.

2006-05-15  Nicolas François  <nicolas.francois@centraliens.net>

	* src/configure.c: Flush the terminal's input before
	prompting the user.

2006-05-15  Frank Lichtenheld  <djpig@debian.org>

	* debian/archtable: Update to reflect current
	archive: Add amd64 and remove sh.

	* src/depcon.c (findbreakcyclerecursive): Try
	to find cycles also by moving up Provides links.

2006-05-15  Ian Jackson  <iwj@ubuntu.com>

	* debian/control (dpkg[Depends]): Move
	coreutils dependency to Pre-Depends and
	depend on >= 5.93-1 to ensure that md5sum
	is present.
	* debian/dpkg.postinst: Don't create a
	diversion from coreutil's md5sum.
	* debian/dpkg.prerm: Delete the code
	that removed the diversion generated
	in the postinst. We rely on coreutils
	to clean up the mess we created.

2006-05-12  Frank Lichtenheld  <djpig@debian.org>

	* src/main.c (ignoredepends): Fix parsing of the
	--ignore-depends argument value.

	* dpkg-deb/info.c (info_spew): Prepend the name of the
	directory we're in to the control component name. This
	way we don't spew out garbage if we get an absolute
	path as component name.

	* scripts/dpkg-scanpackages.pl: Print usage
	information on stderr instead of stdout in
	case of error. Only print it on stdout if
	requested via -h.

	* scripts/dpkg-architecture.pl: Convert encoding
	of the file from iso-8859-1 to utf-8.

2006-05-12  Nicolas François  <nicolas.francois@centraliens.net>,
	    Frank Lichtenheld  <djpig@debian.org>

	* scripts/dpkg-gettext.pl: New module. Acts like a
	wrapper around Locale::gettext so that the scripts
	are usable without it, too.
	* debian/dpkg.install: Install dpkg-gettext.pl.
	* scripts/Makefile.am (dist_pkglib_SCRIPTS): Add dpkg-gettext.pl.

	* po/POTFILES.in: Add scripts installed with dpkg
	to the list.
	* po/Makevars (XGETTEXT_OPTIONS): Add _g to list of keywords.
	* debian/dpkg-dev.install: Install .mo files.
	* debian/control (dpkg-dev[Depends]): Bump dependency on dpkg
	to 1.13.20 since it needs dpkg-gettext.pl.
	* scripts/cleanup-info.pl: Add gettext support.
	* scripts/controllib.pl: Likewise.
	* scripts/dpkg-architecture.pl: Likewise.
	* scripts/dpkg-checkbuilddeps.pl: Likewise.
	* scripts/dpkg-distaddfile.pl: Likewise.
	* scripts/dpkg-divert.pl: Likewise.
	* scripts/dpkg-genchanges.pl: Likewise.
	* scripts/dpkg-gencontrol.pl: Likewise.
	* scripts/dpkg-parsechangelog.pl: Likewise.
	* scripts/debian/changelog.pl: Likewise.
	* scripts/dpkg-scanpackages.pl: Likewise.
	* scripts/dpkg-scansources.pl: Likewise.
	* scripts/dpkg-shlibdeps.pl: Likewise.
	* scripts/dpkg-source.pl: Likewise.
	* scripts/dpkg-statoverride.pl: Likewise.
	* scripts/install-info.pl: Likewise.
	* scripts/update-alternatives.pl: Likewise.

2006-05-10  Frank Lichtenheld  <djpig@debian.org>

	* scripts/dpkg-buildpackage.sh: Pass all
	remotely sensible -sX option through to
	dpkg-source (-s[nsAkurKUR]).

	* scripts/changelog/debian.pl: Use same regex for
	distribution names as for packages. Since the policy
	doesn't define these names very strict, we should give
	the user more freedom here though all official names
	are matched by a way stricter regex. (Characters now
	allowed are '+' and '.').

2006-05-10  Robert Millan  <rmh@aybabtu.com>,
	    Frank Lichtenheld  <djpig@debian.org>

	* scripts/dpkg-source.pl: When checking the
	signature of a .dsc file, use the Debian
	keyring if available.

2006-05-10  Nicolas François  <nicolas.francois@centraliens.net>

	* lib/showpkg.c (show1package): Honour the requested tabbing
	of fields even if they are empty.

2006-05-04  Guillem Jover  <guillem@debian.org>

	* configure.ac: Bump version to 1.13.20~.

2006-05-04  Guillem Jover  <guillem@debian.org>

	* configure.ac: Release 1.13.19.

2006-05-04  Guillem Jover  <guillem@debian.org>

	* scripts/dpkg-genchanges.pl: Do not use $version to refer to the
	source package version, as it denotes the dpkg version.

2006-05-04  Nicolas François  <nicolas.francois@centraliens.net>,
	    Guillem Jover  <guillem@debian.org>

	* scripts/install-info.pl: Use the numerical value of $! instead of
	the string when checking if the locking error was due to an already
	existing file, which is locale dependent, and die accordingly.

2006-05-04  Nicolas François  <nicolas.francois@centraliens.net>

	* scripts/install-info.pl: Add a new line after adding the last
	entry at the end of the dir file, which makes the info readers
	able to see those last entries.

2006-05-04  Wayne Davison  <wayned@users.sourceforge.net>,
	   Guillem Jover  <guillem@debian.org>

	* scripts/install-info.pl: Make '--dir-file' option compatible
	with GNU install-info by renaming the infodir variable to dirfile
	and not appending the '/dir' string except when initializing from
	'--info-dir' or '--infodir'.

2006-05-04  Guillem Jover  <guillem@debian.org>

	* scripts/dpkg-gencontrol.pl: Use the source:Version substvar when
	setting the Source field version, in case the binary package
	has a different one from the source package.

2006-05-02  Guillem Jover  <guillem@debian.org>

	* utils/start-stop-daemon.c (do_help): Standarize output format.

2006-05-02  Guillem Jover  <guillem@debian.org>

	* dselect/main.cc (usage): Split string and align so duped strings get
	merged.
	* dpkg-deb/main.c (usage): Likewise.
	* dpkg-split/main.c (usage): Likewise.
	* src/query.c (usage): Likewise.
	* src/main.c (usage): Likewise.

2006-05-02  Guillem Jover  <guillem@debian.org>

	* scripts/dpkg-genchanges.pl: Rename dpkg:UpstreamVersion to
	dpkg:Upstream-Version. Make dpkg:Version and dpkg:Upstream-Version
	get the current dpkg versions instead of the package being built.
	* scripts/dpkg-gencontrol.pl: Likewise.

2006-05-02  Ken Bloom  <kbloom@gmail.com>,
	    Jeroen van Wolffelaar  <jeroen@wolffelaar.nl>,
	    Guillem Jover  <guillem@debian.org>

	* scripts/controllib.pl (parsechangelog): Add new source:Version,
	source:Upstream-Version and binary:Version substvars.

2006-04-29  Justin Pryzby  <justinpryzby@users.sourceforge.net>

	* src/filesdb.c: Fix a typo (unexecpted -> unexpected).

2006-04-21  Guillem Jover  <guillem@debian.org>

	* src/query.c (enqperpackage): Change dynamically constructed
	grammar to proper sentences.
	* src/packages.c (deppossi_ok_found): Likewise.
	* src/main.c (commandfd): Do not use digits, use textual numbers.
	* lib/dbmodify.c (createimptmp): Use proper verb forms.
	* lib/showcright.c (showcopyright): Remove trailing space from string.
	* lib/parsehelp.c (illegal_packagename): Clarify what is the last '%s'.
	* dpkg-deb/extract.c (movecontrolfiles): Likewise.
	(extracthalf): Do not use abbreviations in the strings.

2006-04-21  Guillem Jover  <guillem@debian.org>

	* src/main.c (printforhelp, setdebug, setforce): Quote each string
	line instead of escaping its new line at the end.

2006-04-11  Frank Lichtenheld  <djpig@debian.org>

	* src/archives.c (quote_filename): Fix typo in
	variable name. If hit, this could lead to a
	infinite loop and OOM in varbufvprintf. (A
	good way to hit it is installing files with
	long non-ASCII filenames in UTF-8 locales).
	Fixed also some typos in the comment for this
	function.

	* scripts/dpkg-scanpackages.pl: Add -follow
	to @find_args. This was lost in a previous patch
	apparently.

2006-04-10  Guillem Jover  <guillem@debian.org>

	* configure.ac: Bump version to 1.13.19~.

2006-04-10  Guillem Jover  <guillem@debian.org>

	* configure.ac: Release 1.13.18.

2006-04-10  Andrew Suffield  <asuffield@debian.org>

	* src/main.h (clearselections): New prototype.
	* src/main.c (usage): Print '--clear-selections' option description.
	(cmdinfos): Add clear-selectons action.
	* src/select.c (clearselections): New function.

2006-04-10  Guillem Jover  <guillem@debian.org>

	* src/main.h (fc_autoselect): Remove.
	* src/main.c (fc_autoselect): Likewise.
	(forceinfos): Mark 'auto-select' as obsolete.
	(setforce): Remove mention of 'auto-select' from the help text.
	Handle obsolete options, and display a warning.

2006-04-09  Guillem Jover  <guillem@debian.org>

	* scripts/dpkg-shlibdeps.pl: Support system library directories
	symlinked from '/lib/ldconfig/'.

2006-04-09   Branden Robinson  <branden@debian.org>,
	     Guillem Jover  <guillem@debian.org>

	* src/main.c (execbackend): Pass '--admindir' over to dpkg-query
	when passing '--admindir' or '--root' to dpkg.

2006-04-04  Andrew Suffield  <asuffield@debian.org>

	* dpkg-buildpackage.sh: Use mustsetvar to set sversion variable.

2006-04-04  Jared Spiegel  <jrrs@frontiernet.net>

	* utils/start-stop-daemon.c (do_help): Add '-r' option to the help
	output.

2006-04-04  Guillem Jover  <guillem@debian.org>

	* utils/start-stop-daemon.c (main): Prefix the chroot path, if any,
	when stating the exec file.

2006-03-30  Guillem Jover  <guillem@debian.org>

	* src/main.c (setforce): Add a '[!]' next to 'all' to denote that
	'--force-all' is dangerous.

2006-03-20  Guillem Jover  <guillem@debian.org>

	* configure.ac: Bump version to 1.13.18~.

2006-03-20  Guillem Jover  <guillem@debian.org>

	* configure.ac: Release 1.13.17.

2006-03-20  Guillem Jover  <guillem@debian.org>

	* utils/start-stop-daemon.c [OSLinux] (pid_is_exec): Revert back to
	take a struct stat instead of an execname. Get the filename pointed
	by the '/proc/<pid>/exe' symlink, strip any ' (deleted)' string, and
	stat that filename comparing the result with the new argument.

2006-03-15  Guillem Jover  <guillem@debian.org>

	* scripts/controllib.pl.in: Rename to ...
	* scripts/controllib.pl: ... this.
	(debian_arch_expand): Remove function. Fix all callers.
	(pkgdatadir, read_cputable, read_ostable): Move to ...
	* scripts/dpkg-architecture.pl: ... here.
	* scripts/Makefile.am (%.pl): Remove rule.

2006-03-05  Guillem Jover  <guillem@debian.org>

	* scripts/controllib.pl.in (quiet_warnings): New variable.
	(warn): Do not print if quiet_warnings.
	* dpkg-source.pl (usageversion): Document new option `-q'.

2006-03-05  Guillem Jover  <guillem@debian.org>

	* debian/control (Build-Depends): Do not depend on libselinux1-dev
	in GNU/kFreeBSD amd64.

2006-02-28  Matt Kraai  <kraai@ftbfs.org>

	* scripts/dpkg-gencontrol.pl: Fix typo (occoured -> occurred).
	* scripts/dpkg-source.pl: Likewise.

2006-02-19  Guillem Jover  <guillem@debian.org>

	* po/README.translators: Move to ...
	* README.translators: ... here. Formatting fixes. Update to refer
	to latest new ChangeLog files, and rules.

2006-02-19  Frank Lichtenheld  <djpig@debian.org>

	* scripts/dpkg-scanpackages.pl: Fix option
	parsing of arch option. Also fix a mistake
	in constructing @find_args.

2006-02-18  Frank Lichtenheld  <djpig@debian.org>

	* scripts/dpkg-gencontrol.pl: Call parsedep
	with use_arch and reduce_arch parameters to
	allow using architectures in dependency
	fields of binary packages in debian/control.

	* scripts/dpkg-gencontrol.pl: Fix handling of
	debian/files when architecture is set via -D
	command line option. The value override was
	applied too late.

	* configure.ac: Bump version to 1.13.17~.

	* configure.ac: Release 1.13.16.

2006-02-17  Frank Lichtenheld  <djpig@debian.org>

	* man/ChangeLog: Start an own changelog for the
	manpages.

	* scripts/dpkg-scanpackages.pl: Fix override handling
	which was broken by the latest changes.

	* scripts/dpkg-gencontrol.pl: Make -isp the default
	behaviour.
	* man/C/dpkg-source.1: Document the behaviour
	change in dpkg-gencontrol.

2006-02-17  Guillem Jover  <guillem@debian.org>

	* debian/dselect.install: Install only dselect domain.
	* debian/dpkg.install: Install only dpkg domain.
	* dselect/po: New directory.
	* dselect/main.cc (main): Use DSELECT domain.
	* dselect/Makefile.am (SUBDIRS): Add po.
	* configure.ac (AC_CONFIG_FILES): Add dselect/po/Makefile.in.

2006-02-17  Guillem Jover  <guillem@debian.org>

	* methods/: Move directory to dselect/methods/.
	* Makefile.am (SUBDIRS): Move methods to ...
	* dselect/Makefile.am (SUBDIRS): ... here. New variable.
	* configure.ac (AC_CONFIG_FILES): Rename methods/Makefile to
	dselect/methods/Makefile.

2006-02-17  Guillem Jover  <guillem@debian.org>

	* configure.ac: Require gettext 0.14.5.

2006-02-17  Guillem Jover  <guillem@debian.org>

	* configure.ac: Use AC_CONFIG_AUX_DIR to move auxiliary scripts to
	config/.

2006-02-16  Frank Lichtenheld  <djpig@debian.org>

	* configure.ac: Bump version to 1.13.16~.

2006-02-15  Frank Lichtenheld  <djpig@debian.org>

	* configure.ac: Release 1.13.15.

2006-02-15  SZERVÁC Attila  <sas@321.hu>

	* man/hu/dpkg.cfg.5.hu.po: Added.
	* man/hu/dpkg.cfg.5.hu.po.addendum: Likewise.
	* man/hu/dselect.cfg.5.hu.po: Likewise.
	* man/hu/dselect.cfg.5.hu.po.addendum: Likewise.

2006-02-13  Jordi Mallach  <jordi@debian.org>

	* src/processarc.c (process_archive): Add missing closing parenthesis
	in a string.

2006-02-12  Frank Lichtenheld  <djpig@debian.org>

	* configure.ac: Bump version to 1.13.15~.

	* configure.ac: Release 1.13.14.

2006-02-11  Denis Barbier  <barbier@debian.org>

	* man/C/dpkg.1: Escape ` and ', otherwise they are converted to
	quotation marks, which makes cut and paste useless.
	* man/C/dpkg-query.1: Likewise.
	* man/C/dpkg-name.1: Likewise.
	* man/C/dpkg-architecture.1: Likewise.

2006-02-11  Philippe Batailler  <philippe.batailler@free.fr>

	* man/fr/dpkg.1.fr.po: Updated.
	* man/fr/dpkg-query.1.fr.po: Likewise.
	* man/fr/dpkg-source.1.fr.po: Likewise.
	* man/fr/dpkg-split.1.fr.po: Likewise.

2006-02-11  Nicolas François  <nicolas.francois@centraliens.net>

	* man/*/*.addendum: Use a generic position to insert the addenda,
	which should always exist in a valid man page.
	Translators are free to use another position.
	* man/*/*.addenum: Renamed man/*/*.addendum.

2006-02-11  Frank Lichtenheld  <djpig@debian.org>

	* scripts/dpkg-source.pl: Add .git to
	$diff_ignore_default_regexp.

	* scripts/dpkg-source.pl: Remove any
	newlines from Uploaders field to allow
	people to make it multi-line in the
	source package.

2006-02-10  Denis Barbier  <barbier@linuxfr.org>

	* scripts/dpkg-source.pl: Touch all patched files
	to have the same timestamp. This should mitigate
	time-skew problems until we can finally add proper
	timestamps to the diffs.

2006-02-10  Ian Jackson  <iwj@ubuntu.com>

	* src/configure.c: Differentiate between modified
	and deleted configuration files. Gives and more
	accurate description to the user and eliminates
	a warning that was produced when trying to
	backup a non-existant file.

	* lib/dpkg-db.h (conffile): Add `obsolete' field.
	* lib/dump.c (w_conffiles): Write "obsolete" at the
	end of conffile entry if obsolete is set.
	* lib/fields.c (f_conffiles): Parse entries for
	obsolete conffiles correctly.
	* src/filesdb.h (filenamenode.flags): Add new
	flag for obsolete conffiles.
	* src/remove.c (removal_bulk_remove_configfiles):
	Handle obsolete conffiles.
	* src/archives.c (newconff_append): New function
	to append a filenamenode to a fileinlist.
	(addfiletolist): New function to add a filenamenode
	to a tarcontext.
	(tarobject): Use new addfiletolist function.
	Handle case where a new package takes over
	an obsolete conffile from another package.
	* src/archives.h: Add declaration of the
	addfiletolist function.
	* src/processarc.c (process_archive): Use new
	newconff_append function from archives.c.
	Detect obsoleted conffiles and mark them as such.
	* src/help.c (chmodsafe_unlink): Make it possible
	to differentiate between failed chmod and failed
	unlink by adding a new `failed' argument which
	will be set to the name of the failed command.
	(chmodsafe_unlink_statted): New function that
	can be called if we already have a stat result for
	the file/directory to be removed.
	(ensure_pathname_nonexisting): Give better error
	messages by utilizing the changes to
	chmodsafe_unlink.
	* src/main.h: Reflect changes in archives.c
	and help.c (add declarations for newconff_append
	and chmodsafe_unlink_statted and change the
	one of chmodsafe_unlink).
	(conffopt): Add new isold flag.

2006-02-10  James R. Van Zandt  <jrvz@comcast.net>

	* man/C/dpkg.1: Document the default log file. The behaviour in case
	of multiple --log options. And add a reference to dpkg.cfg manpage.

2006-02-10  Philippe Batailler  <philippe.batailler@free.fr>,
	    Guillem Jover  <guillem@debian.org>

	* man/C/dpkg-query.1: Use dots instead of blank lines to logically
	separate sections.
	(SYNOPSIS): Add command descriptions.
	(COMMANDS): Use package-name instead of package.
	(OPTIONS): Give an example for --showformat.
	(SEE ALSO): Add a final dot to reference.

2006-02-08  Philippe Batailler  <philippe.batailler@free.fr>

	* man/fr/update-alternatives.8.fr.po: Updated translation.
	* man/fr/update-alternatives.8.fr.po.addendum: New file.

2006-02-08  Guillem Jover  <guillem@debian.org>

	* man/po4a.mk (%): Replace % with $@ as the former is not substituted
	in the rule's command.

2006-02-08  Guillem Jover  <guillem@debian.org>

	* debian/contrl (Build-Depends): Depend on version >= 1.28-4 of
	libselinux1-dev as it has pkg-config support. Remove libsepol1-dev,
	now dragged by libselinux1-dev. Add pkg-config.
	* m4/libs.m4 (DPKG_LIB_SELINUX): Use pkg-config to get the static
	and dynamic linker flags, thus no more hardcoding the transitional
	libraries.

2006-02-07  Nicolas François  <nicolas.francois@centraliens.net>

	* man/C/dselect.1: Fix a typo: replace '.sh' by '.sp'.
	* man/C/dpkg-scansources.1: Fix a typo: replace '.Sp' by '.sp'.

2006-02-07  Guillem Jover  <guillem@debian.org>

	* man/C/update-alternatives.8: Remove trailing 'C'.

2006-02-06  Changwoo Ryu  <cwryu@debian.org>,
	    Guillem Jover  <guillem@debian.org>

	* lib/dump.c (writerecord): Mark strings as translatable.
	* lib/fields.c (f_priority): Likewise.
	* lib/mlib.c (checksubprocerr): Likewise.

2006-02-06  Guillem Jover  <guillem@debian.org>

	* src/main.c (printversion): Do not split strings with a macro in
	the middle, use C format arguments. Use printf instead of fputs.
	* src/query.c (printversion): Likewise.
	* dpkg-deb/main.c (printversion): Likewise.
	* dpkg-split/main.c (printversion): Likewise.

	* src/main.c (usage): Use printf instead of fprintf. Uppercase initial
	letter for commands descriptions. Quote strings per line. Standarize
	indentation. Split globally common strings. Remove program name prefix
	from command descriptions. Standarize 'Usage:' and 'Commands:'
	headings. Split independent commands into different lines.
	* src/query.c (usage): Likewise.
	* dpkg-deb/main.c (usage): Likewise.
	* dpkg-split/main.c (usage): Likewise.

	* src/main.c (printforhelp): Use 'license' instead of 'licence'.
	* src/query.c (printforhelp): Likewise.

	* dselect/main.cc (programdesc): Add version string from ...
	(copyrightstring): ... here. Move GPL license notice to ...
	(licensestring): ... here. New variable.
	(printversion): Use printf instead of fprintf. Give proper arguments
	to the new formated strings. Print 'licensestring'.
	(usage): Use printf instead of fprintf. Standarize indentation. Add
	options descriptions. Add a new line after each section.
	(curseson): Do not split strings with a macro in the middle, use
	C format arguments.
	(refreshmenu): Fix arguments given to 'programdesc' and
	'copyrightstring' variables. Print 'licensestring' variable.

2006-02-06  Guillem Jover  <guillem@debian.org>

	* utils/start-stop-daemon.c (main): When using --chuid set the HOME
	environment variable.

2006-02-05  Christian Perrier  <bubulle@debian.org>

	* man/*: Switch all translations to po4a. Work contributed
	by Nicolas François.

2006-01-30  Frank Lichtenheld  <djpig@debian.org>

	* scripts/dpkg-shlibdeps.pl: Fix some variable name
	typos that lead to semantic errors. Also change
	the names of the variables to prevent such errors
	in the future.

2006-01-29  Frank Lichtenheld  <djpig@debian.org>

	* man/C/dpkg-scanpackages.1: Document new dpkg-scanpackages
	-m option added by Don Armstrong.
	* scripts/dpkg-scanpackages.pl: Fix some bugs introduced by
	the rewrite.

	* man/C/dpkg-source.1: Document that the -sX switches for
	dpkg-source are mutually exclusive and only one can be in
	effect.
	* scripts/dpkg-source.pl: Warn if more than one -sX switch
	is specified on the command line.

	* scripts/dpkg-source.pl: Make dpkg-source -b more robust
	regarding to existing symlinks by creating all files
	in secure temporary files and renaming them afterwards.
	This fixes problems with packages retrieved with
	apt-get source from local repositories.

2006-01-29  Don Armstrong  <don@debian.org>

	* scripts/dpkg-scanpackages.pl: Rewrite the script to support
	multiple versions of packages in a single Packages file;
	use Getopt::Long instead of attempting to parse the command line
	ourselves and doing it badly;
	get rid of unecessary hashes and arrays that aren't used at all;
	output help when given the --help/-h/-? options

2006-01-29  maximilian attems  <debian@sternwelten.at>

	* scripts/dpkg-source.pl: Add files and
	dirs used by bzr to $diff_ignore_default_regexp.

2006-01-29  Julian Gilbey  <jdg@debian.org>

	* scripts/dpkg-buildpackage.sh: Create .changes
	file even if signing .dsc file fails to make it
	easier to just sign the package later.

	* scripts/dpkg-buildpackage.sh: Change heuristics
	of gpg check so that it allows for more complex
	setups.

2006-01-29  Anand Kumria  <wildfire@progsoc.org>

	* scripts/dpkg-source.pl (checkdiff): Ignore comments
	hunk header line as used by diff -p.

2006-01-29  Guillem Jover  <guillem@debian.org>

	* utils/start-stop-daemon.c (do_help): Print the proper version
	giving it as an argument to printf, instead of printing 'VERSION'.

2006-01-29  Guillem Jover  <guillem@debian.org>

	* configure.ac: Bump version to 1.13.14~.

2006-01-28  Frank Lichtenheld  <djpig@debian.org>

	* configure.ac: Release 1.13.13.

2006-01-28  Guillem Jover  <guillem@debian.org>

	* scripts/dpkg-architecture.pl: Do not print the warning about a
	missmatch between gcc target machine type and GNU target system
	type if the actions are '-e' or '-i'.

2006-01-27  Frank Lichtenheld  <djpig@debian.org>

	* scripts/dpkg-shlibdeps.pl: Honor LD_LIBRARY_PATH when
	searching for shared libraries.
	* scripts/dpkg-shlibdeps.pl: Don't recurse into package
	directories when searching for local shlibs files.

2006-01-26  Zefram  <zefram@fysh.org>,
	    Guillem Jover  <guillem@debian.org>

	* man/C/dpkg-query.1: Document the correct format string for
	the '--showformat' option. Update '-l' example. Lower case program
	name in title header.

2006-01-26  Christoph Maser  <cm@financial.com>

	* utils/start-stop-daemon.c (do_help): Fix typo ('-C' -> '-d').

2006-01-26  A Costa  <agcosta@gis.net>

	* man/C/dselect.1: Fix typos.

2006-01-26  Bastian Kleineidam  <calvin@debian.org>

	* man/C/dpkg.1: Document the --no-debsig option.

2006-01-26  Marc Haber  <mh+debian-packages@zugschlus.de>

	* man/C/dpkg-statoverride.8: Fix typo.

2006-01-24  Frank Lichtenheld  <djpig@debian.org>

	* debian/control (Section): dpkg and dselect are now in section
	admin, not section base. Correct info in the control file.
	(Standards-Version): Bump Standards-Version to 3.6.2 (no changes).

	* man/C/dpkg-architecture.1: Fix typo.

2006-01-23  Vasilis Vasaitis  <v.vasaitis@sms.ed.ac.uk>

	* utils/start-stop-daemon.c (pid_is_exec) [OSLinux]: Change function
	prototype to take a constant string instead of a struct stat. Compare
	the filename pointed by the '/proc/<pid>/exe' symlink, instead of the
	stat device and inode numbers. Fix all callers.

2006-01-23  Frank Lichtenheld  <djpig@debian.org>

	* scripts/dpkg-shlibdeps.pl: Rewrite of the script
	to not use the path information from ldd anymore (which
	is unreliable in the case of symlinked directories and
	not necessarily available for biarch builds). Instead
	build an own representation of the search patch.

	* scripts/dpkg-source.pl: Don't use \b to match the end
	of the version in filenames, use (?=[.-]) and (?=\.) instead.
	\b doesn't work in case the version ends with ~.

	* AUTHORS: Updated for new maintainance team
	* debian/copyright: Add myself as copyright holder since
	I also added a note to that effect with my dpkg-shlibdeps
	patch.

2006-01-23  Guillem Jover  <guillem@debian.org>

	Support for architecture wildcards.

	* scripts/controllib.pl: Rename to ...
	* scripts/controllib.pl.in: ... this.
	* scripts/dpkg-architecture.pl: Add new actions '-e'  and '-i' that
	call debian_arch_eq and debian_arch_is, to check for architecture
	equality and identity respectively. Use debian_arch_fix instead of
	the duplicated code.
	(pkgdatadir, read_cputable, read_ostable): Move to ...
	* scripts/controllib.pl.in: ... here.
	(debian_arch_fix): New function. Fix normalized kernel-cpu input to
	legacy Debian architecture output.
	(debian_arch_split): New function. Normalize and split input into
	kernel and cpu components.
	(debian_arch_eq): New function. Compare two tuples for equality after
	having normalized them with debian_arch_split.
	(debian_arch_is): New function. Check two tuples for identity after
	having normalized them with debian_arch_split.
	(debian_arch_expand): New function. Expand the normalized input
	into all possible legacy Debian architectures matching the wildcard.
	(parsedep): Use debian_arch_is to check if the host architecture is
	part of the architecture listed in the dependency relationship.
	(showdep): Use debian_arch_expand to normalize the architectures for
	binary and source packages, so generated packages will be backward
	compatible in regard to architecture format.
	* scripts/dpkg-genchanges.pl: Use new dpkg_arch_is and dpkg_arch_eq
	instead of the hardcoded checks.
	* scripts/dpkg-gencontrol.pl: Likewise.
	* scripts/dpkg-source.pl: Likewise. Use dpkg_arch_expand to fill
	the Architecture field with the legacy Debian architecures.
	* scripts/Makefile.am: New rule to generate .pl from .pl.in files.
	* man/C/dpkg-architecture.1: Update. Add new options, and few words
	about the format of the wildcards.

2006-01-23  Guillem Jover  <guillem@debian.org>

	* scripts/dpkg-source.pl: Add a missing '+' in the architecture
	validator regex.

2006-01-23  Bart Martens  <bart.martens@advalvas.be>,
	    Guillem Jover  <guillem@debian.org>

	* debian/contrl (Build-Depends): Add libsepol1-dev as a temporary
	workaround until libselinux1-dev has pkg-config support.
	* m4/libs.m4 (DPKG_LIB_SELINUX): Explicitly statically link against
	libsepol.

2006-01-20  Aurelien Jarno  <aurel32@debian.org>

	* debian/control (Build-Depends): Do not depend on libselinux1-dev
	in GNU/kFreeBSD.

2006-01-20  Lennert Buytenhek  <buytenh+debian@wantstofly.org>

	* cputable: Add armeb.

2006-01-18  Joey Hess  <joeyh@debian.org>

	* scripts/dpkg-shlibdeps.pl: Add possibility to specify a package
	type in the shlibs file and add a -t switch to dpkg-shlibdeps to
	specify the wanted type. Entries without package type will have
	type 'deb' and will serve as fallback if no entry with the correct
	type is found.
	* man/C/dpkg-source.1: Document new -t switch for dpkg-shlibdeps.

2005-10-11  Frank Lichtenheld  <djpig@debian.org>

	* man/C/*.[158]: Update references to dpkg and dselect
	man pages with correct section (8->1).
	* man/C/dselect.1: Update reference to debconf
	man page with correct section (8->1).

	* scripts/dpkg-source.pl: Warn on -b if we add a file with
	special (i.e. exectuable or set{u,g}id) permission in the
	diff since this mode will get lost.

2005-10-07  Frank Lichtenheld  <djpig@debian.org>

	* scripts/controllib.pl (checkversion): Add generic check for valid
	version numbers.
	(checkpackagename): Add generic check for valid package names.
	(readmd5sum): Add generic function to extract md5sum from md5sum
	program output. This also fixes the handling of md5sum -b output in
	dpkg-source.
	(setsourcepackage): Call checkpackagename on new value.
	* scripts/dpkg-source.pl: Use the new checks added to
	controllib to ensure validity of version and packagename
	on build, too. Previously this was only done on
	unpack.

	* scripts/dpkg-source.pl: Test on build if directories
	added by diff already exist with other type in the original
	source since we already tested that on unpack.

	* scripts/dpkg-source.pl (addfile): Test if files are added
	twice. Should not happen but as we error out on unpack
	better make sure it doesn't.

2005-10-04  Frank Lichtenheld  <djpig@debian.org>

	* scripts/dpkg-source.pl: Check build relation
	fields for correctness before putting them into
	the .dsc when building. This also normalizes the
	fields.

2005-10-03  Matt Zimmerman  <mdz@debian.org>,
	    Frank Lichtenheld  <djpig@debian.org>

	* scripts/dpkg-source.pl: If gpg is installed, check
	the signature of the .dsc file before unpacking.
	Allow the unpacking to suceed if the .dsc is unsigned
	but error out if the signature is bad. If gpg exits
	with a code >2 (e.g. missing key), show the user the gpg
	output but continue.

2005-10-03  Frank Lichtenheld  <djpig@debian.org>

	* scripts/dpkg-source.pl: Try to chown files extracted from
	a tar file to the uid and gid of the user. This should make
	dpkg-source -x safer to use as root. Also create the temporary
	directory mode 0700 to not allow anyone exploiting races
	between the extraction and the chown.

	* scripts/dpkg-gencontrol.pl: Warn about illegal architecture
	strings. This will warn e.g. about comma-separated architecture
	lists.
	* scripts/dpkg-source.pl: Also check architecture strings and
	error out if we find illegal ones.

2005-08-27  Frank Lichtenheld  <djpig@debian.org>

	* scripts/dpkg-gencontrol.pl: Bail out with an error if parsedep
	found an error while parsing a dependency field.

2005-08-17  Scott James Remnant  <scott@netsplit.com>

	* configure.ac: Bump version to 1.13.12~.

	* configure.ac: Release 1.13.11.

	* scripts/dpkg-source.pl: Re-work the logic that handles the Files
	field when unpacking source packages; always remove the revision
	component and thereby allow -$rev.orig.tar.gz as well as native
	diff.gz or debian.tar.gz; improve the "unrecognised file" error to
	give the full filename, not the mangled suffix; check whether the
	revision has length, rather than is non-zero ("0" is false in Perl).

2005-08-17  Frank Lichtenheld  <djpig@debian.org>

	* scripts/controllib.pl (parsedep): Correct a bug that caused wrong
	architecture requirements in some cases, due to only "my"ing the
	@arches list in some circumstances.

2005-08-17  Colin Watson  <cjwatson@ubuntu.com>

	* src/processarc.c (process_archive): When copying the forward
	dependency tree, blank the version field of unversioned dependencies
	rather than leaving them uninitialised.

2005-08-17  Scott James Remnant  <scott@netsplit.com>

	* scripts/dpkg-source.pl: Fix a few problems found with the
	$diff_ignore_default_regexp value; it'd match any path with
	DEADJOE in it somewhere (or .cvsignore, etc.), wouldn't match
	an initial CVS or {arch}, etc.
	Took the opportunity to reformat the string and add some comments,
	which get stripped out before it's used.
	Added tla/baz junk ",,.*" to the list of filters.

	* lib/dbmodify.c (log_message): Call setcloexec() on the log
	file descriptor, otherwise we leak it to our children.

2005-08-17  Ludovic Rousseau  <rousseau@debian.org>

	* src/filesdb.c: Replace all references to "statusoverride" file
	with "statoverride".

2005-08-17  Scott James Remnant  <scott@netsplit.com>

	* src/query.c (enqperpackage): Only output a newline between
	different packages and not after the last one.

	* man/C/dpkg-deb.1: Document -W/--show and --showformat.

2005-08-14  Bastian Kleineidam  <calvin@debian.org>

	* man/C/dpkg-architecture.1: Fix typo.

2005-08-14  Frank Lichtenheld  <djpig@debian.org>

	* scripts/dpkg-genchanges.pl: Give a warning when one tries
	to use -sd on a native Debian package.

	* scripts/dpkg-source.pl: Handle absolute paths in the argument
	given for -b.

	* scripts/dpkg-source.pl: Give more meaningful error message
	if first argument to dpkg-source -x is a directory

	* scripts/controllib.pl (parsecdata): Ignore trailing newlines
	in single paragraph control files.

	* scripts/controllib.pl (parsedep): Give a warning explaining
	the problem when failing to parse the dependency.
	* scripts/dpkg-checkbuilddeps.pl: Pass the dependency field name
	to all calls to &build_depends() and &build_conflicts(), which
	both call &check_line().
	(check_line): Take an argument specifying the field name, and
	use it to output an error if the dependency list is not
	defined (caused by a failure of &parsedep()).

	* scripts/controllib.pl: Remove the %capit map, it's no longer
	used and everything uses the &capit() function instead.
	(capit): Uppercase all letters that come after a minus ('-'),

2005-08-14  Moritz Muehlenhoff  <jmm@inutil.org>,
	    Frank Lichtenheld  <djpig@debian.org>

	* scripts/controllib.pl (parsedep): Allow whitespace before
	version operators in dependencies.

2005-08-14  Goswin Brederlow  <brederlo@informatik.uni-tuebingen.de>

	* scripts/dpkg-name.sh (stderr): Use shell redirect rather than
	/dev/stderr.

2005-08-14  Scott James Remnant  <scott@netsplit.com>

	* debian/control ([dselect]Description): Remove "a" from the start
	of the description synopsis line.
	([dpkg]Description): De-capitalise description synopsis line.
	([dpkg-dev]Description): Likewise.

2005-08-14  Guillem Jover  <guillem@debian.org>

	* scripts/dpkg-architecture.pl (usageversion): Correct punctuation
	in copyright message and escape the @ so Perl doesn't treat it as
	an array reference.  Same for initial comment.

2005-07-17  Scott James Remnant  <scott@netsplit.com>

	* src/remove.c (removal_bulk_remove_files): Call lstat() rather
	than stat() when removing a character, block or setuid file so
	we change the thing itself and not what the symlink points to.
	* src/processarc.c (process_archive): Likewise.

	* src/processarc.c (process_archive): Call ohshit() after finding
	out we don't have an errno, not ohshite().

	* src/cleanup.c (cu_preinstverynew): Blank the status information
	of a newly installed package that we aborted the install of,
	to avoid having packages in a not-installed state but with a version.

2005-07-16  Scott James Remnant  <scott@netsplit.com>

	* src/filesdb.h (filenamenode.flags): Add fnnf_placed_on_disk flag
	to indicate that the file is now on the disk, and thus needs to be
	removed in cleanup if that happens.
	* src/cleanup.c (cu_installnew): If <foo>.dpkg-tmp did not exist,
	and the fnnf_placed_on_disk flag is set, we now remove the newly
	created file.
	* src/archives.c (tarobject): Set the fnnf_placed_on_disk flag once
	the rename to the final destination succeeds.  Add additional
	comments to the source so we know what's on the disk at each point.
	Fix up the #ifdef syntax to not confuse emacs.

	* src/archives.c (filesavespackage): Check whether the file we're
	going to install is going to be diverted, before whether it's in the
	new archive.

	* src/processarc.c (process_archive): When removing files that
	were in the old version of the package only, don't just call
	isdirectoryinuse(), actually check whether it's a directory first;
	otherwise we won't remove diverted things.

2005-07-15  Scott James Remnant  <scott@netsplit.com>

	* lib/ehandle.c (run_cleanups): Modify the value of flagset
	according to the checkpoint mask and value after processing,
	otherwise we'll run handlers we didn't mean to.
	(pop_cleanup): Remove the flagset setting, we don't mix
	checkpoints and calls anywhere.

2005-06-28  Scott James Remnant  <scott@netsplit.com>

	* configure.ac: Bump version to 1.13.11~.

	* configure.ac: Release 1.13.10.

	* debian/dpkg.preinst (create_logfile): Remove from preinst.
	* debian/dpkg.postinst (create_logfile): To postinst; I can't think
	of any particular reason it needs to happen before configuration.
	In addition, use numeric ids for the chown call to avoid requirement
	that base-passwd be configured first.

2005-06-28  Manoj Srivastava  <srivasta@debian.org>

	* src/archives.c: Look at the security context of the final
	destination, not the temporary file.

2005-06-24  Scott James Remnant  <scott@netsplit.com>

	* po/POTFILES.in: Remove lib/star.c.

2005-06-24  Manoj Srivastava  <srivasta@debian.org>

	* src/archives.c: Restore selinux code incorrectly placed in
	lib/star.c, modified to fit in with tarobject.

2005-06-17  Scott James Remnant  <scott@netsplit.com>

	* debian/dpkg.preinst (confirm_dselect_split): When set -e,
	following a command with "|| return" doesn't eat the exit status.

	* lib/dbmodify.c (log_message): Set the log to be line-buffered.

2005-06-16  Scott James Remnant  <scott@netsplit.com>

	* lib/star.c: Remove, it's unused code and causes confusion.
	* lib/Makefile.am (libdpkg_a_SOURCES): Don't compile star.c.

2005-06-15  Bastian Kleineidam  <calvin@debian.org>

	* man/C/dpkg.cfg.5: Correct reference to dpkg(8) to dpkg(1).

2005-06-14  Scott James Remnant  <scott@netsplit.com>

	* man/C/dpkg-architecture.1: Add missing "recent" from paragraph
	on backward compatibility.

2005-06-13  Scott James Remnant  <scott@netsplit.com>

	* debian/rules: Check DEB_HOST_ARCH_OS and only add the option
	to enable SELinux if we're on Linux.
	* debian/control (Build-Depends): Don't build-depend on
	libselinux1-dev on hurd-i386.  The complete list is too long to
	maintain, so wait until we can put "[linux-any]" in here.

	* scripts/dpkg-source.pl: Handle native tarballs with a
	Debian revision.

	* lib/dbmodify.c (log_message): Use the local time, not UTC;
	this is more consistent with syslog.

2005-06-13  Johannes Veser  <veser@gmx.de>

	* debian/dpkg.prerm (undivert_md5sum): dpkg-divert takes the
	diverted filename, not the destination.

2005-06-13  Scott James Remnant  <scott@netsplit.com>

	* debian/dpkg.install: Remove start-stop-daemon rule, as that
	copies it rather than moves it.
	* debian/rules (binary-arch): Move start-stop-daemon into sbin
	my hand.

2005-06-12  Scott James Remnant  <scott@netsplit.com>

	* configure.ac: Bump version to 1.13.10~.

	* configure.ac: Release 1.13.9.

2005-06-11  Scott James Remnant  <scott@netsplit.com>

	* scripts/dpkg-source.pl: Add .arch-inventory to default diff
	ignore regexp.

	* scripts/dpkg-source.pl: If two arguments are given to dpkg-source,
	use the second to set $newdirectory rather than creating it ourselves.
	It's an error to specify an output directory that exists.
	(usageversion): Document optional second argument to dpkg-source -x.
	
	* man/C/dpkg-source.1: Document optional second argument.

2005-06-11  Matt Kraai  <kraai@alumni.cmu.edu>,
	    Scott James Remnant  <scott@netsplit.com>

	* scripts/dpkg-source.pl: Move the .orig directory out of the way
	during the duration of the script, moving it back again afterwards.

2005-06-11  Brendan O'Dea  <bod@debian.org>

	Support unpacking of "Wig And Pen" (Format: 2.0) source packages.

	* scripts/dpkg-source.pl: When unpacking a source package with a
	2.x format, allow multiple orig tarballs and allow the diff to be
	replaced by a debian.tar.  Additional orig tarballs are named
	"*.orig-xxx.tar" where the "xxx" is the name of the sub-directory
	of the source where they should be unpacked.  The debian.tar is
	unpacked as the debian sub-directory of the source and may contain
	binaries (which the diff can't) and patches (in a patches
	sub-directory) which are automatically applied during unpacking.
	(checkdiff): Move diff checking code into sub-routine as we call
	it multiple times now.  Allow uncompressed patches, cruft
	at the start of a patcha and be less strict about patched directory
	name (including allowing /dev/null).  Skip "Index:" header generated
	by CVS.
	(forkgzipread): Run either gunzip or bunzip2 depending on the
	filename, allowing us to support .tar.bz2, and .diff.bz2.
	(handleformat): Compare a range of major versions, as we now
	support both 1.0 and 2.0 formats.
	(def_dscformat): Generate 1.0 format packages by default.
	(setfile): Removed unused function.
	* debian/control ([dpkg-dev]Recommends): Recommend bzip2, it's
	not an absolute dependency until bz2 packages are supported by
	katie and policy.

2005-06-11  Scott James Remnant  <scott@netsplit.com>

	* m4/libs.m4 (DPKG_LIB_ZLIB, DPKG_LIB_BZ2): Rewrite to match the
	way --with-selinux works.  Actually check whether the library and
	header files we need are available, using the configure option to
	determine whether the tests should be skipped (=no) or cause a
	hard failure if not present (=yes or =static).
	* lib/Makefile.am (INCLUDES): Remove ZLIB_CFLAGS and BZ2_CFLAGS as
	we don't set these to anything in configure anymore (WITH_ZLIB and
	WITH_BZ2 are set in config.h) and users would set CFLAGS itself to
	supply missing -I arguments.
	* dpkg-deb/Makefile.am (INCLUDES): Remove ZLIB_CFLAGS and BZ2_CLFAGS.
	* src/Makefile.am (dpkg_query_LDADD): Remove ZLIB_LIBS and CFLAGS_LIBS
	as dpkg-query doesn't use them.

	* m4/libs.m4 (DPKG_LIB_SELINUX): Add new test for the selinux
	library and header.  This works a little differently from the
	current --with-{zlib,bz2} tests in that if no option is given it
	still tries to enable it if possible.  If "yes" or "static" is given,
	that forces the requirement (configure fails if not present), if "no"
	is given the tests are skipped.
	* configure.ac: Include selinux test.

2005-06-11  Manoj Srivastava  <srivasta@debian.org>

	* lib/star.c (ExtractFile, SetModes): If dpkg is compiled with
	SELinux, test once whether SELinux is enabled on the system.  If it
	is enabled, find out the security context of the file from its path
	and either set what we think it should be or let the default security
	context for the process be applied.
	* debian/control (Build-Depends): Add libselinux1-dev as a build
	dependency. 
	* debian/rules: Compile-in support for selinux and link statically.
	* dpkg-deb/Makefile.am (dpkg_deb_LDADD): Link dpkg-deb with
	SELINUX_LIBS.
	* src/Makefile.am (dpkg_LDADD): Link dpkg with SELINUX_LIBS.

2005-06-10  Scott James Remnant  <scott@netsplit.com>

	* lib/dbmodify.c (log_message): New function that writes a
	formatted string to the log file, opening it if it hasn't been
	yet.  In case of error, we print it and don't try to open the
	file again.
	(modstatdb_note): Replace log writing code with call to new
	log_message function.
	* src/configure.c (promptconfaction): Replace log writing code
	with call to log_message function.
	* src/help.c (log_action): Simplify to just a log_message call.
	* lib/dpkg-db.h: Remove extern definition of log_pipes, replace
	with log_message function.
	* src/main.c (cmdinfos): Change --log argument action to just
	storing the string in the log_file variable.
	(setfile): Remove function.
	* lib/myopt.c (myfileopt): strdup the string option argument
	before storing it, otherwise it just gets overwritten by the next
	line.

	* configure.ac: Bump version to 1.13.9~.

	* configure.ac: Release 1.13.8.

	* lib/parse.c (parsedb): Check whether the file size is greater
	than zero bytes in size before trying to mmap or malloc it, if it
	isn't don't process the file.

2005-06-09  Scott James Remnant  <scott@netsplit.com>

	* configure.ac: Bump version to 1.13.8~.

	* configure.ac: Release 1.13.7.

	* src/main.c (setfile): Make inability to open the log file a
	warning only, rather than bailing out; and if not running as root,
	don't even show the warning.

2005-06-09  Colin Watson  <cjwatson@ubuntu.com>

	* man/C/dpkg-architecture.1: Include example debian/rules snippet
	to support older versions of dpkg-dev after updating to use new
	variables.

2005-06-09  Scott James Remnant  <scott@netsplit.com>

	* man/C/dpkg-architecture.1: Clean up examples using .nf and .fi
	to produce a pre-like effect.  Indent the examples a little.

2005-06-06  Scott James Remnant  <scott@netsplit.com>

	* configure.ac: Bump version to 1.13.7~.

	* debian/dpkg.install: Don't use dh_install to copy the logrotate
	file because it can't rename things.
	* debian/rules (binary-arch): Install and rename manually instead.
	* configure.ac: Release 1.13.6 (Brown Paper Bag).

	* configure.ac: Bump version to 1.13.6~.

	* configure.ac: Release 1.13.5.

2005-06-06  Philippe Batailler  <philippe.batailler@free.fr>

	* man/fr/*: All french man pages updated

2005-06-06  Christian Perrier  <bubulle@debian.org>

	* man/pt_BR/update-alternatives.8: Syntax error corrected.

2005-06-06  Kevin Ryde  <user42@zip.com.au>

	* man/sv/dpkg-deb.1: Syntax error corrected.
	* man/es/dpkg-scanpackages.1: Syntax error corrected.

2005-06-06  Scott James Remnant  <scott@netsplit.com>

	* src/configure.c (promptconfaction): Record user's decision about
	a conffile in the log file as either "install" or "keep".
	* man/C/dpkg.1: Document the conffile output that'll appear in the
	log file.

	* debian/dpkg.cfg: Create a log-file by default.
	* debian/dpkg.logrotate: Include a logrotate file for the log.
	* debian/dpkg.install: Install the debian/dpkg.logrotate file as
	/etc/logrotate.d/dpkg
	* Makefile.am (EXTRA_DIST): Ship the debian/dpkg.logrotate file.
	* debian/dpkg.preinst (create_logfile): Create a log file with
	the default permissions.
	* debian/dpkg.postrm (remove_logfile): Remove log files when dpkg
	is purged (not that it will happen, but it pays to be compliant).
	
	* debian/dpkg.preinst (confirm_dselect_split): Only check process
	list for dselect if ps is installed; this should be the case during
	upgrades anyway.

	* debian/dpkg.prerm (undivert_md5sum): Remove md5sum diversion
	when the package is removed or downgraded to a version where
	we supplied our own md5sum.
	* debian/dpkg.postinst (divert_md5sum): Divert md5sum as long as
	there isn't one, don't explicitly check for the textutils file
	being there as it may be installed afterwards.

2005-05-26  Scott James Remnant  <scott@netsplit.com>

	* debian/control (Maintainer): I'm going to officially take blame for
	this package Ian-style, we'll keep bugs going to the list using the
	PTS instead.

2005-05-25  Scott James Remnant  <scott@netsplit.com>

	* scripts/dpkg-source.pl: Recognise Enhances in the package's
	section of control files.

2005-05-23  Scott James Remnant  <scott@netsplit.com>

	* cputable: Change GNU name of the i386 CPU to i486, to reflect
	reality.
	* debian/archtable: Update first field of i386 and hurd-i386 to
	use i486 as the CPU name.

2005-04-03  Scott James Remnant  <scott@netsplit.com>

	* scripts/dpkg-architecture.pl (gnu_to_debian): Check cputable
	and ostable in file order.
	* ostable: Place hurd at the bottom so it's checked last.

2005-03-29  Scott James Remnant  <scott@netsplit.com>

	* configure.ac: Bump version to 1.13.5~.

	* configure.ac: Release 1.13.4.

2005-03-28  Scott James Remnant  <scott@netsplit.com>

	* scripts/dpkg-architecture.pl: Catch -L and list every possible
	os and cpu combination.
	(usageversion): Add -L option to description.
	(read_cputable): Add in-order list of cpu values to @cpu array.
	(read_ostable): Add in-order list of os values to @os array.
	* man/C/dpkg-architecture.1: Document -L option.

2005-03-27  Scott James Remnant  <scott@netsplit.com>

	* m4/arch.m4 (DPKG_OS_TYPE): Allow a vendor to appear at the start
	of $os_type.
	* scripts/dpkg-architecture.pl (gnu_to_debian): Don't strip the
	vendor out, just allow it to appear at the start of the string.

2005-03-21  Scott James Remnant  <scott@netsplit.com>

	* configure.ac: Bump version to 1.13.4~.

	* configure.ac: Release 1.13.3.

	* scripts/controllib.pl (unknown): Output field name we have in
	hand, rather than trying to look it up in a dictionary in which
	it doesn't exist yet.

	* scripts/changelog/debian.pl: Revert accidental half-patch that
	turned the Maintainer field into a Changed-By field.

2005-03-21  Marc Dequènes  <duck@duckcorp.org>

	* scripts/dpkg-gencontrol.pl: Fix filename regexp to allow '-'
	in architecture names.

2005-03-20  Scott James Remnant  <scott@netsplit.com>

	* scripts/dpkg-buildpackage.sh: Output "source changed by"
	rather than "source maintainer is".

	* man/C/dpkg.1: Document that --get-selections takes a package
	name pattern.  Document format of file --set-selections takes.

	* man/C/dpkg-source.1: Remove unnecessary references to policy
	and non-existant packaging manual.  Refer to dpkg-shlibdeps(1)
	for shlibs file format.  Will need to document changelog format
	at some point.
	* man/C/dselect.1: Remove unnecessary reference to policy, refer
	other reference to the package by name.
	* man/C/deb-old.5: Remove reference to non-existant packaging
	manual.
	* man/C/deb.5: Remove reference to non-existant packaging
	manual, will have to document control contents better here later.

	* man/C/dpkg.1: Fix typo (fileis -> file is).

	* origins/debian: Remove trailing line.

2005-03-20  Mathias Weidner  <mathias@weidner.in-bad-schmiedeberg.de>

	* scripts/dpkg-scansources.pl (getopt): Add (@) to prototype.

2005-03-20  Scott James Remnant  <scott@netsplit.com>

	* man/C/update-alternatives.8: Document what the '+' and '*'
	marked choices in --config output mean.

	* src/main.c (usage): Make aptitude quoting consistent.

	* man/C/dpkg-divert.8: Mention --truename alongside the comment
	about what it does.

	* src/main.c (printforhelp): Mention aptitude alongside dselect.
	* dpkg-deb/main.c (usage): Mention aptitude alongside dselect.

	* lib/ehandle.c (warningf): Add missing newline to end of format
	string.

	* man/C/update-alternatives.8: Harmonise names for arguments to
	--install option.

	* man/C/dpkg.1: Remove "medium-level" from dpkg's description,
	it's somewhere between medium and low.  The fact it's a package
	manager is sufficient description.

	* src/query.c (listpackages): Create a second filtered list of
	packages, sort that (rather than the complete list) and use that
	when calling list1package.  This means we only expand to the
	longest field in the result, not the database.  Hopefully the
	speed gain of only sorting a filtered list outweights the slighty
	extra computation time.

2005-03-18  Scott James Remnant  <scott@netsplit.com>

	* configure.ac: Bump version to 1.13.3~.

	* configure.ac: Release 1.13.2.

	* src/query.c (getwidth): Return -1 if we're not on a tty.
	(list1package): Take a package list as well, and if getwidth()
	returns -1 determine the longest name, version and description
	and use those for output.
	(listpackages): Pass the package list and length to both
	calls to list1package to allow them to go wide.

	* lib/dbmodify.c (modstatdb_note): Every time we'd output a
	status change to the status-fd, also output a log message to
	the log-fd if we have one.
	* lib/dpkg-db.h: Add definition of log_pipes.
	* src/help.c (log_action): Write an action line to the log-fd.
	* src/processarc.c (process_archive): Log installation and
	upgrade actions.
	* src/remove.c (removal_bulk_remove_configfiles): Log purge
	action.
	(deferred_remove) Log remove action.
	* src/main.c (setfile): Take a filename, open it and add the
	file descriptor to a list of pipes.
	(cmdinfos): Add log command-line option that takes a filename
	and adds it to log_pipes.
	(usage): Add --log=<filename> usage.
	* man/C/dpkg.1: Document --log=filename.
	* debian/dpkg.cfg: Include a commented-out log option.

2005-03-18  Peter van Dijk  <peter@dataloss.nl>

	* lib/tarfn.c (TarExtractor): Only remove the last character
	from directory names if it's a trailing slash.

2005-03-18  Scott James Remnant  <scott@netsplit.com>

	* man/C/dpkg-divert.8: Add an EXAMPLES section giving the two
	most common uses of dpkg-divert, for both add and remove.

	* man/C/dpkg-architecture.1: Update (should have done this with
	the changes below, really).

	* src/help.c (preexecscript): The first member of argv is always
	NULL because it's filled in by the return value of this function,
	so increment argv first when debug-outputting maintainer script
	arguments.

	* utils/md5sum.c: Remove file.
	* lib/dpkg.h (MD5SUM): Remove definition of md5sum program name.
	* utils/Makefile.am (bin_PROGRAMS): Remove md5sum.
	* man/C/md5sum.1: Remove manual page.
	* man/C/Makefile.am (dist_man_MANS): Remove md5sum.1.
	* man/de/md5sum.1: Remove manual page.
	* man/de/Makefile.am (dist_man_MANS): Remove md5sum.1.
	* man/es/md5sum.1: Remove manual page.
	* man/es/Makefile.am (dist_man_MANS): Remove md5sum.1.
	* man/ja/md5sum.1: Remove manual page.
	* man/ja/Makefile.am (dist_man_MANS): Remove md5sum.1.
	* man/sv/md5sum.1: Remove manual page.
	* man/sv/Makefile.am (dist_man_MANS): Remove md5sum.1.
	* debian/dpkg.postinst (divert_md5sum): Divert the version of
	md5sum installed by textutils or coreutils to the place where we
	used to put our copy, include its manual page.
	* debian/control ([dpkg]Depends): Depend on coreutils, which has
	always included md5sum, or the version of textutils that has.
	* debian/dpkg.install: Remove md5sum-related files.
	* debian/copyright: Remove mentions of utils/md5sum.c.
	* debian/pseudo-tags: Remove md5sum tag; no point filing bugs on
	a non-existant program.

	* ostable (netbsd): Restore missing "*" on the end of the regex.

	Take a further step towards having separate CPU and system names
	instead of just a joined architecture name; in particular add
	support to dpkg-architecture.

	* cputable: Create new table of cpu names with canonical GNU
	names and a regex to match against config.guess output.
	* ostable: Create new table of operating system names with
	canonical GNU names and a regex to match against config.guess
	output.
	* archtable: Move to debian directory.
	* debian/archtable: Reduce to a simple set of architecture names
	in Debian's sid distribution.
	* scripts/dpkg-architecture.pl: Add support for split cputable
	and ostable, including new DEB_*_ARCH_OS and DEB_*_ARCH_CPU
	variables containing the Debian system and cpu names appropriately.
	(usageversion): Remove list of known architectures, as we can't
	easily compute this anymore (cputable * ostable).
	(read_archtable): Removed function, we no longer touch archtable.
	(read_cputable): Add function to parse cputable.
	(read_ostable): Add function to parse ostable.
	(split_debian): Add function to split a Debian "os-cpu" name.
	(debian_to_gnu): Add function to split and look up the GNU names
	for the Debian os and cpu, and return the joined GNU name.
	(split_gnu): Add function to split a GNU triplet/quartet.
	(gnu_to_debian): Add function to split and look up the Debian
	names for the GNU os and cpu (by regex), and return the joined
	Debian name.
	(rewrite_gnu): Removed, replaced by regexes in the tables.
	* m4/arch.m4 (DPKG_CPU_TYPE): Use awk to parse the new cputable
	and define an ARCHITECTURE_CPU macro with the result.
	(DPKG_OS_TYPE): Use awk to parse the new ostable and define an
	ARCHITECTURE_OS macro with the result.
	(DPKG_ARCHITECTURE): Simply join the os and cpu names together,
	or omit the os name if "linux".
	* Makefile.am (dist_pkgdata_DATA): Remove archtable, add
	cputable and ostable instead.
	(EXTRA_DIST): Add debian/archtable.
	* debian/dpkg.install: Install debian/archtable in /usr/share/dpkg
	for packages that still want it.
	* debian/pseudo-tags: Replace mention of archtable.

	* archtable: Add ppc64 for powerpc-linux.
	* scripts/dpkg-architecture.pl (rewrite_gnu): Rewrite powerpc64
	and ppc64 into powerpc64 for archtable.

2005-03-17  Scott James Remnant  <scott@netsplit.com>

	* debian/dpkg.preinst (confirm_dselect_split): Check that dselect
	is running before bitching; it's easy to do and will stop this
	question more often than not.

2005-03-17  Scott James Remnant  <scott@ubuntu.com>,
	    Anthony Towns  <aj@azure.humbug.org.au>

	* src/archives.c (tarobject): Detect when installing a file that
	exists in a package that replaces the one being installed.  Leave
	that on the disk and remove the file from the list for the package
	being installed.

2005-03-16  Scott James Remnant  <scott@netsplit.com>

	* lib/parsedump.h: Move definitions of fieldinfos and nicknames
	arrays to the bottom of the file, to ensure we know the size of
	the arrays we're declaring.
	* lib/mlib.c (buffer_write): Cast unsigned char * to plain old
	char * when calling sprintf.

2005-03-12  Frank S. Thomas  <frank@thomas-alfeld.de>

	* man/C/dpkg-architecture.1: Correct typo (variales -> variables).

2005-03-08  Scott James Remnant  <scott@netsplit.com>

	* Makefile.am (package): Remove rule, as it is only really
	required outside of arch (otherwise you have a tarball).
	* Makefile.maint: New file holding the package rule.

2005-03-03  Scott James Remnant  <scott@netsplit.com>

	* archtable: Describe column 2 as the value returned by
	dpkg --print-architecture not --print-installation-architecture
	which we deprecated in the last release.

	* configure.ac: Bump version to 1.13.2~.

	* configure.ac: Release 1.13.1.

2005-03-03  Michael Vogt  <mvo@ubuntu.com>

	* src/configure.c (promptconfaction): Output conffile-prompt
	status onto status-fd to let front-ends capture conflicts.
	* src/errors.c (print_error_perpackage): Output package errors
	onto status-fd to let front-ends capture them.
	* man/C/dpkg.1: Document how errors and configuration file
	conflicts are reported on the status-fd.

2005-01-22  Scott James Remnant  <scott@netsplit.com>

	* man/C/dpkg.1: Remove --print-gnu-build-architecture and
	--print-installation-architecture from documentation, correct
	--print-architecture.
	* man/C/dpkg-architecture.1: Give --print-architecture in examples,
	instead of --print-installation-architecture.
	* scripts/dpkg-name.sh (getname): Call 'dpkg --print-architecture'
	instead of 'dpkg --print-installation-architecture'.
	* scripts/dpkg-architecture.pl: Set the default $pkgdatadir to
	point at an installed copy.
	Call 'dpkg --print-architecture' instead of
	'dpkg --print-installation-architecture'.
	* methods/disk/setup (iarch): Call dpkg --print-architecture.
	* debian/control ([dpkg-dev]Depends, [dselect]Depends): Depend on
	dpkg (>= 1.13.1) so we get a dpkg with the right print options.

	* src/enquiry.c (printarch): Completely nuke this function, we'll
	no longer parse the compiler output and look up things in archtable.
	(printinstarch): Rename to printarch, and change the output message
	to refer to --print-architecture.
	(badlgccfn): Remove unused function.
	* src/main.c (cmdinfos): Remove --print-gnu-build-architecture option,
	make --print-installation-architecture call printarch.
	(usage): Remove both --print-gnu-build-architecture and
	--print-installation-architecture and describe --print-architecture
	as doing what --p-i-a used to do.  Use dpkg-architecture for host
	information.
	* src/main.h (action): Remove act_printgnuarch from enum, leave
	act_printinstarch so we can later deprecate use of the longer command.
	* src/Makefile.am (archtable.h): No need to generate archtable.h
	seeing as we don't parse it within dpkg, remove rule to generate it.
	(CLEANFILES): We don't generate archtable.h, so no need to clean it.
	* src/.arch-inventory: Don't treat archtable.h specially.
	* archtable: Remove unused third field, entirely inaccurate too.
	Correct typo 'she3eb' -> 'sh3eb'.
	* scripts/dpkg-architecture.pl (read_archtable): Parse only two
	fields from archtable.

	* scripts/dpkg-architecture.pl: Remove out-of-date history from the
	top, ChangeLog serves better now and is less confusing.
	Reset $gcc if we get less than, or more than one archtable result.
	Remove extra newline from mismatched -a/-t warning.
	(usageversion): Pedant the usage message while we scroll past.
	(read_archtable): New function to read /usr/share/dpkg/archtable
	rather than hard-coding some values in the script.
	(rewrite_gnu): Rewrite along the lines of the code in m4/arch.m4 so
	they should actually be vaguely consistent now.

	* scripts/Makefile.am (do_perl_subst): Replace occurances of
	$pkgdatadir in scripts with the right value.

2005-01-22  Robert Millan  <rmh@debian.org>

	* configure.ac: Check for kvm.h.
	* utils/start-stop-daemon.c: Remove includes for <sys/user.h>,
	<sys/sysctl.h> and <kvm.h> for the BSDs unless configure found
	<kvm.h>.
	(fatal): Output the message associated with errno.

2005-01-22  Rakesh 'arky' Ambati  <rakesh_ambati@yahoo.com>

	* scripts/dpkg-architecture.pl: Correct typo, 'filed' to 'failed'.

2005-01-22  Robert Millan  <rmh@debian.org>,
	    Scott James Remnant  <scott@netsplit.com>

	* m4/arch.m4 (DPKG_CPU_TYPE): Add a new macro to turn common
	groups of CPU names into a single type (e.g. i*86 to i386).
	(DPKG_OS_TYPE): Match linux*-gnu* for Linux (in case we get a
	non-GNU Linux at some point) and produce a 'linux' type.  Remove
	the initial '*' from the rest of the entries.  Restore gnu* as
	gnu (for the Hurd).  Add support for darwin* as darwin.  Sort
	into almost-alphabetical order with i386/linux at the top.
	(DPKG_ARCHITECTURE): Call DPKG_CPU_TYPE and use $cpu_type instead of
	$target_cpu.
	* archtable: Rewrite the top comment to be a little clearer and
	correct the lie that the third column is 'dpkg --print-architecture'
	when it is, in fact, 'dpkg --print-gnu-build-architecture'.  Correct
	third columns of the non-Linux architecture to actually return a
	GNU name.  Sort the file into i386/linux-first alphabetical order.

2005-01-22  Robert Millan  <rmh@debian.org>

	* archtable: Add x86_64-kfreebsd to archtable as 'kfreebsd-amd64'.
	* scripts/dpkg-architecture.pl: Add 'kfreebsd-amd64' to archtable.

2005-01-22  NIIBE Yutaka  <gniibe@fsij.org>

	* archtable: Add m32r-linux-gnu to archtable as 'm32r'.
	* scripts/dpkg-architecture.pl: Add 'm32r' to archtable.

2005-01-22  Scott James Remnant  <scott@netsplit.com>

	* src/query.c (cmdinfos): Make -f alternative for --showformat.
	* src/query.c (usage): Document that -f is alternative for
	--showformat.
	* man/C/dpkg-query.1: Update documentation to match.

2005-01-22  Stephane Bortzmeyer  <stephane@sources.org>

	* scripts/dpkg-source.pl (diff_ignore_default_regexp): Add the
	darcs _darcs directory to the ignore list.

2005-01-22  Scott James Remnant  <scott@netsplit.com>

	* utils/md5sum.c (main): Correct md5sum according to the wishes
	of the Debian technical committee; when given a file on standard
	input, it now simply outputs the md5sum and does not append "  -"
	or " *-" on the end.

2005-01-22  Adam Heath  <doogie@debian.org>

	* lib/tarfn.c (TarExtractor): Fix handling of GNU longname and
	longlink support when there is both types for the same file entry
	in a tarball.

2005-01-19  Dafydd Harries  <daf@muse.19inch.net>

	* man/C/dpkg-source.1: Make the summary for dpkg-source -b invocation
	in the manpage match that output by dpkg-source --help. (I.e. indicate
	the possibility of specifying the upstream tarball rather than the
	upstream source directory as a second parameter.)

2005-01-17  Scott James Remnant  <scott@netsplit.com>

	* debian/dpkg.preinst (confirm_dselect_split): Support pre-sarge
	upgrades by checking that they've upgraded dselect first, and
	prompting if they haven't.

2005-01-14  Scott James Remnant  <scott@netsplit.com>

	* .arch-inventory: Ignore the upload result file as well.

	* configure.ac: Bump version to 1.13.1~.

	* configure.ac: Release 1.13.0.

	* dpkg-deb/main.c (main): Remove NONRETURNING declaration as
	this function does actually call return sometimes.
	* dpkg-split/main.c (main): Remove NONRETURNING declaration as
	this function does actually call return sometimes.
	* utils/start-stop-daemon.c (main): Remove NONRETURNING declaration
	as this function does actually call return sometimes.
	* m4/compiler.m4 (SJR_COMPILER_WARNINGS): Enable warnings for CXX
	too, my original macro doesn't do this.
	
	* configure.ac: Use AC_GNU_SOURCE to get some of the extra goodies
	in the GNU C library, use DPKG_C_C99 to test for C99 features.
	* m4/compiler.m4 (DPKG_C_C99): New macro to determine whether
	compiler supports C99 features.
	(SJR_COMPILER_WARNINGS): Don't use -pedantic yet, dpkg isn't ready
	for it.

	* lib/dpkg.h: Provide C99-conformant variadic macros if the
	compiler supports them in place of gnu-style ones.
	* lib/tarfn.c: Add missing include of config.h to get some useful
	information (and prototype of strnlen).
	* src/help.c: Cast arguments to (char * const *) explicitly.
	* dpkg-deb/main.c: Include dpkg-db.h to get nffreeall prototype.
	* .arch-inventory: Ignore config.cache if the user uses it.

	* scripts/controllib.pl: Add #!/usr/bin/perl to satisfy lintian.
	* debian/control ([dpkg]Pre-Depends): Needs to pre-depend on shlibs
	dependencies like libc6, accidentally dropped earlier.
	([dpkg-dev]Recommends): Added gcc as first choice for c-compiler.
	* debian/rules: Generate shlibdeps for all arch packages, not just
	dselect (so we get them for dselect too).
	* debian/.arch-inventory: Ignore dpkg.substvars.
	* debian/dpkg.conffiles: Removed, debhelper does the right thing.
	* debian/dpkg-dev.conffiles: Removed, debhelper does the right thing.
	* debian/dselect.conffiles: Removed, debhelper does the right thing.
	* Makefile.am (EXTRA_DIST): Updated for debian directory changes.
	(package): Add missing distdir dependency, also don't treat lintian
	problems as errors, just report them.
	* man/C/dpkg.8: Moved to section 1 where it belongs.
	* man/C/dpkg-query.8: Moved to section 1 where it belongs.
	* man/C/dpkg-split.8: Moved to section 1 where it belongs.
	* man/C/dselect.8: Moved to section 1 where it belongs.
	* man/C/Makefile.am: Install dpkg.1, dpkg-query.1, dselect.1
	* man/es/dpkg.8: Moved to section 1 where it belongs.
	* man/es/dpkg-split.8: Moved to section 1 where it belongs.
	* man/es/dselect.8: Moved to section 1 where it belongs.
	* man/es/Makefile.am: Install dpkg.1, dpkg-split.1, dselect.1
	* man/fr/dpkg.8: Moved to section 1 where it belongs.
	* man/fr/dpkg-query.8: Moved to section 1 where it belongs.
	* man/fr/dpkg-split.8: Moved to section 1 where it belongs.
	* man/fr/Makefile.am: Install dpkg.1, dpkg-query.1, dpkg-split.1
	* man/ja/dpkg.8: Moved to section 1 where it belongs.
	* man/ja/dpkg-query.8: Moved to section 1 where it belongs.
	* man/ja/dselect.8: Moved to section 1 where it belongs.
	* man/ja/Makefile.am: Install dpkg.1, dpkg-query.1, dselect.1
	* man/pt_BR/dpkg.8: Moved to section 1 where it belongs.
	* man/pt_BR/dselect.8: Moved to section 1 where it belongs.
	* man/pt_BR/Makefile.am: Install dselect.1, dpkg.1
	* man/ru/dpkg.8: Moved to section 1 where it belongs.
	* man/ru/Makefile.am: Install dpkg.1
	* man/sv/dpkg.8: Moved to section 1 where it belongs.
	* man/sv/dpkg-query.8: Moved to section 1 where it belongs.
	* man/sv/dpkg-split.8: Moved to section 1 where it belongs.
	* man/sv/dselect.8: Moved to section 1 where it belongs.
	* man/sv/Makefile.am: Install dpkg.1, dpkg-query.1, dpkg-split.1,
	dselect.1
	* debian/dpkg.install: Install dpkg.1, dpkg-query.1, dpkg-split.1
	* debian/dselect.install: Install dselect.1

	* Makefile.am (EXTRA_DIST): Distribute files in the debian directory
	in the source tarball.
	(package): Create source and binary packages using dpkg-buildpackage
	and some magic to give us a directory containing only 'dist' files.
	Check the resulting changes file with lintian if we have it.

	* .arch-inventory: Apply l33t regex skills to ignore source tarballs,
	packages and the dist directory.

	* utils/Makefile.am (rootsbin_PROGRAMS): Install start-stop-daemon
	into the ordinary sbindir by default.
	* debian/dpkg.install: Install usr/sbin/start-stop-daemon into /sbin.

	* debian/control (Build-Depends): The source tarball now includes
	the generated gmo files, so there's no reason for the package to
	build-depend on gettext.

	* getopt/getdate.c: Remove unused file.

	* methods/disk/update: Remove {...} glob, as it's a bashism.

	* debian/control (Build-Depends): Fix dependency on virtual
	package `libncurses-dev'.

	* m4/funcs.m4 (DPKG_FUNC_VA_COPY): Wrap TRY_RUN and TRY_COMPILE
	calls in AC_CACHE_CHECK, missed when I copied it over and updated.

	* debian/dpkg.prerm: Give the script a bit of a spring clean,
	add a comment block at the top to serve as documentation of how
	prerm is called for anyone wanting a quick reference; this seems
	a reasonable place to do it as any.  Don't remove the historic
	info scripts anymore (dating back to 1.3.3) as we haven't shipped
	them in ages and 1.3.3's upgrade script did it anyway.
	* debian/dpkg.postrm: Equal spring clean and documentation comment
	added to the top.  Removed code to purge dpkg.cfg now we include it
	in the package as a conffile again anyway.
	* debian/dpkg.preinst: Equal spring clean and documentation comment
	added to the top.  Separated each discreet piece of upgrade behaviour
	for the 0.93.50 jump into different functions.
	* debian/dpkg.postinst: Equal spring clean and documentation comment
	added to the top.  Separated each bit of behaviour into a separate
	function.
	(move_info_directory): No longer create symlinks to the new location.
	(remove_info_symlink): Remove /usr/info or /usr/info/dir symlinks.

2005-01-13  Scott James Remnant  <scott@netsplit.com>

	* debian/control (Build-Depends): Add forgotten build-depend on
	debhelper, I picked 4.1.81 after reading the changelog as it has the
	first feature we need (upstream and debian changelogs in a native
	package).

	* man/C/Makefile.am (dpkg_source_aliases): I missed a whole bunch
	of manpages created as aliases to dpkg-source, put the rules in to
	do that.
	* man/C/.arch-inventory: Ignore generated aliased pages.

	* debian/rules: Rewrite from scratch to use debhelper, this breaks
	being able to bootstrap dpkg from its own source directory; but that
	didn't really work anyway.  You can always just 'make install' first.
	* debian/compat: Set debhelper compatibility to v4.
	* debian/dpkg.docs: List documentation to ship with dpkg.
	* debian/dpkg.install: List files that belong to dpkg.
	* debian/dselect.install: List files that belong to dselect.
	* debian/dpkg-dev.install: List files that belong to dpkg-dev.
	* .arch-inventory: Ignore build-tree, created by debian/rules.
	* debian/.arch-inventory: Ignore files and directories created by
	debian/rules.

	* lib/Makefile.am (INCLUDES): Correct sharedstatedir to datadir,
	common-licenses isn't in /usr/com (whatever that is).

	* dpkg-split/Makefile.am (install-data-local): Use $(mkdir_p) instead
	of $(MKINSTALLDIRS), better style.
	* methods/Makefile.am (install-data-local): Use $(mkdir_p) instead of
	$(MKINSTALLDIRS) here too.
	* origins/Makefile.am (install-data-local): And here.
	* scripts/Makefile.am (install-exec-local): Here as well.
	(install-data-local): Likewise.
	* src/Makefile.am (install-data-local): And finally, here too.

	* scripts/Makefile.am: Automake doesn't create out-of-tree output
	directories for us, so do so if it they don't exist (but quiet, like).
	(do_perl_subst): Remove space in #! line.
	* dpkg-split/Makefile.am: Create out-of-tree directories.
	(do_perl_subst): Remove space in #! line.

	* lib/dpkg.h: Include locale.h, for LC_ALL which is expanded in
	a macro here.  This is needed if we build without optimisations
	as libintl.h won't include it for us.

2005-01-12  Scott James Remnant  <scott@netsplit.com>

	* debian/pseudo-tags: Rewrite and clear up, put tags into a decent
	order and add a new [DEPENDS] tag to track dependency handling
	issues.

	* debian/shlibs.default: Clean up.
	* debian/shlibs.override: Clean up.

	* debian/dselect.cfg: Clean up atrocious English spelling.
	* debian/dpkg.cfg: Clean up atrocious English spelling; remove old
	configuration values as this file would be useful to be installed
	to describe its use.
	* debian/dpkg.conffiles: Add dpkg.cfg.

	* debian/copyright: Clean up, utf-8ify and add missing copyright
	declarations.

	* debian/control (Build-Depends): Remove SGML-related tools now	we no
	longer have docs in that format; increase gettext build-dependency to
	0.14.1; remove build-dependency on autotools-dev.
	(Standards-Version): Bump to keep lintian happy, we're conformant.
	([dpkg]Pre-Depends): Remove pre-dependency on dselect put in place
	to ease transition between woody and sarge where dselect was split
	into a separate binary package.
	([dpkg]Suggests): It's about time we suggested apt.
	([dpkg]Description): The dselect program is no longer included in the
	dpkg package, so don't mention it in the description.
	([dselect]Description): Rewrite as dselect is no longer the primary
	interface for package management, and that users may prefer apt-based
	interfaces.

	* debian/control (dpkg-static): The dpkg (and dpkg-deb) binaries
	have been linked statically to zlib for some time, and the
	dpkg-static package hasn't actually been created either.  Remove
	from the control file.

	* debian/control (dpkg-doc): The documentation shipped in the
	dpkg-doc package was rather incomplete and out-of-date, so was
	removed from the distribution.  Remove package from control file.
	* debian/dpkg-doc.doc-base: Remove dpkg-doc file.
	* debian/dpkg-doc.postinst: Remove dpkg-doc maintainer script.
	* debian/dpkg-doc.prerm: Remove dpkg-doc maintainer script.
	* debian/README.compile: Removed this file as it's both out of
	date, and entirely replaced by Build-Depends anyway for those
	that care about such things.

	* Makefile.am: Remove rules to install common documentation and
	licence under /usr/share/doc/dpkg, leave that up to the package.
	* lib/Makefile.am (INCLUDES): Define COPYINGFILE to point to
	/usr/share/common-licenses/GPL-2.

2005-01-11  Colin Watson  <cjwatson@debian.org>

	* dselect/basecmds.cc (baselist::displayhelp): Revert to former
	Space/Enter/'Q' behaviour, so that Space leaves the help screen
	and Enter and 'Q' do nothing. It's dangerous to encourage users
	to press Enter or 'Q', since they commit changes in the package
	selection screen.
	* dselect/helpmsgs.cc (hlp_readonlyintro, hlp_recurintro): Update
	help text to match.
	(hlp_mainintro): 'Q' quits and overrides dependency problems;
	'X' quits without saving changes.

2005-01-10  Scott James Remnant  <scott@netsplit.com>

	* configure.ac: Fix --without-dselect and --without-start-stop-daemon
	so they actually work, Autoconf was preserving the old value of the
	variable.  Always call AC_PROG_CXX otherwise things aren't happy
	as it gets partially expanded.

	* dpkg-split/Makefile.am (EXTRA_DIST): Distribute mksplit.pl.
	* dselect/Makefile.am (EXTRA_DIST): Distribute mkcurkeys.pl.
	* lib/Makefile.am (libdpkg_a_SOURCES): Distribute gettext.h.
	* scripts/Makefile.am (EXTRA_DIST): Distribute the scripts and
	README.alternatives, oops.
	(all-local): Build install-info from install-info.pl manually.
	(install-exec-local): Install install-info manually.
	(uninstall-local): Remove install-info manually.
	* scripts/.arch-inventory: Ignore install-info-stamp file we need.
	* src/Makefile.am (dpkg_query_SOURCES): There is no errors.h.

	* Makefile.conf.in: Remove file used by old build system.
	
	* lib/mlib.c (buffer_write): Remove cast from lvalue, deprecated
	in recent versions of gcc.
	* m4/compiler.m4 (SJR_COMPILER_OPTIMISATIONS): Explicitly set -O0
	when disabling compiler optimisations, as recent versions of gcc
	have some on by default.

	Now we're not using CVS at all, replace the old .cvsignore files
	with .arch-inventory files Arch can use to ignore generated files.

	* .cvsignore: Remove old file.
	* .arch-inventory: Replace with more complete regex rules.
	* dpkg-deb/.cvsignore: Remove old file.
	* dpkg-deb/.arch-inventory: Replace with more complete regex rules.
	* dpkg-split/.cvsignore: Remove old file.
	* dpkg-split/.arch-inventory: Replace with more complete regex rules.
	* dselect/.cvsignore: Remove old file.
	* dselect/.arch-inventory: Replace with more complete regex rules.
	* getopt/.cvsignore: Remove old file.
	* getopt/.arch-inventory: Replace with more complete regex rules.
	* lib/.cvsignore: Remove old file.
	* lib/.arch-inventory: Replace with more complete regex rules.
	* m4/.arch-inventory: Ignore files copied in by 'autopoint'.
	* man/.cvsignore: Remove old file.
	* man/.arch-inventory: Replace with more complete regex rules.
	* man/C/.cvsignore: Remove old file.
	* man/C/.arch-inventory: Replace with more complete regex rules.
	* man/de/.cvsignore: Remove old file.
	* man/de/.arch-inventory: Replace with more complete regex rules.
	* man/es/.arch-inventory: Ignore generated 'Makefile' and 'Makefile.in'.
	* man/fr/.cvsignore: Remove old file.
	* man/fr/.arch-inventory: Replace with more complete regex rules.
	* man/ja/.cvsignore: Remove old file.
	* man/ja/.arch-inventory: Replace with more complete regex rules.
	* man/pt_BR/.cvsignore: Remove old file.
	* man/pt_BR/.arch-inventory: Replace with more complete regex rules.
	* man/ru/.cvsignore: Remove old file.
	* man/ru/.arch-inventory: Replace with more complete regex rules.
	* man/sv/.cvsignore: Remove old file.
	* man/sv/.arch-inventory: Replace with more complete regex rules.
	* methods/.cvsignore: Remove old file.
	* methods/.arch-inventory: Replace with more complete regex rules.
	* origins/.arch-inventory: Ignore generated 'Makefile'
	and 'Makefile.in'.
	* po/.cvsignore: Remove old file.
	* po/.arch-inventory: Replace with more complete regex rules.
	* scripts/.cvsignore: Remove old file.
	* scripts/.arch-inventory: Replace with more complete regex rules.
	* scripts/changelog/.arch-inventory: Ignore generated file.
	* src/.cvsignore: Remove old file.
	* src/.arch-inventory: Replace with more complete regex rules.
	* utils/.cvsignore: Remove old file.
	* utils/.arch-inventory: Replace with more complete regex rules.
	
	* man/sv/.check.pl: Remove as it uses CVS to check whether the
	translations are up to date, and we don't use that anymore.
	* dselect/checkunimp.pl: Remove unused file.
	* dselect/keys.c: Remove unused file.
	
	For at least the second time in dpkg's history, convert the build
	system to use GNU Automake.  I'm sure some future maintainer will
	come along and get rid of it again, but for now, Automake is the
	way forward.

	* Makefile.in: Remove old file.
	* Makefile.am: Replace with shiny Automake goodness, don't distribute
	TODO anymore; it's only useful for developers.
	* dpkg-deb/Makefile.in: Remove old file.
	* dpkg-deb/Makefile.am: Replace with shiny Automake goodness, don't
	include rules to build dpkg-deb-static.
	* dpkg-split/Makefile.in: Remove old file.
	* dpkg-split/Makefile.am: Replace with shiny Automake goodness.
	* dselect/Makefile.in: Remove old file.
	* dselect/Makefile.am: Replace with shiny Automake goodness.
	* getopt/Makefile.in: Remove old file.
	* getopt/Makefile.am: Replace with shiny Automake goodness.
	* lib/Makefile.in: Remove old file.
	* lib/Makefile.am: Replace with shiny Automake goodness.
	(libdpkg_a_SOURCES): add refugee files from 'include'.
	* man/Makefile.in: Remove old file.
	* man/Makefile.am: Replace with shiny Automake goodness.
	* man/C/Makefile.in: Remove old file.
	* man/C/Makefile.am: Replace with shiny Automake goodness.
	* man/de/Makefile.in: Remove old file.
	* man/de/Makefile.am: Replace with shiny Automake goodness.
	* man/es/Makefile.in: Remove old file.
	* man/es/Makefile.am: Replace with shiny Automake goodness.
	* man/fr/Makefile.in: Remove old file.
	* man/fr/Makefile.am: Replace with shiny Automake goodness.
	* man/ja/Makefile.in: Remove old file.
	* man/ja/Makefile.am: Replace with shiny Automake goodness.
	* man/pt_BR/Makefile.in: Remove old file.
	* man/pt_BR/Makefile.am: Replace with shiny Automake goodness.
	* man/ru/Makefile.in: Remove old file.
	* man/ru/Makefile.am: Replace with shiny Automake goodness.
	* man/sv/Makefile.in: Remove old file.
	* man/sv/Makefile.am: Replace with shiny Automake goodness.
	* methods/Makefile.in: Remove old file.
	* methods/Makefile.am: Replace with shiny Automake goodness, taking
	into account the new filesystem structure.
	* origins/Makefile.am: New Automake file to install origin files.
	* scripts/Makefile.in: Remove old file.
	* scripts/Makefile.am: Replace with shiny Automake goodness.
	* src/Makefile.in: Remove old file.
	* src/Makefile.am: Replace with shiny Automake goodness, don't
	include rules to build either dpkg-static or dpkg-query-static.
	* utils/Makefile.in: Remove old file.
	* utils/Makefile.am: Replace with shiny Automake goodness, don't
	include rules to build md5sum-static.

	* dpkg-deb/build.c: Replace USE_ZLIB with WITH_ZLIB.
	* dpkg-deb/extract.c: Replace USE_ZLIB with WITH_ZLIB.
	* dpkg-deb/main.c: Remove version.h include.
	* dpkg-split/main.c: Remove version.h include.
	* dselect/main.cc: Remove version.h include.
	* lib/compression.c: Replace USE_ZLIB with WITH_ZLIB and USE_BZ2
	with WITH_ZLIB.
	* src/help.c: Remove version.h include and replace
	USE_START_STOP_DAEMON with WITH_START_STOP_DAEMON.
	* src/main.c: Remove version.h include.
	
	We're going to move to using 'autoreconf' to generate the build
	scripts after a checkout and 'make dist' to get a clean tarball.
	Various files will get copied automatically so there's no point
	having them under version control, they'll still appear in the
	tarballs though.

	* INSTALL: Remove from version control.
	* config.guess: Remove from version control.
	* config.sub: Remove from version control.
	* install-sh: Remove from version control.
	* autogen.sh: Remove unnecessary script, just run 'autoreconf'.
	* release.sh: Remove unnecessary script, just run 'make dist'.

	The old 'configure.in' arranged for a bunch of code to be added
	to the bottom of 'config.h' with the assumption that it'd be
	included everywhere.  That's not good style, the file is only
	supposed to contain settings and not real code.  Put the code in
	real header files and source.

	* lib/dpkg.h: Include <sys/cdefs.h> and <stddef.h> if available.
	(INTERPRETER_MAX): Define to PATH_MAX or 1024 if not available.
	(DPKG_VERSION_ARCH): Define using PACKAGE_VERSION instead of
	DPKG_VERSION, which no longer exists.
	(ADMINDIR): Remove definition, define in Makefiles where needed.
	(CONFIGDIR): Remove definition, define in Makefiles where needed.
	(LIBDIR): Remove definition, define in Makefiles where needed.
	(CONSTANT, PRINTFFORMAT, NONRETURNING, UNUSED, NONRETURNPRINTFFORMAT):
	Define attribute markers used in function prototypes.
	(strerror, strsignal, scandir, alphasort, unsetenv): Define prototypes
	for functions in 'compat.c' if the system lacks them.
	(strtoul, va_copy, WCOREDUMP): Provide compatible macros for functions
	the system lacks.
	(BUILDOLDPKGFORMAT): Define here.
	(_, N_): Include gettext.h and define friendlier macros.
	* lib/gettext.h: Include from gettext distribution useful header
	file that does the heavy lifting of enabling or disabling gettext.
	* lib/md5.h: Add code to define UWORD32 used by this implementation.
	* getopt/error.h (error, error_at_line): Remove printf format
	attribute marker from prototypes to keep the code clean.
	* getopt/getopt.c (store_args_and_env): Remove unused attribute
	marker from function to keep the code clean.
	* utils/md5sum.c: Let gettext.h (included through dpkg.h) do the
	heavy lifting and define the right things for us.
	* utils/start-stop-daemon.c: Duplicate includes of <sys/cdefs.h>
	and <stddef.h> along with attribute marker definitions to avoid
	having to include 'dpkg.h'.
	
	* configure.in: Rename to 'configure.ac' and rewrite from the
	ground-up with Autoconf 2.59 in mind.
	* m4/arch.m4: New file of macros for 'configure.ac':
	(DPKG_OS_TYPE): Code from old 'configure.in' to turn output from
	'config.guess' into an operating system name we recognise.
	(DPKG_ARCHITECTURE): Code from old 'configure.in' to look up
	CPU and operating system name in the 'archtable'.
	* m4/compiler.m4: New file of macros for 'configure.ac':
	(SJR_COMPILER_WARNINGS): Add my standard macro to enable additional
	compiler warnings and treat them as errors.
	(SJR_COMPILER_OPTIMISATIONS): Add my standard macro to allow
	disabling of optimisations.
	(DPKG_C_ATTRIBUTE): Macro to check whether the C compiler supports
	__attribute__, we assume that compilers that do ignore unknown
	attributes like gcc does.
	* m4/funcs.m4: New file of macros for 'configure.ac':
	(DPKG_FUNC_VA_COPY): Code from old 'configure.in' to determine
	whether the system supports va_copy or directly copying the values.
	* m4/libs.m4: New file of macros for 'configure.ac':
	(DPKG_LIB_ZLIB): Rework of old 'configure.in' code to allow the
	user to decide whether to use zlib, and whether to link it statically.
	(DPKG_LIB_BZ2): Rework of old 'configure.in' code to allow the user
	to decide whether to use the bz2 library, and whether to link it
	statically.
	(DPKG_LIB_CURSES): Code from old 'configure.in' to pick the right
	curses library on the system.
	(DPKG_LIB_SSD): Code from old 'configure.in' to look for libraries
	used by start-stop-daemon.
	* m4/linker.m4: New file of macros for 'configure.ac':
	(SJR_LINKER_OPTIMISATIONS): Add my standard macro to enable linker
	optimisations and allow them to be disabled.
	* m4/perl.m4: New file of macros for 'configure.ac':
	(DPKG_PROG_PERL): Macro to locate the Perl interpreter in the PATH,
	or allow the user to specify it with PERL=.
	* m4/types.m4: New file of macros for 'configure.ac':
	(DPKG_TYPE_PTRDIFF_T): Macro to replace obsolete AC_TYPE_PTRDIFF_T
	macro from Autoconf.
	(DPKG_DECL_SYS_SIGLIST): Macro to replace obsolete AC_DECL_SYS_SIGLIST
	macro from Autoconf.
	(DPKG_CHECK_DEFINE): Rework of old 'automake/dpkg.m4' code.
	* version-nr: Remove, version should be changed in configure.ac
	directly.
	* automake: Remove older Autoconf macros.
	
	* po/ChangeLog: Add new ChangeLog to describe changes affecting
	translations and their infrastructure.
	
	* origin: Move to 'origins/debian' so we can ship additional
	origins in future.

	Rearrange changelog parsers under 'scripts' into a separate
	directory so they also don't need to be renamed on installation.

	* scripts/cl-debian.pl: Move to 'scripts/changelog/debian.pl'.

	Rearrange 'methods' directory into the same hierarchy used when
	installed to save having to rename files on installation.

	* methods/disk.desc.cdrom: Move to 'methods/disk/desc.cdrom'.
	* methods/disk.desc.harddisk: Move to 'methods/disk/desc.harddisk'.
	* methods/disk.desc.mounted: Move to 'methods/disk/desc.mounted'.
	* methods/disk.desc.nfs: Move to 'methods/disk/desc.nfs'.
	* methods/disk.install: Move to 'methods/disk/install' and chmod +x.
	* methods/disk.names: Move to 'methods/disk/names'.
	* methods/disk.setup: Move to 'methods/disk/setup' and chmod +x.
	* methods/disk.update: Move to 'methods/disk/update' and chmod +x.
	* methods/floppy.desc.floppy: Move to 'methods/floppy/desc.floppy'.
	* methods/floppy.install: Move to 'methods/floppy/install' and
	chmod +x.
	* methods/floppy.names: Move to 'methods/floppy/names'.
	* methods/floppy.setup: Move to 'methods/floppy/setup' and chmod +x.
	* methods/floppy.update: Move to 'methods/floppy/update' and chmod +x.
	* methods/hd.setup: Remove unused method script.
	* methods/hd.unpack: Remove unused method script.
	* methods/hd.update: Remove unused method script.

	Consolidate the library code into one directory, so the headers are
	alongside the code rather than somewhere else.

	* include/dpkg-db.h: Move to 'lib'.
	* include/myopt.h: Move to 'lib'.
	* include/parsedump.h: Move to 'lib'.
	* include/tarfn.h: Move to 'lib'.
	* include/dpkg.h.in: Move to 'lib' and rename to 'dpkg.h', we'll
	set ADMINDIR, CONFIGDIR and LIBDIR in Makefile where needed as they
	can contain shell paths.
	* include: Remove directory.
	
	* AUTHORS: Add new file detailing the original authors of dpkg and
	the maintainers through the years.
	* COPYING: Update to include correct FSF address.
	* NEWS: Add new file that just points to debian/changelog for major
	changes between releases.
	* README: Add new file to briefly describe the package.

	Instead of scattering manpages throughout the source, we'll keep
	all of the original pages in one place under 'man/C'.  This should
	make it easier to keep track of them, especially translators.

	* dpkg-deb/dpkg-deb.1: Move to 'man/C'.
	* dpkg-split/dpkg-split.8: Move to 'man/C'.
	* dselect/dselect.8: Move to 'man/C'.
	* scripts/822-date.1: Move to 'man/C'.
	* scripts/cleanup-info.8: Move to 'man/C'.
	* scripts/dpkg-architecture.1: Move to 'man/C'.
	* scripts/dpkg-checkbuilddeps.1: Move to 'man/C'.
	* scripts/dpkg-divert.8: Move to 'man/C'.
	* scripts/dpkg-name.1: Move to 'man/C'.
	* scripts/dpkg-scanpackages.1: Move to 'man/C'.
	* scripts/dpkg-scansources.1: Move to 'man/C'.
	* scripts/dpkg-source.1: Move to 'man/C'.
	* scripts/dpkg-statoverride.8: Move to 'man/C'.
	* scripts/install-info.8: Move to 'man/C'.
	* scripts/update-alternatives.8: Move to 'man/C'.
	* src/dpkg-query.8: Move to 'man/C'.
	* src/dpkg.8: Move to 'man/C'.
	* utils/md5sum.1: Move to 'man/C'.
	* utils/start-stop-daemon.8: Move to 'man/C'.
	
	* man/en: Rename directory to 'man/C', reserving country codes for
	manpages that have actually undergone translation.  These are the
	"original" format, and like the strings in the code itself don't
	really belong to any particular locale.

	Continuing the spirit of having only one markup format for manpages,
	fix up the two generated from POD and remove the POD.

	* scripts/dpkg-architecture.1: Generate with pod2man and remove
	damage from the top, turning it into respectable nroff.
	* scripts/dpkg-architecture.pl: Remove POD documentation from script.
	* scripts/dpkg-scansources.1: Generate with pod2man and remove
	damage from the top, turning it into respectable nroff.
	* scripts/dpkg-scansources.pl: Remove POD documentation from script.
	
	Remove the SGML files containing the same content as the manpages,
	but which were never used to generate them.  This avoids confusion,
	and as one markup format is just as good as another, we'll settle
	on nroff's man format.
	
	* man/en/cleanup-info.8.sgml: Remove SGML format documentation.
	* man/en/deb-control.5.sgml: Remove SGML format documentation.
	* man/en/deb-old.5.sgml: Remove SGML format documentation.
	* man/en/deb.5.sgml: Remove SGML format documentation.
	* man/en/dpkg-checkbuilddeps.1.sgml: Remove SGML format documentation.
	* man/en/dpkg.8.sgml: Remove SGML format documentation.
	* man/en/dpkg.cfg.5.sgml: Remove SGML format documentation.
	* man/en/dselect.8.sgml: Remove SGML format documentation.
	* man/en/dselect.cfg.5.sgml: Remove SGML format documentation.
	* man/paths.ent.in: Remove now we have no SGML format pages.

	* attic: Remove historical interest directory, that's what version
	control is for.
	* doc: Remove obsolete, incomplete and out-of-date documentation
	including that licenced under the GFDL (ie the entire directory).
	* md5sum: Remove empty directory.

	* main: Rename directory to 'src' so it's consistent with 'lib'.
	* optlib: Rename directory to 'getopt' as that's what's really in it.
	* split: Rename directory to 'dpkg-split' so it's consistent with
	'dpkg-deb'.

Tue Nov 09 15:23:54 CEST 2004 Christian Perrier <bubulle@debian.org>

  * po/dpkg.pot: msguniq to remove duplicate entries

Tue Nov 09 15:21:54 CEST 2004 Bartosz Fenski aka fEnIo <fenio@o2.pl>

  * po/pl.po: updated

Fri Oct 29 21:55:54 CEST 2004 Carlos Liu <carlos_liu@yahoo.com>

  * po/zh_CN.po: Fix errors

Fri Oct 29 08:58:54 CEST 2004 Bart Cornelis <cobaco@linux.be>

  * po/nl.po: Updated

Fri Oct 29 08:55:54 CEST 2004 Carlos Liu <carlos_liu@yahoo.com>

  * po/zh_CN.po: Mess cleaned

Fri Oct 29 08:50:00 CEST 2004 Christian Perrier <bubulle@debian.org>

  * po/*po: msguniq and msgcat on all files

Thu Oct 28 09:39:00 CEST 2004 Christian Perrier <bubulle@debian.org>

  * po/dpkg.pot: regenerated
  * po/*po: synced with dpkg.pot
  * po/fr.po: complete the translation

Thu Oct 28 15:55:14 BST 2004 Scott James Remnant <scott@netsplit.com>

  * dpkg-deb/dpkg-deb.h: Add '/' onto the end of the COMPAT values for
  bzip2 and tar.

Wed Oct 27 12:22:08 BST 2004 Scott James Remnant <scott@netsplit.com>

  * version-nr, debian/changelog: Bump version to 1.13~.

Wed Oct 27 10:14:29 BST 2004 Scott James Remnant <scott@netsplit.com>

  * version-nr, debian/changelog: Bump version to 1.10.25~.

Wed Oct 27 09:58:27 BST 2004 Scott James Remnant <scott@netsplit.com>

  * lib/compression.c: Which revealed some brown-paper bag issues:
  Replace "BZFILE" with "BZFILE *", "file" with "bzfile"
  and "bzdopen" to "BZ2_bzdopen".

Wed Oct 27 09:49:15 BST 2004 Scott James Remnant <scott@netsplit.com>

  * lib/compression.c: Replace USE_BZ2 with USE_BZ2LIB to match configure.in.

Tue Oct 26 19:24:54 CEST 2004 Havard Korsvoll <korsvoll@skulelinux.no>

  * po/nn.po: Updated

Tue Oct 26 17:24:54 CEST 2004 Carlos Liu <carlos_liu@yahoo.com>

  * po/zh_CN.po: Updated

Tue Oct 26 06:54:54 CEST 2004 Peter Karlsson <peter@softwolves.pp.se>

  * po/sv.po: Updated

Tue Oct 26 06:54:54 CEST 2004 CEST 2004 Piarres Beobide Egana <pi@beobide.net>

  * po/eu.po: updated

Tue Oct 26 06:54:54 CEST 2004 Miguel Figueiredo <elmig@debianpt.org>

  * po/pt.po: Updated

Mon Oct 25 18:26:54 CEST 2004 Miroslav Kure <kurem@upcase.inf.upol.cz>

  * po/cs.po: Updated

Mon Oct 25 18:26:54 CEST 2004 Michael Piefel <piefel@debian.org>

  * po/de.po: updated

Mon Oct 25 18:26:54 CEST 2004 Yuri Kozlov <yuray@id.ru>

  * po/ru.po: Updated

Mon Oct 25 15:09:43 CEST 2004 Trorrr [Héctor Fernández] <trorrr@yahoo.es>

  * po/gl.po: Updated

Mon Oct 25 08:03:00 CEST 2004 Lele Gaifax <lele@nautilus.homeip.net>

  * po/it.po: Updated

Mon Oct 25 07:18:36 CEST 2004 Changwoo Ryu <cwryu@debian.org>

  * po/ko.po: Updated

Mon Oct 25 07:18:36 CEST 2004 Kenshi Muto <kmuto@topstudio.co.jp>

  * po/ja.po: Updated

Mon Oct 25 07:18:36 CEST 2004 Claus Hindsgaul <claus_h@image.dk>

  * po/da.po: Updated

Mon Oct 25 07:18:36 CEST 2004 Javier Fernandez-Sanguino Pena <jfs@dat.etsit.upm.es>

  * po/es.po: Updated

Sun Oct 24 21:51:55 CEST 2004 Jordi Mallach <jordi@debian.org>

  * po/ca.po: Updated Catalan translation.

Sun Oct 24 20:16:43 CEST 2004 Lele Gaifax <lele@nautilus.homeip.net>

  * po/it.po: Updated

Sun Oct 24 20:06:43 CEST 2004 Trorrr [Héctor Fernández] <trorrr@yahoo.es>

  * po/gl.po: Updated

Sun Oct 24 19:20:43 CEST 2004 Bartosz Fenski aka fEnIo <fenio@o2.pl>

  * po/pl.po: Updated

Sun Oct 24 19:20:43 CEST 2004 Andre Luis Lopes <andrelop@debian.org>

  * po/pt_BR.po: Updated

Sun Oct 24 19:20:43 CEST 2004 Bart Cornelis <cobaco@linux.be>

  * po/nl.po: Updated

Sun Oct 24 16:18:52 CEST 2004 Christian Perrier <bubulle@debian.org>

  * po/dpkg.pot: regenerated
  * po/*po: synced with dpkg.pot
  * po/fr.po: complete the translation

Sun Oct 24 09:40:27 CEST 2004 Christian Perrier <bubulle@debian.org>

  * po/nl.po: Correct obvious typo from the translator

Sun Oct 24 09:21:17 CEST 2004 Christian Perrier <bubulle@debian.org>

  * debian/changelog: Close *all* Portuguese translation bug reports

Sun Oct 24 12:58:36 BST 2004 Scott James Remnant <scott@netsplit.com>

  * po/POTFILES.in: Add lib/compression.c here.

Fri Jun 18 17:04:44 BST 2004 Scott James Remnant <scott@netsplit.com>

  * configure.in: Add checks for bz2 in a similar manner to zlib.
  * Makefile.conf.in: Add definitions for BZ2LIB macros.
  * lib/compression.c: New file taken from HEAD that implements
  compression and decompression for gzip, bzip2 and pass-through.
  * lib/Makefile.in: Compile the new source file.
  * include/dpkg.h.in: Add BZIP2 macro expanding to the name of the
  bzip2 tool.  Add compression_type enum and headers for functions in
  compression.c
  * dpkg-deb/Makefile.in: Also link static bzip2 libraries to static dpkg-deb.
  * dpkg-deb/build.c: Remove internalGzip() function, replace calling
  code with call to new compress_cat() function.  Choose the appropriate
  name for the data member based on compress_type.
  * dpkg-deb/extract.c: Remove gzip calling code, replace with call to
  new decompress_cat() function.  Add code to detect compression type
  of data member.
  * dpkg-deb/main.c: Add new -Z option to set compression type, set
  default to gzip.
  * dpkg-deb/dpkg-deb.h: Add extern definition of compress_type option,
  add macros to define the bzip2 and pass-through data member filenames.

Tue Oct 19 08:28:46 CEST 2004 Javier Fernández-Sanguino Peña <jfs@computer.org>

  * po/es.po: updated (complete)

Sun Oct 17 08:40:46 CEST 2004 Piarres Beobide Egana <pi@beobide.net>

  * po/eu.po: updated (complete)

Thu Oct 14 17:01:21 CEST 2004 Michael Piefel <piefel@debian.org>

  * po/de.po: updated (now complete)

Wed Oct 13 17:01:31 CEST 2004 George Papamichelakis <george@step.gr>

  * po/el.po: Updated

Wed Oct 13 08:45:54 CEST 2004 Peter Karlsson <peterk@debian.org>

  * man/sv/dpkg-split.8: Updated
  * man/sv/start-stop-daemon.8: Updated
  * man/sv/deb-control.5: Updated
  * man/sv/dpkg.8: Updated
  * man/sv/md5sum.1: Updated
  * man/sv/dpkg-deb.1: Updated
  * man/sv/dpkg-query.8: Updated
  * man/sv/dselect.8: Updated

Tue Oct 12 22:22:55 CEST 2004 Miroslav Kure <kurem@upcase.inf.upol.cz>

  * po/cs.po: Updated (now complete)

Tue Oct 12 22:22:55 CEST 2004 Peter Karlsson <peter@softwolves.pp.se>

  * po/sv.po: Updated (now complete)

Tue Oct 12 07:50:21 CEST 2004 Philippe Batailler <philippe.batailler@free.fr>

  * man/fr/cleanup-info.8: updated
  * man/fr/dpkg.8: updated
  * man/fr/dpkg-deb.1: updated
  * man/fr/dpkg-divert.8: updated
  * man/fr/dpkg-name.1: updated
  * man/fr/dpkg-query.8: updated
  * man/fr/dpkg-source.1: updated
  * man/fr/dpkg-split.8: updated
  * man/fr/dpkg-statoverride.8: updated
  * man/fr/install-info.8: updated
  * man/fr/start-stop-daemon.8: updated
  * man/fr/update-alternatives.8: updated

Mon Oct 11 18:11:54 CEST 2004 Robert Luberda <robert@debian.org>

  * po/pl.po: Updated

Mon Oct 11 18:11:54 CEST 2004 Lior Kaplan <webmaster@guides.co.il>

  * po/he.po: Added

Mon Oct 11 18:11:54 CEST 2004 Piarres Beobide Egana <pi@beobide.net>

  * po/eu.po: Added

Mon Oct 11 18:11:54 CEST 2004 Yongtao Yang <yongtao.yang@telia.com>

  * po/zh_CN.po: Added

Mon Oct 11 18:11:54 CEST 2004 Miguel Figueiredo <elmig@debianpt.org>

  * po/pt.po: Updated

Mon Oct 11 18:11:54 CEST 2004 Yuri Kozlov <yuray@id.ru>

  * po/ru.po: Updated

Mon Oct 11 18:11:54 CEST 2004 Kenshi Muto <kmuto@debian.org>

  * po/ja.po: Updated

Mon Oct 11 18:11:54 CEST 2004 Changwoo Ryu <cwryu@debian.org>

  * po/ko.po: Updated

Mon Oct 11 18:11:54 CEST 2004 Bart Cornelis <cobaco@linux.be>

  * po/nl.po: Updated

Mon Oct 11 18:11:54 CEST 2004 Havard Korsvoll <korsvoll@skulelinux.no>

  * po/nn.po: Updated

Mon Oct 11 18:11:54 CEST 2004 Miroslav Kure <kurem@upcase.inf.upol.cz>

  * po/cs.po: Updated

Mon Oct 11 18:11:54 CEST 2004 Andre Luis Lopes <andrelop@debian.org> 

  * po/pt_BR.po: Updated

Mon Oct 11 18:11:54 CEST 2004 Ruben Porras <nahoo82@telefonica.net>

  * man/es/md5sum.1: updated
  * man/es/start-stop-daemon.8: updated
  * man/es/dpkg-scansources.1: updated
  * man/es/dpkg-scanpackages.1: updated
  * man/es/update-alternatives.8: updated
  * man/es/dpkg-divert.8: updated
  * man/es/cleanup-info.8: updated
  * man/es/dpkg-checkbuilddeps.1: updated
  * man/es/dpkg-split.8: updated
  * man/es/dpkg-statoverride.8: updated
  * man/es/dpkg.8: updated
  * man/es/dselect.8: updated
  * man/es/dpkg-source.1: updated
  * man/es/dpkg-deb.1: updated
  * man/es/dpkg-name.1: updated

Mon Oct 11 18:11:54 CEST 2004 Christian Perrier <bubulle@debian.org>

  * configure.in: Added he to ALL_LINGUAS.
  * configure.in: Added eu to ALL_LINGUAS.
  * configure.in: Added zh_CN to ALL_LINGUAS.

Mon Oct 11 16:33:49 CEST 2004 George Papamichelakis <george@step.gr>

  * po/el.po: Added

Mon Oct 11 16:33:49 CEST 2004 Christian Perrier <bubulle@debian.org>

  * configure.in: Added el to ALL_LINGUAS.

Mon Jul 19 20:17:09 BST 2004 Scott James Remnant <scott@netsplit.com>

  * version-nr, debian/changelog: Bump version to 1.10.24.

Sat Jun 26 18:38:34 CEST 2004 David Weinehall <tao@debian.org>

  * scripts/dpkg-buildpackge.sh, scripts/dpkg-name.sh, methods/disk.update,
  methods/disk.setup: Change non-POSIX -a and -o test options to shell
  && and || for portability.

Sat Jun 26 16:41:31 CEST 2004 Changwoo Ryu <cwryu@debian.org>

  * po/ko.po: Updated.

Wed Jun 23 17:57:45 BST 2004 Changwoo Ryu <cwryu@debian.org>

  * po/ko.po: Added.
  * configure.in: Added ko to ALL_LINGUAS.

Tue Jun 22 17:50:57 BST 2004 Christian Perrier <bubulle@debian.org>

  * po/fr.po: Updated.

Tue Jun 22 17:48:22 BST 2004 Claus Hindsgaul <claus_h@image.dk>

  * po/da.po: Updated.

Sat Jun 19 23:11:38 BST 2004 Scott James Remnant <scott@netsplit.com>

  * dselect/Makefile.in: Remove helpmsgs.h from the GENFILES list so
  we don't wipe it on "make clean" (it's not generated anymore).

Fri Jun 18 11:49:21 BST 2004 Ognyan Kulev <ogi@fmi.uni-sofia.bg>

  * utils/start-stop-daemon.c: Moved pid_is_running inside OSHURD sentry,
  provided Hurd version.  Removed dependency on C99 code and replaced
  constructor with an init function.

Fri Jun 18 06:34:43 BST 2004 Scott James Remnant <scott@netsplit.com>

  * archtable: Requested the technical committee to make the mentioned
  decision -- we're going with amd64 (that'll please my boss :-)
  * scripts/dpkg-architecture.pl: Likewise.

Tue Jun 15 19:19:36 BST 2004 Bartosz Fenski aka fEnIo <fenio@o2.pl>

  * po/pl.po: Updated.

Mon Jun 14 09:35:30 BST 2004 Ruben Porras <nahoo82@telefonica.net>

  * man/es/dpkg-scanpackages.1, man/es/start-stop-daemon.8, 
  man/es/dpkg-scansources.1, man/es/dpkg.8, man/es/dpkg-checkbuilddeps.1, 
  man/es/dselect.8, man/es/dpkg-deb.1: Updated again from the BTS, for
  some reason the previous update lost the foreign characters.

Mon Jun 14 09:12:08 BST 2004 Scott James Remnant <scott@netsplit.com>

  * scripts/dpkg-divert.8: Correct typo (ibrary -> library).

Mon Jun 14 08:58:27 BST 2004 Lele Gaifax <lele@nautilus.homeip.net>

  * po/it.po: Updated.

Mon Jun 7 17:47:13 CEST 2004 Jordi Mallach <jordi@debian.org>

  * po/ca.po: Update Catalan translation.

Thu Jun 3 12:03:49 BRT 2004 Scott James Remnant <scott@netsplit.com>

  * archtable, scripts/dpkg-architecture.pl: Remove support for amd64/x86-64,
  the porters clearly can't make up their mind what they want.

Wed Jun 2 15:32:47 BRT 2004 Scott James Remnant <scott@netsplit.com>

  * version-nr, debian/changelog: Bump version to 1.10.23.

Tue Jun 1 17:42:58 BRT 2004 Scott James Remnant <scott@netsplit.com>

  * scripts/Makefile.in: Move dpkg-scanpackages and dpkg-scansources
  manpages to section 1.
  * scripts/dpkg-scanpackages.8: Renamed to dpkg-scanpackages.1, adjusted
  reference to dpkg-scansources.
  * scripts/dpkg-scansources.pl: Adjusted reference to dpkg-scanpackages.
  * dselect/dselect.8: Adjusted reference to dpkg-scanpackages.

  * man/es/Makefile.in: Move dpkg-scanpackages and dpkg-scansources
  manpages to section 1.
  * man/es/dpkg-scanpackages.8: Renamed to dpkg-scanpackages.1, adjusted
  reference to dpkg-scansources.
  * man/es/dpkg-scansources.8: Renamed to dpkg-scansources.1,

  * man/fr/Makefile.in: Move dpkg-scanpackages and dpkg-scansources
  manpages to section 1.
  * man/fr/dpkg-scanpackages.8: Renamed to dpkg-scanpackages.1, adjusted
  reference to dpkg-scansources.
  * man/fr/dpkg-scansources.8: Renamed to dpkg-scansources.1

  * man/ja/Makefile.in: Move dpkg-scanpackages and dpkg-scansources
  manpages to section 1.
  * man/ja/dpkg-scanpackages.8: Renamed to dpkg-scanpackages.1, adjusted
  refence to dpkg-scansources.
  * man/ja/dpkg-scansources.8: Renamed to dpkg-scansources.1, adjusted
  reference to dpkg-scanpackages.
  * man/ja/dselect.8: Adjusted references to dpkg-scanpackages.

  * man/pt_BR/dselect.8: Adjusted reference to dpkg-scanpackages.
  * man/sv/.check.pl: Adjusted reference to dpkg-scanpackages.
  * man/sv/dselect.8: Adjusted reference to dpkg-scanpackages.

Tue Jun 1 17:27:50 BRT 2004 Scott James Remnant <scott@netsplit.com>

  * scripts/dpkg-shlibdeps.pl: Guard chown call with a check that we're
  running as root, if we're not, it's not necessary.

Tue Jun 1 17:23:30 BRT 2004 Scott James Remnant <scott@netsplit.com>

  * script/dpkg-source.1: Documented dpkg:Version and dpkg:UpstreamVersion
  substvars.

Tue Jun 1 14:52:27 BRT 2004 KISE Hiroshi <kise@fuyuneko.jp>

  * man/ja/dpkg-checkbuilddeps.1: Updated.
  * man/ja/dpkg-divert.8: Updated.

Tue Jun 1 14:45:47 BRT 2004 Nikolai Prokoschenko <nikolai@prokoschenko.de>

  * po/ru.po: Updated.

Tue Jun 1 14:41:30 BRT 2004 Helge Kreutzmann <kreutzm@itp.uni-hannover.de>

  * man/de/start-stop-daemon.8: New translation.
  * man/de/Makefile.in: Added new manpage.

Tue Jun 1 14:37:52 BRT 2004 Ruben Porras <nahoo82@telefonica.net>

  * man/es/dpkg-divert.8: Updated.

Tue Jun 1 13:53:29 BRT 2004 Lele Gaifax <lele@nautilus.homeip.net>

  * po/it.po: Updated.

Mon May 31 20:44:21 BRT 2004 Scott James Remnant <scott@netsplit.com>

  * archtable: Change amd64 to x86-64 or x86_64 to match the GNU strings
  until someone better than me makes a real decision about this.
  * scripts/dpkg-architecture.pl: Likewise.

Mon May 31 12:48:35 BRT 2004 Michal Cihar <michal@cihar.com>

  * dpkg-deb/extract.c: Swap %zi and %ld in printf expression.
  * split/info.c: Correct %zi and %lu in printf expression.
  * split/main.c: Include missing sys/types.h and sys/stat.h headers.

Sun May 30 19:51:52 BRT 2004 Robert Millan <zeratul2@wanadoo.es>

  * archtable: Change i386-kfreebsd-gnu to kfreebsd-i386 and add
  i386-knetbsd-gnu.
  * scripts/dpkg-archtable.pl: Return i386-freebsd for freebsd-i386 and
  i386-kfreebsd-gnu for kfreebsd-i386 instead.  Add knetbsd-i386.
  * configure.in: Identify knetbsd-gnu.

Fri May 28 18:45:26 BRT 2004 Steinar H. Gunderson <sesse@dessverre.samfundet.no>

  * main/depcon.c: Colour packages as we check them for break cycles to
  reduce the amount of recursion required to break a cycle.
  * include/dpkg-deb.h, lib/database.c: Add colour to the package structure.
  * main/main.h, main/configure.c, main/remove.c: Remove second
  argument from findbreakcycle() function.

Wed May 26 23:05:01 BRT 2004 Ognyan Kulev <ogi@fmi.uni-sofia.bg>

  * utils/start-stop-daemon.c: On hurd, proc_stat_set_flags may return
  NULL as Hurd can have processes with no uid, replace ihash_iterate
  with HURD_IHASH_ITERATE.

Sat May 22 15:28:33 CEST 2004  Tollef Fog Heen  <tfheen@debian.org>

  * utils/md5sum.1: s/asterix/asterisk/.  Thanks to Matt Zimmermann for
  noticing this.

Wed May 12 23:25:16 CEST 2004  Tollef Fog Heen  <tfheen@debian.org>

  * main/packages.c: Apply patch from Daniel Kobras to disappear empty
  packages that are replaced in the same run.

Fri May 7 04:46:01 BST 2004 Scott James Remnant <scott@netsplit.com>

  * doc/Makefile.in: Ensure that $(docdir) exists before attempting
  to install the ChangeLog there.

Fri May 7 01:21:49 BST 2004 Scott James Remnant <scott@netsplit.com>

  * dselect/pkginfo.cc: Replace &c. with the slightly clearer etc.

  * main/dpkg.8: Update from sgml, document --force-bad-verify.
  * main/dpkg-query,8: Correct --list documentation, without pattern it
  searches status not available.
  * scripts/dpkg-divert.8: Remove obsolete reference to the Debian Packaging
  Manual.
  * scripts/dpkg-source.1: Rather than keeping dpkg-source(1) always up to
  date with the -i option, document the intent of the default.
  * scripts/dpkg-statoverride.8: Correct typo and documentation of --update.
  * scripts/update-alternatives.8: Correct documentation of --install
  and --remove actions.
  * man/en/dpkg.8.sgml: Add missing </para> from last commit.
  * utils/start-stop-daemon.c: Correct typo.
  * utils/start-stop-daemon.8: Correct --pidfile documentation and mention
  what happens if you don't supply it; document that it will chdir("/")
  unless -d is specified.

  * dpkg-deb/dpkg-deb.1, main/dpkg.8, main/dpkg-query.8, scripts/cleanup-info.8,
  scripts/dpkg-checkbuilddeps.1, scripts/dpkg-divert.8, scripts/dpkg-name.1,
  scripts/dpkg-scanpackages.8, scripts/dpkg-source.1,
  scripts/dpkg-statoverride.8, scripts/install-info.8,
  scripts/update-alternatives.8, split/dpkg-split.8, utils/md5sum.1,
  utils/start-stop-daemon.8: Correct manpage hyphenation for those in a
  UTF-8 locale.

Fri May 7 01:13:36 BST 2004 Scott James Remnant <scott@netsplit.com>

  * man/en/dpkg.8.sgml: Add a new Additional Functionality section at the
  bottom where we can refer readers to other packages that provide the
  functionality they may be looking for.  Suggest aptitude and debsums.

Fri May 7 00:55:39 BST 2004 Scott James Remnant <scott@netsplit.com>

  * man/en/dpkg.8.sgml: Document dselect update alongside --update-avail.

Fri May 7 00:47:39 BST 2004 Geoff Richards <qef@rosies-dumplings.co.uk>

  * scripts/dpkg-source.1: Suggest 'fakeroot' for the dpkg-source -r command.

Fri May 7 00:42:44 BST 2004 Scott James Remnant <scott@netsplit.com>

  * main/main.c: Suggest 'aptitude' as well as 'dselect' now that
  d-i installs it.

Fri May 7 00:39:01 BST 2004 Christian Perrier <bubulle@debian.org>

  * po/fr.po: Updated French translation.

Fri May 7 00:04:28 BST 2004 Scott James Remnant <scott@netsplit.com>

  * lib/parsehelp.c, scripts/dpkg-source.pl, scripts/cl-debian.pl: Remove
  restriction that package names be at least two characters long.

Thu May 6 23:57:52 BST 2004 Andrew Shugg <andrew@neep.com.au>

  * utils/md5sum.c: Add support for DOS line-endings (\r\n).

Thu May 6 23:52:28 BST 2004 Daniel Kobras <kobras@debian.org>

  * archtable: Add ia64-unknown-linux-gnu.

Thu May 6 23:50:17 BST 2004 Daniel Kobras <kobras@debian.org>

  * main/enquiry.c: Remove dereference of unitialised and unused pointer
  variable, fixing segfault on when "gcc -dumpmachine" returns a
  non-matching triplet.

Thu May 6 23:44:55 BST 2004 Colin Watson <cjwatson@debian.org>

  * dselect/helpmsgs.cc: Pressing 'n' repeats the last search, not
  moves down; pressing 'p' does nothing.

Thu May 6 23:39:59 BST 2004 Helge Kreutzmann <kreutzm@itp.uni-hannover.de>

  * man/de/Makefile.in: Install update-alternatives.8
  * man/de/update-alternatives.8: Translated into German.

Thu May 6 23:23:10 BST 2004 Scott James Remnant <scott@netsplit.com>

  * utils/md5sum.1, man/es/md5sum.1, man/de/md5sum.1, men/ja/md5sum.1:
  Correct "et al" to "et al."
  * main/main.c, man/en/dpkg.8.sgml: Correct description of
  --compare-versions command to describe versions as "empty" rather
  than "missing" or "no version" as "" has to be passed.
  * man/en/dpkg.8.sgml: Add dpkg-reconfigure(8) to SEE ALSO section.
  * utils/start-stop-daemon.8: Move documentation of --retry to the
  paragraph about --stop where it belongs.
  * scripts/update-alternatives.8: Remove strange &quot; usage and
  replace with appropriate .BR.

Sun May  2 10:22:25 CEST 2004 Tollef Fog Heen <tfheen@debian.org>

  * scripts/dpkg-scanpackages.pl: Give proper case for Origin and
    Bugs.

Sun May  2 10:04:25 CEST 2004 Tollef Fog Heen <tfheen@debian.org>

  * scripts/controllib.pl: Fix unknown() so it actually manages to pick
    out the correct field name.

Fri Apr 30 11:20:13 CEST 2004 Jordi Mallach <jordi@debian.org

  * po/ca.po: Update Catalan translation.

Tue Apr 27 21:49:25 BST 2004 Ruben Porras <nahoo82@telefonica.net>

  * man/es/dpkg-scansources.8: Added Spanish manpage.
  * man/es/Makefile.in: Install it.

Tue Apr 27 19:47:37 BST 2004 Scott James Remnant <scott@netsplit.com>

  * scripts/dpkg-architecture.pl (rewrite_gnu): Add a new regexp for
  parsing i386-gnu style triplets on the Hurd.

Tue Apr 27 19:23:01 BST 2004 Scott James Remnant <scott@netsplit.com>

  * main/dpkg.8: Correct reference to non-existant --force-reinstreq
  option to --force-remove-reinstreq.

Tue Apr 27 19:01:28 BST 2004 Ruben Porras <nahoo82@telefonica.net>

  * man/es/start-stop-daemon.8, man/es/dselect.8, man/es/dpkg.8,
  man/es/dpkg-checkbuilddeps.8, man/es/dpkg-deb.1,
  man/es/dpkg-scanpackages.8: Updated Spanish manpages.

Mon Apr 26 20:28:58 CEST 2004 Tollef Fog Heen <tfheen@debian.org>

  * scripts/dpkg-architecture.pl, archtable: Add AMD64/x86_64 support.
    Also reindent archtable so the columns line up nicely.

Mon Apr 26 18:53:15 BST 2004 Scott James Remnant <scott@netsplit.com>

  * configure.in: Put the man page directories in alphabetical order.
  * man/Makefile.in: Likewise
  * debian/rules: Extract manual page directories from Makefile.in and
  use that list instead of hardcoding them.

Sun Apr 25 19:00:20 BST 2004 Scott James Remnant <scott@netsplit.com>

  * version-nr, debian/changelog: Bump version to 1.10.22.

Sun Apr 25 18:02:34 BST 2004 Scott James Remnant <scott@netsplit.com>

  * scripts/install-info.pl: Add --dir-file option for compatibility
  with GNU install-info.  Correct code to break infinite loop.

Sun Apr 25 17:57:46 BST 2004 Scott James Remnant <scott@netsplit.com>

  * scripts/dpkg-divert.8: Document that diverting shared libraries
  can be troublesome when combined with ldconfig.

Sun Apr 25 17:53:06 BST 2004 Scott James Remnant <scott@netsplit.com>

  * scripts/dpkg-checkbuilddeps.1: This script no longer checks for
  build-essential, so don't document that it does.

Sun Apr 25 17:45:47 BST 2004 Scott James Remnant <scott@netsplit.com>

  * scripts/dpkg-genchanges.pl: Group the -o expression to find
  using braces.

Sun Apr 25 17:17:16 BST 2004 Scott James Remnant <scott@netsplit.com>

  * man/es/Makefile.in: Add new dpkg-source.1 manpage.

Sun Apr 25 17:08:57 BST 2004 Scott James Remnant <scott@netsplit.com>

  * man/ja/Makefile.in: Add new dpkg-source.1 manpage.

Sun Apr 25 16:59:09 BST 2004 Scott James Remnant <scott@netsplit.com>

  * configure.in: Add Norwegian Nynorsk and Portugese linguas.

Sun Apr 25 12:27:38 CEST 2004  Tollef Fog Heen  <tfheen@debian.org>

  * main/archive.c: make block and char devices work properly when
    extracting.  mknod can create other kinds of devices than just char
    and block devices, so we need to pass the type of device to mknod in
    the mode argument.

Sun Apr 25 00:46:38 CEST 2004  Tollef Fog Heen  <tfheen@debian.org>

  * split/mksplit.pl: cut off anything after the first piece of whitespace
    when getting the md5sum, since we now get a different-formatted md5sum
    back.  (It now has a trailing dash.)

Sun Apr 25 00:23:27 CEST 2004  Tollef Fog Heen  <tfheen@debian.org>

  * lib/dump.c: Terminate buffer in order to not display garbage when
    displaying dependency fields.
	
Sun Apr 25 00:12:27 CEST 2004  Tollef Fog Heen  <tfheen@debian.org>

  * main/query.c, dpkg-deb/main.c: Fix up the query format to be
    consistent with what the library expects.  Remove the pkg: prefix from
    the default showformat.
	
Sun Apr 25 00:06:27 CEST 2004  Tollef Fog Heen  <tfheen@debian.org>

  * scripts/dpkg-statoverride.pl: Make sure the permissions passed to
    dpkg-statoverride are numeric.

Sat Apr 24 23:11:12 CEST 2004  Tollef Fog Heen  <tfheen@debian.org>

  * include/dpkg.h.in, lib/ehandle.c, lib/myopt.c: Failed opening of
    configuration files are no longer a fatal error.  Thanks to Max
    Vozeler <max@hinterhof.net> for the patch.

Mon Apr 19 12:24:40 CEST 2004 Tollef Fog Heen <tfheen@debian.org>

  * scripts/dpkg-shlibdeps.pl: Set LC_ALL to C before spawning off dpkg
  --search, to avoid searching on localized strings.

Sun Mar 28 18:32:19 CEST 2004 Jordi Mallach <jordi@debian.org>

  * po/ca.po: Update Catalan translation.

Fri Mar 12 19:02:21 GMT 2004 Scott James Remnant <scott@netsplit.com>

  * main/remove.c (removal_bulk_remove_configfiles): Don't change the
  "previous pointer" pointer if we remove the node from the linked list,
  ensuring that if the next node is to be removed the right thing will
  happen.

  This corrects the bug where every second shared or diverted conffile
  would be incorrectly deleted by dpkg.
 
Fri Mar 12 15:05:52 GMT 2004 Scott James Remnant <scott@netsplit.com>

  * utils/start-stop-daemon.c: Don't require an argument for -V (version).

Thu Mar 11 11:36:06 GMT 2004 Scott James Remnant <scott@netsplit.com>

  * version-nr, debian/changelog: Bump version to 1.10.21.

Thu Mar 11 11:23:09 GMT 2004 Scott James Remnant <scott@netsplit.com>

  * man/ja/Makefile.in: Add new pages to Makefile.in so they get
  installed.

Thu Mar 11 11:18:29 GMT 2004 Scott James Remnant <scott@netsplit.com>

  * scripts/dpkg-buildpackage.sh: Revert change suggested by Javier
  Fernandez-Sanguino Pena, and don't echo a blank line when dealing
  with PGP.  PGP itself will fail if we do this, it's needed to
  satisfy pgpgp, which quite frankly is a bug in pgpgp's emulation
  of pgp.
  
Thu Mar  8 01:10:00 CEST 2004  Tollef Fog Heen  <tfheen@debian.org>

  * po/pt_BR.po: Fix typo.

Thu Mar  8 01:10:00 CEST 2004  Tollef Fog Heen  <tfheen@debian.org>

  * man/de/md5sum.1: Fix spelling error as per patch in #230750

Thu Mar  8 01:00:00 CEST 2004  Tollef Fog Heen  <tfheen@debian.org>

  * man/fr/dpkg-source.1 man/fr/update-alternatives.8
  man/fr/start-stop-daemon.8 man/fr/dpkg.8 man/fr/dpkg-query.8
  man/fr/deb-control.5 man/fr/dpkg-scanpackages.8: Update French translation
  per patches in #218713 

Thu Mar  8 00:54:00 CEST 2004  Tollef Fog Heen  <tfheen@debian.org>

  * man/ja/{dpkg-architecture.1,dpkg-query.8,dselect.8}:  Update Japanese
    translation.  Closes: #224616

Thu Mar  8 00:38:00 CEST 2004  Tollef Fog Heen  <tfheen@debian.org>

  * release.sh: Remove .svn directories as well.

Mon Mar  8 19:37:00 GMT 2004 Scott James Remnant <scott@netsplit.com>

  * version-nr, debian/changelog: Bump version to 1.10.20.

Mon Mar  8 19:02:25 GMT 2004 Andrew Suffield <asuffield@debian.org>

  * utils/md5sum.c: Check the bounds of the line before processing.

Mon Mar  8 18:55:13 GMT 2004 Brian M. Carlson <sandals@crustytoothpaste.ath.cx>

  * utils/md5sum.c: Don't print offending lines as they may not be NULL
  terminated.

Mon Mar  8 18:34:16 GMT 2004 Goswin Brederlow <brederlo@informatik.uni-tuebingen.de>

  * lib/parse.c, main/processarc.c: Store Architecture in the status file
  and don't remove it when processing.  This is a first step towards
  multi-arch support in a future release of Debian.

Mon Mar  8 18:28:07 GMT 2004 Robert Millan <rmh@debian.org>

  * archtable, configure.in, scripts/dpkg-architecture.pl: Update
  support for Debian FreeBSD.

Mon Mar  8 18:20:38 GMT 2004 Javier Fernandez-Sanguino Pena <jfs@computer.org>

  * scripts/dpkg-buildpackage.sh: Add blank line to .dsc before
  signing with PGP.

Mon Mar  8 18:10:06 GMT 2004 Scott James Remnant <scott@netsplit.com>

  * debian/control: Remove duplicated uploaders field and add myself
  to the one that's left.

Mon Mar  8 16:49:13 GMT 2004 Christian Haggstrom <chm@c00.info>

  * lib/mlib.c: Remove extraneous %s in ohshite() call when out of
  disk space so that condition gets handled correctly and not with
  a SEGV.

Mon Mar  8 10:14:27 GMT 2004 Colin Watson <cjwatson@debian.org>
 
  * dselect/methlist.cc, dselect/pkgdisplay.cc: Set the total display width
  to the maximum of TOTAL_LIST_WIDTH and COLS, improving display on wide
  terminals.

Thu Mar  4 13:28:11 GMT 2004 Scott James Remnant <scott@netsplit.com>

  * lib/tarfn.c: Copy the Name and LinkName elements and ensure they
  are NULL-terminated, freeing these copies before returning.  The
  tar spec doesn't require a NULL byte if the filename is exactly
  100 characters long.

Sun Feb 29 21:56:25 GMT 2004 Scott James Remnant <scott@netsplit.com>

  * scripts/dpkg-checkbuilddeps.pl: Push build-conflicts errors into
  @conflicts instead of @unmet, this looks like an accidental error
  introduced by bad copy&pasteing.

Mon Mar  8 17:26:06 GMT 2004 Scott James Remnant <scott@netsplit.com>

  * debian/changelog, version-nr: Bump to 1.10.19.

Thu Feb 26 01:48:15 GMT 2004 Scott James Remnant <scott@netsplit.com>

  * main/processarc.c (process_archive): Copy code from main/remove.c
  to ensure that hardlinks to devices, setuid files or setgid files
  cannot be stashed away in the hope that they become compromisable
  in the future.  This was handled when removing a package, but not
  when upgrading one.

Thu Feb 26 01:23:13 GMT 2004 Scott James Remnant <scott@netsplit.com>

  * version-nr: Bump to 1.10.18.1

Mon Feb 23 22:46:21 GMT 2004 Scott James Remnant <scott@netsplit.com>

  * dpkg-deb/main.c: Clean up previous badly applied multiline string
    patch.

Mon Feb 23 01:30:13 CET 2004 Steinar H. Gunderson <sesse@debian.org>

  * main/remove.c: Terminate string buffer correctly.

Fri Feb 20 10:22:24 CET 2004 Colin Watson <cjwatson@debian.org>

  * dpkg-deb/main.c: Don't use multiline strings (a removed GCC extension).

Tue Jan 27 20:08:12 CST 2003 Adam Heath <doogie@debian.org>

  * debian/control: Update dpkg conflicts to << 1.10, instead of 1.9.

Mon Oct 27 13:39:56 CST 2003 Adam Heath <doogie@debian.org>

  * version-nr, debian/changelog: Rebuild, tagging and releasing correctly
    from cvs this time.

Mon Oct 27 13:01:12 CST 2003 Adam Heath <doogie@debian.org>

  * scripts/dpkg-gencontrol.pl: Fix errors with dependency fields that
    reference ${dpkg:Version}.

Mon Oct 27 18:45:19 CET 2003 Jordi Mallach <jordi@debian.org>

  * po/ca.po: Update Catalan translation and recode to UTF-8.

Mon Oct 27 11:06:25 CST 2003 Adam Heath <doogie@debian.org>

  * debian/dpkg.postinst: Don't assume /usr/info/dir exists if /usr/info
    does.

Mon Oct 27 10:57:54 CST 2003 Adam Heath <doogie@debian.org>

  * scripts/dpkg-source.pl: Add .#* to the default ignore filter.

Mon Oct 27 09:49:29 CST 2003 Adam Heath <doogie@debian.org>

  * scripts/dpkg-scanpackages.pl: Add -u -a<arch> commands.

Mon Oct 27 09:42:57 CST 2003 Adam Heath <doogie@debian.org>

  * scripts/dpkg-checkbuilddeps.pl: Set $reduce_arch when calling parsedep.

Sun Oct 26 19:29:16 CST 2003 Adam Heath <doogie@debian.org>

  * scripts/dpkg-checkbuilddeps.pl: s/dpkg-checkbuild/dpkg-checkbuilddeps/
    in usage.
  * version-nr: Bump to 1.10.17.
  * debian/changelog: Make the date UNRELEASED.

Sun Oct 26 14:55:53 CET 2003 Wichert Akkerman <wichert@wiggy.net>

  * dselect/pkgdepcon.cc: change return value for pkgdepcon() to indicate
    a conflict resolution is needed when dealing with autoselected
    recommends

Sat Oct 25 15:46:16 CDT 2003 Adam Heath <doogie@debian.org>

  * debian/changelog: Tag for 1.10.16 release date(for real this time).

Sat Oct 25 15:45:48 CDT 2003 Adam Heath <doogie@debian.org>

  * scripts/install-info.pl: Change formatting of info.dir.

Sat Oct 25 15:04:41 CDT 2003 Adam Heath <doogie@debian.org>

  * lib/mlib.c, include/dpkg.h.in, utils/md5sum.c: Change limit and the
    return value for buffer_copy to off_t, which fixes large file handling.

Sat Oct 25 15:02:27 CDT 2003 Adam Heath <doogie@debian.org>

  * almost all .c files: Almost *EVERY* damn file was including config.h in
    the wrong spot.  After making it the first include, then
    off_t/size_t/etc could actually be redefined to be 64-bit compatible.

Sat Oct 25 12:47:22 CDT 2003 Adam Heath <doogie@debian.org>

  * scripts/dpkg-checkbuilddeps.pl: Fix dpkg-checkbuilddeps calling of
    parsedep.  It wasn't setting use_arch.

Tue Sep 23 12:20:35 CDT 2003 Adam Heath <doogie@debian.org>

  * configure.in: Add man/es/Makefile.
  
Tue Sep 23 12:12:38 CDT 2003 Adam Heath <doogie@debian.org>

  * debian/changelog: Set release date for 1.10.16.

Sat Sep 20 21:17:45 CDT 2003 Adam Heath <doogie@debian.org>

  * utils/md5sum.c: Fix handling of large files.

Sat Sep 20 20:42:35 CDT 2003 Adam Heath <doogie@debian.org>

  * man/*
    * Imported several translated manpages, from debian-doc cvs:
     * Spanish: 822-date.1 cleanup-info.8 deb-control.5 deb-old.5
       deb.5 dpkg-checkbuilddeps.1 dpkg-deb.1 dpkg-divert.8 dpkg-name.1
       dpkg-scanpackages.8 dpkg-split.8 dpkg-statoverride.8 dpkg.8
       dselect.8 md5sum.1 start-stop-daemon.8 update-alternatives.8
     * French: deb.5
     * Portuguese: dpkg.8 dselect.8
  * main/dpkg.8: -O had an inverted word.
  * po/cz.po: Improve translation of: "dpkg - warning: ignoring request to
    remove %s which isn't installed."
  * po/it.po: Fix missing space in translation when listing files, and the
    file is diverted.
  * po/pl.po:
    * Updated.
    * Fix translation of 'conflicts with'
  * po/ja.po: Fix typo in translation of dpkg --force-help; dowgrade ->
    downgrade
  * po/fr.po:
    * Fix translation when listing files, and the file is diverted.
    * Fix missing space in translation of: "%s - warning: downgrading %.250s
      from %.250s to %.250s.\n"
  * po/da.po: Fix translation of(was missing the leading space): " does not
    appear to be available\n"

Sat Sep 20 18:45:11 CDT 2003 Adam Heath <doogie@debian.org>

  * utils/start-stop-daemon.[c8]:
    * Add a -d|--chdir option to start-stop-daemon.
    * Split the background block into 2 parts: one that does the fork, and
      opens /dev/tty and /dev/null, and one that does everything else.  The
      second block is then moved to be run right before the exec.  This
      allows error messages to be seen from the child(previously, they were
      lost), and allows for the chroot to not require the device files.
    * When --start, --startas and --pidfile are given, print 'process'
      instead of '(null)' for the process name, if it's already running.

Sat Sep 20 17:44:40 CDT 2003 Adam Heath <doogie@debian.org>

  * configure.in, include/dpkg.h.in: Fix (non-)detection of setlocale.

Fri Sep 19 20:02:19 CDT 2003 Adam Heath <doogie@debian.org>

  * debian/changelog: Set date/time for 1.10.15 release.
 
Fri Sep 19 19:56:48 CDT 2003 Adam Heath <doogie@debian.org>

  * lib/varbuf.c, configure.in: Fix va_copy detection.
  * scripts/dpkg-buildpackage.sh: Back out debian/rules build-arch
    detection.  It is *not* possible *at all* to detect available targets
    in a rules file.  Period.

Fri Sep 19 12:26:54 CDT 2003 Adam Heath <doogie@debian.org>

  * scripts/{controllib,dpkg-{source,checkbuilddeps,control}}.pl:
    * Rewrote the parsedep stuff, so that it wasn't done during control 
      file parsing.  Scripts that need the internal parsed format should 
      call parsedep on the field's value.
    * Split the substvars parsing into a separate function.
    * No longer validate dependency fields when reading the control file.
      Some fields may have vars in them, which breaks the validation.
    * dpkg-gencontrol calls substvars after parsing the control file, and
      then validates the substituted depends lines.  Originally,
      substitution occured only during writing of the final output file.
    * Andreas Barth <aba@not.so.argh.org>:
      Fix bad regex that didn't allow spaces in dependency field parsing.
      It now directly matches what the c code expects.  It previously was
      allowing all of \S, which matched on '('.
      Closes: #211660.
  * debian/control: Remove stale debug that would have broken installation
    on s390.
  * debian/rules: We were calling our own local copy of dpkg-gencontrol,
    but the system-installed copy of dpkg-shlibdeps.  Now, both are called
    from the build directory.

Wed Sep 17 13:26:14 CDT 2003 Adam Heath <doogie@debian.org>

  * debian/changelog, version-nr: Updated to 1.10.13.

Wed Sep 17 13:23:15 CDT 2003 Adam Heath <doogie@debian.org>

  * scripts/controllib.pl: Fix parsing of deps when both () and [] are
    specified.
  * scripts/controllib.pl: Set $host_arch in controllib.pl:parsedep.
  * scripts/dpkg-checkbuilddeps.pl: Don't output the [] stuff when finding
    invalid deps.

Tue Sep 16 13:44:06 CDT 2003 Adam Heath <doogie@debian.org>

  * scripts/dpkg-source.pl: Fix generation of dependency lines.

Tue Sep 16 13:06:01 CDT 2003 Adam Heath <doogie@debian.org>

  * scripts/dpkg-genchanges.pl: Ignore 'o:.*' in %fi.

Tue Sep 16 13:02:10 CDT 2003 Adam Heath <doogie@debian.org>

  * scripts/dpkg-source.pl: Ignore 'o:.*' in %fi.

Tue Sep 16 12:57:02 CDT 2003 Adam Heath <doogie@debian.org>

  * po/update.sh: Remove helpmsgs.cc generation.

Tue Sep 16 12:52:42 CDT 2003 Adam Heath <doogie@debian.org>

  * version-nr, debian/changelog: Updated for 1.10.11 release.

Tue Sep 16 12:50:44 CDT 2003 Adam Heath <doogie@debian.org>

  * scripts/update-alternatives.pl: Remove -w, as it causes runtime
    warnings.  The code isn't clean enough yet to support it.

Mon Sep 15 19:08:28 CDT 2003 Adam Heath <doogie@debian.org>

  * debian/rules: No longer generate any BYHAND files.  Also, fix bug in
    pseudo-tags installation.

Mon Sep 15 18:53:06 CDT 2003 Adam Heath <doogie@debian.org>

  * debian/rules, debian/pseudo-tags: Install
    /usr/share/doc/dpkg/pseudo-tags, which talks about the bug titling we
    use to mark bugs for filtering in the Debian bts.

Mon Sep 15 18:48:39 CDT 2003 Adam Heath <doogie@debian.org>

  * scripts/dpkg-buildpackage.sh: Call debian/rules -qn build-arch, and if
    it's available, modify -B handling appropriately.  If build-arch is not
    available, then when -B was called, do *not* pass -B on to
    dpkg-checkbuilddeps.

Sun Sep 14 21:45:44 CDT 2003 Adam Heath <doogie@debian.org>

  * configure.in: Fix broken os_type detection on linux.

Sun Sep 14 21:44:01 CDT 2003 Adam Heath <doogie@debian.org>

  * po/ca.po: Updated.

Sun, 14 Sep 2003 21:16:18 -0500 Adam Heath <doogie@debian.org>

  * scripts/controllib.pl, scripts/dpkg-checkbuilddeps.pl: Moved dependency
    parsing logic from dpkg-checkbuilddeps.  The dpkg-checkbuilddeps parser
    didn't support empty fields, while the controllib parser did.
  * scripts/controllib.pl:
    * Dependency fields are now parsed into a nested list structure.
    * All dependency fields now support [arch] constructs.  Those that
      don't apply for the current host_arch are removed during parsing.
    * Comment lines(those that start with '#') are ignored during parsing.
    * Store the original field's casing with 'o:' prepended in %fi.
  * scripts/dpkg-checkbuilddeps.pl:  Because of the above controllib.pl
    changes, this script is much simpler now.
  * scripts/dpkg-gencontrol.pl:     
    * Use the original casing of field names when reporting unknown fields.
  * scripts/dpkg-gencontrol.pl, scripts/controllib.pl: After opening files,
    set binmode.

Sun Sep 14 17:24:20 CDT 2003 Adam Heath <doogie@debian.org>

  * dselect/{Makefile.in,helpmsgs.{cc,h,src},mkhelpmsgs.pl,.cvsignore}:
    No longer generate helpmsgs.{cc,h}.

Sun Sep 14 16:53:09 CDT 2003 Adam Heath <doogie@debian.org>

  * scripts/update-alternatives.{pl,8}:
    * Apply patch that provides --set and --remove-all commands.
    * --all calls --config on all alternatives.
  * scripts/update-alternatives.pl:
    * Alter --config prompt, to be more clear, that one must 'press' enter
      to accept the default.
    * Fix some -w issues.
    * Check whether the target path exists when removing.

Sat Sep 13 20:48:02 CDT 2003 Adam Heath <doogie@debian.org>

  * scripts/update-alternatives.8: Add --config to action section, and add
    as EXAMPLES section.
  * scripts/install-info.pl: install-info --version and --help now display
    on stdout.
  * main/dpkg{,-query}.8: Mention what -S will not find.
  * main/dpkg.8: Mention that downgrading a package can have serious
    consequences.
  * scripts/dpkg-scanpackages.8: Include small note that other tools might
    use the generated Packages file.
  * scripts/dpkg-source.1: Fix some typos.
  * dselect/dselect.8: dselect is not the only interface for installing
    packages nowadays.
  * utils/start-stop-daemon.8: Note that --nicelevel takes an argument.
  * man/en/deb-control.8: Remove duplicate 'can'.
  * scripts/dpkg-scansources.pl: Fix short description.
  * main/dpkg.8: Move dpkg-query options to their own subsection, like
    dpkg-deb.
  * main/main.c, main/dpkg.8: Add --dry-run and --simulate as synonyms to
    --no-act.
  * scripts/dpkg-architecture.pl: Fix wrong reference to
    DEB_BUILD_GNU_SYSTEM on --host
  * man/en/deb-control.5: s/Usuaully/Usually/
  * dselect/dselect.8: Removed reference in dselect(8) about recommends not
    being handled well.
  * scripts/dpkg-parsechangelog.pl: s/dpkg-source/dpkg-parsechangelog/ in
    -h
  * scripts/dpkg-source.1: Unhighlight "May be repeated multiple times."
  * dpkg-deb/main.c: Make all actions in -h lower case.
  * utils/start-stop-daemon.[c8]: Add -g|--group.
  * main/dpkg.8: s/THANKS/THANKS.gz/
  * main/dpkg.8: Mention running dselect, install after --set-selections.
  * main/main.c: Remove disabled --command-fd from help.

Sat Sep 13 18:42:27 CDT 2003 Adam Heath <doogie@debian.org>

  * Makefile.conf.in, archtable, configure.in, dselect/Makefile.in,
    lib/varbuf.c, scripts/dpkg-{architecture,shlibdeps}.pl,
    utils/start-stop-daemon.c: Support OpenBSD.

Sat Sep 13 18:39:41 CDT 2003 Adam Heath <doogie@debian.org>

  * archtable: Added alphaev68-linux-gnu to archtable.

Sat Sep 13 17:18:46 CDT 2003 Adam Heath <doogie@debian.org>

  * scripts/dpkg-source.pl: Add .svn, {arch}, and .arch-ids to dpkg-source
    -i default regex.

Sat Sep 13 16:34:53 CDT 2003 Adam Heath <doogie@debian.org>

  * lib/parse.c: Change use of strncpy in parsedb to memcpy.

Sat Sep 13 16:28:52 CDT 2003 Adam Heath <doogie@debian.org>

  * main/main.c: Fix segfault with --status-fd.

Sat Sep 13 16:26:36 CDT 2003 Adam Heath <doogie@debian.org>

  * scripts/dpkg-source.pl: Add .cvsignore to dpkg-source's default diff
    ignore regex.  Also fix missing \ escape for .deps.

Sat Sep 13 16:16:52 CDT 2003 Adam Heath <doogie@debian.org>

  * main/remove.c: Retry removing empty dirs during purge.

Sat Sep 13 16:09:13 CDT 2003 Adam Heath <doogie@debian.org>

  * main/filesdb.c: Increase filesdb bin size, and alter hashing function.

Sat Sep 13 16:04:37 CDT 2003 Adam Heath <doogie@debian.org>

  * scripts/dpkg-statoverride.pl: Fix "stripping trailing /" message from
    dpkg-statoverride.

Sat Sep 13 15:56:13 CDT 2003 Adam Heath <doogie@debian.org>

  * automake/tools.m4, dselect/Makefile.in, methods/disk.setup,
    scripts/dpkg-parsechangelog.pl, scripts/dpkg-source.pl: Apply patch to
    make dpkg work with POSIX 1003.1-2001.

Sat Sep 13 15:40:39 CDT 2003 Adam Heath <doogie@debian.org>

  * lib/database.c: Apply patch to change hashing function, and increase
    bin size, for the package database.

Sat Sep 13 15:20:56 CDT 2003 Adam Heath <doogie@debian.org>

  * lib/enquiry.c, scripts/dpkg-architecture.pl: dpkg --print-architecture
    now does gcc -dumpmachine instead of --print-libgcc-file-name.

Sat Sep 13 14:38:55 CDT 2003 Adam Heath <doogie@debian.org>

  * debian/dpkg-doc.postinst: Add set -e.

Sat Sep 13 14:36:37 CDT 2003 Adam Heath <doogie@debian.org>

  * lib/parse.c: Fix inverted test of eof in parsedb, while looking for eof
    after field name.

Sat Sep 13 14:34:10 CDT 2003 Adam Heath <doogie@debian.org>

  * scripts/update-alternatives.pl: Fix inversion test of $state against
    'expected' when removing an alternative.

Sat Sep 13 14:31:22 CDT 2003 Adam Heath <doogie@debian.org>

  * lib/startup.c, lib/Makefile.in, include/dpkg.h.in: Change
    standard_startup and standard_shutdown into macros.

Sat Sep 13 14:24:14 CDT 2003 Adam Heath <doogie@debian.org>

  * scripts/install-info.pl: Apply patch, to handle missing infodir.bak,
    and empty files.

Sat Sep 13 14:21:13 CDT 2003 Adam Heath <doogie@debian.org>

  * config.sub, config.guess: Updated

Sat Sep 13 14:20:12 CDT 2003 Adam Heath <doogie@debian.org>

  * debian/control: Add build-depends on sgml-base, and increase
    gettext build-depends to 0.12.1-3.

Sat Sep 13 14:18:02 CDT 2003 Adam Heath <doogie@debian.org>

  * configure.in:
    * Change AC_SYS_SIGLIST_DECLARED to AC_DECL_SYS_SIGLIST.
    * Add locale.h to list of checked headers.
    * Pass external to AM_GNU_GETTEXT

Sat Sep 13 13:57:22 CDT 2003 Adam Heath <doogie@debian.org>

  * Makefile.conf.in: s/top_srcdir/abs_top_srcdir/

Sat Sep 13 13:56:23 CDT 2003 Adam Heath <doogie@debian.org>

  * lib/compat.c: s/SYS_SIGLIST_DECLARED/HAVE_DECL_SYS_SIGLIST/

Sat Sep 13 13:55:25 CDT 2003 Adam Heath <doogie@debian.org>

  * po/Makevars: Define MSGID_BUGS_ADDRESS

Fri, 12 Sep 2003 17:15:33 +0200 Wichert Akkerman <wichert@deephackmode.org>

  * srcipts/dpkg-source.pl: allow ~ in version numbers

Sat Apr 26 15:10:24 CDT 2003 Adam Heath <doogie@debian.org>

  * version-nr, debian/changelog: Updated for 1.10.10 release.

Sat Apr 26 15:09:10 CDT 2003 Adam Heath <doogie@debian.org>

  * debian/control: Updated to standards-version 3.5.8.
  * debian/{dpkg,{-dev,-doc},dselect}.{prerm,postinst}, debian/rules: No
    longer manage /usr/doc symlinks.

Sat Apr 26 14:28:17 CDT 2003 Adam Heath <doogie@debian.org>

  * .cvsignore, po/.cvsignore: Added generated/symlinked files.

Sat Apr 26 14:24:05 CDT 2003 Adam Heath <doogie@debian.org>

  * mkinstalldirs: removed, as this is generated.

Sat Apr 26 14:22:16 CDT 2003 Adam Heath <doogie@debian.org>

  * po/Makevars: Needed to work with the newer gettext.

Sat Apr 26 11:29:30 CDT 2003 Adam Heath <doogie@debian.org>

  * configure.in, Makefile.in: Updated for gettext 0.11.5.
  * po/*: Updated.

Tue Apr 15 11:32:22 CDT 2003 Adam Heath <doogie@debian.org>

  * archtable, utils/start-stop-daemon.c,  scripts/dpkg-architecture.pl:
    Add netbsd support.
  * scripts/dpkg-architecture.pl: Support hypenated values.

Tue Apr 15 01:05:04 CDT 2003 Adam Heath <doogie@debian.org>

  * config.sub, config.guess: Updated.

Tue Apr 15 00:48:06 CDT 2003 Adam Heath <doogie@debian.org>

  * debian/control, debian/rules, debian/changelog: Modified to use
    autotools-dev.

Tue Apr 15 00:35:40 CDT 2003 Adam Heath <doogie@debian.org>

  * scripts/dpkg-statoverride.pl: Strip trailing / from the file args in
    dpkg-statoverride.

Tue Apr 15 00:26:06 CDT 2003 Adam Heath <doogie@debian.org>

  * Makefile.in: Surround sed call with ''.

Tue Apr 15 00:16:44 CDT 2003 Adam Heath <doogie@debian.org>

  * debian/control: Make the dpkg-iasearch conflicts versioned.

Mon Apr 14 21:13:04 CDT 2003 Adam Heath <doogie@debian.org>

  * archtable: Updated for hurd.

Sun Sep 15 13:25:29 CDT 2002 Adam Heath <doogie@debian.org>

  * scripts/dpkg-architecture.pl: Add s390x.

Sun Sep 15 13:21:38 CDT 2002 Adam Heath <doogie@debian.org>

  * debian/changelog: Set date for 1.10.9 release.

Sun Sep 15 13:19:40 CDT 2002 Adam Heath <doogie@debian.org>

  * archtable: Add s390x.

Sun Sep 15 12:48:36 CDT 2002 Adam Heath <doogie@debian.org>

  * main/help.c: Fix dereference in cu_closefd(), which was the cause of
    close(random number) on most arches, but close(0) on s390x.

Sun Sep 15 12:43:00 CDT 2002 Adam Heath <doogie@debian.org>

  * version-nr, debian/changelog: Set 1.10.9 version.

Thu Sep  5 16:32:01 CDT 2002 Adam Heath <doogie@debian.org>

  * debian/changelog: Set date for 1.10.8 release.

Thu Sep  5 16:31:11 CDT 2002 Adam Heath <doogie@debian.org>

  * scripts/install-info.pl: Make the multiline regex have an upper bound,
    instead of being unbounded, as newer perls have a larger stack frame,
    which cause them to segfault quicker with larger inputs.

Thu Sep  5 16:29:39 CDT 2002 Adam Heath <doogie@debian.org>

  * version-nr, debian/changelog: Set 1.10.8 version.

Tue Sep  3 18:59:19 CDT 2002 Adam Heath <doogie@debian.org>

  * debian/changelog: Set date for 1.10.7 release.

Tue Sep  3 18:40:08 CDT 2002 Adam Heath <doogie@debian.org>

  * lib/dbmodify.c: Fix double free in modstatdb_init, in the case that
    modstatdb_shutdown was called previously.

Tue Sep  3 18:37:45 CDT 2002 Adam Heath <doogie@debian.org>

  * lib/nfmalloc.c: Protect duplicate calls to obstack_free(),
    as obstack_free segfaults when called without initializing.

Tue Sep  3 18:36:42 CDT 2002 Adam Heath <doogie@debian.org>

  * version-nr, debian/changelog: Set 1.10.7 version.

Sun Sep  1 23:46:04 CDT 2002 Adam Heath <doogie@debian.org>

  * debian/changelog: Set date for 1.10.6 release.

Sat Aug 31 23:46:04 CDT 2002 Adam Heath <doogie@debian.org>

  * dpkg-deb/main.c, dselect/main.cc, include/dpkg.h.in, lib/startup.c
    main/main.c, main/query.c, split/main.c:  Don't call nffreeall, in any
    of the c/c++ programs.  It appears dselect slightly corrupts it's
    memory enough that it can't be freed without segfaulting.

Sat Aug 31 23:42:08 CDT 2002 Adam Heath <doogie@debian.org>

  * version-nr, debian/changelog: Modified for version 1.10.6.

Thu Aug 29 16:43:45 CDT 2002 Adam Heath <doogie@debian.org>

  * debian/changelog: Set date for release.

Thu Aug 29 16:38:15 CDT 2002 Adam Heath <doogie@debian.org>

  * main/filesdb.c: Back out one memleak fix.

Thu Aug 29 15:13:59 CDT 2002 Adam Heath <doogie@debian.org>

  * debian/rules: Remove /usr/sbin/start-stop-daemon.

Thu Aug 29 14:51:35 CDT 2002 Adam Heath <doogie@debian.org>

  * lib/dbmodify.c, lib/dump.c, lib/lock.c, lib/startup.c, lib/tarfn.c
    main/configure.c, main/filesdb.c, main/query.c: Fix several minor
    memleaks.

Thu Aug 29 14:42:05 CDT 2002 Adam Heath <doogie@debian.org>

  * lib/parsehelp.c: Fix corruption of available file, caused by use of
    memory that was previously freed.

Thu Aug 29 14:31:22 CDT 2002 Adam Heath <doogie@debian.org>

  * lib/parse.c: Check for eof before we getc(), not after.

Sat Aug 24 15:36:41 CDT 2002 Adam Heath <doogie@debian.org>

  * scripts/install-info.pl: Previous install-infos(before 1.10) handled
    multiple dir file entries, because they would copy the entire stanza
    unmodified.  The newest version does not do this, as it reformats the
    options, and thereby only takes the first line.  So, we now split all
    the lines from the stanza, and process them all.

Sat Aug 24 14:47:56 CDT 2002 Adam Heath <doogie@debian.org>

  * archtable: Add i386-gnu0.3.
  * main/Makefile.in, utils/Makefile.in: Fix handling of static compiles,
    with regard to zlib.

Sat Aug 24 14:41:45 CDT 2002 Adam Heath <doogie@debian.org>

  * lib/fields.c: Allow spaces between the end of a version, and the
    trailing ')'.

Sat Aug 24 14:16:13 CDT 2002 Adam Heath <doogie@debian.org>

  * lib/archives.c: Fix segfault when --auto-deconfigure is given.  This is
    causes because the deconfigure list is allocated in an obstack, but
    then freed with normal free().

Thu Aug 22 23:37:45 CDT 2002 Adam Heath <doogie@debian.org>

  * lib/database.c, lib/parse.c, lib/parsehelp.c, main/main.c: Fix several
    read pass buffer bugs, and a memleak.

Thu Aug 22 23:25:23 CDT 2002 Adam Heath <doogie@debian.org>

  * lib/nfmalloc.c: Fix read past buffer in lib/nfmalloc.c.

Thu Aug 22 23:16:02 CDT 2002 Adam Heath <doogie@debian.org>

  * utils/md5sum.c: Handle directories better in md5sum.

Thu Aug 22 23:06:39 CDT 2002 Adam Heath <doogie@debian.org>

  * scripts/dpkg-scanpackages.pl: Fix extraction of md5sum in
    dpkg-scanpackages.

Thu Aug 22 23:01:53 CDT 2002 Adam Heath <doogie@debian.org>

  * utils/md5sum.c: Fix segfault in md5sum if the file being checked
    doesn't exist.

Thu Aug 22 22:59:54 CDT 2002 Adam Heath <doogie@debian.org>
 
  * version-nr, debian/changelog: Modified for 1.10.5.

Sun Jul 14 15:10:22 CDT 2002 Adam Heath <doogie@debian.org>

  * configure.in: Remove -ffunction-sections and -fdata-sections.
  * Makefile.conf.in, Makefile.in, debian/rules:  Install archtable into
    /usr/share/dpkg/.

Sun Jul 14 15:09:24 CDT 2002 Adam Heath <doogie@debian.org>

  * version-nr, debian/changelog: Updated for 1.10.4 version.

Thu Jul 11 23:33:13 CDT 2002 Adam Heath <doogie@debian.org>

  * debian/control: dselect replaces dpkg << 1.10.3, as we moved the
    dselect config file and manpages from dpkg.deb to dselect.deb.

Thu Jul 11 22:26:30 CDT 2002 Adam Heath <doogie@debian.org>

  * utils/start-stop-daemon.c: If in --test mode, and --stop is given,
    increment n_killed, so that start-stop-daemon returns the proper exit
    value.  Thanks Thomas Morin <thomas.morin@enst-bretagne.fr>.

Thu Jul 11 22:19:12 CDT 2002 Adam Heath <doogie@debian.org>

  * utils/start-stop-daemon.c: Fix test inversion in start-stop-daemon,
    when checking the pid given in a pid file.  Thanks Thomas Morin
    <thomas.morin@enst-bretagne.fr>.

Sun Jul  7 14:54:44 CDT 2002 Adam Heath <doogie@debian.org>

  * debian/rules: Fix install location of /usr/lib/dpkg/methods.

Sat Jul  6 23:51:03 CEST 2002 Wichert Akkerman <wichert@deephackmode.org>

  * debian/rules: Move dselect.cfg to dselect package.

Thu Jul  4 21:31:57 CDT 2002 Adam Heath <doogie@debian.org>

  * debian/rules: Install debian/dselect.conffiles.

Thu Jul  4 19:33:20 CDT 2002 Adam Heath <doogie@debian.org>

  * scripts/dpkg-source.pl: Remove -Z from patch call, as it makes patch
    warn about missing timestamps.

Tue Jul  2 12:11:59 CDT 2002 Adam Heath <doogie@debian.org>

  * debian/changelog, debian/control: dpkg + dpkg-static conflict dpkg-dev
    << 1.9, as dpkg-source 1.9 doesn't work with md5sum 1.10.

Tue Jul  2 12:29:52 CEST 2002 Wichert Akkerman <wichert@deephackmode.org>

  * Merge from HEAD:
    + lib/myopt: check for malloc failure and actually look in $HOME for
      file instead of looking in confdir twice

Tue Jul  2 10:20:40 CEST 2002 Wichert Akkerman <wichert@deephackmode.org>

  * debian/rules: cp instead of mv since we need files for both dpkg
    and dpkg-static (ugh)

Tue Jul  2 10:08:18 CEST 2002 Wichert Akkerman <wichert@deephackmode.org>

  * debian/rules: Remove autom4te.cache in clean target

Tue Jul  2 09:52:41 CEST 2002 Wichert Akkerman <wichert@deephackmode.org>

  * debian/rules: move dpkg.cfg.5 and dselect.cfg.5 into dpkg package

Tue Jul  2 09:46:01 CEST 2002 Wichert Akkerman <wichert@deephackmode.org>

  * Merge from HEAD:
    + scripts/dpkg-genchanges.pl: Add ~ to the list of legal characters
      in a package filename
    + scripts/dpkg-checkbuilddeps.pl: remove forced check for build-essential,
      we should not hardcode Debian policy into dpkg

Tue Jul  2 09:41:44 CEST 2002 Wichert Akkerman <wichert@deephackmode.org>

  * debian/control: sync dpkg and dpkg-static dependencies, fix double
    conflict for dpkg

Tue Jul  2 01:04:29 CDT 2002 Adam Heath <doogie@debian.org>

  * debian/rules: Don't always call autoheader during build.

Mon Jul  1 14:45:11 CEST 2002 Wichert Akkerman <wichert@deephackmode.org>

  * debian/control: add conflict with dpkg-iasearch which intruded on
    our namespace and replace manpages-de which includes one of our manpages

Fri Jun 21 21:53:24 CEST 2002 Wichert Akkerman <wichert@deephackmode.org>

  * debian/dpkg.postinst: Merge patch from Josip Rodin to improve
    the move from /usr/info to /usr/share/info

Fri Jun 21 21:11:02 CEST 2002 Wichert Akkerman <wichert@deephackmode.org>

  * po/ca.po: Updated

Fri Jun 21 19:09:38 CEST 2002 Wichert Akkerman <wichert@deephackmode.org>

  * scripts/dpkg-genchanges.pl: Handle substvars in the Binary field

Thu Jun 20 00:54:54 CDT 2002 Adam Heath <doogie@debian.org>

  * scripts/install-info.pl: Fix broken merge from 1.9 branch.

Sat Jun  1 23:22:19 CDT 2002 Adam Heath <doogie@debian.org>

  * dpkg-deb/main.c, main/main.c, main/query.c, dselect/main.cc,
    split/main.c: Revert last modification.  It'll be fixed properly for
    dpkg 1.11.

Sat Jun  1 16:45:13 CDT 2002 Adam Heath <doogie@debian.org>

  * dpkg-deb/main.c, main/main.c, main/query.c, dselect/main.cc,
    split/main.c: Fixed printversion(), to allow translations to be done
    better.

Sat Jun  1 16:17:59 CDT 2002 Adam Heath <doogie@debian.org>

  * po/pt_BR.po: Updated.

Sat Jun  1 22:04:02 CEST 2002 Wichert Akkerman <wichert@deephackmode.org>

  * po/ru.po: Updated

Fri May 31 21:46:03 CEST 2002 Wichert Akkerman <wichert@deephackmode.org>

  * man/fr/dpkg-scanpackages.8, man/fr/dpkg-source.1, man/fr/dpkg.8,
    man/fr/start-stop-daemon.8, man/fr/deb-control.5: Updated

Mon May 27 21:13:00 CDT 2002 Adam Heath <doogie@debian.org>

  * po/de.po, po/fr.po, po/gl.po: Updated.

Sun May 26 18:50:10 CET 2002 Peter Karlsson <peterk@debian.org>

  * man/sv/dpkg.8, man/sv/start-stop-daemon.8, po/sv.po: Updated Swedish
    translation.

Sun May 26 01:35:34 CDT 2002 Adam Heath <doogie@debian.org>

  * lib/tarfn.c: dpkg now reorders symlinks when extracting debs.  However,
    this is also still done when building debs.  After a stable release of
    Debian has occurred with this modified dpkg, the reordering when
    building can be removed.

Sun May 26 01:28:00 CDT 2002 Adam Heath <doogie@debian.org>

  * debian/dpkg.postinst: Fix /usr/info/dir moving/symlink code.

Sun May 26 01:10:24 CDT 2002 Adam Heath <doogie@debian.org>

  * Fix some mis-merging of the 1.9 branch:
    * debian/rules, debian/dpkg.conffiles: dselect was split to a separate
      deb, no longer install dselect.cfg into dpkg.deb.  Also, dpkg.cfg is
      no longer a conffile.
    
Sat May 25 22:45:06 CDT 2002 Adam Heath <doogie@debian.org>

  * Merge changes from 1.9.20 and 1.9.21.
    * utils/start-stop-daemon.8: Fix some nroff formatting errors
    ? po.ru.po: Fix mistranslation
    * main/dpkg.8: document --force-confmiss, improve description for
      --force-conf{old,new}
    * lib/mlib.c: Detect truncated debs, and abort the unpack.
    * debian/rules: install dpkg.cfg in docdir, install dpkg.postrm.  Also
      install dselect.cfg in /etc/dpkg.
    * debian/dpkg.cfg: add force-overwrite
    * debian/dpkg.postrm: new file
    ? po/sv.po: Removed fuzzy translation.
    ? po/sv.po: Fixed broken c-format escapes which would make some error
      messages display incorrectly.
    * debian/control: Fix build-depends on zlib1g-dev to >= 1:1.1.3-19.1.
    * debian/changelog: The missing 1.9 entries.

Fri May 24 22:38:01 CDT 2002 Adam Heath <doogie@debian.org>

  * scripts/dpkg-scanpackages.8: Add dpkg-scansources to
    dpkg-scanpackages(8).

Fri May 24 22:14:04 CDT 2002 Adam Heath <doogie@debian.org>

  * scripts/dpkg-source.1: Fix typo in dpkg-source(1), s/-su/-sU/.

Fri May 24 22:11:53 CDT 2002 Adam Heath <doogie@debian.org>

  * scripts/dpkg-source.1: Fix documentation of -v<version> for
    dpkg-parsechangelog, removing the requirement that the version has to
    be in the changelog.

Fri May 24 22:06:48 CDT 2002 Adam Heath <doogie@debian.org>

  * scripts/dpkg-gencontrol.pl: Close the old debian/files file,
    before doing a rename.

Fri May 24 22:00:01 CDT 2002 Adam Heath <doogie@debian.org>

  * scripts/dpkg-buildpackage.sh, scripts/dpkg-source.pl,
    scripts/dpkg-source.1: Add -I<filename> to dpkg-buildpackage and
    dpkg-source, to excludes files from tar, when building a native
    package.

Fri May 24 21:49:52 CDT 2002 Adam Heath <doogie@debian.org>

  * scripts/controllib.pl: Properly count recursive expansion of variables,
    instead of just counting all variable expansions.

Fri May 24 21:20:04 CDT 2002 Adam Heath <doogie@debian.org>

  * scripts/cl-debian.pl: Recognize emergency as valid in changelogs.

Fri May 24 21:12:36 CDT 2002 Adam Heath <doogie@debian.org>

  * scripts/dpkg-architecture.pl: s/build on/built on/; same for
    'build for'.

Fri May 24 21:03:43 CDT 2002 Adam Heath <doogie@debian.org>

  * scripts/dpkg-scanpackages.pl: Give proper case for Source and
    Installed-Size.

Fri May 24 01:10:45 CDT 2002 Adam Heath <doogie@debian.org>

  * scripts/dpkg-source.pl, debian/changelog: Match fields case
    insensitively in debian/control.

Fri May 24 00:22:39 CDT 2002 Adam Heath <doogie@debian.org>

  * scripts/dpkg-source.pl: Clean up after ctrl-c is received.

Fri May 24 00:11:01 CDT 2002 Adam Heath <doogie@debian.org>

  * include/dpkg.h.in, include/myopt.h, lib/Makefile.in, lib/myopt.c,
    main/main.c main/query.c dpkg-deb/main.c split/main.c dselect/main.cc,
    lib/startup.c: New functions, standard_startup, standard_shutdown, that
    contain the most common functions that all dpkg binaries call.

Thu May 23 23:23:03 CDT 2002 Adam Heath <doogie@debian.org>

  * lib/lock.c: Use setcloexec wrapper instead of calling fcntl directly.

Thu May 23 15:21:09 CDT 2002 Adam Heath <doogie@debian.org>

  * TODO: Add items for --reconfigure and --call-maint-script.

Thu May 23 11:16:28 CDT 2002 Adam Heath <doogie@debian.org>

  * lib/lock.c: Always set CLOEXEC on the lock fd.

Wed May 22 13:03:41 CDT 2002 Adam Heath <doogie@debian.org>

  * lib/Makefile.in: Remove hash.c from SOURCES, as it is a test file.

Tue May 21 17:20:12 CEST 2002 Wichert Akkerman <wichert@deephackmode.org>

  * debian/dpkg.postinst: remove compat stuff for ancient dpkg versions.
    This also enables the /usr/info/dir move code which was never reached

Mon May 20 00:58:17 CDT 2002 Adam Heath <doogie@debian.org>

  * main/enquiry.c, main/main.h, utils/md5sum.c, split/dpkg-split.h,
    split/split.c, lib/Makefile.in, include/dpkg.h.in, dpkg-deb/build.c,
    dpkg-deb/dpkg-deb.h: Even more gcc warning fixes.

Sun May 19 23:39:02 CDT 2002 Adam Heath <doogie@debian.org>

  * <all Makefile.in>, Makefile.conf.in: Add rules to Makefile.conf, to
    rebuild Makefile if $(srcdir)/Makefile.in is modified.  This also
    required adding a 'default' target to all Makefiles.

Sun, 19 May 2002 22:56:41 -0500 Adam Heath <doogie@debian.org>

  * utils/md5sum.c: Fairly heavy work(net no lines changed), to fix
    longjmp() clashing variable warnings.  Also, a few miscellaneous gcc
    -W<foo> fixes.

Sun May 19 20:25:05 CDT 2002 Adam Heath <doogie@debian.org>

  * lib/showpkg.c, lib/utils.c, optlib/long-options.c, main/archives.c,
    main/configure.c, main/main.c, main/main.h, main/query.c,
    optlib/long-options.c, lib/showpkg.c, lib/utils.c: Several more gcc
    -W<foo> fixes.

Sun May 19 18:48:39 CDT 2002 Adam Heath <doogie@debian.org>

  * debian/rules: Fix overzealous running of autoheader for every build.

Sun May 19 06:05:24 CDT 2002 Adam Heath <doogie@debian.org>

  * configure.in: Split out the -W*-prototype warnings into separate
    checks.

Sun May 19 06:01:31 CDT 2002 Adam Heath <doogie@debian.org>

  * configure.in, automake/dpkg.m4: Make a new macro, DPKG_C_GCC_ATTRIBUTE.

Sun May 19 05:57:24 CDT 2002 Adam Heath <doogie@debian.org>

  * automake/dpkg.m4.  Gah, I hate gcc.  AC_TRY_COMPILE() produces code
    of the form 'int main() { ... }'.  When -Werror -Wstrict-prototypes is
    given to gcc, it thinks the above code snippet is an error, and aborts.
    This was making DPKG_C_GCC_TRY_WARNS disable some -W options.  So, I
    no longer use AC_TRY_COMPILE.

Sun May 19 04:56:51 CDT 2002 Adam Heath <doogie@debian.org>

  * debian/rules:  Oops.  The command to run is aclocal, not aclocal.m4.

Sun May 19 04:45:41 CDT 2002 Adam Heath <doogie@debian.org>

  * configure.in, config.h.bot(removed), acconfig.h(removed):  The latest
    autoheader/autoconf combination allows us to do everything in
    configure.in.  config.h.bot is now in AH_BOTTOM(), and the
    descriptions for all the defines(from acconfig.h) are now part of
    AC_DEFINE().

Sun May 19 04:41:07 CDT 2002 Adam Heath <doogie@debian.org>

  * debian/rules: All the hard-coded calls to scripts/dpkg-gencontrol.pl
    are now down thru a variable, GENCONTROL.

Sun May 19 04:26:58 CDT 2002 Adam Heath <doogie@debian.org>

  * debian/rules: Remove all calls to $(shell pwd), and use $(CURDIR).
    Also, `pwd` is removed.  There was a var, DIR := $(shell pwd);
    instances of this var were also replaced with CURDIR.

Sun May 19 04:18:46 CDT 2002 Adam Heath <doogie@debian.org>

  * debian/rules: If automake/*.m4 is modified, rebuild aclocal.m4.  If
    aclocal.m4 or configure.in are modified, rebuild configure.in.
    config.h.in gets rebuilt if configure.in is modified.  And, lastly,
    configure is rerun, if configure or config.h.in is modified.

Sun May 19 04:09:25 CDT 2002 Adam Heath <doogie@debian.org>

  * debian/rules: Fix targets, so that if configure fails, but actually
    succeeds in creating config.status(as might happen if one has a
    c-style comment in configure.in, and the shell trys running /foo), then
    the build will actually fail correctly.

Sun May 19 02:31:11 CDT 2002 Adam Heath <doogie@debian.org>

  * acconfig.h: Oops.  Forgot to add #undef HAVE_GNUC25_UNUSED.

Sun May 19 02:31:11 CDT 2002 Adam Heath <doogie@debian.org>

  * config.h.bot, configure.in, optlib/getopt.c: Define an UNUSED macro,
    for __attribute__((unused)).

Sun May 19 02:31:11 CDT 2002 Adam Heath <doogie@debian.org>

  * optlib/error.h, optlib/getopt.c, utils/start-stop-daemon.c: Use
    the configure detected gcc __attribute__ macros, instead of
    hard-coding them.

Thu May 16 19:09:48 CEST 2002 Wichert Akkerman <wichert@deephackmode.org>

  * po/da.po: New version from Claus Hindsgaul <claus_h@image.dk>

Mon May 13 22:44:48 CEST 2002 Wichert Akkerman <wichert@deephackmode.org>

  * man/en/dpkg.8.sgml: document --force-confmiss and --force-bad-verify

Mon May  6 16:26:51 CEST 2002 Wichert Akkerman <wichert@deephackmode.org>

  * lots-a-files: update email address for Ian Jackson

Sun May  5 22:27:50 CEST 2002 Wichert Akkerman <wichert@deephackmode.org>

  * configure.in: expand all paths before doing substitution

Sun May  5 17:42:21 CEST 2002 Wichert Akkerman <wichert@deephackmode.org>

  * Makefile.conf.in: use @PACKAGE@ for dpkgconfdir as well
  * man/paths.ent.in: new file
  * configure.in: generate man/paths.ent

Sun Apr 21 12:23:40 CEST 2002 Wichert Akkerman <wichert@deephackmode.org>

  * include/dpkg.h.in: add DIFF #define
  * main/configure.c: use it

Sun Apr 14 16:13:16 CEST 2002 Wichert Akkerman <wichert@deephackmode.org>

  * man/en/deb-old.5.sgml: DocBook version of deb-old manpage
  * man/en/cleanup-info.8.sgml: DocBook version of cleanup-info manpage
  * man/en/dpkg-checkbuilddeps.1.sgml: DocBook version of dpkg-checkbuilds
    manpage

Sun Apr 14 00:49:09 CEST 2002 Wichert Akkerman <wichert@deephackmode.org>

  * scripts/controlllib.pl: accept multilpe consecutive empty lines

Sat Apr 13 22:59:25 CEST 2002 Wichert Akkerman <wichert@deephackmode.org>

  * man/en/deb-control.5.sgml: DocBook version of deb-control manpage

Sat Apr 13 18:07:48 CET 2002 peter karlsson <peterk@debian.org>

  * po/sv.po: Removed fuzzy translation.

Sat Apr 13 18:34:09 CEST 2002 Wichert Akkerman <wichert@deephackmode.org>

  * man/en/dselect.8.sgml: DocBook version of dselect manpage
  * man/en/dselect.cfg.5.sgml: DocBook version of dselect.cfg manpage
  * man/en/dpkg.cfg.5.sgml: DocBook version of dpkg.cfg manpage
  * man/en/deb.5.sgml: DocBook version of deb manpage

Fri Apr 12 18:46:16 CEST 2002 Wichert Akkerman <wichert@deephackmode.org>

  * man/en/dpkg.8.sgml: DocBook version of dpkg manpage

Wed Apr 10 00:39:58 CEST 2002 Wichert Akkerman <wichert@deephackmode.org>

  * configure.in: use AC_SYS_LARGEFILE and bump autoconf requirement to 2.50
    since 2.13 does not include AC_SYS_LARGEFILE
  * utils/md5sum.h: include config.h earlier so we pick up the LFS flags
    before including the system includefiles
  * scripts/dpkg-source.1: fix typo (shlib instead of shlibs)

Mon Apr  1 18:57:02 CEST 2002 Wichert Akkerman <wichert@deephackmode.org>

  * dselect/pkgdepcon.cc: treat enhances like suggests in
    packagelist::resolvedepcon()

Mon Mar 11 23:22:37 CST 2002 Adam Heath <doogie@debian.org>

  * configure.in: Bad Wichert.  Always modify configure.in when adding
    subdirs(add pt_BR).

Fri Mar  1 23:51:06 CST 2002 Adam Heath <doogie@debian.org>

  * Makefile.in: Allow for make -j to work thru the top-level targets.
    There are problems, however, as the system will try to compile the
    programs before libdpkg is done.

Fri Mar  1 23:27:16 CST 2002 Adam Heath <doogie@debian.org>

  * main/help.c, debian/changelog: Fix segfault with getenv("PATH") returns
    null.

Fri Mar  1 23:22:55 CST 2002 Adam Heath <doogie@debian.org>

  * configure.in: Remove old doc/*/Makefile.  Bad Wichert.

Fri Mar  1 23:21:35 CST 2002 Adam Heath <doogie@debian.org>

  * po/pt_BR.po: Fix broken translations.

Mon Feb 25 15:22:34 CET 2002 Wichert Akkerman <wakkerma@debian.org>

  * scripts/dpkg-gencontrol.pl: Fix test for incorrect packagename
    for -p option.

Sat Feb 16 15:14:30 CET 2002 peter karlsson <peterk@debian.org>

  * man/sv/deb-control.5, deb-old.5, deb.5, dpkg-split.8,
    start-stop-daemon.8: Fixed CVS revision pointers after move and
    updated translations to match latest versions.
  * man/sv/dpkg.cfg.5, man/sv/dselect.cfg.5: Translated new files.
  * man/en/dselect.cfg.5: Fixed numerous copy'n'paste errors.

Sun Feb 10 01:40:52 CET 2002 Wichert Akkerman <wakkerma@debian.org>

  * utils/start-stop-daemon.c: add FreeBSD support

Sun Feb 10 01:31:57 CET 2002 Wichert Akkerman <wakkerma@debian.org>

  * man/en/dselect.cfg.5, man/en/dpkg.cfg.5: new files
  * man/en/Makefile.in: install new manpages

Sun Feb 10 01:16:58 CET 2002 Wichert Akkerman <wakkerma@debian.org>

  * scripts/update-alternatives.pl: Improve working of --config output

Thu Feb  7 15:27:35 CET 2002 Wichert Akkerman <wakkerma@debian.org>

  * main/processarc.c: copy origin and bugs info into status file

Thu Feb  7 00:38:42 CET 2002 Wichert Akkerman <wakkerma@debian.org>

  * po/pt_BR.po: Fix bogosity in previous update

Thu Feb  7 00:28:35 CET 2002 Wichert Akkerman <wakkerma@debian.org>

  * scripts/update-alternatives.pl: fix logic error, alternatives are
    now correctly restored to auto when removing a manually selected
    alternative

Wed Feb  6 12:29:18 CET 2002 Wichert Akkerman <wakkerma@debian.org>

  * dselect/method.cc: check fgetc() for EOF return so we don't spin
    if we can't read input

Sun Feb  3 22:21:08 CET 2002 Wichert Akkerman <wakkerma@debian.org>

  * po/fr.po: Updated

Sun Feb  3 20:44:20 CET 2002 Wichert Akkerman <wakkerma@debian.org>

  * po/pt_BR.po: Updated

Sun Feb  3 01:50:02 CET 2002 Wichert Akkerman <wakkerma@debian.org>

  * doc/reference.sgml: new file

Sat Feb  2 23:00:25 CET 2002 Wichert Akkerman <wakkerma@debian.org>

  * More imports from v1_9
  * debian/changelog: add changes from 1.9.18 and 1.9.19
  * debian/dpkg.conffiles: Mark /etc/alternatives/README as a conffile.
  * debian/control: Changed maintainer to debian-dpkg@lists and add Uploaders
  * main/processarc.c: Fix MD5Sum corruption when upgrading a package, and
    the width of the ASCII representation of the file system increased by
    one, thereby overwriting the start of the MD5Sum field.  This may also
    fix a segfault in certain cases.

Sat Feb  2 22:59:06 CET 2002 Wichert Akkerman <wakkerma@debian.org>

  * scripts/install-info.pl: Continue to read all data from a pipe, until
    EOF.  

Sat Feb  2 22:52:50 CET 2002 Wichert Akkerman <wakkerma@debian.org>

  * scripts/dpkg-gencontrol: Make dpkg-gencontrol not warn about Uploaders.

Sat Feb  2 18:14:24 CET 2002 Wichert Akkerman <wakkerma@debian.org>

  * man/Makefile.in: add pt_BR to SUBDIRS
  * man/pt_BR/Makefile.in, man/pt_BR/update-alternatives.8,
    man/pt_BR/.cvsignore: new files

Sat Feb  2 16:47:41 CET 2002 Wichert Akkerman <wakkerma@debian.org>

  * Makefile.in: add man to subdirs
  * man/*: new directory with all manpages

Sat Feb  2 16:23:43 CET 2002 Adam Heath <doogie@debian.org>

  * po/da.po: Updated

Sat Feb  2 00:18:04 CET 2002 Wichert Akkerman <wakkerma@debian.org>

  * automake/dpkg.m4: add DPKG_CHECK_DEFINE
  * configure.in: test for TIOCNOTTY in sys/ioctl.h
  * utils/start-stop-daemon.c: move tty change outside OS specific ifdef
    and use the new TIOCNOTTY test instead

Fri Feb  1 19:10:02 CET 2002 Wichert Akkerman <wakkerma@debian.org>

  * po/ca.po: New Catalan translation
  * configure.in: Add ca to LINGUAS

Fri Feb  1 17:37:24 CET 2002 Wichert Akkerman <wakkerma@debian.org>

  * configure.in: add test for setsid
  * utils/start-stop-daemon.c: use setsid if it exists and only use
    setpgid if it does not exist

Fri Feb  1 16:41:23 CET 2002 Wichert Akkerman <wakkerma@debian.org>

  * utils/start-stop-daemon.c: Merge patch from Andres Voegele
    <voegelas@users.sourceforge.net> to add HP-UX support
    
Fri Feb  1 13:58:59 CET 2002 Wichert Akkerman <wakkerma@debian.org>

  * po/fr.po: updated.

Thu Jan 31 21:34:14 CET 2002 Wichert Akkerman <wakkerma@debian.org>

  * scripts/install-info.pl: add -c option to gzip invocation

Thu Jan 31 14:56:38 CET 2002 Wichert Akkerman <wakkerma@debian.org>

  * doc/fr/install-info.8, doc/fr/update-alternatives.8: updated with
    new version from Philippe Batailler

Wed Jan 30 10:31:38 CET 2002 Wichert Akkerman <wakkerma@debian.org>

  * scripts/update-alternative.pl: exit with non-zero exitcode when
    doing --display for a nonexisting alternative

Wed Jan 30 00:29:07 CET 2002 Wichert Akkerman <wakkerma@debian.org>

  * split/Makefile.in: create parts directory

Wed Jan 30 00:24:36 CET 2002 Wichert Akkerman <wakkerma@debian.org>

  * utils/start-stop-daemon.c: Fix tyop in help message

Fri Jan 18 20:40:42 CET 2002 Wichert Akkerman <wakkerma@debian.org>

  * scripts/dpkg-source.pl: Use -Z option for patch and set TZ to UTC0
    when calling diff. This gives us reliable timestamps in diffs.

Thu Jan  3 15:49:14 CET 2002 Wichert Akkerman <wakkerma@debian.org>

  * scripts/dpkg-genchanges.pl, scripts/dpkg-scanpackages.pl,
    scripts/dpkg-scansources.pl: Accept GNU md5sum style output

Thu Jan  3 15:20:25 CET 2002 Wichert Akkerman <wakkerma@debian.org>

  * utils/md5sum.c: add error handling to do_check

Wed Jan  2 16:08:02 CET 2002 Wichert Akkerman <wakkerma@debian.org>

  * scripts/dpkg-source.pl: Update default ignore expression to also
    match *~ and *.swp in subdirs.

Wed Jan  2 15:00:26 CET 2002 Wichert Akkerman <wakkerma@debian.org>

  * scripts/dpkg-checkbuilddeps.pl: use space seperated output instead
    of comma seperated

Tue Jan  1 14:10:55 CET 2002 Wichert Akkerman <wakkerma@debian.org>

  * archtable, scripts/dpkg-architecture.pl: Update SuperH architecture

Mon Dec 31 17:38:26 CET 2001 Wichert Akkerman <wakkerma@debian.org>

  * dselect/main.cc, main/main.c, main/query.c: no longer set LC_CTYPE
    to C since that breaks the braindead gettext.
  * dpkg-deb/build.c, lib/dbmodify.c, lib/vercmp.c, main/remove.c: Switch
    to using cisdigit and cisalpha.

Mon Dec 31 17:28:10 CET 2001 Wichert Akkerman <wakkerma@debian.org>

  * lib/utils.c: new file with general utility functions. Add
    cisalpha() and cisdigit() functions, similar to the ctype is*
    ones but which only accept C locale
  * lib/Makefile.in: add utils.c
  * include/dpkg.h: add utils.c functions

Mon Dec 31 15:25:46 CET 2001 Wichert Akkerman <wakkerma@debian.org>

  * scripts/dpkg-architecture.pl: fix syntax error

Wed Nov 28 18:11:38 CST 2001 Adam Heath <doogie@debian.org>

  * scripts/dpkg-checkbuilddeps.{1,pl}: Make dpkg-checkbuilddeps always
    check for build-essential.

Wed Nov 28 17:46:23 CST 2001 Adam Heath <doogie@debian.org>

  * debian/changelog: Note that the dselect.deb split closes a bug.

Wed Nov 28 17:40:52 CST 2001 Adam Heath <doogie@debian.org>

  * scripts/update-alternatives.{pl,8}: Apply patch from debian bug 120924,
    to give update-alternatives a --list command.

Wed Nov 28 17:30:16 CST 2001 Adam Heath <doogie@debian.org>

  * utils/md5sum.c: When parsing stdin, md5sum now displays '-' as the
    filename, to match textutils md5sum.

Wed Nov 28 17:20:28 CST 2001 Adam Heath <doogie@debian.org>

  * scripts/install-info.pl: Copy dir from backup if the file is empty
    as well.

Sat Nov 17 17:20:52 CET 2001 Wichert Akkerman <wakkerma@debian.org>

  * doc/sv/Makefile.in: install dpkg-query and dpkg-deb manpages

Sat Nov 17 17:16:44 CET 2001 Wichert Akkerman <wakkerma@debian.org>

  * debian/control: add missing space in dpkg-doc description

Sat Nov 17 15:57:57 CET 2001 peter karlsson <peterk@debian.org>

  * doc/sv/dpkg-query.8, dpkg-deb.1: Initial Swedish translation.
    dpkg.8: Translation fixups.
  * dpkg/dpkg-query.8: Corrected spelling.

Thu Oct 25 16:56:06 JST 2001 Wichert Akkerman <wakkerma@debian.org>

  * po/{de,it,pt_BR,sv}.po: Fix translation with inconsistent printf
    format strings

Sun Oct 21 12:58:04 CDT 2001 Adam Heath <doogie@debian.org>

  * optlib/Makefile.in: Run ranlib after creating the library.

Sun Oct 21 12:56:37 CDT 2001 Adam Heath <doogie@debian.org>

  * archtable, scripts/dpkg-architecture.pl: Add darwin.  The source
    doesn't quite work yet on darwin however, as some of the changes are
    being discussed.

Sun Oct 21 03:57:08 CEST 2001 Wichert Akkerman <wakkerma@debian.org>

  * po/pl.po: Updated

Wed Oct 17 12:34:19 CDT 2001 Adam Heath <doogie@debian.org>

  * Merge 1.9.17 branch:
    * debian/rules: remove update-rc.d from the package
    * debian/control: update conflict with sysvinit to deal with moved
      update-rc.d

Tue Oct 16 13:09:21 CEST 2001 Wichert Akkerman <wakkerma@debian.org>

  * po/pl.po: Updated

Sun Oct 14 15:04:24 CEST 2001 Wichert Akkerman <wakkerma@debian.org>

  * po/da.po: Updated

Mon Oct  8 19:51:36 CDT 2001 Adam Heath <doogie@debian.org>

  * main/main.c: Turn setstatuspipe into a generic setpipe, in preparation
    for --result-fd.

Mon Oct  8 19:48:28 CDT 2001 Adam Heath <doogie@debian.org>

  * main/main.c: Make sure the integer passed to --result-fd is correct
    before manipulating the pointers(we checked after we manipulated
    previously)

Sun Oct  7 22:23:54 CDT 2001 Adam Heath <doogie@debian.org>

  * Makefile.in: Remove dulicate inclusion of utils in SUBDIRS.

Sun Oct  7 19:38:56 CDT 2001 Adam Heath <doogie@debian.org>

  * scripts/install-info.pl: oops.  We weren't adding '\n' when printing
    out the reformated info text.
 
Sun Oct  7 05:00:02 CDT 2001 Adam Heath <doogie@debian.org>

  * scripts/install-info.pl: Don't print out the info entry every time we
    are called.

Sun Oct  7 03:12:35 CDT 2001 Adam Heath <doogie@debian.org>

  * debian/control: Several fixes:
    * dpkg-static needs the same set of Depends(and others) lines as dpkg.
    * Modify the dpkg-static description to note that it's a static
      compile.
    * Bump the conflicts on sysvinit to 2.82-1, as that is the version
      that actually has the proper replaces line.
  * debian/rules: dpkg-static was actually being built as dpkg.deb.

Thu Sep 20 17:06:48 CEST 2001 Wichert Akkerman <wakkerma@debian.org>

  * debian/rules: strip enoent as well

Sat Sep 15 20:19:57 CDT 2001 Adam Heath <doogie@debian.org>

  * scripts/install-info.pl: Several fixes:
    * Move /usr/info/dir to /usr/share/info/dir.
    * Improve message when locking and /usr/share/info/dir doesn't exist.
    * Use /var/backups/infodir.bak if the above doesn't exist.
    * Allow for relative filenames, and add a --remove-exactly option.
    * Use section from the .info file if --section is not given.
    * Include current filename in error messages.
    * Format /usr/share/info/dir entries to uniform width.
    * --calign|--align|--maxwidth are now ignored.

Wed Sep 12 18:45:57 CDT 2001 Adam Heath <doogie@debian.org>

  Fixes for building of dpkg-static.deb.
    * Can't build both dpkg.deb and dpkg-static.deb in single run, because
      /etc is moved from $(INSTALL_TMP), instead of copied.
    * dpkg-static.deb is added to debian/files, even if it isn't created.
    * dpkg-static.tar.gz is added to debian/files, even if it doesn't exist.

Wed Sep 12 17:28:57 CEST 2001 Wichert Akkerman <wakkerma@debian.org>

  * dpkg-deb/main.c: Fix unterminated line in usage text

Mon Sep 10 12:57:21 PDT 2001 Wichert Akkerman <wakkerma@debian.org>

  * dpkg-deb/dpkg-deb.h: add parseformat prototype
  * dpkg-deb/main.c: add parseformat and show options, change layout
    for usage info, remove copyright from version output and refer to
    the dpkg --license option instead
  * dpkg-deb/info.c: implement do_show

Mon Sep 10 12:41:14 PDT 2001 Wichert Akkerman <wakkerma@debian.org>

  * main/showpkg.c: move to lib/ so multiple tools can share it
  * main/Makefile.in: remove showpkg.c
  * lib/Makefile.in: add showpkg.c
  * include/dpkg-db.h: add showpkg.c prototypes
  * main/query.h: obsolete now, removed

Mon Sep 10 12:07:20 PDT 2001 Wichert Akkerman <wakkerma@debian.org>

  * dpkg-deb/info.c: count how many control components are missing
    in info_spew()
  * main/processarc.c: change two more 0s into NULLs

Mon Sep 10 10:59:53 PDT 2001 Wichert Akkerman <wakkerma@debian.org>

  * include/parsedump.h, lib/dump.c: add flags to fwritefunction.
    Implement fw_printheader to toggle printing of field headers.
  * main/showpkg.c: modify show1package() to no longer remove the
    fieldname and newline itself but make wcall not print it instead

Mon Sep 10 09:44:54 PDT 2001 Wichert Akkerman <wakkerma@debian.org>

  * lib/dump.c: make w_booleandefno get the fieldname from the fip
    instead of hardcoding Essential
  * lib/fields.c: don't harcode `essential' fieldname in f_boolean
     convert_string call

Sun Aug 19 15:20:53 CEST 2001 Wichert Akkerman <wakkerma@debian.org>

  * utils/start-stop-daemon.c: do not start a command if the pidfile
    option is used and the pid in that file is still running

Sun Aug 19 00:25:12 CEST 2001 Wichert Akkerman <wakkerma@debian.org>

  * doc/fr/dpkg-{query,split,statoverride}.8: added
  * doc/fr/*: Updated

Thu Aug 16 00:43:23 CEST 2001 Wichert Akkerman <wakkerma@debian.org>

  * po/fr.po: Updated

Sat Aug 11 22:54:18 CEST 2001 peter karlsson <peterk@debian.org>

  * po/sv.po, doc/sv/dpkg.8: Updated Swedish translation.

Wed Aug  1 17:31:23 CEST 2001 Wichert Akkerman <wakkerma@debian.org>

  * main/dpkg-query.8: added
  * main/Makefile.in, debian/rules: install dpkg-query.8

Wed Aug  1 16:37:47 CEST 2001 Wichert Akkerman <wakkerma@debian.org>

  * main/dpkg.8: remove Linux references

Wed Aug  1 15:35:32 CEST 2001 Wichert Akkerman <wakkerma@debian.org>

  * debian/copyright: mention we have copyright for 2001 as well
  * main/query.c: improve help and version texts
  * main/main.c: use DPKG define in printversion output

Wed Aug  1 15:10:06 CEST 2001 Wichert Akkerman <wakkerma@debian.org>

  * main/query.c: fmt can't be const since we free it in the same function

Tue Jul 31 12:26:41 CEST 2001 Wichert Akkerman <wakkerma@debian.org>

  * po/de.po: Updated
  * main/query.c: Fix help texts a bit to reflect that dpkg-query is
    not dpkg
  * dselect/main.cc: Use `colour' consistently for printed texts.

Fri Jul 27 04:21:51 CEST 2001 Wichert Akkerman <wakkerma@debian.org>

  * debian/control: fix typo in section for dpkg-doc, correct
    replaces for dselect and remove Linux references

Fri Jul 27 04:05:55 CEST 2001 Wichert Akkerman <wakkerma@debian.org>

  * po/POTFILES.in: add main/query.c and main/showpkg.c

Fri Jul 27 04:04:26 CEST 2001 Wichert Akkerman <wakkerma@debian.org>

  * po/da.po: Updated

Fri Jul 27 03:54:34 CEST 2001 Wichert Akkerman <wakkerma@debian.org>

  * lib/parsedump.h: move to include/parsedump.h so dpkg-query can
    use it

Fri Jul 27 03:52:33 CEST 2001 Wichert Akkerman <wakkerma@debian.org>

  * main/Makefile.in: changed things around to dpkg-query builds more
    easily

Fri Jul 27 03:43:52 CEST 2001 Wichert Akkerman <wakkerma@debian.org>

  * main/query.c: remove -D from usage, we don't support it
  * main/showpkg.c: add support for field width specification

Thu Jul 26 14:27:23 CEST 2001 Wichert Akkerman <wakkerma@debian.org>

  * scripts/Makefile.in, doc/fr/Makefile.in, doc/ja/Makefile.in,
    debian/rules: no longer install update-rc.d, it moved to the sysvinit
    package
  * debian/control: Update sysvinit conflicts to version 2.80
  * doc/ja/update-rc.d.8, doc/fr/update-rc.d.8, scripts/update-rc.d.8,
    scripts/update-rc.d.pl: removed

Thu Jul 26 13:52:43 CEST 2001 Wichert Akkerman <wakkerma@debian.org>

  * utils/start-stop-daemon.c: seems glibc has a completely non-standard
    return value for nice(2), so deal with that properly now so things also
    work on non-glibc systems.

Tue Jul 24 19:07:43 CEST 2001 Wichert Akkerman <wakkerma@debian.org>

  * main/showpkg.c, main/query.h: new files
  * main/query.c: add support for show options

Wed Jul 18 17:28:38 CEST 2001 Wichert Akkerman <wakkerma@debian.org>

  * main/Makefile.in, debian/rules: install dpkg-query as well

Wed Jul 18 01:04:15 CEST 2001 Wichert Akkerman <wakkerma@debian.org>

  * doc/ru.po: Updated

Tue Jul 17 16:53:12 CEST 2001 Wichert Akkerman <wakkerma@debian.org>
  
  * Merge changes from v1_9 branch
    + debian/changelog: add 1.9.15 and 1.9.16 releases
    + scripts/dpkg-source.pl: 
      - Add handleformat sub to check if we can handle a dscformat
      - Revert dscformat to 1.0. Technically we changed a few things
        but older versions of dpkg-source did not handle minor updates
        to the dscformat. New policy is that minor updates (last digit
        changes) to the dscformat have to be fully backward and forward
        compatible.
      - restore test if tar exited with exited with a non-zero exitcode
      - remove a bunch of commented debug statements
    + main/help.c: fix narglist construction building and usage in do_script() 

Tue Jul 17 00:36:32 CEST 2001 Wichert Akkerman <wakkerma@debian.org>

  * dselect/dselect.8: document new search features

Mon Jul 16 18:14:16 CEST 2001 peter karlsson <peterk@debian.org>

  * po/sv.po, doc/sv/deb.5, doc/sv/deb-old.5, doc/sv/dselect.8, doc/sv/dpkg.8:
    Swedish translation updates.

Mon Jul 16 17:19:21 CEST 2001 Wichert Akkerman <wakkerma@debian.org>

  * dselect/basecmds.cc, dselect/dselect.h: 
    + add checksearch and matchsearch functions to abstract searching algorithm
    + add displayerror member function
  * dselect/baselist.cc: use new checkserach and matchsearch functions to
    do the real search/matching
  * dselect/pkglist.cc, dselect/pkglist.h: implement checksearch and
    matchsearch using regular expressions

Mon Jul 16 15:20:07 CEST 2001 Wichert Akkerman <wakkerma@debian.org>

  * main/main.c, main/query,c. dselect/main.cc: use C locale for LC_CTYPE
    so we can be sure packagename and version comparisons work as expected

Mon Jul 16 14:10:18 CEST 2001 Wichert Akkerman <wakkerma@debian.org>

  * lib/vercmp.c: New verrevcmp() from Anthony Towns

Mon Jul 16 13:27:44 CEST 2001 Wichert Akkerman <wakkerma@debian.org>

  * Merge a modified patch from Josip Rodin:
    + dselect/basecmds.cc: Improve some help texts and helpscreen keybindings
    + dselect/helpmsgs.src: Improve text

Mon Jul 16 12:55:49 CEST 2001 Wichert Akkerman <wakkerma@debian.org>

  * utils/start-stop-daemon.c: Fix test for nice(2) failure

Mon Jul 16 12:44:51 CEST 2001 Wichert Akkerman <wakkerma@debian.org>

  * dselect/dselect.h: make baselist::setheights() virtual
  * dselect/method.h: add setheights() member and fix protection
  * dselect/methlist.cc: override setheights() to make list_height 1
    higher then the default so we draw the list correctly
  * dselect/methkeys.cc: make Q do abort so we are consistent with the pkglist

Mon Jul 16 01:50:58 CEST 2001 Wichert Akkerman <wakkerma@debian.org>

  * Merge a reworked version of a patch from Joey Hess
    + dselect/dselect.8: Document new colour options
    + dselect/basecmds.cc: properly draw the background using helpscreen_attr
    + dselect/baselist.cc: change drawing code to use new changeable colours
    + dselect/dselect.h: Add all the colour structures
    + dselect/main.cc: Parse --colour options

Mon Jul 16 00:01:24 CEST 2001 Wichert Akkerman <wakkerma@debian.org>

  * dselect/baselist.cc: include unistd.h which is needed to get the
    ioctl prototype on Solaris

Sun Jul 15 00:37:13 CEST 2001 Wichert Akkerman <wakkerma@debian.org>

  * debian/preinst: removed (we now use dpkg.preinst)
  * debian/control:
    + add dselect package
    + fix section of dpkg-doc
  * debian/dpkg.conffiles: remove dselect.cfg
  * debian/dselect.{conffiles,postinst,prerm}: added
  * debian/rules: 
    + add German to list of manpage translations
    + split out dselect into its own package
    + strip enoent and start-stop-daemon as well

Sat Jul 14 23:35:57 CEST 2001 Wichert Akkerman <wakkerma@debian.org>

  * dselect/main.cc, dpkg/main.c: add per-user configuration file

Sat Jul 14 01:38:27 CEST 2001 Wichert Akkerman <wakkerma@debian.org>

  * Merge dselect patch from Joey Hess 
    + dselect/dselect.h: add manual_install prototype
    + dselect/pkgcmds.cc, dselect/pkgsublist.cc: modify kd_select() and
      repeatedly display() to set/unset manual_install so we can identify
      user-selected packages
    + dselect/pkglist.h: add dp_should priority
    + dselect/pkgdepcon.cc: modify resolvedepcon() to handle recommends
      and suggests differently

Sat Jul 14 01:18:33 CEST 2001 Wichert Akkerman <wakkerma@debian.org>

  * doc/de/Makefile.in: fix syntax error

Fri Jul 13 20:39:24 CEST 2001 Wichert Akkerman <wakkerma@debian.org>

  * doc/deb-old.5, doc/deb.5: remove emacs hints and Linux references
  * dpkg-deb/dpkg-deb.1: Fix typo
  * scripts/dpkg-name.1: Don't mention the non-existing dpkg(5)
  * dselect/dselect.8: Merged changes from Joost Kooij

Fri Jul 13 00:54:24 CEST 2001 Wichert Akkerman <wakkerma@debian.org>

  * doc/de/Makefile.in, doc/de/md5sum.1: added
  * configure.in, doc/Makefile.in: Process German documentation

Fri Jul 13 00:46:02 CEST 2001 Wichert Akkerman <wakkerma@debian.org>

  * po/de.po: New version

Fri Jul 13 00:43:23 CEST 2001 Wichert Akkerman <wakkerma@debian.org>

  * scripts/dpkg-architecture.pl: improve documentation

Mon May 21 03:48:29 CEST 2001 Marcus Brinkmann <brinkmd@debian.org>

  * scripts/dpkg-checkbuilddeps.pl: Call dpkg-architecture instead dpkg
    to determine the host architecture.  Rename BUILD_ARCH to HOST_ARCH.

Fri Jul  6 00:27:17 CEST 2001 Wichert Akkerman <wakkerma@debian.org>

 * scripts/dpkg-divert.8: Fix layout error in synopsis

Mon Jul  2 00:00:04 CEST 2001 Wichert Akkerman <wakkerma@debian.org>

  * configure.in: add doc/ru/Makefile.in
  * debian/rules: don't pass CFLAGS to configure
  * dselect/pkgkeys.cc: make `n' do searchagain instead

Sun Jul  1 16:12:30 CDT 2001 Adam Heath <doogie@debian.org>

  * main/archives.c: When a package is on hold, -E will not skip the same
    version when installing.

Sat Jun 30 01:48:15 CEST 2001 Wichert Akkerman <wakkerma@debian.org>

  * doc/ru/*: Added Russian translations from Alexey Mahotkin
    <alexm@hsys.msk.ru>

Mon Jun 25 03:31:55 CDT 2001 Adam Heath <doogie@debian.org>

  * Merged in changes from 1.9.11 to 1.9.14 branches.

    + scripts/dpkg-source.pl: Disable source package sanity checking.
    + scripts/dpkg-source.pl: make Uploaders optional.
    + scripts/controllib.pl: Set the default to convert warnerrors
      into warnings.
    + scripts/dpkg-source.pl: Remove a warnable error if the orig.tar.gz
      contains './'.
    + scripts/dpkg-source.pl: Handle symlinks in the tarball, and don't
      error out if found.
    + scripts/dpkg-source.pl: Add support for an Uploaders field, which is
      read from the first paragraph of debian/control, and propagated to
      the .dsc.  This lists the people allowed to upload a package.  If it
      is not set, then the value of the Maintainer is placed into this
      field of the .dsc.  This bumps the .dsc format to 1.1.
    + scripts/dpkg-source.pl: Handle stating of truncated cpio filenames
      (100 char limit, bah)
    + scripts/dpkg-source.pl: Set LC_ALL before calling external programs,
      when we are going to parse their output.
    + scripts/dpkg-source.pl: Move the check for '\n' and '././@LongLink'
      before the check for leading './'.
    + dselect/main.cc: Handle window resize in main menu
    + scripts/dpkg-source.pl: Add a warnable error if the orig.tar.gz
      contains './'.
    + scripts/dpkg-source.pl: Handle the case where a single directory
      exists in the orig.tar.gz, but it is NOT of the form <pkg>-<ver>.
    + scripts/dpkg-source.pl: Don't error out if the files in the tar
      have leading './'.
    + scripts/dpkg-source.pl, scripts/controllib.pl, scripts/dpkg-source.1,
      scripts/dpkg-buildpackage.sh: Add support for -W, which turns certain
      errors into warnings, and -E, which turns them back into errors again.
    + scripts/dpkg-source.pl: When the tarball doesn't contain directories,
      only display the warning once for each directory.
    + THANKS: Added Colin Watson.  Also put in an email address for Colin
      Plumb.
    + scripts/dpkg-source.pl: Grumble.  Fix case where top-dir in
      orig.tar.gz was renamed to .orig.

Fri Jun 22 19:26:41 CEST 2001 Wichert Akkerman <wakkerma@debian.org>

  * dselect/main.cc: Handle window resize in main menu

Wed Jun 20 18:56:35 CEST 2001 Wichert Akkerman <wakkerma@debian.org>

  * main/help.c: actually use narglist in do_script()

Wed Jun 20 11:28:25 CDT 2001 Adam Heath <doogie@debian.org>

  * Merged in changes from 1.9.10 to 1.9.11 branch.

    + scripts/dpkg-source.pl: Fix typo.
    + scripts/dpkg-buildpackage.sh: Option -a implies option -d.
      Set ARCH correctly to host architecture, rather than build arch.
    + scripts/dpkg-gencontrol.pl: Error if an illegal package name is used.
    + scripts/cl-debian.pl: Change list of allowed urgencies to: low, medium,
      high, and critcial.
    + scripts/dpkg-scanpackages.pl: warn instead of die when find returns
      an error(which happens if there is a dangling symlink, because we use
      -follow).
    + scripts/dpkg-source.pl: Apply patch from Colin Watson:
      * Reset SIGPIPE to DEFAULT when forking gzip.
      * set LANG to C before execing cpio, as we parse its output.
      * In checktarcpio() and checktarsane(), use the previously open pipes,
        instead of the opening files on disk(which was the old, ancient way).
      * Improve the output parsing of tar in checktarsane().
    + scripts/dpkg-source.pl: When both arch: all and arch: <arch> packages
      exist in debian/control, don't promote the source arch: to any, but
      only list all and <arch>.
    + scripts/dpkg-source.pl: Make it work with GNU md5sum.
    + scripts/dpkg-source.1: Document -nc for dpkg-buildpackage.
    + scripts/dpkg-genchanges.pl: Set the Architecture to 'source' only when
      doing source only uploads in the generated changes files.
    + scripts/dpkg-shlibdeps.pl: Fix infinite directory recursion thru
      symlinks.
    + doc/deb.5: Changed see-also reference to deb-old(5).
    + scripts/{Makefile.in,dpkg-architecture.1}: Removed the manpage, and
      generate it from the script now.
    + scripts/dpkg-architecture.pl: Apply patch to correctly check the output
      of gcc on hurd.
    + scripts/dpkg-checkbuilddeps.pl: Fix logic error that kept everything
      but Build-Deps from working.
    + scripts/dpkg-checkbuilddeps.pl: Trim trailing spaces from packages.

Sat Jun 16 18:52:17 CDT 2001 Adam Heath <doogie@debian.org>

  * Merge changes from v1_9_10 tag:
    + scripts/update-alternatives.pl: Fix switching to auto mode if
      alternative symlink goes missing.
    + scripts/dpkg-source.pl: s/DEAD_JOE/DEADJOE/
    + scripts/dpkg-divert.pl: Fix cleanup of devert.tmp files.
    + scripts/dpkg-checkbuilddeps.pl: Fix [arch] parsing, and handle
      more variations of spaces.

Sat Jun 16 22:04:04 CEST 2001 Wichert Akkerman <wakkerma@debian.org>

  * po/es.po: Updated

Sat Jun 09 10:48:14 CEST 2001 peter karlsson <peterk@debian.org>

  * po/sv.po, doc/sv/dpkg.8: Updated

Sat Jun  9 00:28:11 CEST 2001 Wichert Akkerman <wakkerma@debian.org>

  * debian/changelog: import 1.9 releases
  * debian/control: add sgmltools-lite to Build-Depends
  * Merge changes from v19 branch:
    + archtable: add i386-gnu0.2
    + dpkg-deb/extract.c: More %z format fixes.
    + dselect/method.cc: don't include curses.h since dselect.h already
      does that for us
    + dselect/method.cc: handle interrupted getc in falliblesubprocess()
      prompt
    + include/dpkg.h.in: add setcloexec declaration
    + lib/mlib.c: add setcloexec(), utility function to set FD_CLOEXEC flag
    + lib/dbmodify.c: use setcloexec() on status file
    + main/filesdb.c: use setcloexec for diversions and statoverride files
    + main/archives.c: add functions to initialize and destroy the obstack,
      ensure obstack is initialized in try_remove_can() as well
    + lib/parsehelp.c: Correctly handle trailing spaces in versions.
    + main/dpkg.8: it's /etc/dpkg/dpkg.cfg, not /etc/dpkg.cfg
    + main/dpkg.8: Improve description of --force-confdef
    + main/help.c: don't ignore failed maintainer scripts
    + scripts/dpkg-architecture.pl: spell dependency consistently
    + scripts/dpkg-checkbuilddeps.1: spell dependency consistently
    + scripts/dpkg-source.1: spell dependency consistently
    + scripts/dpkg-buildpackage: fix pausing logic, and use $changedby as the
      signing ID
    + scripts/dpkg-checkbuilddeps.pl: Handle varied use of spaces.
    + scripts/dpkg-checkbuilddeps.pl: handle multi-line fields
    + scripts/dpkg-divert.pl: fix test for illegal packagename
    + split/info.c: Change format string, to handle size_t.
    + utils/start-stop-daemon.c: consistently use pid_t and uid_t
    + debian/control: use a Conflict for sysvinit instead of a Depends

Fri Jun  8 19:42:43 CEST 2001 Wichert Akkerman <wakkerma@debian.org>

  * po/fr.po: updated

Sat Jun  2 15:09:01 CDT 2001 Adam Heath <doogie@debian.org>

  * scripts/dpkg-architecture.pl: Remove bogus check of $!.

Sat Jun  2 15:04:09 CDT 2001 Adam Heath <doogie@debian.org>

  * scripts/dpkg-source.pl: Reset SIGPIPE back to a default handler, for
    callers that have it masked off.

Sat Jun  2 14:48:35 CDT 2001 Adam Heath <doogie@debian.org>

  * scripts/dpkg-checkbuilddeps.pl: Handle varied use of spaces.

Sat Jun  2 14:09:28 CDT 2001 Adam Heath <doogie@debian.org>

  * lib/parsehelp.c: Remove leading and trailing spaces from versions, and
    check if there are embedded spaces in versions.

Tue May 29 07:27:31 CEST 2001 peter karlsson <peterk@debian.org>

  * po/sv.po: Updated.

Mon May 28 22:54:35 CDT 2001 Adam Heath <doogie@debian.org>

  * configure.in: AC_REQUIRE is not valid outside of AC_DEFUN.
  * automake/dpkg.m4: DPKG_CACHED_TRY_COMPILE was defined with both
    AC_DEFUN() AND define().
 
Mon May 28 19:07:15 CDT 2001 Adam Heath <doogie@debian.org>

  * debian/changelog: Update for 1.9.7.

Mon May 28 19:02:52 CDT 2001 Adam Heath <doogie@debian.org>

  * scripts/dpkg-divert.pl: Fix cleanup of .dpkg-devert.tmp files.

Mon May 28 16:40:19 CDT 2001 Adam Heath <doogie@debian.org>

  * po/it.po: Updated.

Mon May 28 16:27:43 CDT 2001 Adam Heath <doogie@debian.org>

  * main/archives.c: If extracting a directory, and it doesn't already
    exist on disk, and is shared with another package, don't error cause an
    error.

Mon May 28 16:23:26 CDT 2001 Adam Heath <doogie@debian.org>

  * doc/ja/822-date.1, doc/ja/Makefile.in, doc/ja/cleanup-info.8,
    doc/ja/deb-control.5, doc/ja/deb-old.5, doc/ja/deb.5,
    doc/ja/dpkg-checkbuilddeps.1, doc/ja/dpkg-deb.1, doc/ja/dpkg-divert.8,
    doc/ja/dpkg-name.1, doc/ja/dpkg-scanpackages.8,
    doc/ja/dpkg-scansources.8, doc/ja/dpkg-statoverride.8, doc/ja/dpkg.8,
    doc/ja/install-info.8, doc/ja/start-stop-daemon.8,
    doc/ja/update-alternatives.8, doc/ja/update-rc.d.8: Updated.

Mon May 28 16:19:51 CDT 2001  Adam Heath <doogie@debian.org>

  * dpkg-deb/extract.c, dselect/main.cc, lib/database.c, main/help.c,
    main/main.c, split/info.c, utils/start-stop-daemon.c: Fix some
    gcc 3.0 warnings.

Mon May  7 23:07:01 CEST 2001 Wichert Akkerman <wakkerma@debian.org>

  * main/depcon.c: restore previous statement to break reverse cycles 

Mon May  7 23:04:55 CEST 2001 Wichert Akkerman <wakkerma@debian.org>

  * main/dump.c: break up an assertion so it is easier to figure out what
    went wrong.

Sun May  6 13:20:07 CEST 2001 Wichert Akkerman <wakkerma@debian.org>

  * main/archives.c: add safe_read() to read from a pipe and deal
    with partial reads. Modify tarobject() and tarfileread() to use
    those.

Sat May  5 00:49:31 CEST 2001 Wichert Akkerman <wakkerma@debian.org>

  * pl/cs.po: Updated
  * pl/de.po: Updated
  * po/pl.po: Updated
  * dselect/pkgtop.cc: Mark another strang as translatable

Fri May  4 00:19:05 CEST 2001 Wichert Akkerman <wakkerma@debian.org>

  * dselect/main.cc: oops, swapped j and k key bindings for main menu

Wed May  2 20:41:10 CDT 2001 Adam Heath <doogie@debian.org>

  * include/dpkg.h.in, main/Makefile.in main/enquiry.c main/main.c,
    main/query.c: Split out code for commands -sSlLp into a separate
    binary, dpkg-query, and have the normal dpkg binary exec this.  Also,
    dpkg now uses a macro to define external backends to call.

Wed May  2 12:32:24 CDT 2001 Adam Heath <doogie@debian.org>

  * configure.in: If --without-zlib was given, and static programs were
    enabled, the compile would fail.

Tue May  1 23:05:48 CDT 2001 Adam Heath <doogie@debian.org>

  * lib/parse.c: Oops.  EOF_mmap was incorrectly detecting the end of the
    data block.
  * main/depcon.c: After fixing the above bug, and using debootstrap to
    build a sid chroot, I discovered that my previous dependency cycle fix
    could cause segfaults in some situations.

Tue May  1 00:24:49 CDT 2001 Adam Heath <doogie@debian.org>

  * acconfig.h, config.h.bot, configure.in, lib/varbuf.c, debian/changelog:
    Check for __va_copy, and use it, instead of a direct assignment, for
    broken arches, like ppc.
  
Mon Apr 30 17:34:47 CEST 2001 Wichert Akkerman <wakkerma@debian.org>

  * configure.in: remove last list reference.

Mon Apr 30 14:22:25 EDT 2001 Adam Heath <doogie@debian.org>

  * debian/changelog: Recompile for 1.9.2, to fix badly generated
    dpkg-divert.

Mon Apr 30 10:04:36 CDT 2001 Adam Heath <doogie@debian.org>

  * lib/mlib.c: EAGAIN patch from 1.8 branch was not applied to HEAD.

Sun Apr 29 22:39:55 CDT 2001 Adam Heath <doogie@debian.org>

  * lib/database.c, lib/fields.c: Fix Eterm/eterm problem.  findpackage()
    now does tolower() before searching for a name, and f_name() uses the
    name field from the return value of findpackage().

Sun Apr 29 22:08:37 CDT 2001 Adam Heath <doogie@debian.org>

  * Makefile.conf.in, configure.in, debian/control, debian/rules,
    dpkg-deb/Makefile.in, main/Makefile.in, utils/Makefile.in,
    .cvsignore debian/.cvsignore: Added -static support.  There is support
    for building a dpkg-static.deb, but this is not used during a normal
    run.  However, a -static.nondebbin.tar.gz file is created, in addition
    to the normal nondebbin.tar.gz.

Mon Apr 30 02:35:02 CEST 2001 Wichert Akkerman <wakkerma@debian.org>

  * debian/control: update section and priorities to match the dinstall
    overrides

Sat Apr 28 16:34:24 CDT 2001 Adam Heath <doogie@debian.org>

  * version-nr: Oops, forgot to update this.

Sat Apr 28 16:17:58 CDT 2001 Adam Heath <doogie@debian.org>

  * utils/md5sum.c, debian/changelog: Fix md5sum -c.

Sat Apr 28 15:22:25 CDT 2001 Adam Heath <doogie@debian.org>

  * lib/nfmalloc.c: in nfstrnsave, don't set the char after the end, but
    set the end, to \0.
  * lib/parse.c: Don't loose the last char of a field value, when EOF is
    hit.

Sat Apr 28 14:31:27 CDT 2001 Adam Heath <doogie@debian.org>

  * scripts/dpkg-divert.pl, debian/changelog: Fix removing of diversions.
    This has always been broken, but was just masked by another bug, that
    made it work. :|

Sat Apr 28 12:18:55 CEST 2001 Wichert Akkerman <wakkerma@debian.org>

  * scripts/dpkg-buildpackage.sh: only check for valid sign interface
    when the user specifies one
   
Sat Apr 28 03:33:28 CDT 2001 Adam Heath <doogie@debian.org>

  * debian/dpkg.cfg: Changed to include no-debsig by default, as no debs
    are currently signed, and we get false errors when debsig-verify is
    installed.  This will be removed in the future, when the archive tools
    support package signatures.

Fri Apr 27 20:43:25 CDT 2001 Adam Heath <doogie@debian.org>

  * lib/nfmalloc.c: nfstrnsave() was not allocated n+1 chars, and was not
    setting the n+1 byte to \0.

Sat Apr 28 02:52:56 CEST 2001 Wichert Akkerman <wakkerma@debian.org>

  * scripts/dpkg-shlibdeps.pl: do not care if dpkg --search returns
    with an error: it will do that know if we search for something
    that is not installed which is a valid case for us.

Fri Apr 27 13:14:04 CDT 2001 Adam Heath <doogie@debian.org>

  * lib/parse.c, debian/changelog: Fix a segfault when reading an empty
    file in parsedb(), imported from head.

Thu Apr 26 13:15:02 CDT 2001 Adam Heath <doogie@debian.org>

  * main/configure.c: Update to work with recent lib/mlib.c change in
    md5 handling.

Thu Apr 26 11:51:34 CDT 2001 Adam Heath <doogie@debian.org>

  * split/{info,join,main,queue,split}.c: s/0/NULL/

Thu Apr 26 13:36:41 CEST 2001 Wichert Akkerman <wakkerma@debian.org>

  * utils/md5sum.c: use libdpkg error handling since fd_md5 uses that
    to report errors.

Wed Apr 25 20:20:07 CDT 2001 Adam Heath <doogie@debian.org>

  * utils/md5sum.c, lib/mlib.c: Modified mlib.c, to malloc enough space
    for the digest, instead of modifying the static buffer that was
    previously passed in.

Thu Apr 26 00:32:35 CEST 2001 Wichert Akkerman <wakkerma@debian.org>

  * po/da.po: Updated

Wed Apr 25 18:46:47 CEST 2001 Wichert Akkerman <wakkerma@debian.org>

  * dselect/dselect.8: document dselect.cfg

Wed Apr 25 17:27:36 CEST 2001 Wichert Akkerman <wakkerma@debian.org>

  * po/es.po: Updated

Wed Apr 25 13:15:41 CEST 2001 Wichert Akkerman <wakkerma@debian.org>

  * main/dpkg.8: document dpkg.cfg

Wed Apr 25 13:05:13 CEST 2001 Wichert Akkerman <wakkerma@debian.org>

  * main/dpkg.8: Fix formating error

Wed Apr 25 02:20:40 CEST 2001 Wichert Akkerman <wakkerma@debian.org>

  * po/gl.po: Updated

Wed Apr 25 01:09:50 CEST 2001 Wichert Akkerman <wakkerma@debian.org>

  * po/{ja,ru}.po: fix inconsistencies in line endings wrt \n

Wed Apr 25 00:56:14 CEST 2001 Wichert Akkerman <wakkerma@debian.org>

  * po/ru.po: Updated

Wed Apr 25 00:29:51 CEST 2001 Wichert Akkerman <wakkerma@debian.org>

  * po/da.po: New Danish translation
  * configure.in: add da to ALL_LINGUAS

Tue Apr 24 20:57:48 CEST 2001 Wichert Akkerman <wakkerma@debian.org>

  * po/ja.po: Updated

Tue Apr 24 20:28:04 CEST 2001 Wichert Akkerman <wakkerma@debian.org>

  * po/cs.po: Updated
  * po/pl.po: Updated

Tue Apr 24 17:23:05 CEST 2001 Wichert Akkerman <wakkerma@debian.org>

  * main/main.c, po/*.po: fix typo

Tue Apr 24 14:44:28 CEST 2001 Wichert Akkerman <wakkerma@debian.org>

  * bunch-o-files: move dpkg-scansources manpage to section 8

Tue Apr 24 14:31:41 CEST 2001 Wichert Akkerman <wakkerma@debian.org>

  * debian/rules: install enoent in the dpkg package

Tue Apr 24 14:29:03 CEST 2001 Wichert Akkerman <wakkerma@debian.org>

  * debian/rules: actually install French manpages as well

Tue Apr 24 13:38:58 CEST 2001 Wichert Akkerman <wakkerma@debian.org>

  * scripts/dpkg-divert.pl: Fix wrong errno test

Tue Apr 24 13:35:08 CEST 2001 Wichert Akkerman <wakkerma@debian.org>

  * po/it.po: New version from Lele Gaifax

Tue Apr 24 13:21:39 CEST 2001 Wichert Akkerman <wakkerma@debian.org>

  * Merge SuperH patch from YAEGASHI Takeshi
  * archtable: add SuperH variants
  * scripts/dpkg-architecture.pl: fix typo (shed -> sheb)
  * scripts/dpkg-buildpackage.sh: fix dpkg-architecture call

Tue Apr 24 13:03:54 CEST 2001 Wichert Akkerman <wakkerma@debian.org>

  * utils/enoent.c: new utility to get ENOENT value at runtime
  * utils/Makefile.in: install ENOENT in dpkglibdir
  * scripts/dpkg-divert.pl, update-alternatives.pl: use enoent to get
    ENOENT value

Tue Apr 24 13:01:28 CEST 2001 Wichert Akkerman <wakkerma@debian.org>

  * dselect/Makefile.in, main/Makefile.in, utils/Makefile.in: use
    INSTALL_PROGRAM to install programs

Tue Apr 24 11:57:48 CEST 2001 Wichert Akkerman <wakkerma@debian.org>

  * main/archives.c: spell recursive correctly
  * po/sv.po: updated so it still translates the fixed message
  * po/ru.po: updated

Tue Apr 24 07:02:01 CEST 2001 peter karlsson <peterk@debian.org>

  * doc/sv/dpkg.8, po/sv.po: Updated Swedish translation.

Tue Apr 24 02:55:21 CEST 2001 Wichert Akkerman <wakkerma@debian.org>

  * po/de.po: remove Language-Team header, the debian-l10n-german
    list it pointed to does not exist.

Tue Apr 24 02:41:23 CEST 2001 Wichert Akkerman <wakkerma@debian.org>

  * main/enquiry.c: add missing newline after error message

Tue Apr 24 02:13:43 CEST 2001 Wichert Akkerman <wakkerma@debian.org>

  * dselect/main.cc: use myfileopt as well to read dselect.cfg
  * debian/dselect.cfg: new file
  * debian/rules: install dselect.cfg
  * debian/dpkg.conffiles: add dselect.cfg

Tue Apr 24 01:40:11 CEST 2001 Wichert Akkerman <wakkerma@debian.org>

  * dselect/pkglist.cc: repair qsort_compareentries

Mon Apr 23 18:08:37 CDT 2001 Adam Heath <doogie@debian.org>

  * lib/parsehelp.c: Reduce memory a tad.
  * debian/changelog: Close additional bugs.
  * debian/rules: Added a build-static rule.

Mon Apr 23 17:17:35 CDT 2001 Adam Heath <doogie@debian.org>

  * main/enquiry.c: Additional add error returns for -L, -s, and -p.
  * debian/changelog: Close a debian bug because of this.

Mon Apr 23 23:54:34 CEST 2001 Wichert Akkerman <wakkerma@debian.org>

  * main/main.h: add declaration for nerrs
  * main/enquiry.c: exit with non-zero exitcode if -l or -S do not 
    produce any output 

Mon Apr 23 16:09:38 CDT 2001 Adam Heath <doogie@debian.org>

  * include/dpkg.h.in, lib/mlib.c, main/archives.c, debian/changelog: Added
    new PROCNOERR flag, which disabled the error message that is displayed
    when a process has an error return.

Mon Apr 23 22:26:23 CEST 2001 Wichert Akkerman <wakkerma@debian.org>

  * main/dpkg.8: note that force-overwrite is not enabled per default

Mon Apr 23 15:39:37 CDT 2001 Adam Heath <doogie@debian.org>

  * dpkg-deb/{build,extract,info}.c, include/dpkg.h.in, lib/mlib.c,
    main/{archives,enquiry,help,processarc}.c: Convert waitsubproc and
    checksubprocerr to use a flags variable, instead of separate ints.

Mon Apr 23 15:36:58 CDT 2001 Adam Heath <doogie@debian.org>

  * main/depcon.c, debian/changelog: When walking the list of providers of
    a dependency, the arguments were passed in reverse to the cyclebreak
    checker, so cycles involving provides were never detected.
  * debian/changelog: Document that we fixed a segfault.

Mon Apr 23 14:13:48 CDT 2001 Adam Heath <doogie@debian.org>

  * main/help.c: Fix bad memory access do_script(), introduced when the
    casting errors were fixed previously.

Mon Apr 23 06:27:47 CDT 2001 Adam Heath <doogie@debian.org>

  * lib/*.c: Changed 0 to NULL.

Mon Apr 23 06:25:36 CDT 2001 Adam Heath <doogie@debian.org>

  * dpkg-deb/extract.c: More %z format fixes.

Mon Apr 23 05:31:03 CDT 2001 Adam Heath <doogie@debian.org>

  * split/info.c: Change format string, to handle size_t.

Mon Apr 23 04:45:23 CDT 2001 Adam Heath <doogie@debian.org>

  * main/main.c: s/--no-debsign/--no-debsig/ in help.

Mon Apr 23 03:21:10 CDT 2001 Adam Heath <doogie@debian.org>

  * dpkg-deb/{build,extract,main}.c, split/{info,join,main,queue}.c,
    split/dpkg-split.h, lib/{dump,ehandle,fields,mlib,parse{,help},varbuf,
    vercmp}.c, lib/parsedump.h, main/{archives,configure,enquiry,filesdb,
    help,main,packages,processarc,remove}.c, main/{filesdb,main}.h,
    utils/{md5sum, start-stop-daemon}.c, dselect/pkg{list.cc,list.hh,
    top.cc}, include/dpkg{-db.h,.h.in}: Fixed up several warning types.
    const, casting, incorrect sizes, signed/unsigned comparisons.

Mon Apr 23 02:17:26 CDT 2001 Adam Heath <doogie@debian.org>

  * dpkg-deb/info.c, main/processarc.c: Add comments telling why we
    use tempnam() and tmpnam().

Sun Apr 22 23:59:00 CDT 2001 Adam Heath <doogie@debian.org>

  * archtable: Added alphaev67-linux-gnu.

Sun Apr 22 19:02:12 CDT 2001 Adam Heath <doogie@debian.org>

  * lib/parse.c: s/PARSE_MMAP/HAVE_MMAP/, so that we now use mmap
    to read status and available(and like files).

Sun Apr 22 18:32:02 CDT 2001 Adam Heath <doogie@debian.org>

  * lib/parse.c: Fix another segfault when parsing single-paragraph
    files(ie, tmp.ci/control).

Sun Apr 22 17:13:17 CEST 2001 Wichert Akkerman <wakkerma@debian.org>

  * main/filesdb.c: fix putat logic we broke earlier today

Sun Apr 22 16:42:22 CEST 2001 Wichert Akkerman <wakkerma@debian.org>

  * main/filesdb.c: don't read a statoverride or .list file if they
    are 0 bytes

Sun Apr 22 15:15:56 CEST 2001 Wichert Akkerman <wakkerma@debian.org>

  * main/help.c: ensure_package_clientdata() only needs to allocate memory
    for a perpackagestate struct, not a pkginfoperfile.

Sun Apr 22 02:46:06 CDT 2001 Adam Heath <doogie@debian.org>

  * dpkg-deb/build.c, dpkg-deb/extract.c, dpkg-deb/main.c, lib/mlib.c(*),
    lib/showcopyright.c, main/enquiry.c, main/main.c, split/main.c,
    split/split.c, utils/md5sum.c, utils/start-stop-daemon.c: Added
    macro NONRETURNING to several functions.

Sun Apr 22 02:02:34 CEST 2001 Wichert Akkerman <wakkerma@debian.org>

  * main/filesdb: change initialization of putat in
    ensure_packagefiles_available() so gcc won't warn about possible
    uninitialized usage

Sun Apr 22 01:45:25 CEST 2001 Wichert Akkerman <wakkerma@debian.org>

  * utils/start-stop-daemon.c: no longer use deprecated multi-line string
  * utils/md5sum.c: include stdlib.h to get declaration of exit

Sat Apr 21 18:00:31 CDT 2001 Adam Heath <doogie@debian.org>

  * main/main.c: reworked \\ parsing in commandfd.
  * lib/dbmodify.c: fix non-full initalizer.

Sun Apr 22 00:48:18 CEST 2001 Wichert Akkerman <wakkerma@debian.org>

  * main/main.c: fixed some bizar pointer usage

Sun Apr 22 00:33:26 CEST 2001 Wichert Akkerman <wakkerma@debian.org>

  * Makefile.conf.in: remove no longer used warning flags

Sat Apr 21 17:16:28 CDT 2001 Adam Heath <doogie@debian.org>

  * main/help.c, main/processarc.c, main/filesdb.c,  main/configure.c,
    main/archives.c, lib/parse.c: Fix int/pointer casting warnings.
  * include/dpkg.h.in, lib/mlib.c: Rewrote buffer_copy_setup, to avoid
    int/pointer casting warnings.  These means there are several
    variations of buffer_copy_setup.  Also, converted the desc parameter
    to const.

Sun Apr 22 00:09:58 CEST 2001 Wichert Akkerman <wakkerma@debian.org>

  * optlib/long-options.c, lib/showcright.c: include stdlib.h to get
    declaration of exit

Sat Apr 21 17:10:32 CEST 2001 peter karlsson <peterk@debian.org>

  * po/sv.po, doc/sv/dpkg.8, doc/sv/start-stop-daemon.8:
    Updated Swedish translation.

Fri Apr 20 16:02:51 CDT 2001 Adam Heath <doogie@debian.org>

  * debian/changelog: Document stuff that was done in December.

Sat Apr 21 04:02:58 CEST 2001 Wichert Akkerman <wakkerma@debian.org>

  * main/dpkg.8: remove Linux reference

Sat Apr 21 02:39:37 CEST 2001 Wichert Akkerman <wakkerma@debian.org>

  * scripts/dpkg-scanpackages.pl: fix typo in vercmp version cache
  * scripts/dpkg-shlibdeps.pl: remove statement that was basically
    a strange no-op
  * scripts/controllib.pl: give  syntax error for unexpected PGP signature
  * debian/changelog: updated

Fri Apr 20 19:46:38 CDT 2001 Adam Heath <doogie@debian.org>

  * po/pl.po: Remove spurious '%s' in Polish translation

Fri Apr 20 19:37:00 CDT 2001 Adam Heath <doogie@debian.org>

  * scripts/dpkg-source.pl: Import fix for broken dpkg-source.pl from
    1.8.3 version.

Fri Apr 20 19:05:44 CDT 2001 Adam Heath <doogie@debian.org>

  * lib/dbmodify.c: Fix varbufprintf call in modstatdb_note(found when
    printf format warnings were enabled).

Fri Apr 20 19:02:46 CDT 2001 Adam Heath <doogie@debian.org>

  * configure.in: New option, --with-Werror, to convert all warnings
    into errors.

Fri Apr 20 18:21:45 CDT 2001 Adam Heath <doogie@debian.org>

  * automake/dpkg.m4, configure.in: Add support for gcc attributes,
    printfformat, etc.

Fri Apr 20 18:18:20 CDT 2001 Adam Heath <doogie@debian.org>

  * lib/database.c: initialize otherpriority with 0, not an int.

Sat Apr 21 00:43:41 CEST 2001 Wichert Akkerman <wakkerma@debian.org>

  * lib/parse.c: swap order for %.*s formats

Fri Apr 20 22:59:39 CEST 2001 Wichert Akkerman <wakkerma@debian.org>

  * lib/database.c: initialize otherpriority as well in blankpackage()

Fri Apr 20 22:59:39 CEST 2001 Wichert Akkerman <wakkerma@debian.org>

  * lib/ehandle.c: make sure we never overflow errmsgbuf

Fri Apr 20 14:59:14 CDT 2001 Adam Heath <doogie@debian.org>

  * main/main.c: Accidentally commited a debug fprintf stmt in the last ci.

Fri Apr 20 13:42:12 CDT 2001 Adam Heath <doogie@debian.org>

  * main/main.c: Disabled --command-fd, until further testing can be done.

Fri Apr 20 13:02:23 CDT 2001 Adam Heath <doogie@debian.org>

  * po/fr.po: Fix typo.
  * debian/changelog: Close additional bugs, from other already commited
    patches.

Thu Apr 19 15:18:05 CEST 2001 Wichert Akkerman <wakkerma@debian.org>

  * scripts/cl-debian.pl: make regexps for Closes consistent again

Thu Apr 19 13:36:58 CEST 2001 Wichert Akkerman <wakkerma@debian.org>

  * utils/install-info.{c,8}: merge patch from Ian Jackson to add a
    --retry option to start-stop-daemon

Thu Apr 19 00:14:39 CDT 2001 Adam Heath <doogie@debian.org>

  * main/enquiry.c: Errors during dpkg -s(and other similiar commands) are
    now printed on stderr.

Thu Apr 19 00:03:16 CDT 2001 Adam Heath <doogie@debian.org>

  * main/archives.c:  Apply patch from Fumitoshi UKAI <ukai@debian.or.jp>,
    that escapes invalid characters in filenames(intl).

Wed Apr 18 23:53:40 CDT 2001 Adam Heath <doogie@debian.org>

  * lib/database.c: In blankpackage, intialize ->installed and ->available.
    Found by me and Fumitoshi UKAI <ukai@debian.or.jp>.  This should help
    several segfaults that people have been seeing in dpkg.

Wed Apr 18 23:42:16 CDT 2001 Adam Heath <doogie@debian.org>

  * lib/mlib.c: If the buffer size is 0 in buffer_copy, then return, and
    do nothing.

Wed Apr 18 23:42:16 CDT 2001 Adam Heath <doogie@debian.org>

  * configure.in, debian/control: New upstream gettext.  Since we had
    to change our build, to comply with the new upstream, we also
    need to modify the build-depends.
  * po/dpkg.pot, po/nl.po: Fixed broken translations.

Wed Apr 18 18:01:21 CEST 2001 Wichert Akkerman <wakkerma@debian.org>

  * scripts/install-info.{8,pl}: modify install-info to take relative
    filesnames, and add a --remove-exactly option to only remove exact
    matches (Rob Browning)

Sun Apr 15 22:42:11 CEST 2001 Wichert Akkerman <wakkerma@debian.org>

  * config.sub, config.guess: updated
  * archtable: add hppa64-linux-gnu
  * po/ja.po: remove some translations that gettext can't handle on hppa

Thu Apr 12 13:12:16 CEST 2001 Wichert Akkerman <wakkerma@debian.org>

  * po/it.po: installed new version from Lele Gaifax
  * dselect/main.cc: translate menu option as well in dme()

Wed Apr 11 12:19:25 CEST 2001 Wichert Akkerman <wakkerma@debian.org>

  * dselect.main.cc: retry getch if it fails with EINTR

Sun Mar 11 19:24:58 CET 2001 peter karlsson <peterk@debian.org>

  * po/sv.po: Updated Swedish translation.

Sat Mar 10 15:59:39 CST 2001 Adam Heath <doogie@debian.org>

  * main/filesdb.c: Use a pure file descriptor, instead of a stream, to
    load the data, in ensure_packagefiles_available.

Sat Mar 10 01:33:15 CET 2001 Wichert Akkerman <wakkerma@debian.org>

  * main/main,h, main/main.c: add --no-debsig option using f_nodebsign
  * main/processarc: don't check signatures of f_nodebsign is set

Fri Mar  9 21:23:03 CET 2001 Wichert Akkerman <wakkerma@debian.org>

  * include/dpkg.h.in: add DEBSIGVERIFY
  * main/main.h, main/main.c: add bad-verify override

Fri Mar  9 19:30:22 CET 2001 Wichert Akkerman <wakkerma@debian.org>

  * scripts/controllib.pl: change outputclose to deal with comma-related
    syntax errors after processing substvars

Mon Mar  5 16:34:55 CET 2001 Wichert Akkerman <wakkerma@debian.org>

  * doc/fr/Makefile.in: add more files
  * doc/fr/dpkg.8,doc/fr/install-info.8,doc/fr/update-rc.d.8: updated
  * doc/fr/cleanup-info.8,doc/fr/dpkg-divert.8,doc/fr/dpkg-name.1,
    doc/fr/dpkg-scanpackages.8,doc/fr/dpkg-scansources.1,doc/fr/dpkg-source.1:
    added

Mon Mar  5 14:03:49 CET 2001 Wichert Akkerman <wakkerma@debian.org>

  * configure.in: add more warning flags for gcc

Sun Mar 04 21:37:34 CET 2001 peter karlsson <peterk@debian.org>

  * po/sv.po, doc/sv/dpkg.8, doc/sv/822-date.1, doc/sv/start-stop-daemon.8:
    Updated Swedish translation.
  * main/dpkg.8, utils/start-stop-daemon.8: Fixed typos.

Fri Mar  2 17:29:02 CET 2001 Wichert Akkerman <wakkerma@debian.org>

  * The Copenhagen Commit
  * ChangeLog: undo file corruption (ugh)
  * utils/start-stop-daemon.8: fix typo
  * configure.in: use AC_C_INLINE instead of our own test
  * lib/nfmalloc, include/dpkg-db.h: remove HAVE_INLINE tests, use extern
    inline directly
  * lib/varbuf.c: add inline keyowrd to varbufaddc
  * optlib/Makefile.in: undo earlier patch and build libopt.a again
  * lib/Makefile.in: use libopt.a again, and a rule to build it
  * Makefile.in: build optlib before lib
  * Makefile.conf.in: add RANLIB
  * dselect/method.h, dselect/methlist.cc, dselect/method.cc,
    dselect/methparse.cc: rename struct option to dselect_option to prevent
    conflict with getopt.h
  * main/help.c: rework do_script a bit to compile without errors
  * scripts/dpkg-gencontrol.pl: add -n option to specify filename
  * scripts/dpkg-source.1:
    + document -n option for dpkg-gencontrol
    + fix confusing wording for dpkg-buildpackage -uc option
    + fix layout error for dpkg-distaddfile section
    + it's DEADJOE, not DEAD_JOE
  * scripts/dpkg-architecture.pl:
    + apply cleanup patch from Julian Gilbey
    + modify gcc regexp to recognize gcc versions like 2.96-ia64-000717
  * scripts/dpkg-checkbuilddeps.pl, scripts/dpkg-checkbuilddeps.1: new
    script from Joey Hess to check build dependencies
  * THANKS: Add Joey Hess
  * scripts/dpkg-parsechangelog.pl:
    + support reading changelog from stdin
    + remove Linux reference
  * scripts/dpkg-statoverride.pl: exit with exitcode 1 if we do --list but
    don't output anything, and use exitcode 2 if we try to remove a
    non-exiting override (unless --force is given).
  * scripts/dpkg-statoverride.8: document new exitcode for --list
  * main/main.c, main/dpkg.8: remove --smallmem and --largemem references
  * scripts/dpkg-buildpackage.sh: 
    + don't bother to specify architecture settings on commandlines since
      we put them in the environment already
    + remove debsign support, it's useless and debsign can't handle it
    + use DEB_BUILD_ARCH to get build architecture, not DEB_HOST_ARCH
    + remove Linux reference
  * scripts/dpkg-scanpackages.pl: mark last argument as optional in
    usage info
  * scripts/dpkg-scanpackages.8, scripts/dpkg-name.1, 
    scripts/dpkg-shlibdeps.pl, scripts/dpkg-source.pl, scripts/822-date.1,
    scripts/cl-debian.pl, scripts/cleanup-info.pl, scripts/dpkg-genchanges.pl,
    scripts/dpkg-distaddfile.pl, scripts/dpkg-source.1,
    scripts/dpkg-divert.pl, scripts/install-info.pl, scripts/install-info.8,
    scripts/dpkg-gencontrol.pl, scripts/update-alternatives.pl,
    scripts/update-rc.d.8: remove Linux references

Sun Feb 25 20:26:03 CET 2001 Wichert Akkerman <wakkerma@debian.org>

  * version-nr: update to 1.9.0

Sun Feb 25 19:17:53 CET 2001 Wichert Akkerman <wakkerma@debian.org>

  * debian/changelog: merged additions from v1.8 branch
  * scripts/controllib.pl: 
    + no need to have Origin in capit
    + consistently use &warn
    + fix -s to export all variables instead of just the first
  * scripts/dpkg-genchanges.pl: do not complain about missing packages
    if doing a source-only build
  * scripts/dpkg-buildpackage.sh: 
    + correct filename for secret keyring in gpg test
    + fix -C
    + skip signing pause of building unsigned packages
    + improve srcmsg
    + test for invalid signinterface
  
Sun Feb 25 19:10:33 CET 2001 Wichert Akkerman <wakkerma@debian.org>

  * doc/fr/dpkg.8, doc-fr/install-info.8, doc-fr/update-alternatives.8, 
    doc-fr/update-rc.d.8:  updated
  * doc/fr/dpkg-deb.1: added

Fri Feb 23 16:10:49 CET 2001 Wichert Akkerman <wakkerma@debian.org>

  * po/de.po: updated
  * po/fr.po: updated

Fri Feb 23 15:54:00 CET 2001 Wichert Akkerman <wakkerma@debian.org>

  * utils/start-stop-daemon.c: Add OpenBSD support
  * utils/md5sum.c: include unistd.h to things compile on OpenBSD
  * configure.in: test to see if we need to link to kvm

Fri Feb 23 10:22:02 CET 2001 Wichert Akkerman <wakkerma@debian.org>

  * scripts/dpkg-divert.pl: fix typo in usage message
  * main/help.c: mangle argv[0] in do_script to always be the full path
  * include/dpkg-db.h: include string.h so things compile on ia64 
  * scripts/dpkg-architecture.pl: add ia64

Thu Feb 15 11:24:46 EST 2001 Ben Collins <bcollins@debian.org>

  * utils/Makefile.in: Do not use libopt.a, since libdpkg.a now includes those
    objects
  * optlib/Makefile.in: do not generate libopt.a
  * lib/Makefile.in: build libdpkg.a to include the objects from optlib
  * Makefile.conf.in: Add optlib to -I includes

Sat Feb  3 18:25:25 CET 2001 Wichert Akkerman <wakkerma@debian.org>

  * debian/rules: use POSIX glob instead of regexp

Sat Feb  3 18:18:42 CET 2001 Wichert Akkerman <wakkerma@debian.org>

  * scripts/dpkg-source.1: fix description for dpkg-gencontrol
  * archtable: add entry for OpenBSD 2.8 for i386
  * scripts/dpkg-architecture.p: add openbsd-i386 entry

Sat Feb  3 18:12:18 CET 2001 Wichert Akkerman <wakkerma@debian.org>

  * configure.in: check for ranlib
  * lib/Makefile.in: run ranlib on libdpkg.a

Fri Feb  2 14:27:47 CET 2001 Wichert Akkerman <wakkerma@debian.org>

  * scripts/dpkg-statoverride.pl: use -e instead of -f to test
    for filesystem object existance
  * scripts/dpkg-source.pl: swap chdir and open in extracttar to
    prevent race with source-directory being removed while the
    sh/grep process is still running. Patch from Colin Watson

Thu Feb  1 18:22:05 EST 2001 Wichert Akkerman <wakkerma@debian.org>

  * scripts/dpkg-source.pl: fix error in error message
  * utils/Makefile.in: set top_builddir
  * Makefile.in: spell version-nr correctly

Sun Jan 28 22:38:02 EST 2001 Wichert Akkerman <wakkerma@debian.org>

  * scripts/dpkg-source.pl: modify how we handle the dscformat: we now
    assume all major versions are upwards and backwards compatibly. This
    allows us to add new fields without breaking older versions of 
    dpkg-source

Sun Jan 21 20:09:36 SGT 2001 Wichert Akkerman <wakkerma@debian.org>

  * scripts/dpkg-divert.pl: only allow absolute filenames
  * main/configure.c: add -N option to diff invocation

Mon Jan 15 07:27:10 CET 2001 peter karlsson <peterk@debian.org>

  * po/sv.po: Updated Swedish translation.

Mon Jan 15 00:26:45 EST 2001 Ben Collins <bcollins@debian.org>

  * lib/nfmalloc.c: use obstack_copy/obstack_copy0 for nfstrsave and
    nfstrnsave respectively. Also, use an 8k chunk size for now. Should reduce
    some overhead, and be faster.

Sun Jan 14 23:37:30 EST 2001 Ben Collins <bcollins@debian.org>

  * include/dpkg-db.h: redeclare nfmalloc(), remove obstack definitions
  * lib/dbmodify.c (modstatdb_init): remove obstack init
  * lib/nfmalloc.c: redefine nfmalloc to be an inline function. It now checks
    to make sure db_obs is initliazed.
  * main/archives.c (tarobject): declare our own obstack, and use it instead
    (cu_fileslist) just call obstack_free
  * main/processarc.c: correct calling of cu_fileslist

Sun Jan 14 18:23:07 CST 2001 Adam Heath <doogie@debian.org>

  * main/dpkg.8: Document --command-fd.

Sun Jan 14 13:54:46 EST 2001 Ben Collins <bcollins@debian.org>

  * optlib/obstack.[ch]: New files for non GNU systems
  * optlib/Makefile.in (SOURCES): add obstack.c
  * lib/nfmalloc: remove nfmalloc()
  * include/dpkg-db.h: define obstack initializers, and define nfmalloc as a
    macro for obstack_alloc
  * lib/dbmodify.c (modstatdb_init): initialize obstack if it hasn't been already

Sun Jan 14 12:29:46 CST 2001 Adam Heath <doogie@debian.org>

  * lib/mlib.c, lib/fields.c, lib/parse.c, main/help.c, main/main.c,
    po/dpkg.pot: Fix -Wall messages.  Also, fix handling of user-defined
    fields in parsedb().

Sun Jan 14 02:46:14 CST 2001 Adam Heath <doogie@debian.org>

  * po/dpkg.pot: Bring up to date.

Sun Jan 14 02:37:05 CST 2001 Adam Heath <doogie@debian.org>

  * main/cleanup.c, main/help.c, main/processarc.c:  Removed duplicate
    code that was used to exec maintainer scripts, and moved it to a
    single function.  In the future, this single function could be used
    for tracking script execution.

Sun Jan 14 02:27:48 CST 2001 Adam Heath <doogie@debian.org>

  * main/main.h, main/main.c:  Change --{status,command}-pipe to
    --{status,command}-fd.

Sun Jan 14 02:19:18 CST 2001 Adam Heath <doogie@debian.org>

  * main/main.c, main/archives.c:  Add a --command-pipe.  This allows
    multiple commands to be passed to a single instance of dpkg, over
    the file descriptor passed on the cmdline.

Thu Jan 11 09:35:00 PST 2001 Wichert Akkerman <wakkerma@debian.org>

  * scripts/dpkg-statoverride.pl: do chown before chmod so we don't
    loose setuid bits

Mon Jan  8 15:46:13 PST 2001 Wichert Akkerman <wakkerma@debian.org>

  * scripts/dpkg-statoverride.{pl,8}: remove --import option now that
    suidmanager can convert everything

Mon Jan  8 15:12:21 PST 2001 Wichert Akkerman <wakkerma@debian.org>

  * scripts/dpkg-source.pl: add vim swapfiles to the default ignore regexp

Mon Jan  8 10:38:28 PST 2001 Wichert Akkerman <wakkerma@debian.org>

  * po/fr.po: updated

Sun Jan  7 14:31:38 CST 2001 Adam Heath <doogie@debian.org>

  * lib/dbmodify.c: After N calls(which does a checkpoint()), reset
    the counter.

Sun Jan  7 14:27:57 CST 2001 Adam Heath <doogie@debian.org>

  * include/dpkg-db.h:  Forgot the status-pipe struct.

Fri Jan  5 22:36:24 CST 2001 Adam Heath <doogie@debian.org>

  * main/main.c, lib/dbmodify.c, main/dpkg.8: Add a --status-pipe.

Fri Jan  5 22:25:06 CST 2001 Adam Heath <doogie@debian.org>

  * lib/varbuf.c: varbuf(v)printf now return the number of characters
    they added to the buffer.

Thu Jan  4 01:20:27 CST 2001 Adam Heath <doogie@debian.org>

  * dpkg-deb/build.c, dpkg-deb/extract.c, dpkg-deb/info.c,
    include/dpkg.h.in, lib/mlib.c, main/archives.c, main/enquiry.c,
    main/help.c main/processarc.c: Add 'warn' parameter to waitsubproc
    and checksubprocerr, and also add a return value.  This fixes my
    last checkin, where maintainer_script_alternative would run
    both the old and new script.

Thu Jan 04 05:19:37 CET 2001 peter karlsson <peterk@debian.org>

  * po/sv.po: Updated Swedish translation.

Wed Jan  3 10:35:49 CET 2001 Wichert Akkerman <wakkerma@debian.org>

  * configure.in: add doc/fr/Makefile

Tue Jan  2 22:44:14 CST 2001 Adam Heath <doogie@debian.org>

  * lib/help.c: Removed an 'inlined' version of waitsubproc, and call
    the function instead.

Mon Jan  1 02:07:47 CST 2001 Adam Heath <doogie@debian.org>

  * lib/varbuf.c, include/dpkg-db.h: Add varbufdupc().

Mon Jan  1 02:04:26 CST 2001 Adam Heath <doogie@debian.org>

  * lib/parse.c: Use of PKGIOFF macro was checked in prematurely.

Sat Dec 30 23:08:00 CET 2000 Wichert Akkerman <wakkerma@debian.org>

  * doc/Makefile.in: add fr to SUBDIRS
  * doc/fr: new directory with French manpages
  * THANKS: add philippe batailler who translated the manpages to French

Sat Dec 30 20:38:20 CST 2000 Adam Heath <doogie@debian.org>
  
  * utils/start-stop-daemon.c: --name is now allowed on the command
    line.

Fri Dec 29 12:39:09 CST 2000 Adam Heath <doogie@debian.org>

  * lib/parse.c: Properly parse control files that only have one
    paragraph, which means no double ending new line.

Thu Dec 28 18:43:37 CST 2000 Adam Heath <doogie@debian.org>

  * lib/database.c: Fix minor memleak in used function hashreport.
    Thanks to Adrian Bridgett <bridgett@debian.org>.

Wed Dec 27 14:54:55 CST 2000 Adam Heath <doogie@debian.org>

  * lib/parse.c:  Removed use of getc(), and instead use pointers
    into a gigantic memory buffer(either thru mmap, or by copying
    into a large buffer(#define PARSE_MMAP)).  Nice little speedup,
    and also had the added benefit of removing varbuf* code from
    parsedb().

Wed Dec 27 04:58:22 CST 2000 Adam Heath <doogie@debian.org>

  * lib/fields.c: Removed use of varbuf* code from f_dependency(),
    for a speedup.

Wed Dec 27 04:55:14 CST 2000 Adam Heath <doogie@debian.org>

  * lib/fields.c: Detect and issue an error when a space is in a
    version.

Wed Dec 27 04:00:32 CST 2000 Adam Heath <doogie@debian.org>

  * lib/nfmalloc.c, include/dpkg-db.h: Added nfstrnsave().

Tue Dec 26 17:07:11 CST 2000 Adam Heath <doogie@debian.org>

  * lib/md5.c, lib/md5.h: Oops, forgot to add these files.

Tue Dec 26 08:28:17 CST 2000 Adam Heath <doogie@debian.org>

  * main/main.c: Removed extraneous debug prints, that displayed the
    state of all force options.  Doh!

Tue Dec 26 04:34:02 CST 2000 Adam Heath <doogie@debian.org>

  * lib/fields.c, lib/parsehelp.c, include/dpkg-db.h: Increased the
    speed of convert_string() by a factor of 2, by storing the length
    of each string inside the struct(this function is used to convert
    strings into integer values).

Tue Dec 26 03:43:17 CST 2000 Adam Heath <doogie@debian.org>

  * acconfig.h, config.h.bot, configure.in, main/filesdb.c,
    automake/sysinfo.m4(removed): Removed all references to
    sysinfo().

Tue Dec 26 03:24:38 CST 2000 Adam Heath <doogie@debian.org>

  * main/main.c, main/files.c: Removed --smallmem code.

Mon Dec 25 00:46:47 CST 2000 Adam Heath <doogie@debian.org>

  * utils/md5sum.c: Don't use FILE * in mdfile.

Mon Dec 25 00:31:05 CST 2000 Adam Heath <doogie@debian.org>

  * include/dpkg.h.in, lib/mlib.c: Added generic setup code to buffer
    copy loop.

Sun Dec 24 23:48:45 CST 2000 Adam Heath <doogie@debian.org>

  * include/dpkg.h.in, lib/Makefile.in, lib/mlib.c, utils/Makefile.in,
    utils/md5sum.c: Moved md5 code into generic buffer_copy loop.

Sun Dec 24 13:59:36 CST 2000 Adam Heath <doogie@debian.org>

  * Use DESTDIR when installing /etc/dpkg/origins/dpkg

Sun Dec 24 17:35:12 CET 2000 Wichert Akkerman <wakkerma@debian.org>

  * dselect/main.cc: make commandline options work again
  * Makefile.conf.in, configure.in,automake/dpkg.m4: revert changes from Adam
  * Makefile.conf.in: add @CWARNS@ to CFLAGS
  * configure.in: add AC_SUBST for CWARNS

Sun Dec 24 17:05:45 CET 2000 Wichert Akkerman <wakkerma@debian.org>

  * scripts/dpkg-genchanges.pl: output descriptions for udebs as well

Sun Dec 24 06:31:55 CST 2000 Adam Heath <doogie@debian.org>

  * scripts/dpkg-name.sh: Add -k|--symlink option.

Sun Dec 24 05:58:48 CST 2000 Adam Heath <doogie@debian.org>

  * dselect/main.cc: Made the accelerator keys in dselect's main
    menu separate options, so that they can be translated separately.

Sun Dec 24 05:31:27 CST 2000 Adam Heath <doogie@debian.org>

  * debian/control: Added depends on sysvinit (>= 2.72), so that we
    can make sure that /etc/rcS.d exists.

Sun Dec 24 05:24:23 CST 2000 Adam Heath <doogie@debian.org>

  * scripts/update-rc.d: Changed documentation and help, as -f only
    applies during remove.

Sun Dec 24 05:10:29 CST 2000 Adam Heath <doogie@debian.org>

  * main/main.c: Added a --force-all option.

Sun Dec 24 04:32:34 CST 2000 Adam Heath <doogie@debian.org>

  * main/main.c: Format help string for --abort-after like other
    option help strings.

Sun Dec 24 02:38:38 CST 2000 Adam Heath <doogie@debian.org>

  * methods/disk.install, methods/disk.setup, methods/disk.update,
    methods/floppy.install, methods/floppy.update, methods/hd.setup,
    methods/hd.unpack, methods/hd.update: Fix to pass on admindir
    from dselect to dpkg.

Sun Dec 24 01:00:59 CST 2000 Adam Heath <doogie@debian.org>

  * scripts/dpkg-source.pl: Minor tweak so that when patch 2.5.4 is
    manually used to apply a diff, it doesn't get applied multiple
    times.

Sat Dec 23 23:28:52 CST 2000 Adam Heath <doogie@debian.org>

  * utils/start-stop-daemon.c: Add --nicelevel, to alter a
    programs priority before starting.

Sat Dec 23 22:56:16 CST 2000 Adam Heath <doogie@debian.org>

  * main/dpkg.8: Document that --largemem is the default, and that
    the test point is 24 megs.

Sat Dec 23 22:53:23 CST 2000 Adam Heath <doogie@debian.org>

  * main/dpkg.8: Document that --set-selections does not actually
    install any packages.

Sat Dec 23 22:41:47 CST 2000 Adam Heath <doogie@debian.org>

  * dpkg-deb/dpkg-deb.1: Fix typo.

Sat Dec 23 22:24:23 CST 2000 Adam Heath <doogie@debian.org>

  * scripts/dpkg-divert.pl: Add --truename option.

Sat Dec 23 21:40:32 CST 2000 Adam Heath <doogie@debian.org>

  * main/dpkg.8:  Document COLUMNS environment variable.

Sat Dec 23 21:20:43 CST 2000 Adam Heath <doogie@debian.org>

  * dpkg-deb/extract.c, include/dpkg.h.in, lib/mlib.c,
    main/enquiry.c, main/filesdb.c, main/packages.c, main/remove.c,
    utils/start-stop-daemon.c: Clean up a few gcc warnings.  Note,
    that the warning:
      "deprecated conversion from string constant to `char *'"
    is actually a bug in ncurses-dev(which has been filed as 80410)
    not setting the fmt argument as const.

Sat Dec 23 19:33:05 CST 2000 Adam Heath <doogie@debian.org>

  * automake/dpkg.m4, configure.in, Makefile.conf.in:
    Modified DPKG_C_GCC_TRY_WARNS() to call AC_SUBST, so that we can
    use the result of the test during build time.

Sat Dec 23 16:44:25 CST 2000 Adam Heath <doogie@debian.org>

  * main/depcon.c: Added description for "suggests" in describedepcon().

Sat Dec 23 16:24:31 CST 2000 Adam Heath <doogie@debian.org>

  * debian/dpkg.postinst: Remove bashism.

Sat Dec 23 03:06:19 CST 2000 Adam Heath <doogie@debian.org>

  * scripts/cl-debian.pl: Make '#' optional in Closes: tags.

Sat Dec 23 02:11:27 CST 2000 Adam Heath <doogie@debian.org>

  * scripts/dpkg-buildpackage.sh: Add -t to -h output.

Fri Dec 22 12:35:43 CET 2000 Wichert Akkerman <wakkerma@debian.org>

  * scripts/update-alternatives.8: use FHS instead of FSSTND

Thu Dec 21 19:30:56 CET 2000 peter karlsson <peterk@debian.org>

  * po/sv.po, doc/sv/dpkg.8: The "Even Merrier Christmas" update of the
    Swedish translation.

Thu Dec 21 03:41:56 CST 2000 Adam Heath <doogie@debian.org>

  * debian/changelog: Closes bug 49581, because we don't use
    external gzip anymore.

Thu Dec 21 03:35:56 CST 2000 Adam Heath <doogie@debian.org>

  * main/enquiry.c: s/--cmpversions/--compare-versions/

Thu Dec 21 03:29:04 CST 2000 Adam Heath <doogie@debian.org>

  * main/dpkg.8: Remove duplicate -R(it doesn't set --root).

Thu Dec 21 03:24:38 CST 2000 Adam Heath <doogie@debian.org>

  * archtable: Add armv3l.

Thu Dec 21 01:40:02 CST 2000 Adam Heath <doogie@debian.org>

  * lib/mlib.c, include/dpkg.h.in: Switch all size parameters to
    ssize_t.  Also, return totalread, not bytesread, in buffer_copy.

Thu Dec 21 01:22:22 CST 2000 Adam Heath <doogie@debian.org>

  * lib/mlib.c: Handle EINTR on reading and writting in buffer_copy.

Thu Dec 21 06:58:21 CET 2000 peter karlsson <peterk@debian.org>

  * po/sv.po: The "Merry Christmas" update of the Swedish translation.

Wed Dec 20 12:50:55 CET 2000 Wichert Akkerman <wakkerma@debian.org>

  * main/processarc.c: revert change from Adam: reading the trailing
    zeroes is essential, not reading them can give us a SIGPIPE
    on extracting.

Wed Dec 20 02:41:39 CST 2000 Adam Heath <doogie@debian.org>

  * dpkg-deb/build.c, dpkg-deb/extract.c, dpkg-deb/info.c,
    include/dpkg-db.h, lib/myopt.c, lib/parse.c, lib/varbuf.c,
    lib/vercmp.c, main/archives.c, main/enquiry.c, main/filesdb.c,
    main/processarc.c, po/dpkg.pot: Fix -Wall messages.

Wed Dec 20 02:21:43 CST 2000 Adam Heath <doogie@debian.org>

  * include/dpkg.h.in: Make {stream,fd}_null_copy use [lf]seek, and fall
    back on the buffer code, if stream/fd refer to a pipe.

Wed Dec 20 02:17:56 CST 2000 Adam Heath <doogie@debian.org>

  * configure.in, Makefile.conf.in: Move -D_GNU_SOURCE from configure.in
    to Makefile, and from CFLAGS to DEFS.  This macro was getting lost
    if someone was setting CFLAGS on the cmdline.  Perhaps this should
    be moved into config.h.in?

Wed Dec 20 01:39:30 CST 2000 Adam Heath <doogie@debian.org>

  * main/processarc.c: Don't copy trailing zeros from dpkg-deb
    pipe.
  * main/archives.c: Fix some i8ln.
  * dpkg-deb/extract.c: Remove skipmember(), and use the buffer
    copy code.

Wed Dec 20 01:31:28 CST 2000 Adam Heath <doogie@debian.org>

  * lib/nfmalloc.c, lib/parsehelp.c: Lesson the memory footprint.

Wed Dec 20 01:11:13 CST 2000 Adam Heath <doogie@debian.org>

  * dpkg-deb/build.c: Fix building of debs, when there is no given
    compression on the cmdline.

Wed Dec 20 01:55:59 CET 2000 Wichert Akkerman <wakkerma@debian.org>

  * scripts/dpkg-architecture.pl: fix typo / syntax error

Mon Dec 18 07:37:10 CET 2000 peter karlsson <peterk@debian.org>

  * po/sv.po: Updated Swedish translation.

Sun Dec 17 13:34:06 CET 2000 Wichert Akkerman <wakkerma@debian.org>

  * debian/control: fix typo in Build-Depends and add zlib1g-dev
  * More Adam stuff:
    + lib/mlib.c, include/dpkg.h.in: make do_fd_copy even more modular
    + dpkg-deb/{build.c,extract.c,info.c}, lib/showcright.c,
      main/{enquiry.c,filesdb.c}: updated for new do_fd_copy routines
    + main/{archives,[ch],main/processarc.c}: use fds instead of streams
      so we don't mix fd and stream-based IO which can cause havoc

Wed Dec 13 16:48:47 CET 2000 Wichert Akkerman <wakkerma@debian.org>

  * main/archives.c: create files, fifos, devices and directories with mode 0
    too close a small window when they are readable before we apply the correct
    permissions.
  * main/archives.c: newtarobject_allmodes() updated to handle statoverrides
  * main/dpkg.8: grammar fix

Tue Dec 12 16:27:59 CET 2000 Wichert Akkerman <wakkerma@debian.org>

  * scripts/dpkg-statoverride.pl: fix warning when trying to remove a
    non-existing override.

Mon Dec 11 01:10:19 CET 2000 Wichert Akkerman <wakkerma@debian.org>

  * debian/control: add gettext to the build-depends

Sun Dec 10 00:10:27 CET 2000 Wichert Akkerman <wakkerma@debian.org>

  * lib/mlib.c: remove no longer used struct
  * lib/mlib.c: return number of bytes read in do_fd_read
  * main/enquiry.c: one more place where we cah use read_fd_vbuf

Sat Dec 09 12:21:35 CET 2000 peter karlsson <peterk@debian.org>

  * po/sv.po, doc/sv/deb.5, doc/sv/deb-old.5, doc/sv/dpkg.8:
    Updated Swedish translation.
  * doc/sv/start-stop-daemon.8: Fixed a typo.

Sat Dec  9 01:51:51 CET 2000 Wichert Akkerman <wakkerma@debian.org>

  * archtable, scripts/dpkg-architecture.pl: add linux s/390
  * Makefile.conf.in, configure.in: add new option to use libz
  * dpkg-deb/Makefile.in, dpkg-deb/build.c, dpkg-deb/extract.c: use libz
    if so desired
  * debian/rules: default to using static libz
  * include/{dpkg-db.h,dpkg.h.in}, lib/mlib.c, lib/varbuf.c: generalize 
    fd copy loops
  * main/filesdb.c: udpates to use read_fd_buf

Tue Dec 05 07:43:05 CET 2000 peter karlsson <peterk@debian.org>

  * po/sv.po: Updated Swedish translation.

Mon Dec  4 14:42:01 CET 2000 Wichert Akkerman <wakkerma@debian.org>

  * scripts/dpkg-statoverride.pl, main/filesdb.c: merge patch from
    Robert Luberda <robert@pingu.ii.uj.edu.pl> to fix statoverrides
    using numerical [ug]ids
  * Merge updats from the v17 branch:
    + scripts/dpkg-buildpackage.sh: Quote test options for usepause
    + scripts/dpkg-shlibdeps.pl: resolve library paths using a combination
      of the libc major version, and ldconfig -p output. Solves problems
      with errant libc5 deps.
    + scripts/dpkg-shlibdeps.pl: Make it parse soname's in the format of
      "libfoo-X.X.so" (e.g. libdb-3.1.so) and use it. Also make it give a
      warning if there is a NEEDED line in the objdump output that we cannot
      grok.
    + scripts/update-rc.d.pl: fix typo in regexp for scripts
    + debian/rules: remove final occurance of emacs

Mon Dec  4 01:34:57 CET 2000 Wichert Akkerman <wakkerma@debian.org>

  * Merge more of Adams handywork to bring dpkg up to speed (literally :)
    + include/dpkg.h.in: remove defines for cat and dpkg-safelist since they
      are no longer used
    + lib/mlib.c: split up do_fd_copy
    + lib/varbuf.c: add varbufvprintf
    + lib/parse.c: use memset to initialize fieldencountered
    + main/filesdb.c: use new read_fd_into_buf

Sun Dec  3 22:11:22 CET 2000 Wichert Akkerman <wakkerma@debian.org>

  * dpkg-deb/extract.c: apply one of Adams do_fd_copy patches

Thu Nov 30 02:45:42 CET 2000 Wichert Akkerman <wakkerma@debian.org>

  * scripts/dpkg-statoverride.{pl,8}: 
    + add new --import option to import settings from /etc/suid.conf
    + fix ENOENT issues
    + use %owner consistently instead of %owner and %user

Wed Nov 29 17:56:43 CET 2000 Wichert Akkerman <wakkerma@debian.org>

  * po/gl.po: updated

Tue Nov 28 18:48:52 CET 2000 peter karlsson <peterk@debian.org>

  * po/sv.po: Terminology changes

Sat Nov 25 22:05:19 CET 2000 peter karlsson <peterk@debian.org>

  * po/sv.po: Updated Swedish translation

Fri Nov 24 16:49:26 CET 2000 Wichert Akkerman <wakkerma@debian.org>

  * scripts/dpkg-scansources.pl: Fix getopt usage since perl5.6 complains
    about it.
  * doc/deb-old.5,doc/deb.5,main/dpkg.8,scripts/dpkg-name.1,
    split/dpkg-split.8 : update to reflect that dpkg-deb is in section 1

Thu Nov 23 19:13:21 CET 2000 Wichert Akkerman <wakkerma@debian.org>

  * lib/myopt.c: properly chomp read lines

Thu Nov 23 17:52:44 CET 2000 Wichert Akkerman <wakkerma@debian.org>

  * lib/fields.c, lib/dump.c: fix two memory leaks
  * More Adam Heath patches:
    + lib/mlib.c, include/dpkg.h.in: add new option for do_fd_copy to
      specify buffersize
    + dpkg-deb/build.c, lib/info.c, lib/showcright.c: update for new
      do_fd_copy
    + dpkg-deb/extract.c: use do_fd_copy to read data instead of reading
      per character.
  * lib/mlib.c: fix error reporting for reading data in do_fd_copy
  * optlib/Makefile.am: remove (can't believe this still existed!)
  * utils/Makefile.in: link md5sum with our own libintl if needed
  * archtable, scripts/dpkg-architecture.pl: add freebsd-i386
  * acconfig.h, configure.in, doc/Makefile.in: make building documentation
    and start-stop-daemon optional
  * main/help.c: only check for start-stop-daemon in checkpatch() if we
    build it

Thu Nov 23 15:48:53 CET 2000 Wichert Akkerman <wakkerma@debian.org>

  * scripts/dpkg-buildpackage.sh: Name .changes file properly if
    we are doing a source-only build

Thu Nov  9 13:53:21 CET 2000 Wichert Akkerman <wakkerma@debian.org>

  * doc/Makefile.in: use internals.html/index.html as dependency target
    so we only rebuild the docs when really needed

Wed Nov  8 14:55:48 CET 2000 Wichert Akkerman <wakkerma@debian.org>

  * Makefile.conf, debian/rules: no longer install any emacs support stuff
  * debian/50dpkg-dev.el, scripts/debian-changelog-mode.el: removed
  * archtable: add powerpc-linux-gnu entry
  * debian/dpkg.conffiles: sync with dpkg-17 tree

Tue Nov  7 22:05:48 CET 2000 Wichert Akkerman <wakkerma@debian.org>

  * lib/myopt.c: chop read lines in myfileopt

Tue Nov  7 00:45:00 CET 2000 Wichert Akkerman <wakkerma@debian.org>

  * scripts/dpkg-statoverride.8: fix typos
  * scripts/dpkg-statoverride.pl:
    + replace dpkglibdir with admindir (oops)
    + open new file for writing in WriteOverrides
  * scripts/update-alternatives.pl: handle the fact that the Makefile
    changes our $admindir assignment so we have to manually add
    "/alternatives" to the path

Mon Nov 06 07:24:11 CET 2000 peter karlsson <peterk@debian.org>

  * po/sv.po: Updated.

Sun Nov  5 16:28:26 CET 2000 Wichert Akkerman <wakkerma@debian.org>

  * debian/dpkg.conffiles: added missing file
  * debian/rules, main/main.c: rename dpkg configfile to dpkg.cfg
  * debian/rules, debian/origin: add new origin file
  * scripts/dpkg-gencontrol.pl: rename Bugs-Submit-To to Bugs
  * debian/control: add Bugs and Origin entries
  * lib/database.c, parse.c: add Origin and Bugs to fieldinfos table
  * include/dpkg-db.h: add Origin and Bugs to pkginfoperfile struct
  * dpkg-deb/main.c, dpkg-deb/dpkg-deb.h: fix type for compression
  * Makefile.in: install origin file
  * scripts/dpkg-buildpackage.sh: fix logic error in source-only building
  * scripts/dpkg-source.pl: handle Bugs and Origin tags

Sun Nov  5 10:00:31 EST 2000 Ben Collins <bcollins@debian.org>

  * Create branch point for versioned provides
  * Revert patches for it from the HEAD

Sun Oct 29 23:33:48 CET 2000 peter karlsson <peterk@debian.org>

  * po/sv.po: some corrections

Sun Oct 29 01:47:59 CEST 2000 peter karlsson <peterk@debian.org>

  * po/sv.po: translated readfail message parameters from extract.c

Sat Oct 28 15:41:04 CEST 2000 Wichert Akkerman <wakkerma@debian.org>

  * scripts/dpkg-genchanges.pl: make a missing package a warning instead
    of an error
  * dpkg-deb/extract.c: mark readfail message parameters as translateable

Wed Oct 25 00:14:06 CEST 2000 Wichert Akkerman <wakkerma@debian.org>

  * po/nl.po: new Dutch translation from Ivo Timmermans
  * THANKS: add Ivo
  * configure.in: add nl to linguas

Thu Oct 19 00:59:40 CEST 2000 Wichert Akkerman <wakkerma@debian.org>

  * utils/start-stop-daemon.c
    + fix a buffer overflow in cmdname handling
    + Only abort if we fail to open an existing pidfile
  * utils/start-stop-daemon.8: update formating 

Wed Oct 18 17:48:15 CEST 2000 Wichert Akkerman <wakkerma@debian.org>

  * scripts/dpkg-source.pl: patch from Colin Watson to not rename a
    file to itself

Mon Oct 16 10:45:47 EDT 2000 Ben Collins <bcollins@debian.org>

  * main/packages.c: Hack up things so a package which
    provides/conflicts/replaces it's own virtual can be installed (can't
    be removed yet, but hey...)

Sat Oct  7 22:18:43 CEST 2000 Wichert Akkerman <wakkerma@debian.org> 

  * po/gl.po, configure.in: add new Galician translation from  Alberto Garcia
  * po/pt_BR.po, configure.in: add new Brazilian translation from
    Carlos Laviola
  * THANKS: add Alberto and Carlos

Wed Oct  4 16:37:08 CEST 2000 Wichert Akkerman <wakkerma@debian.org> 

  * main/processarc.c: read trailing zeroes from tar output

Tue Oct 03 23:13:59 CEST 2000 peter karlsson <peterk@debian.org>

  * po/sv.po: Updated Swedish translation.

Sun Oct  1 20:09:42 CEST 2000 Wichert Akkerman <wakkerma@debian.org>

  * main/enquiry.c: fix the listpackage output logic
  * main/filesdb.c: fix error cleanup in ensure_statoverride
  * lib/myopt.[ch]: add myoptfile() so we can read configuration files
  * main/main.c: call new myoptfile()
  * include/Makefile.in, include/dpkg.h.in: add dpkgconfdir

Mon Sep 25 16:19:05 CEST 2000 Wichert Akkerman <wakkerma@debian.org>

  * scripts/dpkg-divert.pl: don't print version twice on --help

Thu Sep 21 16:29:32 CEST 2000 Wichert Akkerman <wakkerma@debian.org>

  * debian/shlibs-default.template: removed
  * debian/shlibs-{default,override}: new files
  * debian/rules: install shlibs-{default,override} in /etc/dpkg in dpkg-dev
  * scripts/{dpkg-buildpackage.sh,dpkg-genchanges.pl}: add -S option to only
    upload sources
  * scripts/dpkg-source.1: document new -S option

Sun Sep 17 01:50:34 CEST 2000 Wichert Akkerman <wakkerma@debian.org>

  * scripts/dpkg-source.1: document -k option for dpkg-buildpackage

Sat Sep 16 22:55:49 CEST 2000 peter karlsson <peterk@debian.org>

 * doc/sv/822-date.1, doc/sv/dpkg-split.8: Initial Swedish translation.
 * doc/sv/Makefile.in: Added more Swedish manual pages to install.
 * po/sv.po: Fixes and updates.

Fri Sep 15 23:45:21 CEST 2000 Wichert Akkerman <wakkerma@debian.org>

  * THANKS: update email address for dhd
  * merge hppa fixed from dhd:
    + archtable: add hppa, fixup SuperH entries
    + scripts/dpkg-architecture.pl: add hppa
    + config.sub, config.guess: updated to support hppa
    + main/enquiry.c: fix printarch()

Fri Sep 15 08:00:44 CEST 2000 peter karlsson <peterk@debian.org>

  * po/sv.po: Some consistency changes for the translation.
  * doc/sv/deb.5, doc/sv/dpkg.8, doc/sv/dselect.8: Translation fixes.

Thu Sep 14 22:31:15 CEST 2000 peter karlsson <peterk@debian.org>

  * po/sv.po: Updated Swedish translation.
  * doc/sv/deb-control.5, doc/sv/deb-old.5, doc/sv/dpkg.8, doc/sv/md5sum.1,
    doc/sv/start-stop-daemon.8: Initial Swedish translation.
  * doc/sv/Makefile.in: Added more Swedish manual pages to install.

Sun Sep 10 23:31:02 CEST 2000 Wichert Akkerman <wakkerma@debian.org>

  * scripts/dpkg-scanpackages.pl: modify to use most recent version
    of a package if multiple versions are found

Sat Sep  9 21:17:37 CEST 2000 Wichert Akkerman <wakkerma@debian.org>

  * debian/control: add dependency on binutils for dpkg-dev (needed for
    objdump)
  * scripts/dpkg-shlibdeps.pl: really make it do what the documentation
    says it does.
  * scripts/update-alternatives.pl:
    + set alternative to manual mode when doing --config
    + Fix typo in test for removed manual alternative
    + Merge patch from Camm Maguire to fix updating of slave links

Fri Sep  8 12:28:34 CEST 2000 Wichert Akkerman <wakkerma@debian.org>

  * configure.in: add de to ALL_LINGUAS
  * po/de.po: New German translation from Hartmut Koptein
  * THANKS: Add Hartmut 
  * main/enquiry.c: fix silly type error
  * scripts/dpkg-divert.pl: change $dpkglibdir to $admindir
  * scripts/Makefile.in: set $admindir as well in scripts

Tue Sep  5 20:28:17 CEST 2000 Wichert Akkerman <wakkerma@debian.org>

  * scripts/dpkg-source.1: note that dpkg-shlibdeps uses objdump now

Sat Sep  2 18:29:56 CEST 2000 Wichert Akkerman <wakkerma@debian.org>

  * archtable, scripts/dpkg-architecture.pl: add entries for SuperH

Wed Aug 30 14:24:53 CEST 2000 Wichert Akkerman <wakkerma@debian.org>

  * main/enquiry.c: modify listformatstring() to check if output is
    being sent to a tty. If not and no COLUMNS is set use a width of 80

Mon Aug 21 12:58:15 CEST 2000 Wichert Akkerman <wakkerma@debian.org>

  * lib/lock.c, main/filesdb.c, main/archives.c, main/configure.c,
     dpkg-deb/build.c, dpkg-deb/extract.c: updates from Chip Salzenberg
     to clean up fd handling

Thu Aug 10 21:08:00 CEST 2000 peter karlsson <peterk@debian.org>

  * po/sv.po: More corrections and translation updates.

Mon Aug  7 12:02:16 PDT 2000 Wichert Akkerman <wakkerma@debian.org>

  * main/enquiry.c: cache value of packagelist formatstring instead
    of recreating it for every package

Tue Aug  1 10:56:52 EDT 2000 Ben Collins <bcollins@debian.org>

  * main/packages.c: fix thinko with versioned deps
  * debian/rules:clean: remove distclean call, we purge the whole build
    directory anyway.
  * main/main.c: add --assert-versioned-provides option
    main/main.h: prototype it
    main/enquiry.c: add assertverprov()

Mon Jul 31 23:38:56 EDT 2000 Ben Collins <bcollins@debian.org>

  * archtable: add ia64; revert sparc64 so that it turns into sparc. There
    wont be a full binary-sparc64 port.
  * dselect/main.cc: small fixups to get it to compile with gcc-2.96

Wed Jul 26 21:27:30 CEST 2000 peter karlsson <peterk@debian.org>

  * po/sv.po: Updated translation.

Sun Jul 23 15:23:15 CEST 2000 Wichert Akkerman <wakkerma@debian.org>

  * main/enquiry.c: mark another string as translateable

Sun Jul 16 12:43:59 EDT 2000 Wichert Akkerman <wakkerma@debian.org>

  * scripts/dpkg-gencontrol.pl: add Origin, Submit-Bugs-To and
    Submit-Bugs-Style fields.
  * scripts/dpkg-source.1: slight formatting update
  * debian/copyright: merge two entries for Miquel van Smoorenburg

Sat Jul 15 14:55:00 CEST 2000 peter karlsson <peterk@debian.org>

  * po/sv.po: More corrections.

Thu Jul 13 10:22:43 EDT 2000 Wichert Akkerman <wakkerma@debian.org>

  * lib/fields.c: make a non-exact versioned provides a warning instead
    of an error

Tue Jul  4 17:29:06 CEST 2000 Wichert Akkerman <wakkerma@debian.org>

  * main/enquiry.c: modify getttywidth() to check COLUMNS environment
  * scripts/controllib.pl: remove warnings for LOGNAME stuff

Wed Jun 28 19:50:00 CEST 2000 peter karlsson <peterk@debian.org>

  * po/sv.po: Updated Swedish translation from comments received.

Wed Jun 28 00:04:40 CEST 2000 Wichert Akkerman <wakkerma@debian.org>

 * lib/showcright.c: don't translate function-name in do_fd_copy call

Tue Jun 27 19:19:00 CEST 2000 peter karlsson <peterk@debian.org>

  * po/sv.po: Updated Swedish translation from comments received.

Sat Jun 17 21:57:00 CEST 2000 peter karlsson <peterk@debian.org>

  * po/sv.po: Updated Swedish translation.
  * THANKS: Updated my e-mail address.

Fri Jun 16 08:59:47 EDT 2000 Ben Collins <bcollins@debian.org>

  * main/depcon.c: really fixup versioned provides this time. basically we
    ignore the dvr_* of the provide, and use the version to decide if we
    want to use it to satisfy the dep
  * main/enquiry.c: ignore dvr_* type when checking for provides

Thu Jun 15 13:41:28 CEST 2000 Wichert Akkerman <wakkerma@debian.org>

  * lib/parse.c: add Enhances to fieldinfos[]
  * lib/fields.c:
    + initialize dop->backrev as well when creating new dependency
    + only allow exact version relations when dealing with provides
  * TODO: remove versioned provides
  * debian/rules: don't fail if make clean fails (which happens on a
    cvsclean tree)

Thu Jun 15 10:09:03 EDT 2000 Ben Collins <bcollins@debian.org>

  * main/depcon.c: remove if() that prevented versioned deps from checking
    provides to satisfy them
  * dselect/pkgsublist.cc: Same

Tue Jun 13 22:11:22 CEST 2000 peter karlsson <peter@softwolves.pp.se>

  * po/sv.po: Updated Swedish translation

Tue Jun 13 19:23:37 CEST 2000 Wichert Akkerman <wakkerma@debian.org>

  * scripts/dpkg-statoverride.pl: 
    + fix two typos in the help message
    + Add code to implement --update when adding an override
  * scripts/dpkg-statoverride.8: new file
  * debian/dpkg.postinst: create statoverride file if it doesn't exist

Mon Jun 12 19:38:17 CEST 2000 Wichert Akkerman <wakkerma@debian.org>

  * scripts/dpkg-statoverride.pl: fix two typos in the help message
  * debian/dpkg.postinst: create statoverride file if it doesn't exist

Mon Jun 12 16:35:26 CEST 2000 Wichert Akkerman <wakkerma@debian.org>

  * configure.in: generate doc/sv/Makefile as well
  * main/filesdb.c: fix logic when reading statusoverride-file
  * scripts/.cvsignore: add all the perl scripts
  * scripts/dpkg-divert.pl:
    + turn $admindir into $dpkglibdir, which the Makefile will handle
    + fix glob->regexp logic for --list
  * scripts/Makefile.in: 
    + replace one `sed' with `$(SED)'
    + add dpkg-statoverride
  * scripts/dpkg-statoverride.pl: new util to manage statoverrides
  * debian/rules: move Swedish manpages into the package as well

Fri Jun  9 15:52:28 CEST 2000 Wichert Akkerman <wakkerma@debian.org>

  * Merge things from the potato branch:
    + po/*.po: updated
    + THANKS: Add Lele Gaifax
    + configure.in: add Italian to LINGUAS
    + doc/sv: new directory with Swedish manpages
    + doc/*: removed "GNU/Linux" since this runs on HURD as well
    + doc/ja/update-alternatives.8: new version
    + dpkg-deb/main.c: remove preprocessor define from gettextized string
    + dselect/main.c: remove preprocessor define from gettextized string
    + lib/showcright.c: remove preprocessor define from gettextized string
    + main/enquiry.c: can't use prepocessor defines in a gettextized string
    + dselect/pkgdisplay.cc: Replace empty string for eflags with a space
    + dselect/pkgsublist.cc: mark another string as translateable
    + dselect/pkgtop.cc: change code to reflect that the empty case for
      an eflagstring is now a single space, not an empty string (since
      gettext can't handle empty strings).
    + main/help.c: allocate a bit more space for the path buffer in checkpath()
    + main/main.c: fix location of --abort-after in --help output
    + scripts/debian-changelog-mode.el: fix documentation string for
      debian-changelog-finalise-last
    + scripts/dpkg-source.pl: fix typo
    + scripts/udate-alternatives.8: fixed errors found while Japanese
      translation was made. 
  * methods/Makefile.am: removed
  
Sun May 28 17:24:09 CEST 2000 Wichert Akkerman <wakkerma@debian.org>

  * dpkg-deb/build.c: remove extra closing brace
  * include/dpkg.h.in: add define for statusoveride file
  * main/filedb.[ch]: add code to manage the statoverride list
  * main/archives.c: modify tarobject() to check for statoverrides
  * TODO: remove integrating suidmanager note, it's partially done now
    
Sun Apr 30 14:19:41 CEST 2000 Wichert Akkerman <wakkerma@debian.org>

  * doc/*: remove all references to GNU/Linux and just mention `Debian
    system': we just as well on other operating systems.
  * scripts/dpkg-source.pl: add Format-field to .dsc files
  * debian/changelog: include changes from 1.6.12.99

Sat Apr 15 14:53:23 EDT 2000 Wichert Akkerman <wakkerma@debian.org>

  * TODO: updated
  * debian/rules: explicitly strip the setgid bit for debian/tmp-*.
    This is needed since the kernel copies it when we create subdirs
    and install doesn't strip it even though we explicitly ask for
    a mode 755 directory. Updated clean target to run make distclean
    to remove generated sourcefiles as well.
  * dpkg-deb/build.c: add comments to describe what we are doing.
    Add code to get a list of files to be added to the archive, reorder
    it and feed it to tar and use this to put symlinks after all other
    files.
  * scripts/dpkg-gencontrol.pl: add dpkg:Version and dpkg:UpstreamVersion
    to list of substvars

Thu Apr 13 09:57:52 EDT 2000 Wichert Akkerman <wakkerma@debian.org>

  * configure.in: add -D_GNU_SOURCE to CFLAGS so we can get strsignal
  * scripts/dpkg-genchanges.pl: output Changed-By just after Maintainer
  * scripts/cl-debian.pl: really allow a single whitespace to between # and
    a bugnumber that will be closed.
  * Synchronize with potato-branch again:
    + scripts/dpkg-divert.pl: fixed typo
    + debian/dpkg-dev.{postinst,prerm}: remove emacsen-common stuff
    + po/{es,sv}.po: updated
    + debian/changelog: include changes for 1.6.12
    + dpkg-genchanges: recognize non-deb packages (tarballs, such as
      dpkg-non-deb and boot-floppies disk tarballs). This makes sure that we
      include them when figuring up the Arch field in the .changes
    + scripts/dpkg-buildpackage.sh: Don't default to no signing until
      after we parsed the options, otherwise we will miss overrides.

Wed Apr 12 19:06:27 EDT 2000 Wichert Akkerman <wakkerma@debian.org>

  * scripts/dpkg-genchanges.pl: add dpkg:Version and dpkg:UpstreamVersion
    to list of substvars

Sat Mar 18 19:08:20 CET 2000 Wichert Akkerman <wakkerma@debian.org>

  * Synchronize with potato-branch again:
    + scripts/dpkg-buildpackage: improve test for default signcommand
    + po/ja.po: updated
    + dselect/*.cc: remove includes for signal.h and curses.h
    + dselect/dselect.h: include both signal.h and curses.h and #undef
      the ERR from sys/ucontext.h which breaks curses
    + scripts/dpkg-divert.pl: fix syntax error
 
Sat Mar  4 16:52:38 CET 2000 Wichert Akkerman <wakkerma@debian.org>

  * Synchronize with potato-branch again:
    + debian/changelog: update to 1.6.10
    + scripts/dpkg-divert.pl: reinstate last writeability-patch. Modified
      to not abort on ENOENT: this indicates a directory does not (yet)
      exist. If this happens don't try to rename.
    + scripts/update-alternatives.pl:
      + update usage-warning to reflect the new --config option
      + Document some global variables
      + Switch back to auto-mode when removing a manually selected alternative
    + dselect/{dselect.h,main.cc,pkglist.cc}: remove CAN_RESIZE stuff
    + dselect/methlist.cc: don't abort if getch fails due to interrupted syscall
    + dselect/pkglist.cc: don't abort if getch fails due to interrupted syscall
    + dselect/baselist.cc: put debug-statement in sigwinchhandler and
      actually resize the current terminal before redisplaying the screen

Thu Mar  2 17:03:04 CET 2000 Wichert Akkerman <wakkerma@debian.org>

  * dselect/methkeys.cc: remove old bindings for `n' and `p', which
    frees `n' to do searchagain

Mon Feb 28 15:12:05 CET 2000 Wichert Akkerman <wakkerma@debian.org>

  * utils/Makefile.in: fix link command for start-stop-daemon

Mon Feb 21 18:05:55 CET 2000 Wichert Akkerman <wakkerma@debian.org>

  * dselect/pkgsublist.cc: mark another string as translateable

Thu Feb 17 22:01:38 CET 2000 Wichert Akkerman <wakkerma@debian.org>

  * doc/ja/dselect.8: Updated

Wed Feb 16 17:13:09 CET 2000 Wichert Akkerman <wakkerma@debian.org>

  * dselect/pkgtop.cc: flag two more strings as translateable

Tue Feb 15 19:57:45 CET 2000 Wichert Akkerman <wakkerma@debian.org>

  * Merge the potato branch:
  * main/dpkg.8: don't list all authors but refer to THANKS file
  * debian/control: correct Build-Dependencies for ncurses
  * debian/control: update extended description to not list dependencies
    for dpkg-dev
  * Update lots of documentation
  * main/enquiry.c: handle failed open of /dev/tty
  * main/remove.c: revert earlier patch from Oct 11 1999 to remove
    conffiles before removing directories. Due to the changed execution
    order conffiles were no longer around when the postrm was run.
    which is not what we want.
  * methods/Makefile.in: create $(admindir)/methods/mnt
  * scripts/dpkg-gencontrol.pl: undo Source-Version changes
  * scripts/dpkg-source.pl: remove sticky bits from directory when
    unpacking source
  * scripts/install-info.pl: partially apply patch from Jammin Wheeler
    <jammin@life.eu.org> to clean up errors
  * scripts/update-alternatives.pl: implement --verbose

Sun Feb 13 01:06:46 CET 2000 Wichert Akkerman <wakkerma@debian.org>

  * scripts/dpkg-buildpackage.sh: we know that dpkg-architecture is
    installed since we provide it, so don't test for its existance
  * More updates from Marcus Brinkman:
    + archtable: Change first column format from CPU to CPU-OS.
      Add entry for i386-gnu. Update comment.
    + configure.in: Check Debian architecture revamped:
      More appropriate check title. Check for CPU-OS in arhctable (instead
      just CPU). Enclose result message in [...] (because of the comma
      character). After the test, $dpkg_archset can't be empty, so remove
      following test which is always true.
    + Remove internal use of --print-architecture:
      scripts/controllib.pl: Use always dpkg-architecture -qDEB_HOST_ARCH
      scripts/dpkg-buildpackage: Don't set $arch at command line parsing time,
        instead, always set it later with dpkg-architecture -qDEB_HOST_ARCH
      dpkg-name.pl: Fall back to dpkg --print-installation-architecture.

Sat Feb 12 17:11:33 CET 2000 Wichert Akkerman <wakkerma@debian.org>

  * configure.in: don't try to outguess what CFLAGS should be
  * scripts/update-alternatives.8: fix typo
  * `Merge Marcus Brinkman patches day':
    + scripts/dpkg-architecture.pl: architecture -q should not imply -f
    + scripts/dpkg-shlibdeps.pl: build a list of packages instead of
      overwriting previous results. 
    + utils/start-stop-daemon.c: update HURD specifics
    + configure.in: revamp HURD detection stuff
    + debian/rules: use dpkg-buildarchitecture to get proper info,
      set config_arg if we are crosscompiling
    + debian/rules: typo in clean target, scan start-stop-daemon for
      shlibdeps
      
Tue Feb  8 21:33:58 EST 2000 Ben Collins <bcollins@debian.org>

  * main/{processarc,archive}.c: Make the conflictor an array of structs and
    make sure that check_conflicts uses that and increments a global indexs
    for the array. The reason that multiple conflicts/replaces were getting
    borked had something to do with thre first one in the hash not being
    processed. This was the result of bad pointer games, so this makes it a
    lot cleaner.

Wed Jan 19 16:41:04 CET 2000 Wichert Akkerman <wakkerma@debian.org>

  * scripts/controllib.pl: add comment with description of global variables
  * scripts/dpkg-genchanges.pl:
    + add comment with description of global variables
    + Change Format number to 1.7
    + `Maintainer' is now the actual maintainer as listed in control
    + add `Changed-By' field with maintainer as listed in changelog. Add -e
      flag to override this value
  * scripts/dpkg-buildpackage.sh: pass -e on to dpkg-genchanges
  * scripts/dpkg-source.1: document new -e option, update copyright

Mon Jan 17 21:20:35 CET 2000 Wichert Akkerman <wakkerma@debian.org>

  * dselect/Makefile.in: not all shells support == for strings comparisons
  * version-nr: update to 1.6.8
  * scripts/dpkg-shlibdeps.pl: update to version from dpkg_test_bz2_syslog_sigs
    branch:
    + use objdump instead of ldd
    + correct checks on shlibs.local

Sun Jan 16 22:07:12 CET 2000 Wichert Akkerman <wakkerma@debian.org>

  * main/dpkg.8: note that --force-overwrite is off by default
  * po/.cvsignore: add all the .gmo files

Sat Jan 15 03:48:47 CET 2000 Wichert Akkerman <wakkerma@debian.org>

  * doc/ja/dpkg-deb.5: updated with patch from Hiroshi KISE <fuyuneko@ryukyu.ne.jp>
  * THANKS: Add Hiroshi KISE

Tue Jan 11 03:34:22 CET 2000 Wichert Akkerman <wakkerma@debian.org>

  * scripts/dpkg-genchanges.pl: also upload full source if version is *-0.1
  * doc/ja/dpkg.8: updated with patch from Hiroshi KISE <fuyuneko@ryukyu.ne.jp>

Tue Jan 11 18:32:52 CET 2000 Wichert Akkerman <wakkerma@debian.org>

  * configure.in: Fix include in test for alphasort 
  * Makefile.in: add intl to subdirectory-list
  * dpkg-deb/Makefile.in: set top_builddir
  * dselect/Makefile.in: set top_builddir
  * main/Makefile.in: set top_builddir
  * lib/compat.c: add really simple snprintf (doesn't do range-checking)
  * lib/compat.c: add sys_siglist
  * configure.in: add tests for snprintf and sys_siglist
  * include/dpkg.h.in: don't include sys/sysinfo.h, filesdb.c is the only
    thing that needs it and it has its own include.

Tue Jan 11 02:02:00 CET 2000 Wichert Akkerman <wakkerma@debian.org>

  * dselect/baselist.cc: don't specify SA_INTERRUPT, since it's
    not portable and the default behaviour
  * main/enquiry.c: include sys/termios.h (needed on Solaris)
  * lib/lock.c: use EACCESS instead of EWOULDBLOCK
  * dselect/main.cc: fix help for -D
  * dselect/main.cc: try to lock admindir instead of using readwrite
  * dselect/method.cc: switch to using fcntl for lock since that is more
    portable, and revamp lockingcode to reduce code duplication

Mon Jan 10 20:55:45 CET 2000 Wichert Akkerman <wakkerma@debian.org>

  * Update Swedish and Russian translation

Sun Jan  9 16:11:39 CET 2000 Wichert Akkerman <wakkerma@debian.org>

  * Merge patches from Josip Rodin:
    + various text and manpage updates
    + dselect/method.cc: don't abort if locking fails but give a
      warning
    + THANKS: fix various small errors 

Sun Jan  9 01:40:23 CET 2000 Wichert Akkerman <wakkerma@debian.org>

  * scripts/cl-debian.pl: Allow space between `#' and the bugnumber in the
    changelog scripts
  * scripts/start-stop-daemon.c: test for __sparc__ instead
  * scripts/Makefile.in: add optlib to CFLAGS
  * utils/start-stop-daemon.c: add option to chroot first, patch from Marco d'Itri
  * utils/start-stop-daemon.8: document chroot option
  * dselect/pkgtop.cc: use waddnstr to print package description instead of waddch

Fri Jan  7 18:24:45 CET 2000 Wichert Akkerman <wakkerma@debian.org>

  * dselect/method.cc: pass admindir to dpkg
  * dselect/Makefile.in: fix rule to build helpmessages
  * dselect/curkeys.h: use curses.h instead of ncurses.h, since someone
    decided to play nasty and just remove that
  * scripts/: remove dpkg-safelist
  * dpkg-deb/build.c: remove dpkg-safelist calls
  * main/enquiry.c: redo formula to get fieldwidths for packages

Wed Jan  5 17:09:45 CET 2000 Wichert Akkerman <wakkerma@debian.org>

  * Merge patch from Tom Lees <tom@lpsg.demon.co.uk>:
    + scripts/dpkg-buildpackage.sh: support debsign
  * scripts/update-alternatives.8: fix wrong order of parameters
    in ACTION section
  * Updated Polish translation

Sun Dec 26 01:31:08 CET 1999 Wichert Akkerman <wakkerma@debian.org>

  * Update copyright for Swedish translation to SPI instead of Debian

Sat Dec 25 04:04:48 CET 1999 Wichert Akkerman <wakkerma@debian.org>

  * dselect/pkgtop.cc: use waddnstr instead of waddch so we don't strip
    the 8th bit of characters
  * Replace `Debian Linux' with `Debian GNU/Linux' in some more places
  * Update Spanish translation
  * main/enquire.c: always use a minimum width of 80 in list1package
  * debian/rules: install dpkg-safefilelist

Sat Dec 25 02:50:31 CET 1999 Wichert Akkerman <wakkerma@debian.org>

  * Oops, forgot to add scripts/dpkg-safefilelist.{1,pl}
  * debian/control: remove double empty line
  * dpkg-deb/main.c: Fix help-message

Fri Dec 24 17:34:30 CET 1999 Wichert Akkerman <wakkerma@debian.org>

  * version-nr: update to 1.6.5
  * doc/Makefile.in: install THANKS
  * TODO: remove items that have been done
  * lib/showcright.c: exit(0) after showing the copyright since
    we don't exec cat anymore
  * Patch from David Huggins-Daines <dhd@eradicator.org>:
    + main/configure.c: add NULL to execlp() parameters; this fixes the random
      segfaults when showing the conffile-diff

Fri Dec 24 15:35:29 CET 1999 Wichert Akkerman <wakkerma@debian.org>

  * debian/control: add Build-Depends
  * THANKS: new file which lists everyone who contributed to the code
  * Change `Debian Linux' to `Debian GNU/Linux' in a couple of manpages
  * main/enquiry.c: modify list1package to use the full width of the tty
  * main/main.c: fix wrong call to fputs
  * Merge patches from Adam Heath:
    + lib/mlib.c: new function do_fd_copy to read a file into a fd
    + dpkg-deb/build.c: use do_fd_copy
    + dpkg-deb/build.c: use dpkg-deb-filelist to reorder files when
      building a package
    + dpkg-deb/info.c: use do_fd_copy 
    + lib/showcright.c: use do_fd_copy to read license
    + scripts/dpkg-safelist.{1,pl}: new script to reorder a filelist to
      make sure symlinks are listed after their targets. 
    + dpkg-deb/main.c: add -z option to set compression level
    + dpkg-deb/build.c: pass new -z options to gzip
  * dpkg-deb/dpkg-deb.1: document new -z option

Wed Dec 22 13:41:41 CET 1999 Wichert Akkerman <wakkerma@debian.org>

  * main/main.c: cleanup printversion

Wed Dec 22 12:07:40 CET 1999 Wichert Akkerman <wakkerma@debian.org>

  * debian/dpkg-doc.postrm: Use doc-name instead of file-name (probably
    need to change the filename, but I'll be lazy now :)
  * dselect/pkgdisplay.cc: Replace empty string for eflags with a space
    so gettext doesn't use the translation-info
  * po/update.sh: Generate dselect/helpmsgs.{cc,h} so we can translate them.
  * po/POTFILES.in: add dselect/helpmsgs.cc
  * dselect/Makefile.in: put helpmsgs.{cc,h} in $(srcdir), since gettext
    will barf on us if we put them in the builddir. (The real issue here is
    that when we generate the .po-files we don't know what the builddir will
    be and gettext can't handle VPATH).
  * dselect patches from Dan Gohman <gohmandj@mrs.umn.edu>:
    + dselect/pkgtop.cc: use ACS_HLINE instead of `-'
    + dselect/baselist.cc: change colour of column headings
    + dselect: add a new --expert mode which suppresses the display of the
      helpscreen

Tue Dec 21 15:59:35 CET 1999 Wichert Akkerman <wakkerma@debian.org>

  * scripts/dpkg-scansoures.pl: don't use \z since that is perl5.005-specific.
    Patch from Roderick Schertler <roderick@argon.org>
  * debian/rules: fix typo so cleanup-info.8 actually gets installed

Fri Dec 17 00:41:50 CET 1999 Wichert Akkerman <wakkerma@debian.org>

  * Makefile.conf.in: use @libdir@ and @admindir@
  * configure.in: add --with-admindir option and change the default
    to $libdir/db
  * debian/rules: add --with-admindir=/var/lib/dpkg
  * scripts/debian-changelog-mode.el: update location of GPL
  * scripts/dpkg-name.sh: update location of GPL

Thu Dec 16 15:20:11 CET 1999 Wichert Akkerman <wakkerma@debian.org>

  * utils/start-stop-daemon.c: Fix OS-detection for sunos
  * utils/update-rc.d: Accept single-number values, since they are
    always in the [0,99] range

Wed Dec 15 16:08:47 CET 1999 Wichert Akkerman <wakkerma@debian.org>

  * autogen.sh: copy gettextm4, lcmessage.m4 and progtest.m4 to automake/
    for systems without gettext installed
  * Makefile.in: remove the gettext-macros in distclean
  * utils/Makefile.in: fix clean target, link md5sum and start-stop-daemon
    with optlib
  * optlib/*: getopt implementation for systems without GNU getopt.

Wed Dec 15 00:18:30 CET 1999 Wichert Akkerman <wakkerma@debian.org>

  * configure.in: Add option to disable building dselect
  * configure.in: Test for ptrdiff_t and stddef.h
  * config.h.bot: iclude stddef.h if it exists
  * Add config.sub and config.guess

Tue Dec 14 20:08:58 CET 1999 Wichert Akkerman <wakkerma@debian.org>

  * automake/sysconf.m4: really add the file this time
  * po/sv.po: new version with minor corrections
  * main/depcon.c: minor corrections to depisok()
  * scripts/dpkg-buildpackage.sh: fix -nc option

Mon Dec 13 15:18:03 CET 1999 Wichert Akkerman <wakkerma@debian.org>

  * scripts/dpkg-gencontrol.pl: use findarch to get the architecture

Sun Dec 12 23:59:25 CET 1999 Wichert Akkerman <wakkerma@debian.org>

  * dselect/main.cc: We need to printf programdesc as well
  * autogen.sh: Remove libtoolize call
  * automake/sysconf.m4: new autoconf-macros for sysconf
  * filesdb/main.c: also check MEMINFO_IN_SYSINFO
  * configure.in: remove ugly sysinfo-hacks to use new ac macros instead
  * utils/start-stop-daemon.c: modify to build on sunos

Sun Dec 12 17:20:12 CET 1999 Wichert Akkerman <wakkerma@debian.org>

  * Update the Swedish translation
  * start-stop-daemon.c: check exitnodo-flag if we fail to kill a
    process

Sun Dec 12 00:41:01 CET 1999 Wichert Akkerman <wakkerma@debian.org>

  * Add Swedish translation from Peter Karlsson <pk@mds.mdh.se>

Wed Dec  8 01:36:35 CET 1999 Wichert Akkerman <wakkerma@debian.org>

  * Update Czech translation

Tue Dec  7 17:41:17 CET 1999 Wichert Akkerman <wakkerma@debian.org>

  * Drop the emacs bytecompile-stuff completely

Tue Dec  7 14:08:21 CET 1999 Wichert Akkerman <wakkerma@debian.org>

  * Fix display of copyright in menu

Tue Dec  7 01:26:21 CET 1999 Wichert Akkerman <wakkerma@debian.org>

  * Comment changes made in pkgdepcon.cc; they're not completely
    correct yet

Mon Dec  6 01:37:08 CET 1999 Wichert Akkerman <wakkerma@debian.org>

  * Correct uid/gid-changes in start-stop-daemon, patch from
    Topi Miettinen <Topi.Miettinen@nic.fi>

Sun Dec  5 18:09:36 CET 1999 Wichert Akkerman <wakkerma@debian.org>

  * Add manpages from Josip Rodin <joy@cibalia.gkvk.hr> for
    cleanup-info and dpkg-divert
  * New dpkg-scansources from Roderick to allow trailing blanks on lines
  * Correct generation of manual-version
  * Merge patch from Richard Kettlewell <rjk@sfere.greenend.org.uk> to
    eliminate string copies while reading .list files
  * Fix earlier translation-patch for dselect so it builds again

Sat Dec  4 04:22:49 CET 1999 Wichert Akkerman <wakkerma@debian.org>

  * Update the polish translation

Mon Nov 29 21:11:35 CET 1999 Wichert Akkerman <wakkerma@debian.org>

  * Change default lispdir to $(prefix)/emacs/site-lisp/$PACKAGE

Sun Nov 28 21:56:32 CET 1999 Wichert Akkerman <wakkerma@debian.org>

  * dselect/pkgdepcon.cc: don't treat recommends like (pre-)depends.
    Instead make it similar to suggests but default to selecting the package.

Sat Nov 27 09:46:26 EST 1999 Ben Collins <bcollins@debian.org>

  * utils/start-stop-daemon.c: call initgroups() prior to seteuid()

Fri Nov 26 18:36:22 EST 1999 Ben Collins <bcollins@debian.org>

  * dselect/main.cc: fixed three cases where gettext usage was not
    possible die to macros inlined in the strings

Fri Nov 26 18:09:17 EST 1999 Ben Collins <bcollins@debian.org>

  * configure.in: generate utils/Makefile
  * utils/configure.in: removed so top level configure will take over this
    subdir

Fri Nov 26 02:21:56 CET 1999 Wichert Akkerman <wakkerma@debian.org>

  * Fix .so-entries for script manpages

Thu Nov 25 23:59:24 CET 1999 Wichert Akkerman <wakkerma@debian.org>

  * Correct location of documentation in debian/dpkg-doc.doc-base

Thu Nov 25 04:55:18 CET 1999 Wichert Akkerman <wakkerma@debian.org>

  * Correct name of source tarball in debian/rules

Thu Nov 25 03:45:23 CET 1999 Wichert Akkerman <wakkerma@debian.org>

  * Merge the new buildsystem from the wta_build branch. If you want
    the old buildsystem check the last-of-automake tag

Fri Nov 19 15:04:10 CET 1999 Wichert Akkerman <wakkerma@debian.org>

  * `n' is also searchagain in dselect now
  * Do searchagain if an empty searchstring is entered

Thu Nov 18 10:27:35 EST 1999 Ben Collins <bcollins@debian.org>

  * utils/start-stop-daemon.c: Added ability for user.group arg to
    --chuid. Also, always call initgroups() when using --chuid.
  * utils/start-stop-daemon.8: Document above change, also add note to the
    --make-pidfile option concerning its problem with daemons that fork

Fri Nov 12 21:21:21 CET 1999 Wichert Akkerman <wakkerma@debian.org>

  * Rename japanses translation to just jp

Thu Nov 11 20:14:02 EST 1999 Ben Collins <bcollins@debian.org>

  * lib/tarfn.c: add braces around if to fix compiler warning

Fri Nov 12 01:47:24 CET 1999 Wichert Akkerman <wakkerma@debian.org>

  * Correct names for build-depency names according to Bug# 49792
  * .. and for dpkg-source.pl as well

Mon Nov  8 17:45:50 CET 1999 Wichert Akkerman <wakkerma@debian.org>

  * Add support for enhances to dpkg and dselect. dselect doesn't
    take any action on it yet though

Tue Nov  2 20:19:48 CET 1999 Wichert Akkerman <wakkerma@debian.org>

  * Fix some language mixups: our Polish translation was actually
    Czech, and we somehow lost the real Polish text..

Mon Nov  1 23:25:32 CET 1999 Wichert Akkerman <wakkerma@debian.org>

  * Add partial Russian translation from Michael Sobolev <mss@transas.com>

Sat Oct 30 16:22:00 CEST 1999 Wichert Akkerman <wakkerma@debian.org>

  * Fix file conflict between dpkg-dev, dpkg
  * Move changelog.manual to dpkg-doc

Sat Oct 30 03:31:30 CEST 1999 Wichert Akkerman <wakkerma@debian.org>

  * Make it all build again
  * retro-actively add this ChangeLog entry
  * Removed bogus po/dpkg.po file
  * No longer translater internal errors.. we want to see the English text
    in bugreports

Fri Oct 29 20:16:43 EDT 1999 Ben Collins <bcollins@debian.org>

  * po/update.sh: make sure we only update when there are changes,
    also autodetect list of .po files we need to change
  * release.sh: likewise for .gmo generation

Fri Oct 29 16:51:03 EDT 1999 Ben Collins <bcollins@debian.org>

  * main/archives.c: s/DPK/DPKG/ from one of the gettext changes

Fri Oct 29 21:16:21 CEST 1999 Wichert Akkerman <wakkerma@debian.org>

  * Fix name for Polish translation

Fri Oct 29 10:37:16 EDT 1999 Ben Collins <bcollins.debian.org>

  * dpkg-divert: Fix check for writable filesystem, closes: #48646

Thu Oct 28 22:14:49 CEST 1999 Wichert Akkerman <wakkerma@debian.org>

  * Add Polish translation from Piotr Roszatycki <dexter@fnet.pl>

Thu Oct 28 10:10:23 EDT 1999 Ben Collins <bcollins.debian.org>

  * dpkg-shlibdeps: fix ordering for shlibs.default

Wed Oct 27 21:33:19 EDT 1999 Ben Collins <bcollins.debian.org>

  * release.sh: remove attic/ and doc/obsolete/
  * dpkg-gencontrol: add "Source" to the fields placed in the control file
  * dpkg-parsechangelog: fixed loop for parsepath

Tue Oct 26 19:35:53 CEST 1999 Wichert Akkerman <wakkerma@debian.org>

  * Also translate helpmessages for dselect

Mon Oct 25 21:08:06 CEST 1999 Wichert Akkerman <wakkerma@debian.org>

  * Added Czech translation from Petr Cech <cech@atrey.karlin.mff.cuni.cz>

Mon Oct 25 19:10:50 CEST 1999 Wichert Akkerman <wakkerma@debian.org>

  * Mark more strings for translation in libdpkg and dpkg
  * Don't bother translating debug-statements

Mon Oct 25 11:55:35 EDT 1999 Ben Collins <bcollins.debian.org>

  * scripts/dpkg-shlibdeps: start using objdump as opposed to ldd, this
    works much more cleanly, works with libc5, and allows from better
    error reporting. Also corrected checks on shlibs.local, which wasn't
    really being parsed, it now works as advertised.
  * scripts/{dpkg-gencontrol,dpkg-source,controllib.pl}: fixed references
    to old style build dep fields to match current policy ammendment

Mon Oct 25 17:12:34 CEST 1999 Wichert Akkerman <wakkerma@debian.org>

  * gettextize dselect

Mon Oct 25 08:42:52 EDT 1999 Ben Collins <bcollins.debian.org>

  * debian/rules: fix symlink creaton for /usr/share/doc/dpkg-dev -> dpkg,
    also compress the info and ps files for internals in dpkg-doc

Mon Oct 25 06:50:17 EDT 1999 Ben Collins <bcollins.debian.org>

  * main/processarc.c: fixes calculation of package filename display (the
    ".../foo.deb" one) where it was showing the full path if the basename
    was longer than 30 chars. Now shows just the basename if it can't
    squeez the full path to < 30 chars (even if the basename is > than 30
    chars)

Mon Oct 25 02:27:49 CEST 1999 Wichert Akkerman <wakkerma@debian.org>

  * dselect/main.cc: Fixup error message for invalid parameter to reflect
    we are dselect, not dpkg

Sun Oct 24 20:46:44 EDT 1999 Ben Collins <bcollins.debian.org>

  * scripts/dpkg-source.pl: we want to 'delete' the POSIXLY_CORRECT env
    not 'undef'

Sun Oct 24 20:25:11 EDT 1999 Ben Collins <bcollins.debian.org>

  * debian/dpkg-doc-{postrm,prerm}: Added install-info for internals.info
  * debian/dpkg-internals: fixed misplaced description

Sun Oct 24 11:39:21 EDT 1999 Ben Collins <bcollins.debian.org>

  * debian/control: added dpkg-doc
  * debian/dpkg-doc-{postinst,prerm}: new files for dpkg-doc package
  * debian/dpkg-internals: doc-base support for dpkg-doc
  * debian/rules: added build rules for dpkg-doc to binary-indep target
  * doc/Makefile.am: changed build setup for internals.sgml to use the
    debiandoc tools, and removed internals.* stuff from being built by
    default. Two new targets, internals and internals-install, now handle
    this
  * doc/changelog: removed, duplicate of ChangeLog
  * doc/internals.sgml: converted to debiandoc format, now builds correctly
    and without errors
  * doc/manuals-version: removed since it is generated at build time
  * doc/texinfo.*: moved to doc/obsolete/ since the debiandoc format doesn't
    need them
  * main/filesdb.c: fixed compiler warning

Sat Oct 23 21:23:08 EDT 1999 Ben Collins <bcollins.debian.org>

  * Added 'D' to the list of choices for conffile handling

Sat Oct 23 16:25:16 EDT 1999 Ben Collins <bcollins.debian.org>

  * main/{processarc.c,depcon.c}: added new structure for conflictors,
    which contains a struct for conflicts. This is used to create an array
    of conflicting packages, which are going to be replaced. Allows for
    multiple conflicts and replaces. All conflictor handlers were
    converted to loops to handle each one (processarc.c).

Sat Oct 23 09:22:16 EDT 1999 Ben Collins <bcollins.debian.org>

  * Leave file info intact in available when installing packages. MD5sum,
    Filename, and MSDOS-Filename used to get lost when installing a package.
  * Backout dep check patch (merged from v1_4_1_18)
  * Added armv4l to archtable

Thu Oct 21 12:57:31 EDT 1999 Ben Collins <bcollins.debian.org>

  * Fixed incorrect patch for --print-architecture (oops, oh well
    it was already broken when there was no gcc anyway :)
  * Fixed missing mipseb that was supposed to be in the archtable
  * Better output in update-alternatives --config, now shows the
    current, and the prefered choices.
  * dpkg-name: ignore epoch when getting version
  * 50dpkg-dev.el: add it as a conffile for dpkg-dev
  * dpkg-shlibdeps: redirect STDERR to /dev/null for the dpkg fork so we
    don't see dpkg's errors
  * internals.sgml: Removed references to the versions of build tools,
    they date the document.
  * debian-changelog-mode.el: added hint for better log-email handling
  * Added recognition for new source-depends fields for policy
    referenced in bug #41232
  * dpkg-buildpackage: add -ap option to force a pause prior to starting
    the sign process. This helps for people who don't keep their signatures
    on the filesystem (on a floppy perhaps, then mount as needed).
  * minor script corrections
  * dpkg-dev control: Change gcc to c-compiler in the recommends field, and
    move cpio, patch and make to the depends line

Thu Oct 21 10:22:43 EDT 1999 Ben Collins <bcollins.debian.org>

  * Fixed the check that was added to dpkg-divert.
  * Removed the lib version checking.
  * Oops, somehow the --config feature went missing from update-
    alternatives

Thu Oct 21 13:22:42 CEST 1999 Wichert Akkerman <wakkerma@debian.org>

  * Update copyright (taken from dpkg-iwj tree, with Ben added)
  * Add support for long filenames in tarfiles. Based on a patch
    from Andrew Hobson <ahobson@eng.mindspring.net>
  * Add a --assert-longfilenames option

Thu Oct 21 06:37:24 EDT 1999 Ben Collins <bcollins.debian.org>

  * Fixed some compiler warnings
  * Make start-stop-daemon exit(1) when we don't find one of the
    pid's we are trying to kill, in accordance with the man page.
  * When running --configure on an already installed package, just
    say it's installed, and not that it is in an unconfigurable
    state
  * Bah, add all the prefix/datadir... stuff back to the install
    target in debian/rules (po/ doesn't use it)
  * Add function to libdpkg that dpkg can call to make sure it's
    compiled version matches that of the library. If it fails,
    complain loudly, but allow to proceed
  * Make dpkg check for uid 0 requirement, before checking the path
    since not being root, is probably the reason that the PATH is
    borked in the first place
  * Make -p short for --print-avail, and -P short for --purge
  * Fix typo in md5sum(1) man page
  * start-stop-daemon: Add --background and --make-pidfile options
  * update-alternatives: make sure we remove "old" symlinks when they
    are no longer pertinent. Add /etc/alternatives/README that refers
    to the update-alternatives(8) man page.
  * dpkg-divert: Add check for being able to write to the old/new
    destination before doing a rename. We fail on this, without
    changing the diversion registry
  * Fix bad regex in update-rc.d

Tue Oct 19 18:07:28 EDT 1999 Ben Collins <bcollins.debian.org>

  * Ok, TMPDIR usage is back in dpkg-deb and working
  * {include,scripts}/Makefile.am: Fix for using DESTDIR
  * debian/rules: really convert to DESTDIR on install target this
    time. chmod -x everything in /usr/lib to make lintian happy.
    in the clean phase just rm -rf $(BUILD), we don't need to run
    distclean and all that other stuff. Don't run "make dist", we
    simply copy the .tar.gz that dpkg-source creates for the byhand
    source.

Tue Oct 19 09:59:22 EDT 1999 Ben Collins <bcollins.debian.org>

  * Reverted the new tmpfile stuff in dpkg-deb. For some reason it's
    completely corrupting the new package

Mon Oct 18 18:40:35 EDT 1999 Ben Collins <bcollins.debian.org>

  * Reimplemented a better *stat cache for the removal checking code,
    this helps a lot when doing upgrades where the packages are a lot
    different in layout. Note, I tested the first way and this new way
    against package foo (version 1 & 2) each had 5000 files (different
    in version 2 than in version 1). basically this meant the old way
    needed to do about 2.5 million lstats, and the new way only needs
    10,000 lstats. This sped it up about %6000 percent (the old way took
    over 1 hour on a 333Mhz, the new way was 2 minutes and 20 seconds).
    Note that this is an extreme case since most per package upgrades
    a) don't have 5000 files
    b) don't have all the files different
  * Increased largemem auto detection to >= 24megs, since it's not uncommon
    for dpkg to actually use 16megs of ram all on its own when using the
    largemem setting (old minimum was 16megs)

Mon Oct 18 09:25:30 EDT 1999 Ben Collins <bcollins.debian.org>

  * Add mipseb to the archtable too, since mips and mipseb are
    both viable names for the mips big endian arch
  * Update dpkg-architecure's archtable
  * Removed the maintainer-configure portion in debian/rules, since
    we should be shipping the source with all the auto* stuff
    already generated anyway
  * Removed the ltconfig patch, and resort to a debian/rules fix
    to libtool itself after running configure, much cleaner, and
    reversible since libtool is a generated file
  * Use DESTDIR when installing instead of specifying all our
    dest dirs seperately in the make line. Also fix some of the
    make files to use DESTDIR when installing files
  * Regenerated .po files and dpkg.pot. Also added update.sh to the po/
    subdir for easier regenerating for cvs only
  * Make release.sh generate .gmo files
  * Removed shlibs.default.i386. It's now a template for arch porting to
    Debian/dpkg, we install it still, if there exists a file matching the
    arch

Sun Oct 17 13:40:46 EDT 1999 Ben Collins <bcollins.debian.org>

  * Removed references to dpkg(5) which seems to not exist anymore
  * Fixed `dpkg-deb --help' and dpkg-deb(1) from reporting --no-check
    when it's actually --nocheck (went with the hardcoded option, so
    this is just a documentation fix).
  * Added better check in disk.setup for a working NFS server. Makes
    it compatible with other non-Linux servers.
  * Corrected dpkg(8)'s example of using dpkg -i (showed it used with
    a .tar.gz instead of a .deb)
  * Applied patch to correct improper TMPDIR handling in dpkg-deb
  * When encountering an error in extracting the tar archives in the
    packages, we should abort the install, not simply give an error
    and continue.
  * Make dpkg give the builtin arch if there was an error while exec()'ing
    the C compiler with --print-architecture. We still fail if the
    output from gcc was bad in some way, since they may be of importance.

Sun Oct 17 11:51:36 CEST 1999 Wichert Akkerman <wakkerma@debian.org>

  * Revert to hardcoding ENOENT again, since the necessary parts of
    the perl POSIX module aren't in perl-*-base. sigh.

Sat Oct 16 11:43:45 EDT 1999 Ben Collins <bcollins.debian.org>

  * Added --chuid option to start-stop-daemon to allow switching to
    a different uid when starting a process
  * Added mipsel to the archtable for completeness
  * Added --config option to update-alternatives to allow easy changing
    of the registered alternatives for a specific name
  * Updated the deb-control(5) man page with all the current fields
    and uses
  * Made the large info screen show 5 lines of the pkglist so that
    it scrolled properly, and still showed the cursor

Thu Oct 14 04:51:14 CEST 1999 Wichert Akkerman <wakkerma@debian.org>

  * Don't use Errno module but the POSIX module, since that *is*
    in perl-*-base
  * Fixup debian/rules

Thu Oct 14 04:39:25 CEST 1999 Wichert Akkerman <wakkerma@debian.org>

  * Update dpkg manpage to add new --force-conf* options

Thu Oct 14 04:16:25 CEST 1999 Wichert Akkerman <wakkerma@debian.org>

  * Reinstate patch to not read available-file with doing listfiles.
  * Don't forget to get the correct SHELL before showing a diff of
    conffiles!
  * Merge a patch from Ben Collins to add a bunch of --force options
    to handle changed conffiles

Thu Oct 14 03:37:52 CEST 1999 Wichert Akkerman <wakkerma@debian.org>

  * Add mips to archtable
  * Use Errno module to get ENOENT instead of hardcoding it

Thu Oct 14 02:47:40 CEST 1999 Wichert Akkerman <wakkerma@debian.org>

  * Fix C error we introduced in checkpath() earlier

Wed Oct 13 20:41:16 CEST 1999 Wichert Akkerman <wakkerma@debian.org>

  * Update oldfile-check in process_archive so we don't experience
    memory corruption

Wed Oct 13 17:51:17 CEST 1999 Wichert Akkerman <wakkerma@debian.org>

  * Merge patches from Ben Collins <bcollins@debian.org>:
    + fix windowresizing in dselect
    + when upgrading check if a file is not also in the new package before
	  removing it, so we don't remove new files due to symlinks confusing us
    + fix logic error in checkforremoval: it was breaking cycles in for the
      wrong package
    + fix findbreakcycle to remove cycles even for packages we are not changing

Mon Oct 11 22:19:01 CEST 1999 Wichert Akkerman <wakkerma@debian.org>

  * Add the option to show a diff of the old and new conffile when
    configuring a package

Tue Oct 12 17:15:08 CEST 1999 Wichert Akkerman <wakkerma@debian.org>

  * don't die if we can't open a package in dpkg-scanpackages, just print
    a warning and skip the package.

Mon Oct 11 18:18:25 CEST 1999 Wichert Akkerman <wakkerma@debian.org>

  * Move dselect into its own package

Mon Oct 11 17:37:47 CEST 1999 Wichert Akkerman <wakkerma@debian.org>

  * Added support for HURD to start-stop-daemon
  * Create new directory utils/ for extra C-programs, and move
    start-stop-daemon there.

Mon Oct 11 15:47:18 CEST 1999 Wichert Akkerman <wakkerma@debian.org>

  * Preparation to move start-stop-daemon from scripts to utils
  * Merge patches from Ben Collins <bcollins@debian.org>:
    + modify remove_buld to remove conffiles when purging a package before we
      remove its directories.
    + check if we violate conflicts/depends/pre-depends of other packages when
      processing an archive.

Mon Oct 11 02:13:15 CEST 1999 Wichert Akkerman <wakkerma@debian.org>

  * Merge patch from Ben Collins <bcollins@debian.org> to make dpkg-deb
    handle packages created with Linux ar.

Thu Oct  7 01:16:23 CEST 1999 Wichert Akkerman <wakkerma@debian.org>

  * Check if sequencecode is between 0 and 99 instead of just checking
    for a number in update-rc.d

Wed Oct  6 14:40:33 CEST 1999 Wichert Akkerman <wakkerma@debian.org>

  * Lock complete lockfile for database: it's empty anyway, and Hurd
    doesn't support partial locks currently
  * Don't use PATH_MAX but allocate necessay memory in checkpath().
    Useful for system that don't have PATH_MAX (like Hurd)

Tue Oct  5 19:16:38 CEST 1999 Wichert Akkerman <wakkerma@debian.org>

  * Set docdir to $(datadir)/doc
  * Install /etc/emacs/site-start.d/50dpkg-dev.el with mode 644

Tue Oct  5 04:08:41 CEST 1999 Wichert Akkerman <wakkerma@debian.org>

  * Make /usr/share/doc/dpkg-dev a symlink to /usr/share/doc/dpkg

Mon Oct  4 15:38:42 CEST 1999 Wichert Akkerman <wakkerma@debian.org>

  * Update GPL and documentation location in debian/copyright

Sat Oct  2 16:00:38 CEST 1999 Wichert Akkerman <wakkerma@debian.org>

  * Update deb.5 to say it's in section 5, not 8

Tue Sep 28 13:38:50 CEST 1999 Wichert Akkerman <wakkerma@debian.org>

  * Make dpkg-source work again on empty diffs, patch from Roman Hodek
    <Roman.Hodek@informatik.uni-erlangen.de>

Tue Sep 28 01:14:14 CEST 1999 Wichert Akkerman <wakkerma@debian.org>

  * Fix typo in dpkg-buildpackage that broke signing if only -sgpg was given

Mon Sep 27 04:25:32 CEST 1999 Wichert Akkerman <wakkerma@debian.org>

  * Change changelog-style for ChangeLog, the package-style doesn't work
    well for CVS IMHO.
  * Merged patch from Adam Heath <doogie@debian.org> to make update-alternatives.pl
    work across filesystems

dpkg (1.4.1.12) unstable; urgency=low

  * Non-maintainer release.
  * Fix typo in chmodsafe_unlink that made dpkg chmod files that
    weren't setuid or setgid

 -- Wichert Akkerman <wakkerma@debian.org>  Sun, 26 Sep 1999 02:41:30 +0200

dpkg (1.4.1.11) unstable; urgency=low

  * Non-maintainer release.
  * Added sparc64 to archtable
  * Added entries for newer alpha architectures to the archtable
  * Always run patch and diff with LANG set to C.
  * Handle diff warning for files with no newline at the end of file
    Closes: Bug#45642

 -- Wichert Akkerman <wakkerma@debian.org>  Fri, 24 Sep 1999 03:23:54 +0200

dpkg (1.4.1.10) unstable; urgency=low

  * Non-maintainer release.
  * Build dpkg-scansources manpages using pod2man
  * dpkg-buildpackage changes:
    + fix signinterface-detection
    + use gpg by default if $HOME/.gnupg/secring.gpg exists

 -- Wichert Akkerman <wakkerma@debian.org>  Thu, 16 Sep 1999 15:36:43 +0200

dpkg (1.4.1.9) unstable; urgency=low

  * Non-maintainer release.
  * Updated dpkg-scansources to current version from Roderick Schertler
  * Update location of GPL in internals-manual
  * Update location of GPL and dpkg copyright in all manpages
  * Include patch from Roman Hodek for dpkg-source to handle diffs of files
    with lines that begin with two dashes.
  * Move dpkg-scansources to dpkg-dev package
  * Move dpkg-scansources manpage to section 8
  * Fix error that moved a lot of manpages to the dpkg package.
  * It looks like not reading the available-file for listfiles was not greeted
    with much enthiousiasm, so reverse the change.

 -- Wichert Akkerman <wakkerma@debian.org>  Wed, 15 Sep 1999 03:45:07 +0200

dpkg (1.4.1.8) unstable; urgency=low

  * Non-maintainer release.
  * Merge dpkg-doc-ja
  * Add patch from Raphael Hertzog <rhertzog@hrnet.fr> for dpkg-scansources
    to skip comments in signatures. This allows packages to also use GnuPG.

 -- Wichert Akkerman <wakkerma@debian.org>  Mon, 13 Sep 1999 04:16:33 +0200

dpkg (1.4.1.7) unstable; urgency=low

  * Non-maintainer release.
  * Use /usr/share/doc
  * Merge changes from dpkg-iwj tree:
    + change section in dpkg-deb.1 to 1
    + Use COPYINGFILE instead of hardcoded GPL-location in showcopyright()
    + varbufprintf (used for some error messages) vsnprintf return value
      assumption changed to correspond to reality rather than glibc-doc.
    + Don't read available-info when not needed (slightly improved from 
	  dpkg-iwj: don't read for listfiles either :)
    + Cleanup --assert-* code
    + Assume largemem on systems without sysinfo(2).
    + modify preexec-script for easier script execution
    + Do not chmod(".../path/to/symlink",0600) causing many bad perms.
    + Sanity-check numbers for parameters
    + Move some logic from process_archive into wantinstall
    + Print '0' in dpkg-scanpackages if no packages found.

 -- Wichert Akkerman <wakkerma@debian.org>  Fri, 10 Sep 1999 04:06:32 +0200

dpkg (1.4.1.6) unstable; urgency=low

  * Non-maintainer release.
  * scripts/dpkg-architecture.pl: Update to latest version.
  * scripts/dpkg-architecture.1: Likewise.
  
 -- Marcus Brinkmann <brinkmd@debian.org>  Sat, 24 Jul 1999 18:24:21 +0200

dpkg (1.4.1.5) unstable; urgency=low

  * Non-maintainer release.
  * (dpkg-dev): Use emacsen-common for debian-changelog-mode.el
    (closes:Bug#20776,#31030).
  * Removed references to the packaging and policy manuals from debian/control.
  * Put debian-changelog-mode.el in dpkg-dev and remove from dpkg (closes:Bug#29271).
  * Fix paths in 50dpkg-dev.el using Roderick Schertler's patch
    (closes:Bug#28270,#29702,#26876,#29184,and others).
  * Note that bug number 17367 was fixed in 1.4.0.26.
  * Add Zack Weinberg's install-info patch for GNU install-info
    compatibility (closes:Bug#28965).
  * Add dpkg-architecture stuff from Marcus Brinkmann.
  * Remove debian-keyring suggests from dpkg.
  * Add -k<keyid> flag to dpkg-buildpackage.
  * --textmode works in gpg, remove kluge from dpkg-buildpackage.
  * Cleanup configure.in slightly (stop using tl_ macros, fix gettext stuff).
  * Attempt to make Debian source useful for non-Debian systems
    (i.e. distclean tree instead of maintainer-clean tree).
  * Sync with wichert's 1.4.1.4.
  * Add my ltconfig-1.3.2.diff (RPATH workaround).
  * Add dpkg-scansources program and man page.
  * Man pages in /usr/share/man.

 -- Joel Klecker <espy@debian.org>  Tue, 13 Jul 1999 18:12:15 -0700

dpkg (1.4.1.4) unstable; urgency=low

  * Also change developer-keyring to debian-keyring for dpkg-dev package
  * Include spanish translation from Nicolás Lichtmaier <nick@debian.org>
  * Depend on perl5 instead of perl

 -- Wichert Akkerman <wakkerma@debian.org>  Mon,  5 Jul 1999 00:04:14 +0200

dpkg (1.4.1.3) unstable; urgency=low

  * Modify tarobject() so it does not complain if we are creating a
    directory that replaces a removed file. This works around the
    problem that the filedatabase doesn't remember what filetype a
    file was by assuming it already was a directory

 -- Wichert Akkerman <wakkerma@debian.org>  Mon, 31 May 1999 23:49:23 +0200

dpkg (1.4.1.2) unstable; urgency=low

  * Non-maintainer upload
  * Rebuild, so this is glibc2.1 (unless you're on m68k), which is rumoured
    to also fix the i8n-problems.
  * Incorporate 1.6 format of .changes, patch from Guy Maor
  * Fix bug in section-handling of dpkg-scanpackages, patch from Guy Maor
  * Disable force-overwrites again, since we're in unstable
  * Assume largemem on systems for which sysinfo is not available, Bug# 33658

 -- Wichert Akkerman <wakkerma@debian.org>  Wed, 26 May 1999 15:50:17 +0200

dpkg (1.4.1.1) unstable; urgency=low

  * Non-maintainer upload
  * Install emacs-startup scripts with mode 0644 (lintian)
  * Incorporate changes in NMU 1.4.0.32 made by Vincent Renardias
    <vincent@waw.com> for slink:
    + Apply patch from Jim Pick for update-alternatives.pl to
      fix 'Important' bugs #30891 in dpkg and (#27382, #27383, #27696,
      #27703, #27736, #27097(merged bugs)) in jdk1.1.
  * Incorporate changes in NMU 1.4.0.33 made by me for slink:
    + Fix illegal perl construct (Bug# 30985)
    + Initialize oialtname->useinstead and oicontest->camefrom to 0 (Bug# 30397)
    + Update shlibs.default for libncurses 4 (Bug# 30332)
    + Suggest debian-keyring instead of developer-keyring (Bug# 27376, 30248)
    + Abort dpkg-divert when attempting to divert a directory (Bug# 30126)
    + Make dpkg-deb.1 aware that it is in section 1, not 8
    + Fix section in reference to dpkg-deb in dpkg.8 (Bug# 29740)
    + Fix typo in --force-help (Bug# 26193)
    + Correct path for debian-changelog-mode.el (Bug# 24606)
    + Make disk-method for dpkg use /var/run instead of /tmp to fix
      symlink-attacks (Bug# 21399)
    + Document -n and -f options for update-rc.d in manpage (Bug# 15913)
    + Add --abort-after option to change after how many errors we abort and
      change the default to 50 (Bug# 22940)
    + Fix controllib.pl: don't check debian/substvars unless needed, and
      don't depend on language settings (Bug# 31508)
    + Allow a - in the architecture-field (Bug# 25537)

 -- Wichert Akkerman <wakkerma@debian.org>  Mon,  1 Feb 1999 00:44:01 +0100

dpkg (1.4.1) unstable; urgency=low

  * Maintainer release by IWJ.
  * Changed Maintainer: field description.
  * Various changes to make the damn thing build.
  * Add .cvsignore files.

 -- Ian Jackson <ian@davenant.greenend.org.uk>  Sun,  1 Nov 1998 17:33:38 +0000

dpkg (1.4.0.31) unstable; urgency=low

  * dpkg/processarc.c: Make newfileslist static like the other arguments
    for register_cleanup's cu_* functions.
  * N-th fix for controllib.pl (simulate old behavior by trying stdin,
    stdout, and stderr for getlogin()).
  * Enable --force-overwrite for slink release, and comment where to do
    so (dpkg/main.c).
  * Recompile against ncurses4.

 -- Daniel Jacobowitz <dan@debian.org>  Thu, 22 Oct 1998 17:37:23 -0400

dpkg (1.4.0.30) unstable; urgency=low

  * dpkg-dev isn't allowed to have a Recommends: debian-keyring (as that's
    in contrib), so it's now lowered to a Suggests: . Thanks to James Troup
    for pointing this out. 

 -- J.H.M. Dassen (Ray) <jdassen@wi.LeidenUniv.nl>  Sat, 26 Sep 1998 13:59:23 +0200

dpkg (1.4.0.29) unstable; urgency=low

  * For now, prefer PGP over GPG.

 -- J.H.M. Dassen (Ray) <jdassen@wi.LeidenUniv.nl>  Tue, 22 Sep 1998 09:38:09 +0200

dpkg (1.4.0.28) unstable; urgency=low

  * Added gpg (GNU Privacy Guard) support:
    * scripts/buildpackage.sh: default to GPG (unless no GPG, but only a PGP
      secret key file is found), as GPG, unlike PGP, is DFSG-free.
    * Updated dpkg-source(1), and added gpg(1) and pgp(1) to the SEE ALSO
      section.
    * Worked around broken textmode implementation in GPG.
    * dpkg-dev now Suggests: gnupg .
  * No longer includes developer-keys.pgp . Instead, dpkg now Suggests: and
    dpkg-dev now Recommends: developer-keyring.
  * Compiled with latest libstdc++ (2.9).

 -- J.H.M. Dassen (Ray) <jdassen@wi.LeidenUniv.nl>  Mon, 21 Sep 1998 13:17:14 +0200

dpkg (1.4.0.27) unstable; urgency=low

  * REALLY fixed dpkg-dev, and new attempt to placate installer on internals.

 -- Daniel Jacobowitz <dan@debian.org>  Fri, 27 Jul 1998 15:58:04 -0400

dpkg (1.4.0.26.0.1) unstable; urgency=low

  * Binary-only upload for x86 and fixed dpkg-dev

 -- Daniel Jacobowitz <dan@debian.org>  Fri, 24 Jul 1998 15:58:04 -0400

dpkg (1.4.0.26) unstable; urgency=low

  * Non-maintainer upload.

  * Make --root work with maintainer scripts (Patch by Scott Barker,
    bugs #4863 and #3170).
  * Fix $(lispdir) bug if compiling without emacs (noticed by Joey Hess).

 -- Daniel Jacobowitz <dan@debian.org>  Thu, 23 Jul 1998 12:02:04 -0400

dpkg (1.4.0.25) unstable; urgency=low

  * Non-maintainer upload.
  
  * Add the requested -nc option to dpkg-buildpackage (Do
    not clean source tree, useful in debugging cycles).
  * controllib.pl: Again by popular acclamation, fix the getlogin() warnings.
    I redirected STDERR onto fd 0 before calling getlogin().
  * tools.m4: Fix display of whether c++ works.
  * dpkg-deb/extract.c: glibc 2.1 and some kernels want to make
    fflush() move the current fpos.  Until someone can fix that,
    protect with seek.
  * Add an extra 0, to dselect/{pkg,meth}keys.cc so it compiles again.
  * Start using lchown() if available.
  * Really fix #20353. (aclocal.m4 was the wrong place; that's a generated
    file.  The correct place is in tl_canon.m4.)

 -- Daniel Jacobowitz <dan@debian.org>  Tue, 21 Jul 1998 03:14:14 -0400

dpkg (1.4.0.24) unstable; urgency=low

  * Non-maintainer upload.

  * dpkg/main.c: Turn --force-overwrite off as default.
  * dpkg/main.c: don't list --force-overwrite as default in --force-help,
    noticed by Peter Weiss <Peter.Weiss@Informatik.Uni-Oldenburg.DE> and
    others. [#23542, part of #17409].
  * dpkg/dpkg.8: replaced with a newer version from Jim Van Zandt
    <jrv@vanzandt.mv.com>. [#21061]

  * dpkg-deb/build.c (do_build): add missing \n and improve error message
    when conffile name is too long. [#7057]

  * scripts/update-alternatives.8: replaced with better man page from
    Charles Briscoe-Smith <cpb4@ukc.ac.uk>. [#17283]
  * scripts/dpkg-source.1: corrected logic error in documentation for
    dpkg-gencontrol's -p option, as noticed by Oliver Elphick
    <olly@linda.lfix.co.uk>. [#14655]
  * scripts/controllib.pl (findarch): correct typo in error message,
    noticed by Yann Dirson <ydirson@a2points.com>. [#22106]
  * scripts/dpkg-buildpackage.sh: fix typo s/source version/source
    maintainer/, noticed by Joey Hess <joey@kite.ml.org>, Adam P. Harris
    <apharris@onshore.com> and others. [#10175, #15559]
  * scripts/dpkg-genchanges.pl: applied patch from Roman Hodek
    <Roman.Hodek@informatik.uni-erlangen.de> which solves problems with
    architecture specific packages in mostly architecture independent
    multi-binary source packages. [#14341, #20192].

  * doc/Makefile.am: remove any reference to the packaging manual, as it is
    now provided by the separate "packaging-manual" package.
  * doc/packaging.sgml: removed.
  * doc/developer-keys.pgp: updated to the current debian keyring.

  * aclocal.m4: applied patch from Joel Klecker <jk@espy.org> to handle
    egcs' --print-libgcc-file-name output. [#20353]
  
  * debian/copyright: correct FSF address.
  * debian/rules: add code from lesstif's debian/rules to make libtool
    less of a fool (i.e. not use -rpath and to link shared libraries
    against libraries it depends on).  Code by Richard Braakman
    <dark@xs4all.nl> and Yann Dirson <dirson@debian.org>.
  * debian/rules: remove all reference to the packaging manual as it is
    now provided by the seperate "packaging-manual" package. [#21581,
    #21186, #22698, #23342]
  * debian/rules: link dpkg-divert.1.gz to undocumented.7.gz as the lack
    of a real manpage has been reported in #11093.
  * debian/README.compile: removed gawk and bogus comment about gettext
    being in experimental, as reported by Santiago Vila <sanvila@unex.es>
    [#23344].  Added libpaperg (debiandoc2ps needs paperconf).
  * debian/shlibs.default.i386: updated for glibc, reported by Herbert Xu
    <herbert@gondor.apana.org.au>. [#13140]
  * debian/control (dpkg-dev): depend on perl as POSIX (not a part of
    perl-base) is needed by most of the perl dpkg-* scripts, noticed by
    Joel Klecker <jk@espy.org>. [#22115]

 -- James Troup <jjtroup@comp.brad.ac.uk>  Wed, 24 Jun 1998 14:38:52 +0200

dpkg (1.4.0.23.2) frozen unstable; urgency=low

  * Non-maintainer upload.
  * dpkg/main.c: Turn --force-overwrite back on as default.

 -- James Troup <jjtroup@comp.brad.ac.uk>  Tue, 23 Jun 1998 22:19:26 +0200

dpkg (1.4.0.23.1) frozen unstable; urgency=low

  * No real changes, only a new version code to make this go to frozen too.

 -- Nils Rennebarth <nils@debian.org>  Wed, 10 Jun 1998 17:29:58 +0200

dpkg (1.4.0.23) frozen unstable; urgency=low

  * Non-maintainer bug-fix release
  * Update the disk method to the hamm directory structure (Bug#21000)

 -- Nils Rennebarth <nils@debian.org>  Sun,  7 Jun 1998 19:14:51 +0200

dpkg (1.4.0.22) frozen unstable; urgency=medium

  * Non-maintainer bug-fix release
  * Install main changelog file as `changelog.gz' instead of
    `changelog.dpkg.gz' (Debian Policy, section 5.8) (Bug#6052,15157)
  * Avoid use of /tmp/*.$$ in preinst and postinst (Bug#19712)
  * Make sure diversions file is always created with mode 0644 (Bug#19494)
  * When removing a file, chmod it to 000 if it's a char or block
    device or remove its s[ug]id bits, if any (Bug#6006)
  * Minor fixes in the programmer's manual (Bug#6206)
  * Always create readable status and available files
    (Bug#9869,11887,14636,15786,19146)
  * Make dpkg-gencontrol honour -DArchtecture=xxxx (Bug#9893)
  * Allow different archs for the same binary in debian/files (Bug#9894)
  * Added workaround in /usr/lib/dpkg/methods/disk/setup
    to avoid bash warning (Bug#10111,10131)
  * Recognize old .deb packages with other locales (Bug#12232)
  * Added `SHELL=bash' to debian/rules: it uses bash-specific structs
  * Move some files from dpkg to dpkg-dev (part of Bug#13295)
  * Minor fix in packaging manual regarding to Standards-Version (Bug#14696)
  * Fixed --altdir and --admindir in update-alternatives (Bug#15332)
  * Strip /usr/lib/libdpkg* (Bug#15671)
  * dpkg: send output of --help, --force-help and -Dhelp to stdout
    (Bug#16051,18574)
  * send correct signals with start-stop-daemon (Bug#17258)
  * Make `dpkg-divert --test --remove' work as expected (Bug#19531)
  * Determine properly the architecture if gcc is egcs (Bug#20353)

 -- Juan Cespedes <cespedes@debian.org>  Sun,  5 Apr 1998 17:37:01 +0200

dpkg (1.4.0.21) unstable; urgency=low

  * Non-maintainer release to include a new update-rc.d
  * Fixed date on files in the archive from 2017 and 2018 by running
    touch foo; find . -newer foo | xargs -r touch; rm foo
  * Changed start-stop-deamon message "No <program> found; none killed." to
    "No <program> found running; none killed."

 -- Miquel van Smoorenburg <miquels@cistron.nl>  Thu,  5 Mar 1998 14:19:46 +0100

dpkg (1.4.0.20) unstable; urgency=low

  * Disabled --force-overwrites.
  * Removed core file from source

 -- Michael Alan Dorman <mdorman@debian.org>  Tue,  9 Jan 1998 03:34:28 -0500

dpkg (1.4.0.19) unstable; urgency=low

  * Changed methods/disk.setup to use output of
    'dpkg --print-installation-architecture' instead of hard-coded 
    '1386' (fixes #10995).
  * Patched dpkg-source to properly quote metacharacters in strings 
    before using them in pattern-matching expressions (fixes #10811).
  * Fixed several documentation typos (fixes #10764).
  * dpkg-source now works around 100-character filename limitation of cpio
    (fixes #10400).
  * dpkg-source now properly handles '\ no newline in source' message from
    patch (fixes #5041).
  
 -- Klee Dienes <klee@debian.org>  Sun, 13 Jul 1997 19:28:22 -0700

dpkg (1.4.0.18) unstable; urgency=low

  * dpkg-source now uses new -z option to GNU patch (still needs to be
    changed to detect and use old version as well) (fixes #9904, #10005, #10007).
  * Added i686 to archtable.
  * shlibs.default now uses xlib6 instead of elf-x11r6lib (fixes #9926).
  * debian-changelog-mode now uses interruptible completing type-in fields
    instead of the previous 'select-a-letter method'.  I consider this
    better and more standard than the previous way, but I'd welcome
    opinions to the contrary.  Consider this a 'probationary' change for
    now (fixes #9873, #9874).

 -- Klee Dienes <klee@debian.org>  Sun, 25 May 1997 09:56:08 -0400

dpkg (1.4.0.17) unstable; urgency=low

  * All of the dpkg binaries (but not dpkg-dev or dselect) now speak
    french, thanks to patches from Christophe Le Bars <clebars@teaser.fr>
  * Fix leading spaces before day in 822-date.
  * Changes from Tom Lees <tom@lpsg.demon.co.uk> to better support
    building on non-Debian systems; minor Makefile fixes.
  * Added 'ppc powerpc powerpc' to archtable.
  * Changed documentation paper size to US/Letter instead of A4 (A4
    may be better, but it's easier to print US/Letter on A4 than it is 
    to print A4 on US/Letter).
  
 -- Klee Dienes <klee@debian.org>  Tue,  13 May 1997 15:24:31 -0400

dpkg (1.4.0.16) experimental; urgency=low

  * Added generated sources to GNU-format source archive so it no longer
    requires perl to build.

 -- Klee Dienes <klee@debian.org>  Sat, 10 May 1997 17:34:29 -0400

dpkg (1.4.0.15) experimental; urgency=low

  * Changed dpkg-genchanges to check for ($arch == $substvar{'Arch'}), not
    ($arch ne 'all') (fixes #9688).
  * Fixed bug in start-stop-daemon.c (was using optarg after argument
    parsing was over) (fixes #9597, #9603, #9364).
  * Provide 50dpkg-dev.el for xemacs as well as emacs.
  * Explicitly provide path for debian-changelog-mode in 50dpkg-dev to use
    .el file as workaround until xemacs can read emacs19 .elc files.
  * Pass top_distdir explicitly to 'make dist' to accomodate bug in
    automake_1.1o-1.
  * Fix debian/build to make html documentation without including
    directories in tar archives (fixes #9348).
  
 -- Klee Dienes <klee@debian.org>  Fri,  9 May 1997 13:17:18 -0400

dpkg (1.4.0.14) experimental; urgency=low

  * Fixed buglet in install-info.pl (fixes #9438).
  * Re-write of update-rc.d.pl, primarily by Miquel van Smoorenburg
    <miquels@cistron.nl> (fixes #9434, #9436).
  * Renamed "dpkg Programmer's Manual" to "dpkg Internals Manual".
  
 -- Klee Dienes <klee@debian.org>  Tue,  6 May 1997 22:01:07 -0400

dpkg (1.4.0.13) experimental; urgency=low

  * Fix to start-stop-daemon so that it still takes numeric arguments (had
    been broken in 1.4.0.12) (fixes #9598).
  * Fix 822-date to sanity-check localtime() output (seconds must be the
    same as GMT).
  * Patch from Guy Maor <maor@ece.utexas.edu> to dpkg-source.pl to support
    pristine (MD5-equivalent) upstream sources.
  * Patch from Michael Alan Dorman <mdorman@calder.med.miami.edu> to
    update-rc.d.pl to fix handling multiple start/stop entries on a single
    line.
  * Several fixes to dpkg-genchanges to support -B option (added in
    1.4.0.12) (fixes #9340).
  * Handle errors from 822-date in debian-changelog-mode.el.
  * Changed cl-debian.pl to correctly handle extra whitespace in changelog
    datestamps.

 -- Klee Dienes <klee@debian.org>  Mon,  5 May 1997 18:12:43 -0400

dpkg (1.4.0.12) experimental; urgency=low

  * Re-wrote 822-date for clarity and to support timezone offsets >= 12h
    (New Zealand in DST is +1300, for example) (fixes #7130).
  * Patch from Juergen Menden <menden@morgana.camelot.de> to support
    archdependent-only builds (fixes #8912, #9245, #5359).
  * Fix archtable entry for powerpc (fixes #8794).
  * Strip /sbin/* and /usr/sbin/* in debian/rules (fixes #8853).
  * Moved start-stop-daemon to /sbin (fixes #8669).
  * Set sharedstatedir and localstatedir for $(MAKE) install in
    debian/rules (fixes #8852).
  * Fixes for update-rc.d(8) from Jim Van Zandt <jrv@vanzandt.mv.com>
    (fixes #8576).
  * No longer do variable substitutions when generating change file (fixes
    #5862).
  * Support symbolic signal names in start-stop-daemon (fixes #7715).
  * Add autoload for debian-changelog-mode to /etc/emacs/site-start.d
    (fixes #4519, #5841).
  * Add recommendation for gcc and make in dpkg-dev (gcc is needed for dpkg
    --print-architecture, used by dpkg-gencontrol; make is needed for any
    debian/rules file) (fixes #8470).
  * Minor changes to packaging manual section on source package
    conversion (fixes #6801).
  * Renamed "programmer's manual" to 'packaging manual'.
  * Start of new "programmer's manual" containing information on dpkg
    internals and build information.  This manual uses the new
    TeXinfo-SGML format, currently included in doc/.
  * dselect/pkgdepcon.cc now checks for debug not NULL, not just depdebug.
  * Changed makefiles to support building outside of source directory.
  * Include GNU-format source distribution with other non-debian packages.

 -- Klee Dienes <klee@debian.org>  Sun,  4 May 1997 11:08:19 -0500

dpkg (1.4.0.11) experimental; urgency=low

  * Patches for alpha and libc6 from Michael Alan Dorman
    <mdorman@calder.med.miami.edu>.
  * Fixed minor problems in dpkg-shlibdeps regular expressions for libc6.
  * Fix regex to detect directory creation in dpkg-source.pl.
  * Minor changes for automake-1.1n.

 -- Klee Dienes <klee@debian.org>  Sun, 23 Mar 1997 18:09:33 -0500

dpkg (1.4.0.10) unstable; urgency=medium

  * Fixed bug in controllib.pl (@fowner was entire passwd entry,
    not just [uid, gid] as it should have been).

 -- Klee Dienes <klee@debian.org>  Thu, 20 Mar 1997 13:06:52 -0500

dpkg (1.4.0.9) unstable; urgency=low

  * Check fputs() return values for (ret >= 0), not (ret != 0) (fixes #7522).
  * dpkg-shlibdeps no longer gives error for Java and statically linked
    binaries (fixes #4988).
  * Change 'details of the old format' to 'details of the new format' in
    deb-old.5 (fixes #7605).
  * dpkg-source -b now warns (was previously silent) if maintainer changes
    create new subdirectories.  dpkg-source -x now warns (previously gave
    error) if maintainer changes create new subdirectories (partially
    fixes #6866, #6671, #5045, #6482).    
  * Added manual page for start-stop-daemon (8). 
  * Added C version of start-stop-daemon by 
    Marek Michalkiewicz <marekm@i17linuxb.ists.pwr.wroc.pl> (fixes #1670).
  * Converted to use GNU automake for the build process by Tom Lees 
    <tom@lpsg.demon.co.uk>.<
  * Preliminary support for dpkg functions as a shared library (now
    provides libdpkg.so, but much work needs to be done in better
    segregating and defining the interface).
  * Preliminary internationalization support by Galen Hazelwood
    <galenh@debian.org>.  Only the library, dpkg-deb, md5sum, and dpkg
    have been converted so far.  No translations have yet been
    constructed.
  * Handle 'libc.so.6 => /lib/libc.so.6 (0x40010000)' format from libc6
    ldd (fixes #7603, #7926, #8688, #9179, #9134, #8516).
  * Removed policy.sgml (it has been moved to the debian-policy package).
  * Include patch from Darren Stalder <torin@daft.com> for
    dpkg-buildpackage to choose PGP key based on Maintainer: field of 
    package being built (or -m<maintainer> option, if present) (fixes 
    #7898).
  * Changed controllib.pl to use $ENV{LOGNAME}, getlogin(), and $<
    (in that order) to determine the intended ownership of 
    debian/{files,substvars},  (fixes #7324, #6823, #5659, #5965, #5929,
    #9239, #5366).
  * Don't sign .dsc file in dpkg-buildpackage if building a binary-only
    release (fixes #7260).
  * Updated developer-keys.pgp to latest revision (fixes #6134).
  
 -- Klee Dienes <klee@debian.org>  Mon, 17 Mar 1997 16:11:24 -0500

dpkg (1.4.0.8) unstable; urgency=medium

  * Corrected update-rc.d for bash 2.0
  * Updated developer-keys.pgp from
    http://www.iki.fi/liw/debian/debian-keyring.tar.gz

 -- Guy Maor <maor@ece.utexas.edu>  Mon, 3 Feb 1997 04:05:01 -0600

dpkg (1.4.0.7) stable unstable; urgency=HIGH

  * Fixed --assert-support-predepends failing between unpack & configure.
  * Added --assert-working-epoch option.

 -- Guy Maor <maor@ece.utexas.edu>  Sat, 25 Jan 1997 23:02:11 -0600

dpkg (1.4.0.6) stable unstable; urgency=high

  * Patched lib/vercmp.c to hopefully fix dselect epoch processing
    (Bug#6204), (Bug#4590).
  * Patched scripts/dpkg-buildpackage, scripts/dpkg-genchanges,
    scripts/dpkg-gencontrol for epoch processing, courtesy of Loic Prylli 
    <lprylli@graville.fdn.fr> (Bug#6138, Bug#5225).
  * Patched dpkg-genchanges to actually honor the -u switch to specify
    directory (Bug#5564).
  * Applied patch to main/archive.c to correct problems setting set[gu]id
    binaries, courtesy of Herbert Xu <herbert@greathan.apana.org.au>
    (Bug#5479). 
  * Applied patch to dpkg-source to correct debian-only package names,
    courtesy of Guy Maor <maor@ece.utexas.edu> (Bug#5355).

 -- Michael Alan Dorman <mdorman@calder.med.miami.edu>  Thu, 2 Jan 1997 11:36:09 -0500

dpkg (1.4.0.5) stable frozen unstable; urgency=medium

  * Distribution for frozen too.

 -- Heiko Schlittermann <heiko@lotte.sax.de>  Thu, 5 Dec 1996 09:13:42 +0100

dpkg (1.4.0.4) stable unstable; urgency=medium

  * Bug2962 fixed: patch from Ian Jackson applied
    (cursor keys won't work after search)
  * Manuals 2.1.2.2

 -- Heiko Schlittermann <heiko@lotte.sax.de>  Fri, 15 Nov 1996 20:21:18 +0100

dpkg (1.4.0.3) unstable; urgency=medium

  * dpkg-source -x: created bad permissions (set x-bit for
    all files pointed to by a symlink)

 -- Heiko Schlittermann <heiko@lotte.sax.de>  Fri, 18 Oct 1996 18:32:06 +0200

dpkg (1.4.0.2) unstable; urgency=medium

  * dpkg-buildpackage.sh: reverted the quoting change -- (you
    should use super, sudo, realy, but not su.  Or write a wrapper
    around su)
  * dpkg-buildpackge.sh: passing -m, -C, -v options to dpkg-genchanges
    more the way Ian likes ;-)
  * dpkg-source.pl: new function deoctify() as replacement for eval()
    (turn \ddd into the corresponding character) [rem: probably better
    solution would be to convert cpios output names into complete \ddd 
    representation as well tars output names] 
  * dpkg-source.pl: fixed 2 typos in failure message on creating 
    $origtargz.tmp-nest.
  * main/main.c: typo `tread' -> `treat'
  * main/enquiry.c: fixed the ignorance for some relations in --compare-versions
  * main/enquiry.c: missing version is now handled as described in `dpkg --help'
    (or at least as I understood `dpkg --help' PLEASE TRY IT)
  * lib/parsehelp.c: fixed parsing of epoch information

 -- Heiko Schlittermann <heiko@lotte.sax.de>  Sun, 6 Oct 1996 23:27:47 +0200

dpkg (1.4.0.1) unstable; urgency=medium

  * dpkg-source: doesn't get screwed up from hardlinks
    in the archive now
  * dpkg-source: doesn't get screwed up from `unprintable' characters
    in file names (e.g. from the kbd package) 
  * controllib.pl: $varlistvile -> $varlistfile (thanx Karl Sackett)
  * dpkg-buildpackge: quoting for $rootcommand (thanx  Michael Meskes)
    and `eval' as default $rootcommand
  * dpkg-*, controllib.pl: created debian/files and debian/substvars
    are chown'ed to `getlogin()' and its group
  * doc/: mv changed to mv -f
  * dpkg-buildpackage: added an option -a for overriding the
    architecture in the changes _file_name_
  * dpkg-buildpackage: pass -m* -v* .. options to dpgk-genchangelog
  * dpkg-name moved to dpkg-dev

 -- Heiko Schlittermann <heiko@lotte.sax.de>  Sat, 21 Sep 1996 22:06:01 +0200

dpkg (1.4.0) unstable; urgency=low (HIGH for new source format)

  * Corrected buffer overrun when dpkg-deb generates filename.  (Bug#4467.)
  * dpkg-shlibdeps works with DEBIAN/shlibs (thanks Heiko Schlittermann).
  * Added libm.so.5 to shlibs.default for i386/m68k.

  * Split binary package into two: dpkg and dpkg-dev.
  * dpkg-source(1) documents mode and ownership setting during extraction.

  * dpkg-scanpackages moved to /usr/bin.
  * Include /usr/bin/dpkg-deb, not dpkg-deb.dist; don't rename in scripts.
  * Copyright file changed slightly.
  * debian-changelog-mode uses magic key substitution strings.  (Bug#4419.)
  * Changed email address in control file to <ian@chiark.greenend.org.uk>.
  * Manuals and own Standards-Version: updated to 2.1.1.0.

 -- Ian Jackson <ian@chiark.greenend.org.uk>  Thu, 12 Sep 1996 01:13:33 +0100

dpkg (1.3.14) unstable; urgency=low

  * dpkg-buildpackage new -tc (clean source tree) option.

  * Formatted documentation removed by `make clean' and so not in source.
  * Manuals and own Standards-Version: updated to 2.1.0.0.
  * Distribute {policy,programmer}.{html.tar,ps}.gz with each upload.

 -- Ian Jackson <ian@chiark.chu.cam.ac.uk>  Sun, 1 Sep 1996 20:43:40 +0100

dpkg (1.3.13) unstable; urgency=low (HIGH for building new src X programs)

  * X shared libraries added to shlibs.default (=> `elf-x11r6lib').
  * dpkg-source tar invocation fixed so that TAPE env var doesn't break it.
  * dpkg-source copes better with missing final newline messages from diff.

  * dpkg-buildpackage usage message fixed: -si is the default.  (Bug#4350.)
  * dpkg-source error message about src dir mismatch typo fixed.  (Bug#4349.)

  * dpkg-source(1) has suggestions for dpkg-buildpackage -r option.
  * dpkg-source change date fixed.  (Bug#4351.)
  * More developers' keys.
  * Manual updates, own Standards-Version updated.

 -- Ian Jackson <ian@chiark.chu.cam.ac.uk>  Sat, 31 Aug 1996 20:08:18 +0100

dpkg (1.3.12) unstable; urgency=medium

  * dpkg prints old version number when upgrading.  (Bug#4340.)
  * dpkg-deb tries to detect and flag corruption by ASCII download.

  * dpkg-genchanges and dpkg-buildpackage say what source is included.

  * dpkg-buildpackage passes +clearsig=on to PGP (or pgpcommand).  (Bug#4342.)

  * dpkg-source prints better error for cpio not honouring -0t.
  * control file Suggests cpio >= 2.4.2, rather than just cpio.

 -- Ian Jackson <ian@chiark.chu.cam.ac.uk>  Fri, 30 Aug 1996 15:31:51 +0100

dpkg (1.3.11) unstable; urgency=low

  * EBUSY when dpkg removes a directory is only a warning.

  * dpkg-genchanges generates sensible warning (not confusing error
    about mismatch) for missing Section/Priority in binary packages.

  * Added dpkg --print-gnu-build-architecture option.
  * shlibs.default for m68k provided, as a copy of i386 version.

 -- Ian Jackson <ian@chiark.chu.cam.ac.uk>  Thu, 29 Aug 1996 14:05:02 +0100

dpkg (1.3.10) unstable; urgency=medium

  * dpkg-source(1) manpage alias symlinks are not dangling.
  * dselect selects things by default if they are installed.
  * Added `pentium' as alias for `i386' architecture.
  * Added `Suggests: cpio, patch' and explanatory text to Description.
    (Bugs #4262, #4263.)

  * More developers' PGP keys.
  * Manual updates, new source format released.

 -- Ian Jackson <ian@chiark.chu.cam.ac.uk>  Mon, 26 Aug 1996 14:30:44 +0100

dpkg (1.3.9) unstable; urgency=low (high for new source format)

  * dpkg --get-selections and --set-selections added.
  * New dpkg --force-not-root flag.

  * Don't replace directory with another package's file.  (Bug#4202.)

  * All manpages now installed compressed.
  * Copyright file moved to /usr/doc/dpkg/copyright.
  * Standards-Version updated (0.2.1.1).

 -- Ian Jackson <ian@chiark.chu.cam.ac.uk>  Sat, 24 Aug 1996 19:09:30 +0100

dpkg (1.3.8) unstable; urgency=low (high for new source format)

  * dpkg-buildpackage -sa, -si options work correctly.

  * update-rc.d(8) updated to reflect design and reality.
  * Programmers' and policy manual updates.

 -- Ian Jackson <ian@chiark.chu.cam.ac.uk>  Fri, 23 Aug 1996 12:48:26 +0100

dpkg (1.3.7) unstable; urgency=low (medium for source pkg docs)

  * dselect +/-/_/= on lines for all broken, new, local or whatever
    packages do not affect _all_ packages.  (Bug#4129.)

  * Support for diff-only uploads in source packaging tools.
  * dpkg-genchanges -d<descripfile> option renamed to -C.
  * dpkg-buildpackage understands -m, -v, -C (for dpkg-genchanges).
  * Support for debian/shlibs.local added to dpkg-shlibdeps.
  * Shared library files' search order defined in dpkg-source(1), and
    relevant files added to the FILES section.

  * Programmers' manual describes source packaging tools.
  * Policy manual mentions shared library control area file.
  * dpkg-source manpage includes dpkg-shlibdeps in title line.
  * Manuals have changelog and automatic version numbering.
  * changelogs (for dpkg and for manuals) installed.
  * binary target split into binary-arch and binary-indep in manual.
  * Manpages should be compressed.
  * Copyright file is moved to /usr/doc/<package>/copyright.
  * Changelogs must be installed in /usr/doc/<package>.
  
  * dpkg-deb(8) moved to dpkg-deb(1).

  * binary target split into binary-arch and binary-indep in source.
  * changelog entry for 1.2.14 copied from that (forked) release.

 -- Ian Jackson <ian@chiark.chu.cam.ac.uk>  Thu, 22 Aug 1996 15:36:12 +0100

dpkg (1.3.6) experimental; urgency=low (HIGH for new source format)

  * dpkg-source now has broken argument unparsing for tar.  (Bug#4195.)

  * dpkg-gencontrol writes to debian/tmp/DEBIAN/control by default.
  * dpkg-shlibdeps script added.

  * Back to old sh update-rc.d, and removed manpage, because new Perl
    version and the manpage have different syntax and semantics.
  * update-rc.d prints usage message for missing terminal `.'.  (Bug#4122.)

  * Use rm -rf instead of just rm -r in dpkg-deb --info &c.  (Bug#4200.)

  * Added support for Installed-Size to dpkg-gencontrol, and documented.
  * Source packaging substitution variables and name syntax rationalised.
  * dpkg-source scripts' usage messages improved slightly.
  * dpkg-source works with non-empty second (orig dir) argument.

  * Added rationale for copyright policy to manual.
  * More developers' PGP keys.
  * Control database handling cleanups (usu. Source field blanked).

 -- Ian Jackson <ian@chiark.chu.cam.ac.uk>  Tue, 20 Aug 1996 15:39:58 +0100

dpkg (1.3.5) experimental; urgency=low (high for debian-changelog-mode)

  * 822-date script included.  (Bug#4136.)
  * debian-changelog-add-version works on empty file.
  * debian-changelog-mode mode-help works properly.

  * dpkg-source tells patch not to make numbered backups.  (Bug#4135.)

  * More developers' PGP keys.
  * Paragraph on uucp -a and -g options removed from policy manual.

 -- Ian Jackson <ian@chiark.chu.cam.ac.uk>  Wed, 14 Aug 1996 14:46:47 +0100

dpkg (1.3.4) experimental; urgency=low

  * Removed debugging output from dpkg-source -x.  Oops.
  * Removed section on source package permissions from policy manual -
    dpkg-source now sorts these out.

 -- Ian Jackson <ian@chiark.chu.cam.ac.uk>  Sun, 11 Aug 1996 13:25:44 +0100

dpkg (1.3.3) experimental; urgency=low

  * Programmers' & policy manuals in source tree; HTML in /usr/doc/dpkg.
  * Old guidelines.info and text files in /usr/doc/dpkg removed.

  * dpkg-source sets permissions on extracted debianised source tree
    and does not copy ownerships out of archive even if running as root.

  * Emacs mode `dpkg changelog' renamed to `Debian changelog'.
  * Default changelog format renamed from `dpkg' to `debian'.

  * debian-changelog-mode sets fill-prefix correctly.
  * debian-changelog-mode urgencies except HIGH lowercase by default.
  * debian-changelog-mode displays keymap in doc string and so mode help.

  * More maintainers' PGP keys.

  * Remove built changelog parsers with `clean' target in source.

 -- Ian Jackson <ian@chiark.chu.cam.ac.uk>  Sat, 10 Aug 1996 23:35:51 +0100

dpkg (1.3.2) experimental; urgency=LOW (MEDIUM for dpkg-source)

  * Faster update-rc.d written in Perl by Miquel van Smoorenburg.
  * install-info --test doesn't lock dir.  (Bug#3992, thanks Darren).

  * dpkg-source doesn't break in the presence of any symlinks.

  * More developers' keys added to doc/developer-keys.pgp.
  * Install developers' keys in /usr/doc/dpkg/developer-keys.pgp.
  * dpkg-source documents undefined substvar behaviour.
  * minor debian/rules cleanups.

 -- Ian Jackson <ian@chiark.chu.cam.ac.uk>  Sat, 10 Aug 1996 02:13:47 +0100

dpkg (1.3.1) experimental; urgency=LOW

  * manpage for dpkg-source et al now available.
  * dpkg-changelog-mode.el installed in site-lisp, but still no autoload.

  * dpkg-source prints correct string for not-understood tar -vvt output.
  * dpkg-source parsing of tar -vvt output made more robust.

  * dpkg-buildpackage prints usage message on usage error.
  * dpkg-gencontrol can print usage message.
  * -T<varlistfile> option added to dpkg-source.
  * Description of -f<fileslistfile> corrected in dpkg-distaddfile usage.
  * -m<maintainer> synopsis changed in dpkg-genchanges usage.
  * debian/substvars may now contain blank lines.

 -- Ian Jackson <ian@chiark.chu.cam.ac.uk>  Thu, 8 Aug 1996 02:36:04 +0100

dpkg (1.3.0) experimental; urgency=LOW

  * dpkg can install named pipes.
  * dpkg-deb supports directory for destination, generates filename.
  * dpkg-{source,gencontrol,genchanges,parsechangelog,buildpackage},
    dpkg-distaddfile scripts to support new source package format.
  * a.out build no longer supported.
  * Changed to new source package format.

 -- Ian Jackson <ian@chiark.chu.cam.ac.uk>  Tue, 6 Aug 1996 02:31:52 +0100


dpkg (1.2.14) stable unstable; urgency=MEDIUM

  * dselect +/-/_/= on lines for all broken, new, local or whatever
    packages do not affect _all_ packages.  (Bug#4129.)

  * NOTE - THE HISTORY FORKS HERE.  1.2.14's change appears in 1.3.7.

 -- Ian Jackson <ian@chiark.chu.cam.ac.uk>  Thu, 22 Aug 1996 00:39:52 +0100


dpkg (1.2.13) unstable; urgency=LOW

  * dpkg --search produces correct output for diversions.
  * dpkg-name remove unnecessary arch missing warning.  (Bug#3482.)

  * dpkg-deb --build warns about uppercase chars in package name.

  * dpkg-scanpackages error messages updated and manpage provided
    (thanks to Michael Shields).
  * dpkg-scanpackages warns about spurious entries in override file.
  * dpkg-scanpackages `noverride' renamed to `override' everywhere.
  * dpkg-scanpackages field ordering to put Architecture higher.
  * dpkg-scanpackages field names capitalised appropriately.
  * dpkg-scanpackages invokes find with -follow.  (Bug#3956.)

  * guidelines say #!/usr/bin/perl everywhere, not #!/bin/perl.
  * Many developers' PGP keys added.

  * configure script uses ${CC} instead of $(CC) (again :-/).
  * developers' keys included in dpkg source tree and /usr/doc.
  * configure remade using autoconf 2.10-3 (was 2.4-1).

 -- Ian Jackson <ian@chiark.chu.cam.ac.uk>  Thu, 1 Aug 1996 02:46:34 +0100

dpkg (1.2.12); priority=LOW

  * dpkg --search and --list understand and comment on diversions.
  * dpkg-divert displays diversions more intelligibly.

  * Guidelines are somewhat clearer about descriptions.
  * deb(5) describes new format; old moved to deb-old(5).  (Bug#3435.)
  * deb-control(5) carries a warning about being out of date.

  * Added 1996 to dselect version/copyright.

 -- Ian Jackson <ian@chiark.chu.cam.ac.uk>  Thu, 4 Jul 1996 15:04:49 +0100

dpkg (1.2.11); priority=MEDIUM

  * dselect had dependency bug if installed package newer than avail.
  * Added `replaces' to dselect's list of package relationship strings.

 -- Ian Jackson <ian@chiark.chu.cam.ac.uk>  Mon, 1 Jul 1996 02:51:11 +0100

dpkg (1.2.10); priority=MEDIUM

  * Fixed bug in old-style version/revision number parsing.  (Bug#3440.)

 -- Ian Jackson <ian@chiark.chu.cam.ac.uk>  Sat, 29 Jun 1996 03:32:45 +0100

dpkg (1.2.9); priority=MEDIUM

  * Fixed status database updates reading bug.
  * `Setting up' message includes version number.
  * `existence check' message changed to say `cannot access archive'.

 -- Ian Jackson <ian@chiark.chu.cam.ac.uk>  Thu, 27 Jun 1996 13:39:36 +0100

dpkg (1.2.8); priority=LOW

  * dpkg --record-avail puts data in Size field.
  * strip / for rmdir(2) in cleanup to work around kernel bug.  (Bug#3275.)
  * dpkg-split --msdos no longer allows `-' and other chars in filenames.

  * manual dpkg-split(8) written.
  * dpkg-split minor typo in --auto usage error message fixed.
  * dpkg-deb(8) very minor cosmetic fix to --build option.

 -- Ian Jackson <ian@chiark.chu.cam.ac.uk>  Tue, 25 Jun 1996 03:00:14 +0100

dpkg (1.2.7); priority=LOW

  * dpkg-scanpackages syntax errors fixed.

 -- Ian Jackson <ian@chiark.chu.cam.ac.uk>  Fri, 21 Jun 1996 04:10:38 +0100

dpkg (1.2.6); priority=MEDIUM

  * NFS, CDROM and partition dselect methods include mountpoint
    in paths given to dpkg in [I]install, so they should now work.

  * Removed some leftover files from source tree.

 -- Ian Jackson <ian@chiark.chu.cam.ac.uk>  Wed, 12 Jun 1996 14:35:19 +0100

dpkg (1.2.5); priority=MEDIUM

  * Allow, but do not create, packages in half-installed state
    with no version number.  (Aargh.)

 -- Ian Jackson <ian@chiark.chu.cam.ac.uk>  Mon, 10 Jun 1996 04:55:43 +0100

dpkg (1.2.4); priority=MEDIUM

  * New dpkg-name from Erick (<pkg>_<version>_<arch>.deb convention).
  * Disappeared packages can't own conffiles any more !  (Bug#3214.)
  * install-info creates Miscellaneous sections with a newline
    following the heading.  (Bug#3218.)
  * cleanup-info script installed in /usr/sbin; called as appropriate
    by postinst.  Thanks to Kim-Minh Kaplan.  (Bug#3125.)
  * Allow superseded Essential packages to be purged after they've
    been removed (clear the Essential flag on removal, and ignore it
    on packages that are in stat_configfiles).

  * dselect disk methods understand `y' as well as `yes' for using
    development tree.
  * dselect doesn't make packages appear as `new' again if update
    of available packages fails.
  * dselect places method selection cursor over option last selected.

  * dpkg-scanpackages doesn't die when repeated packages are found.
  * dpkg-scanpackages allows many old maintainers (`//'-separated).

  * `Version' field is now mandatory (some operations already
    wouldn't work right anyway if it was't there).

  * update-rc.d(8) now says you must remove the script.  (Bug#3215.)
  * dpkg --force-help says that --force-overwrite is on by default.
  * dpkg-deb manpage rewritten.
  * debian.README (= /usr/doc/copyright/dpkg) edited slightly.

  * Some database parsing grunge removed (pdb_preferversion, &c).
  * Source tree doc/sgml contains some embryonic manuals.
  * Leftover files in lib directory in source tree deleted.

 -- Ian Jackson <ian@chiark.chu.cam.ac.uk>  Mon, 10 Jun 1996 03:52:01 +0100

dpkg (1.2.3); priority=HIGH

  * install-info doesn't replicate section headings (Bug#3125, #2973).
  * New dpkg-name manpage broken off from script (oops!).
  * dselect help screens made consistent with new strings, flags, &c.
  * dselect error flag column labelled E (Error), not H (Hold).
  * `Escape' no longer bound to `exit list without saving' in dselect.

 -- Ian Jackson <ian@chiark.chu.cam.ac.uk>  Tue, 28 May 1996 02:14:57 +0100

dpkg (1.2.2); priority=MEDIUM

  * Fixed dselect coredump found by Erick Branderhorst (thanks).
  * Sort obsolete removed packages separately, not under Available.

 -- Ian Jackson <ian@chiark.chu.cam.ac.uk>  Thu, 23 May 1996 21:31:05 +0100

dpkg (1.2.1); priority=MEDIUM

  * `=' key in dselect really does `hold' rather than `unhold'.
  * dselect dependency processing now interacts better with `hold'.
  * dselect `I' key (not `i') modifies display of the info window.
  * dselect shows unavailable packages as being unavailable.
  * dselect main menu headings and many other strings changed to try to
    discourage people from deselecting every package and using [R]emove.
    Notably, `select' changed to `mark' throughout.

  * dselect disk methods now print a few fewer double slashes.
  * dselect disk access methods will offer to use dpkg --record-avail
    to scan the available packages, if no Packages file is found.

  * New dpkg --compare-versions option, for the benefit of scripts &c.
  * New dpkg --clear-avail option forgets all available packages info.
  * New dpkg --print-avail option, prints `available' data (from Packages, &c).
  * dpkg usage message is more informative, but no longer fits on screen.
  * dpkg --avail option renamed --record-avail.

  * Latest dpkg-name from Erick Branderhorst.
  * dpkg-scanpackages has more sensible problem reporting.
  * postinst configure now gets null argument (not <unknown> or <none>)
    when there is no previously configured version.

  * Guidelines say that postinst configure is given previous version.
  * Guidelines don't refer to maintainer-script-args.txt in main text.
  * Guidelines (Texinfo source) uploaded separately.

  * Own version of strcpy (used for debugging) removed.
  * Interface to access methods document in source (doc/dselect-methods.txt).
  * debian.buildscript moves changes file into parent directory.

 -- Ian Jackson <ian@chiark.chu.cam.ac.uk>  Wed, 22 May 1996 01:26:31 +0100

dpkg (1.2.0); priority=MEDIUM

  * dselect can sort packages by available and installed states, and
    display their version numbers.  (Use O, o and V.)
  * Hold is properly integrated as a real `wanted state', rather than
    a separate flag.
  * Epochs in version numbers implemented, using the syntax
    <epoch>:<version>-<revision>.  (Epoch not usually displayed.)
  * dselect disk method is architecture-independent (uses dpkg's
    installation architecture, and looks in the right part of the tree).

  * dselect disk method doesn't try to satisfy the predependencies of
    packages which are on hold.
  * Fixed conflict-related assertion failure.  (Bug#2784.)
  * conffiles do not cause file conflicts if the conflicting package
    is in the `configuration only' state.  (Bug#2720.)
  * Fixed messages where available version number was reported as installed
    version in conflict and dependency messages.  (Bug#2654, Bug#2974.)

  * New format .deb files are default even for a.out compiles (but
    a.out version of dpkg is in old format).
  * Characters @:= (at colon equals) in package names now strictly
    forbidden everywhere (_ is still allowed in existing packages).
  * New dpkg --print-installation-architecture option prints installation
    architecture (compiled in), rather than build architecture (determined
    from gcc -print-libgcc-file-name).

  * Version messages show whether compiled a.out or ELF (i386 only).
  * Fixed missing space in version syntax error messages.
  * Manpage dpkg.8 installed with warning about inaccuracy.

  * Guidelines don't say to stop and restart daemons in runlevels 2345;
    instead they say to start in 2345 and stop in 016.
  * Guidelines and version messages say just Debian Linux.
  * Guidelines typo fix `"stop2' => `"stop"'.  (Bug#2867.)

  * doc/Makefile.in clean properly deletes various guidelines.info* files.

 -- Ian Jackson <ian@chiark.chu.cam.ac.uk>  Thu, 16 May 1996 00:01:21 +0100

dpkg (1.1.6); priority=MEDIUM

  * Check virtual dependencies when removing (ouch! - thanks SDE.)
  * Fixed bug in internal database validity management that could
    make dselect and dpkg dump core.  (Bug#2613.)
  * Fixed two coredumping bugs when using local diversions.  (Bug#2804.)
  * Fixed disappearance of overwritten packages.  (Bug#2696.)
  * install-info won't modify dir file before start of menu.
  * install-info will create Miscellaneous heading if no sections yet.

  * Only alphanums and +-. allowed in package names - enforced by
    dpkg-deb --build and documented in Guidelines.
  * dselect doesn't display packages unless they are installed, selected
    or available.
  * dselect doesn't show spurious section and priority headings.
  * dselect has a few extra keybindings (from Lee Olds).
  * --force message changed to `--force enabled' so that default is OK.

  * dpkg-name now includes architecture component in .deb filename,
    and translates - in package name to _.
  * .deb file has architecture component in filename.

  * Guidelines changed to say Pre-Depends is for experts only.
  * Guidelines say to provide a unidiff (-u) rather than an old context diff.
  * Guidelines say 755 root.root for shared libraries.

 -- Ian Jackson <ian@chiark.chu.cam.ac.uk>  Wed, 1 May 1996 00:47:22 +0100

dpkg (1.1.5); priority=MEDIUM (HIGH for diversions users)

  * Fixed coredump when using diversions.  (Bug#2603.)
  * Fixed typo in dpkg-divert which could lose diversions.  (Bug#2662.)

  * --force-overwrite is the default.
  * diversions.text provides better examples.

 -- Ian Jackson <ian@chiark.chu.cam.ac.uk>  Wed, 10 Apr 1996 13:59:30 +0100

dpkg (1.1.4); priority=MEDIUM

  * Allow overwriting of conflicting packages being removed.  (Bug#2614.)

  * a.out control file says Pre-Depends: libc4 | libc.  (Bug#2640.)
  * ELF control file and libc dependencies changed to use finalised scheme.
  * ELF control file and libc dependencies for i386 only.  (Bug#2617.)

  * Guidelines say use only released libraries and compilers.
  * Install wishlist as /usr/doc/dpkg/WISHLIST.
  * Remove spurious entries for Guidelines in info dir file.

  * dpkg-deb --build checks permissions on control (DEBIAN) directory.

  * Spaces in control file fields not copied by dpkg-split.  (Bug#2633.)
  * Spaces in split file part control data ignore.  (Bug#2633.)

  * Portability fixes, including patch from Richard Kettlewell.
  * Fixed minor configure.in bug causing mangled GCC -W options.

 -- Ian Jackson <ian@chiark.chu.cam.ac.uk>  Thu, 4 Apr 1996 01:58:40 +0100

dpkg (1.1.3); priority=LOW

  * dselect disk methods support Pre-Depends installation ordering.
  * When dpkg fails and --auto-deconfigure would help it says so.
  * dpkg --search output lists several packages with same file on one line.
  * Improved dpkg usage message somewhat.

  * dpkg-deb --build checks permissions and types of maintainer scripts.
  * dpkg-deb --build treats misspecified conffiles as error, not warning.
  * dpkg --print-architecture prints compiler's architecture while
    dpkg --version (&c) print system's arch (this to help cross-compiling).
  * More minor guidelines changes, including dir entry fixup.

  * configure script caches more values.
  * Changed maintainer email address to ian@chiark.chu.cam.ac.uk.

 -- Ian Jackson <ian@chiark.chu.cam.ac.uk>  Sat, 16 Mar 1996 19:18:08 +0000

dpkg (1.1.2); priority=LOW

  * Packaging guidelines installed properly (and as guidelines
    rather than debian-guidelines).
  * ELF version has more checks to stop you wrecking your dpkg installation.
  * dselect disk methods now look for a `local' tree as well, for
    people who want locally-available software of various kinds.
  * dpkg-divert has debugging message removed.
  * Minor guidelines changes.

  * Various makefile cleanups, mainly to do with ELF vs. a.out support.
  * debian.rules cleans out ~ files itself, as well as calling make clean.
  * debian.rules names .nondebbin.tar.gz file ELF too, if appropriate.

 -- Ian Jackson <iwj10@cus.cam.ac.uk>  Thu, 14 Mar 1996 03:38:29 +0000

dpkg (1.1.1elf); priority=LOW

  * Added /usr/lib/dpkg/elf-executables-ok and elf-in-kernel.
  * Replaces field now allows automatic removal of conflicting packages.
  * Replaces field now required to overwrite other packages' files.
  * Architecture field, and dpkg --print-architecture, supported.
  * build new format archives by default when compiled with ELF compiler.

  * symlinks are now installed atomically (good for shared libraries).
  * create /var/lib/dpkg/diversions in postinst if necessary (Bug#2465.)
  * Pre-Depends now correctly fails if package never configured.
  * dselect disk methods mount with -o nosuid,nodev.
  * update-rc.d defaults doesn't add both K and S in any one runlevel;
    dpkg postinst fixes up this situation if it sees it.

  * Assorted fixups to the Guidelines, which are now in one piece.
  * dpkg --list prints version string in one piece.
  * dpkg-scanpackages doesn't produce notice on output with list of
    packages with Section and/or Priority control file fields.

  * control file and debian.rules work both for ELF and non-ELF compiles.
  * most files compiled with -O2 (-O3 only for some critical files) -
    this fixes ELF build.

 -- Ian Jackson <iwj10@cus.cam.ac.uk>  Mon, 11 Mar 1996 04:25:28 +0000

dpkg (1.1.0); priority=LOW

  * dpkg supports Pre-Depends.
  * postinst script gets most-recently-configured version as $2.

  * lib/tarfn.c #includes <errno.h> (portability fix).

 -- Ian Jackson <iwj10@cus.cam.ac.uk>  Sun, 11 Feb 1996 21:07:03 +0000

dpkg (1.0.17); priority=LOW

  * dpkg --recursive follows symlinks (useful for devel tree).

 -- Ian Jackson <iwj10@cus.cam.ac.uk>  Sat, 10 Feb 1996 15:58:46 +0000

dpkg (1.0.16); priority=LOW

  * dpkg-deb much faster reading new format archives.  (Bug#2256.)
  * Developers' documentation in /usr/doc/dpkg/, /usr/info/.

  * Fixed typo in control file Description.

  * configure script tries to improve matters wrt sysinfo.
  * any debian-tmp.deb is deleted by `./debian.rules clean'.

 -- Ian Jackson <iwj10@cus.cam.ac.uk>  Sun, 4 Feb 1996 15:51:59 +0000

dpkg (1.0.15); priority=LOW

  * dselect disk methods should never unmount things they didn't mount.
  * debian.README aka /usr/doc/copyright updated.

 -- Ian Jackson <iwj10@cus.cam.ac.uk>  Tue, 30 Jan 1996 15:05:39 +0000

dpkg (1.0.14); priority=MEDIUM

  * fixed file descriptor leak in dpkg introduced in 1.0.11.
  * included dpkg-name in this package (conflicts with dpkg-name).

  * redraw in dselect main menu changed to use clearok (like in lists).
  * sa_restorer in struct sigaction no longer used (portability fix).
  * removed Guidelines from source package.

 -- Ian Jackson <iwj10@cus.cam.ac.uk>  Tue, 30 Jan 1996 02:52:29 +0000

dpkg (1.0.13); priority=MEDIUM

  * dselect partition and mounted methods work again.
  * dpkg-deb --no-act in usage message.

 -- Ian Jackson <iwj10@cus.cam.ac.uk>  Fri, 26 Jan 1996 18:37:03 +0000

dpkg (1.0.12); priority=MEDIUM (HIGH for users of 1.0.11)

  * Fixed frequent dpkg coredump introduced in 1.0.11.  (Bug#2219.)
  * dpkg-deb ensures version numbers start with alphanumerics.

 -- Ian Jackson <iwj10@cus.cam.ac.uk>  Wed, 24 Jan 1996 00:42:31 +0000

dpkg (1.0.11); priority=MEDIUM

  * corrected potentially serious problem with dpkg low-memory in-core
    files database.
  * dpkg-split --msdos puts output files in right directory.  (Bug#2165.)

  * diversions implemented - see `dpkg-divert --help'.

  * dselect shows and uses (for dependencies) currently installed
    version of a package if that is more recent.
  * dpkg --force-... options are in separate help screen.
  * better error messages for corrupted .deb archives.  (Bug#2178.)
  * dselect NFS method will unmount correct copy of NFS area if mounted
    twice.

  * removes some ELF compilation warnings.

 -- Ian Jackson <iwj10@cus.cam.ac.uk>  Fri, 19 Jan 1996 02:41:46 +0000

dpkg (1.0.10); priority=MEDIUM

  * dpkg-deb option parsing unmuddled (-I option was removed
    in 1.0.9 and broke dpkg-deb).  (Bug#2124.)

  * dpkg-split will work when ELF `ar' is installed, and is faster.

  * nfs dselect method now available.
  * disk methods don't prompt spuriously for Packages files.
  * cdrom+harddisk methods can find Packages files.

  * dpkg-scanpackages (creates Packages files) now in /usr/sbin.

  * various changes to help compilation of dpkg-deb, dpkg-split
    and md5sum on non-Debian systems.
  * <sys/fcntl.h> replaced by <fcntl.h> throughout.

 -- Ian Jackson <iwj10@cus.cam.ac.uk>  Sun, 14 Jan 1996 02:55:19 +0000

dpkg (1.0.9); priority=MEDIUM

  * dselect uninitialised variable coredump fixed (thanks Carl).

  * version numbers printed by --version fixed.  (Bug#2115.)
  * disk method problem with missing Packages files fixed.  (Bug#2114.)
  * dependency version relationships now <= >= << >> =.  (Bug#2060.)

  * install-info is in /usr/sbin, not /usr/bin.  (Bug#1924.)
  * dpkg regards Revision field as obsolete.

  * <asm/unistd.h> changed to <linux/unistd.h> (for m68k port).
  * scripts/Makefile.in `clean' target deletes scripts.

 -- Ian Jackson <iwj10@cus.cam.ac.uk>  Thu, 11 Jan 1996 20:51:20 +0000

dpkg (1.0.8); priority=LOW

  * update-alternatives slightly more helpful message.  (Bug#1975.)
  * cosmetic improvements to disk installation method.  (Bug#1970,1956.)
  * mounted filesystem and unmounted partition separate methods.  (Bug#1957.)

 -- Ian Jackson <iwj10@cus.cam.ac.uk>  Tue, 12 Dec 1995 04:07:47 +0000

dpkg (1.0.7); priority=MEDIUM (HIGH to upgrade syslogd)

  * dselect harddisk/CDROM method script handles multiple package
    areas.
  * Everything has a manpage, though many are very unhelpful indeed.

 -- Ian Jackson <iwj10@cus.cam.ac.uk>  Thu, 30 Nov 1995 03:59:14 +0000

dpkg (1.0.6); priority=MEDIUM (HIGH to upgrade syslogd)

  * conffiles can now be taken over properly from one package by
    another which replaces it.  (Bug#1482.)
  * dpkg will not deconfigure essential packages when --auto-deconfigure
    is set (this bug was fairly unlikely ever to be exercised).

  * dpkg checks for the presence of certain important programs on the PATH.
  * dselect is now more informative when a dependency is missing, saying
    "<package> does not appear to be available".  (Bug#1642, 1705).

  * `make distclean' fixed; config.* &c removed from source archive.
  * lib/lock.c now uses fcntl rather than flock, for better portability.

  * `Package_Revision: 0' removed from control file.
  * Some inaccuracies and bad formatting in various messages corrected.

 -- Ian Jackson <iwj10@cus.cam.ac.uk>  Tue, 21 Nov 1995 20:15:18 +0000

dpkg (1.0.5); priority=LOW

  * dpkg-split allows some space for the header.  (Bug#1649.)
  * dpkg-split now has --msdos option for 8.3 filenames.
  * dpkg-split --join &c will not complain about trailing garbage.

  * dselect & dpkg will no longer ignore SIGHUP will running subprocesses.

 -- Ian Jackson <iwj10@cus.cam.ac.uk>  Fri, 13 Oct 1995 13:59:51 +0100

dpkg (1.0.4); priority=MEDIUM (HIGH for dselect users with 1.0.3)

  * fixed bug which prevented dselect from displaying the bottom line of
    any listing screen.  This was introduced in 1.0.3, sorry !

  * a conffile will never cause a prompt if the package maintainer
    distributes a file identical to the user's, even if the file has
    been edited by both the user and the maintainer or is a
    newly-registered conffile.  (Bug#1639.)

  * dselect disk/cdrom method script says where to get Packages file.
  * dselect help has better descriptions of the functions of Return and Q.

  * postinst now warns about some problems with /usr/lib/dpkg/methods/hd.

 -- Ian Jackson <iwj10@cus.cam.ac.uk>  Thu, 12 Oct 1995 01:45:38 +0100

dpkg (1.0.3); priority=MEDIUM

  * dselect: fixed segfault when doing some multiple (de)selections.

 -- Ian Jackson <iwj10@cus.cam.ac.uk>  Tue, 10 Oct 1995 03:21:12 +0100

dpkg (1.0.2); priority=MEDIUM

  * problem with screen refresh after `o' (change order) corrected.

 -- Ian Jackson <iwj10@cus.cam.ac.uk>  Mon, 9 Oct 1995 13:11:04 +0100

dpkg (1.0.1); priority=LOW

  * much better dpkg performance on low-memory systems.
  * start-stop-daemon --name should now work. (oops!)
  * fixed typo which could turn into memory overwriting bug sometime.

 -- Ian Jackson <iwj10@cus.cam.ac.uk>  Sun, 8 Oct 1995 20:12:29 +0100

dpkg (1.0.0); priority=LOW

  * Version 1.0.0: dpkg is no longer beta.

  * tar extractor no longer looks up an empty string using getgrnam
    (this causes the libc to coredump when using NIS).

 -- Ian Jackson <iwj10@cus.cam.ac.uk>  Sun, 1 Oct 1995 13:07:36 +0100

dpkg (0.93.80); priority=LOW

  * dselect help screen intro changed to remove `much' before `help'.

  * update-alternatives.pl contains hardcoded ENOENT value, instead
    of requiring POSIX.pm to be present.

  * Makefiles changed to strip when installing instead of when building.

 -- Ian Jackson <iwj10@cus.cam.ac.uk>  Sat, 30 Sep 1995 01:44:12 +0100

dpkg (0.93.79) BETA; priority=LOW

  * DPKG_NO_TSTP environment variable which stops dpkg sending the
    process group a SIGTSTP (Bug#1496).
  * End key should work in dselect lists (Bug#1501).
  * various message typos (missing \n's) fixed (Bug#1504).

 -- Ian Jackson <iwj10@cus.cam.ac.uk>  Fri, 29 Sep 1995 03:27:01 +0100

dpkg (0.93.78) BETA; priority=LOW

  * dselect keystrokes help file typo fix.

 -- Ian Jackson <iwj10@cus.cam.ac.uk>  Thu, 28 Sep 1995 20:31:02 +0100

dpkg (0.93.77) BETA; priority=MEDIUM

  * dpkg --remove --pending will purge things when appropriate.

  * fixed failure to null-terminate dpkg conflict problem messages.
  * fixed bug in formatting of dependency version problem messages.

  * Conffiles resolution prompt for new conffile: typo fixed.
  * Changed dpkg usage error to suggest `-Dhelp' instead of `--Dhelp'.

 -- Ian Jackson <iwj10@cus.cam.ac.uk>  Wed, 20 Sep 1995 23:44:35 +0100

dpkg (0.93.76) BETA; priority=MEDIUM

  * dpkg --auto-deconfigure option (used automatically by dselect) allows
    `important' packages which many others depend on to be split.
  * dpkg should no longer fail an assertion during complicated
    multiple configurations involving packages which are on hold.

  * update-alternatives supports negative priorities.
  * /etc/alternatives is included in the .deb archive.

  * Package priorities changed: Required (Req), Important (Imp), Standard (Std),
    Optional (Opt) and Extra (Xtr).  For backward compatibility Base is an
    alias for Required, and Recommended is kept as a level just below Standard.

  * dselect shows introductory help screen when entering package lists (both
    main and recursive).
  * dselect help messages made more friendly.
  * dselect package list `quit, confirm, and check dependencies' key is
    now Return rather than lowercase `q'; likewise method list `select this
    one and configure it' key.
  * dselect selects packages with priority `standard' or better by default.
  * dselect `v=verbose' becomes `v=terse' when in verbose mode.

  * hard disk method unmounts /var/lib/dpkg/methods/mnt on failure.
  * disk methods' install message uses `stty' to find out what the
    interrupt character is, and uses that in the prompt (rather than ^C).
  * dpkg now tolerates ^Z characters in Packages files.
  * harddisk method doesn't display extra slash when updating packages file.
  * harddisk method burbles less if it doesn't have a good default.

  * dpkg-deb now supports new flexible format, but old format still default.

 -- Ian Jackson <iwj10@cus.cam.ac.uk>  Wed, 20 Sep 1995 02:49:41 +0100

dpkg (0.93.75) BETA; priority=MEDIUM

  * dselect no longer segfaults when you try to modify the last item.

  * dselect Makefile compiles with -g, and links without -s, but installs
    with -s, so that built source directory has debugabble binary.

 -- Ian Jackson <iwj10@cus.cam.ac.uk>  Tue, 12 Sep 1995 02:59:29 +0100

dpkg (0.93.74) BETA; priority=LOW

  * dpkg-split implemented and installed in /usr/bin/dpkg-split.
    (NB this is not compatible with Carl Streeter's old dpkg-split script.)
  * dpkg uses dpkg-split.
  * floppy disk method available - NB this is a first attempt only.

  * hard disk method uses --merge-avail rather than --update-avail.
  * installation by default of `standard' packages removed again.
    (I don't think this is the right place to do this.)
  * update-alternatives --remove correctly deletes all slave links;
    minor cosmetic improvements.

 -- Ian Jackson <iwj10@cus.cam.ac.uk>  Mon, 11 Sep 1995 02:06:05 +0100

dpkg (0.93.73) BETA; priority=LOW

  * dselect multi-package selection now done by `divider' lines
    actually in the package list, rather than horizontal highlight
    movement.
  * dselect help available, and keybindings rationalised.

  * postinst removes /usr/lib/dpkg/methods/hd if upgrading from
    0.93.42.3 or earlier.
  * `hold' flag changed to be settable by the user only, and
    made orthogonal to the `reinstallation required' flag.
  * dpkg will install by default any packages with priority of
    `standard' or better unless they're explictly deselected.

  * dselect dependency/conflict resolution will suggest marking absent
    packages for `purge' rather than `deinstall'.
  * disk method script produces message about invoking dpkg.
  * dpkg produces warning, not error, when it gets EPERM trying to
    remove a directory belonging to a package being removed.
  * dpkg, dpkg-deb usage error reporting improved.
  * dselect detects too-dumb terminals and stops.
  * dpkg-deb(8) updated a little (thanks to Bill Mitchell).

  * dselect debugmake script uses -O0.

 -- Ian Jackson <iwj10@cus.cam.ac.uk>  Sun, 10 Sep 1995 12:23:05 +0100

dpkg (0.93.72) BETA; priority=MEDIUM

  * /usr/sbin/update-alternatives added.

  * New names for certain control file fields (old names work
    as aliases): Optional -> Suggests, Recommended -> Recommends,
    Class -> Priority.
     
 -- Ian Jackson <iwj10@cus.cam.ac.uk>  Sun, 3 Sep 1995 16:37:41 +0100

dpkg (0.93.71) BETA; priority=LOW

  * dpkg doesn't silently overwrite `new' conffiles (Bug#1283).
  * case now not significant in Essential, Status and Class (Bug#1280).
  * dselect checks method scripts for execute, not for write.

  * spelling fixes in lib/dbmodify.c and dselect/helpmsgs.src.

  * dselect `clean' target deletes helpmsgs.cc and helpmsgs.cc.new.

 -- Ian Jackson <iwj10@cus.cam.ac.uk>  Thu, 31 Aug 1995 13:56:08 +0100

dpkg (0.93.70) BETA; priority=MEDIUM

  * dselect unmounted harddisk method has many silly bugs fixed.

  * dpkg --root option restored (was removed by mistake in 0.93.68).
  * minor cosmetic change to dselect subprocess failure message.

 -- Ian Jackson <iwj10@cus.cam.ac.uk>  Wed, 9 Aug 1995 22:18:55 +0100

dpkg (0.93.69) BETA; priority=MEDIUM

  * dpkg --configure and --remove should work properly when
    they have to defer processing (this tends to happen when many
    packages are processed at once).  (Bug#1209.)

  * dpkg --configure and --remove work better when `processing'
    several related packages with --no-act.

  * dpkg --auto is now two options, --pending or -a (for configure,
    remove, &c) and --recursive or -R (for install, unpack, &c).

  * dpkg debug options in usage message, and values available (-Dh).

 -- Ian Jackson <iwj10@cus.cam.ac.uk>  Wed, 9 Aug 1995 22:18:55 +0100

dpkg (0.93.68) BETA; priority=MEDIUM

  * dpkg won't get an internal error if you try to use the default
    conffiles response (ie, if you just hit return).  (Bug#1208.)

  * dselect hard disk and CD-ROM methods - the real thing, but ALPHA.

  * dselect allows you to go straight to `update' or `install' if
    you have already set up an access method.
  * new dpkg options --yet-to-unpack, --merge-avail and --update-avail.
  * dpkg -G is an abbreviation for dpkg --refuse-downgrade.
  * dpkg -R alias for --root withdrawn, pending reuse with different meaning.
  * dpkg --help message rationalised somewhat.

  * Obsolete `examples' and `dpkg-split' directories removed from
    source tree.  The `hello' package is a better example.

 -- Ian Jackson <iwj10@cus.cam.ac.uk>  Mon, 7 Aug 1995 02:16:25 +0100

dpkg (0.93.67) BETA; priority=LOW for C dpkg alpha testers, HIGH for others

  * dpkg no longer statically linked and -g.
  * calls to abort() changed to print string, file and line number first.
  * removed unused variable from dpkg source.

 -- Ian Jackson <iwj10@cus.cam.ac.uk>  Fri, 4 Aug 1995 01:39:52 +0100

dpkg (0.93.66) ALPHA; priority=MEDIUM

  * dpkg will correctly remove overwritten files from the lists of
    the package(s) that used to contain them.

  * dpkg --purge is now an action, rather than a modifier for --remove,
    and the -P alias for it is withdrawn.

  * dpkg --unpack/--install filenames in messages are now more sensible
    about when to use .../ (show as many trailing components as possible
    in 40 characters, or the whole path if that the last component is
    longer than that).

 -- Ian Jackson <iwj10@cus.cam.ac.uk>  Thu, 3 Aug 1995 02:11:03 +0100

dpkg (0.93.65) ALPHA; priority=MEDIUM

  * dpkg --remove should, when a package being removed is depended-on
    by another that is also queued for removal, defer the depended-on
    package rather than aborting it.  (Bug#1188.)

  * dpkg will not attempt to configure or remove a package more than
    once in the same run.  (Bug#1169.)

  * dpkg cosmetic fix to dependency problems message (this bug
    hasn't been triggered to my knowledge).

  * perl-dpkg no longer installed in /usr/bin.

 -- Ian Jackson <iwj10@cus.cam.ac.uk>  Wed, 2 Aug 1995 13:02:58 +0100

dpkg (0.93.64) ALPHA; priority=MEDIUM

  * dpkg marks a package as no longer `to be configured in this run'
    when an error occurs, so that other packages which depend on it
    will fail (rather than causing a loop and an assertion failure,
     packages.c:166: failed assertion `dependtry <= 4').

  * dselect initial selection granularity is single-package.
  * dpkg --no-also-select option renamed to --selected-only (old option
    still accepted, but no longer in --help).  Changed -N to -O.

  * dselect `update' option changed to `install' (and other options
    renamed too).  NB: old access methods will not work, because
    the `update' script should now be an `install' script.

  * dselect `installation methods' renamed to `access methods'.
  * dpkg --skip-same-version and --refuse-downgrade produce friendlier
    messages when they skip packages.
  * --licence option now properly mentioned in all programs' --version
    messages.

  * bad fix for ELF compile problem involving myopt.h removed (compile
    problem turned out to be a GCC bug.)

 -- Ian Jackson <iwj10@cus.cam.ac.uk>  Tue, 1 Aug 1995 03:03:58 +0100

dpkg (0.93.63) ALPHA; priority=LOW

  * preinst works around shell bug/misfeature involving `trap'.

  * dpkg --skip-same-version doesn't skip packages which have
    an error flag set or which aren't in a standard `installed' state.

  * dpkg --search now does a substring search if the string doesn't
    start with a wildcard character (*, [ or ?) or slash.

  * problem with C/C++ linkage of stuff in "myopt.h" fixed, to help
    with compiling with GCC 2.7.0.

  * dselect Makefile.in `clean' deletes curkeys.inc &c, so that they are
    not shipped in the distribution source and will be rebuilt on the
    target system.

 -- Ian Jackson <iwj10@cus.cam.ac.uk>  Thu, 27 Jul 1995 13:38:47 +0100

dpkg (0.93.62) ALPHA; priority=HIGH

  * dpkg purges leftover control scripts from /var/lib/dpkg/tmp.ci,
    rather than associating them with the wrong package.  (Bug#1101.)

  * dpkg won't `disappear' packages containing no files or directories,
    nor a package required for depends/recommended.  (Bug#1128.)

  * dpkg follows directory symlinks.  (Bug#1125.)

  * dselect fixups for ELF/GCC2.7.0 compilation.

 -- Ian Jackson <iwj10@cus.cam.ac.uk>  Fri, 21 Jul 1995 21:43:41 +0100

dpkg (0.93.61) ALPHA; priority=LOW

  * dselect keybindings and status characters and descriptions changed
    (in pursuance of Bug#1037, user interface problems, still open.)

  * Some cleanups to fix mistakes discovered by ELF-GCC 2.7.0, and fixup
    for newer C++ draft standard (`for' variable declaration scope change).

 -- Ian Jackson <iwj10@cus.cam.ac.uk>  Tue, 18 Jul 1995 01:42:51 +0100

dpkg (0.93.60) ALPHA; priority=HIGH

  * dpkg doesn't think packages have `disappeared' if you install
    several packages at once.  (later reported as Bug#1132.)

  * usage error messages tidied up.

 -- Ian Jackson <iwj10@cus.cam.ac.uk>  Sun, 16 Jul 1995 17:56:56 +0100

dpkg (0.93.59) ALPHA; priority=HIGH

  * dpkg doesn't break maintainer scripts &c if package `foo' exists
    when processing package `foobar'.  (Related to Bug#1101.)

  * dpkg implements `disappear' functionality.
  * dpkg/dselect remove dead entries from /var/lib/dpkg/status.

  * dpkg --list now sorted correctly and output somewhat improved.
  * some debugging messages moved from dbg_stupidlyverbose to dbg_scripts.
  * dpkg prints `Removing foo' message even if foo is not configured.
  * dpkg only prints `serious warning: files list file ... missing'
    once for each package.

 -- Ian Jackson <iwj10@cus.cam.ac.uk>  Sun, 16 Jul 1995 02:32:11 +0100

dpkg (0.93.58) ALPHA; priority=HIGH

  * dpkg should write out status even for packages which it has only
    encountered in the `available' file so far.

 -- Ian Jackson <iwj10@cus.cam.ac.uk>  Fri, 14 Jul 1995 20:19:21 +0100

dpkg (0.93.57) ALPHA; priority=LOW

  * dpkg does chroot when running maintainer scripts (--instdir
    should work right now, though I haven't been able to test it).

 -- Ian Jackson <iwj10@cus.cam.ac.uk>  Fri, 14 Jul 1995 01:32:30 +0100

dpkg (0.93.56) ALPHA; priority=HIGH

  * dpkg can now overwrite symlinks to directories, and will
    do correct handling of symlinks to plain files.
  * dpkg should not replace any directory with a symlink.

 -- Ian Jackson <iwj10@cus.cam.ac.uk>  Thu, 13 Jul 1995 02:43:36 +0100

dpkg (0.93.55) ALPHA; priority=MEDIUM

  * dpkg can now extract hardlinks.
  * dpkg configuration/removal works in the presence of dependency cycles.
  * dpkg should no longer fail an assertion at processarc.c:193.

 -- Ian Jackson <iwj10@cus.cam.ac.uk>  Wed, 12 Jul 1995 01:34:44 +0100

dpkg (0.93.54) ALPHA; priority=MEDIUM

  * dpkg and dselect no longer throw away all Class and Section
    information in /var/lib/dpkg/available.  (Oops.)
  * dpkg --refuse-<something> now works (this broke some dselect
    method scripts' attempts to use --refuse-downgrade).
  * dpkg --audit and --list implemented.

 -- Ian Jackson <iwj10@cus.cam.ac.uk>  Mon, 10 Jul 1995 00:35:13 +0100

dpkg (0.93.53) ALPHA; priority=LOW

  * dpkg --install/--unpack only skips on-hold packages with --auto.
  * dpkg doesn't fclose() the --fsys-tarfile pipe twice.
  * dpkg error handling and reporting cleaned up.
  * dpkg now lists any failed packages/files just before exiting.

 -- Ian Jackson <iwj10@cus.cam.ac.uk>  Sun, 9 Jul 1995 16:31:36 +0100

dpkg (0.93.52) ALPHA; priority=MEDIUM

  * dpkg won't segfault due to missing (Package_)Revision fields.
  * dpkg --search works.
  * dpkg will set execute permissions on scripts if necessary.
  * dpkg prints filenames in --unpack and --install.

 -- Ian Jackson <iwj10@cus.cam.ac.uk>  Sat, 8 Jul 1995 12:41:39 +0100

dpkg (0.93.51) ALPHA; priority=HIGH

  * dpkg --status and --listfiles now work.

  * dpkg --remove --auto won't try to remove everything (!)
  * dpkg --unpack doesn't coredump after unpacking the first package.
  * dpkg won't fail an assertion if it bombs out of --configure
    or --remove because of too many errors.

  * Support for `Essential' in dpkg (not yet in dselect).
  * `available' (Packages) file class and section override those
    from package control files.
  * `Essential: yes' added to control file.

  * Locking strategy changed, now uses flock (no more stale locks).
  * preinst now more helpful about conffiles upgrade problem.

 -- Ian Jackson <iwj10@cus.cam.ac.uk>  Sat, 8 Jul 1995 01:15:26 +0100

dpkg (0.93.50) ALPHA

  * C dpkg now in service.

  * dselect now installs in /usr/bin instead of /usr/sbin.
  * Improved `explanation of display' help and changed HSOC to EIOW.
  * dselect goes back to top of info display when you move the
    highlight.

  * Added <sys/types.h> to md5sum/md5.c, for the benefit of FreeBSD.
  * --admindir doesn't append `var/lib/dpkg' to its argument.

 -- Ian Jackson <iwj10@cus.cam.ac.uk>  Fri, 19 May 1995 21:03:08 +0100

dpkg (0.93.42.3) BETA; priority=LOW

  * Rebuilt using ncurses 1.9.2c-0.
  * Silenced `subcritical error' message if errno == ENOENT.

 -- Ian Jackson <iwj10@cus.cam.ac.uk>  Mon, 12 Jun 1995 13:09:24 +0100

dpkg (0.93.42.2) BETA; priority=HIGH

  * install-info --remove properly removes multi-line entries.
  * Slightly changed ^L redraw code in dselect package list.

 -- Ian Jackson <iwj10@cus.cam.ac.uk>  Sat, 10 Jun 1995 14:06:01 +0100

dpkg (0.93.42.1) BETA; priority=HIGH esp. for new installations

  * update-rc.d default no longer adds K entries in runlevels 2345.

 -- Ian Jackson <iwj10@cus.cam.ac.uk>  Tue, 6 Jun 1995 18:56:23 +0100

dpkg (0.93.42) BETA; priority=LOW; HIGH for dselect users

  * Fix unitialised variable reference bug in dselect (#890).
  * Fix problem with wordwrapping package and method descriptions.
  * Create /var/lib/dpkg/methods/mnt.

 -- Ian Jackson <iwj10@cus.cam.ac.uk>  Fri, 19 May 1995 21:03:08 +0100

dpkg (0.93.41) BETA; priority=LOW

  * Create /var/lib/dpkg/methods.
  * dpkg.pl noisily ignores --skip-same-version rather than barfing.

 -- Ian Jackson <iwj10@cus.cam.ac.uk>  Tue, 16 May 1995 13:28:27 +0100

dpkg (0.93.40) BETA; priority=LOW

  * dselect's subprogram failure message made to stand out more.

  * When switching out of curses, always move the cursor to the
    bottom right corner of the screen.

 -- Ian Jackson <iwj10@cus.cam.ac.uk>  Tue, 16 May 1995 01:03:38 +0100

dpkg (0.93.39) BETA; priority=LOW

  * dselect can now:
    - allow you to select and configure an installation method;
    - invoke installation method scripts to update the available file
      and unpack packages;
    - invoke dpkg to configure and remove packages.
    There are no installation methods available yet.

  * Search feature in dselect works (it was purely an ncurses bug).

  * dpkg-*.nondebbin.tar.gz now available (built by debian.rules).

  * The target directory for dpkg-deb --extract (also available as
    dpkg --extract) is no longer optional.  dpkg-deb suggests the use
    of dpkg --install if you omit it.

  * Added <errno.h> to lib/lock.c and fixed ref. to `byte' in
    md5sum/md5.c, for portability to Solaris 2.

  * Rebuilt `configure' and `config.h.in' using autoconf 2.3.
  * Revised function attribute support checking in configure script.
  * Removed obsolete `dselect.pl' from scripts directory.
  * New option --licence on all the C programs.

 -- Ian Jackson <iwj10@cus.cam.ac.uk>  Sun, 14 May 1995 18:05:38 +0100

dpkg (0.93.38) BETA; priority=MEDIUM

  * Version number comparisons (in dpkg and dselect) now >= <=
    as documented (Bug#831; thanks to Christian Linhart).

  * dselect now has a non-superuser readonly mode.
  * dselect doesn't pop up unsatisfied `Optional's when quitting.
  * `unable to delete saved old file' message fixed dpkg_tmp to dpkg-tmp.

  * Made dpkg convert `revision' to `package_revision' when reading
    (eg) the `status' file.  libdpkg.a has `revision' as a synonym
    for `package_revision' and writes the former.

  * Major improvements and many changes to C option parsing, database
    management, error handling, Makefiles &c to support dpkg.
  * dpkg-deb should now work if sizeof(void*) < sizeof(void(*)()).

 -- Ian Jackson <iwj10@cus.cam.ac.uk>  Mon, 24 Apr 1995 12:34:39 +0100

dpkg (0.93.37) BETA; priority=LOW (MEDIUM for dselect users)

  * Fixed segfault if no description available (Bug#735);
    thanks to Peter Tobias for the bug report.
  * Fixed other assorted minor bugs in description displays.

  * Changed dpkg-deb --info short option from -i to -I, to make
    it unique across dpkg and dpkg-deb (-i still works with
    dpkg-deb for backwards compatibility).

  * Produce more sensible error when main package list is empty.

 -- Ian Jackson <iwj10@cus.cam.ac.uk>  Fri, 7 Apr 1995 02:24:55 +0100

dpkg (0.93.36) BETA; priority=LOW (MEDIUM for dselect users)

  * All the C code (including dselect) updated to support `provides'
    (virtual packages).
  * Revamped dselect's related package selection/deselection
    algorithms.
  * Everything can now handle arbitrary `class' values (as well
    as the predefined ones which we understand and can interpret).
  * Fixed bug that prevented display update when moving down a small
    recursive package list in dselect.
  * Column heading characters corrected from `SHOC' to `HSOC'.

 -- Ian Jackson <iwj10@cus.cam.ac.uk>  Thu, 6 Apr 1995 12:48:13 +0100

dpkg (0.93.35) BETA; priority=MEDIUM

 * Preserve ownerships and permissions on configuration files.
 * Fix bug in conffile updating that could leave a hardlink
   <foo>.dpkg-new to the conffile <foo>.

 * Improved dselect's package list help messages.
 * Highlight now moves on after (de)selecting just one package.
 * Better algorithm for scrolling up/down when moving highlight.
 * Fixed bug in display of `preformatted' extended Description lines.
   (dselect is still ALPHA, but is fairly stable.)

 * Improved dpkg's message when configuring a package that doesn't
   exist, and when selecting or skipping a package that isn't
   currently selected (during unpack processing).

 * Description in control file expanded.

 * Scroll back to top when changing what is in the `info' area.

dpkg (0.93.34) BETA; priority=LOW (HIGH for dselect users)

 * dselect: Fixed bug which caused a coredump if you exited the
   package list if you'd made any changes.  Ouch !

 * dselect: Improved selection algorithm to show fewer extraneous
   packages; improved display for unavailable packages.

 * dpkg: Improved progress messages during unpacking somewhat.

dpkg (0.93.33) BETA; priority=LOW (HIGH for dselect users)

 * dselect now has a main menu.

 * Fixed nasty uninitialised data bug in dselect.

 * dselect now locks and unlocks the packages database.

Mon, 27 Mar 1995 03:30:51 BST  Ian Jackson <iwj10@cus.cam.ac.uk>

	* dpkg (0.93.32): Alpha dselect released and installed in
	                  /usr/sbin/dselect.
	* dpkg (0.93.32): Many portability enhancements: should now
	                  compile using GCC 2.6.3, and dpkg-deb should
	                  compile better on non-Linux systems.
	* dpkg (0.93.32): dpkg will not loop if its stdin disappears
	                  and it needs to prompt.
	* dpkg (0.93.32): Fixed removal dependency error to show
	                  correct package (Bug #648).
	* dpkg (0.93.32): Tidied up copyright notices.
	* dpkg (0.93.32): First draft of update-rc.d manpage, not yet
	                  installed in /usr/man.
	* dpkg (0.93.32): Changes to top-level Makefile.in to improve
	                  error trapping.
	* dpkg (0.93.32): Improved Makefile `clean' and `distclean'
	                  targets.
	* dpkg (0.93.32): Deleted irrelevant `t.c' from lib and
	                  dselect directories.
	* dpkg (0.93.32): Added vercmp.c with version comparison code.
	* dpkg (0.93.32): varbufextend message changed - varbufs not
	                  just for input buffers.
	* dpkg (0.93.32): varbuf has C++ member functions in header
	                  #ifdef __cplusplus.

Changes in dpkg 0.93.31:

* start-stop-daemon --pidfile now works (Bug#571).
* Fixed dependency processing bugs which could require a rerun of
  dpkg --configure (Bug#566).
* Fixed garbage output for `language' of control file in dpkg-deb --info.

Changes in dpkg 0.93.30:

* Added /usr/sbin/start-stop-daemon.

Changes in dpkg 0.93.29:

* Made postinst scripts really be run when dpkg --purge used.
* Added new --force-extractfail option - VERY DANGEROUS.

Changes in dpkg 0.93.28:

* Removed undef of 0x_p21 in read_database_file, which caused the
  the whole status database to become trashed when any update files
  were read.
* Make infinite-loop prevention and cycle detection work.
* Made findbreakcycle work (ie, break properly when cycle detected).
* New script, update-rc.d, to update links /etc/rc?.d/[KS]??*.
* dpkg.pl now sets the umask to 022.
* Cosmetic error message fix to dpkg-deb.
* Deleted OLD directory altogether.
* Improved error-trapping in top-level Makefile loops.

Changes in dpkg 0.93.27:

* Make version number specifications in Depends &c work.
* Added AC_PROG_CXX to autoconf.in for dselect.
* Changed myopt.h not to have cipaction field in cmdinfo (this was
  specially for dpkg-deb) - now we have a generic void*.
* Renamed `class' member of `pkginfoperfile' to `clas' [sic].
* Much work in `dselect' subdirectory.
* Deleted executables, objects and libraries from OLD tree !
* Minor changes to various copyright notices and top-of-file comments.
* Don't install nasty Perl dselectish thing as /usr/bin/dselect.

Changes in dpkg 0.93.26:

* Added --no-also-select instead of not auto-selecting on --unpack
  but doing so on --install; removed --force-unpack-any.

Changes in dpkg 0.93.25:

* Fixed duplicate output (failure to flush before fork) bug.
* More clarification of md5sum.c copyright.
* Corrected typo in ChangeLog in 0.93.24 source package.

Changes in dpkg 0.93.24:

* dpkg could copy conffiles info from one package to another.  Aargh.
  Bug #426.
* dpkg failed to initialise status if you tried to remove or
  configure a nonexistent package.  Bug #419.
* install-info now handles START-INFO-DIR-ENTRY entries like:
   * Gdb::                         The GNU debugger.
  Previously it would only accept (Bug #407):
   * Gdb: (gdb).                   The GNU debugger.
* When installing a new foo.info[.gz], install-info now replaces
   * Foo: (foo.info).              The Gnoo Foo.
  as well as just * Foo: (foo). ...
* Moved option parsing out of dpkg-deb into libdpkg.
* Assorted minor source code rearrangements.
* Fixed assorted copyright notices, clarified md5sum copyright.
* Corrected typo in 0.93.23 source package's ChangeLog.

Changes in dpkg 0.93.23:

* `dpkg-deb' --build now does a syntax check on the control file.
* `dselect' is now no longer called `debian', spurious copy removed
  from package top-level source directory.
* C control information parsing complete and somewhat tested.
* Moved `global' include files into $(srcdir)/include from ../lib,
  added some files to the lib Makefile, and arranged for pop_cleanup().

Changes in dpkg 0.93.22:

* Fixed bug which caused dpkg to see failures of md5sum where there
  were none (would also have caused dpkg to miss a real failure).
* Fixed failure to update some `status' database fields.

Changes in dpkg 0.93.21:

* Fixed error-handling bug which could corrupt database.

Changes in dpkg 0.93.20:

* Fixed bug which ran old (/var/adm/dpkg) postinst scripts.
* Fixed dpkg usage message which claimed -i => both --install & --info.
* Use Colin Plumb's MD5 code - faster, and better copyright.
* Manpages: dpkg-deb(8), deb-control(5), deb(5) - thanks to Raul
  Deluth Miller.  Also, an xfig picture of some C program innards.

Changes in dpkg 0.93.19:

* Don't delete the `list' file from the dpkg database.
* Fixed various bugs in the conffile handling.
* Conffiles that are symlinks will now be treated as if the
  `dereferenced' name of the file was listed in conffiles.  This means
  that /etc/foo -> /usr/etc/foo will cause all conffile updates of
  /etc/foo to create /usr/etc/foo.dpkg-tmp &c instead.  However, the
  link will be removed if --purge is used to delete all the conffiles.
* When doing a new installation, or when updating a conffile that
  wasn't listed as a conffile in the old version of the package, don't
  do any prompting but just install the version from the archive.
* Corrected error message if exec of dpkg --vextract failed
  and --instroot or --root specified.
* Added new --force-unpack-any option.
* Extra newline after --status output.
* Added -W options to CFLAGS.
* Fixed mistake in previous ChangeLog entry.

Changes in dpkg 0.93.18:

* Fixed invocation of dpkg-deb --vextract if --root or --instdir
  not specified.
* Create /var/lib/dpkg/updates.

Changes in dpkg 0.93.17:

* install-info --remove exits with status 0 if it doesn't find the
  thing to remove, instead of status 1.
* Error handling functions have __attribute__((format...)) if GCC.
* push_cleanup its arg takes void **argv instead of char **argv.
* Top-level Makefile.in has set -e before `for' loops.
* dpkg-deb --info not-an-existing-file produces fewer error messages.

Changes in dpkg 0.93.16:

* Made --root= option really extract to $instroot instead of `/'.
* install-info clears the 0444 bits in its umask.
* Fixed a few database handling bugs which cause dpkg always to fail,
  and usually to corrupt the status database in various ways.
* dpkg-deb completely rewritten, now doesn't tinker with
  /var/{adm,lib}/dpkg.  Should be faster.
* Directory structure and Makefiles in source package reorganised.

Changes in dpkg 0.93.15:

* Added `debian' (dselect), still very primitive.
* Database format changed, and moved from /var/adm to /var/lib.
* Added dpkg --avail mode, --list, --status and --search.
* Set of dpkg => dpkg-deb pass-through operations changed (but
  dpkg-deb not yet updated).
* Added --root, --admindir and --instdir, as well as --isok &c.
* Moved much stuff into /usr/lib/dpkg-lib.pl, rewritten status
  database handling.
* Put packages in `purge' state even if `deinstall' requested if
  they have no postrm and no conffiles.
* Version number comparisons fixed.
* insert-version.pl now installes lib.pl filename too.
* Strip trailing slashes when reading files from file lists.

Changes in dpkg 0.93.14:

* Fixed parsing of DEPENDS &c fields with trailing whitespace.
* postinst now fixes up broken ispell.control file.
* Cyclic dependency/multiple package removal processing: don't consider
  packages we've just removed when looking for a reason not to go ahead.
* Added call to postinst with `purge' argument for expunging old
  configuration etc. that aren't listed in conffiles.

Changes in dpkg 0.93.13:

* sub S_ISREG defined in dpkg.pl.
* Checking of DEPENDS &c fields was too lax, causing an internal error
  if you fed it certain kinds of broken control file.
* Fixed misleading message from bogus installationstatus call.
* New -u and -U options to dpkg-deb which don't unpack the /DEBIAN
  directory, and use these in dpkg.pl; clean up /DEBIAN in postinst.

Changes in dpkg 0.93.12:

* No longer needs *.ph files, since these appear to be broken.
* Postinst fixes up *.control files with curly brackets.
* embryo of dselect.

Changes in dpkg 0.93.11:

* New --ignore-depends option.
* This ChangeLog changed format here.

Wed Nov 30 15:38:21 GMT 1994  Ian Jackson  <iwj10@cus.cam.ac.uk>

	* dpkg 0.93.11 released.

	* conffile updating fixed.

	* Message `updgrade' in dpkg changed to `replace'.

	* install-info now copes with multi-line entries.

	* version numbers now done automatically in dpkg and install-info.

	* more debugging around conffiles updates.

	* *.hash files not deleted so soon.

	* adds brand new packages to status array so we can install them.

	* postinst does h2ph for {sys,linux}/{stat,types}.ph if required.

Mon Nov 28 02:00:13 GMT 1994  Ian Jackson  <iwj10@cus.cam.ac.uk>

        * dpkg 0.93.10 released.

        * dpkg.pl completely rewritten.

        * dpkg-deb: removed dabase-processing and --install option.

        * Makefiles reworked, debian.rules added.

        * Don't install anything in /usr/doc/examples.

        * dpkg-*.deb contains /usr/bin/dpkg-deb.dist, fixed up by postinst.

Thu Oct 20 13:22:20 1994  Ian Murdock  (imurdock@debra.debian.org)

        * dpkg 0.93.9 released.

        * dpkg.pl: Use $argument, not $package, with `--build'.
        Make sure that saved postinst scripts are executable.

Tue Oct 18 09:40:57 1994  Ian Murdock  (imurdock@debra.debian.org)

        * dpkg 0.93.8 released.

        * deb/remove.c (pkg_remove): Do not report an error from rmdir ()
        when `errno' is ENOTEMPTY (Directory not empty), because in this
        case we have found the highest-level directory in the package and
        are ready to exit the loop (i.e., it is a normal occurrence).

Mon Oct 17 10:44:32 1994  Ian Murdock  (imurdock@debra.debian.org)

        * Makefile.in: Adapted all Makefiles to the GNU Coding Standards.

        * deb/remove.c (pkg_remove): Make sure that parent directories are
        removed LAST!  This will result in complete removal of packages
        when --remove is called.  dpkg 0.93.7 (and earlier) had problems
        with this because it tried to remove directories in order, which
        will work most of the time, but not necessarily all of the time.

        * deb/list.c (pkg_list): Output is sorted by package name.

Tue Oct  4 12:27:10 1994  Ian Murdock  (imurdock@debra.debian.org)

        * deb/contents.c (pkg_contents): When a list file cannot be
        opened, silently fail and let the front-end explain the problem.

        * deb/util.c (return_info): When a control file cannot be opened,
        silently fail and let the front-end explain the problem.

        * deb/search.c (pkg_search): Exit 0 if the regular expression is
        matched and 1 if it is not.

Mon Oct  3 18:38:53 1994  Ian Murdock  (imurdock@debra.debian.org)

        * dpkg.pl: New file.  Replaces dpkg.sh.

        * deb/Makefile.in: Renamed `dpkg-util.deb' to `dpkg-deb'.

        * deb/build.c (pkg_build): `--build' is less verbose, instead
        letting the front-end add verbosity where appropriate.

        * deb/install.c (pkg_install): Ditto.

        * deb/remove.c (pkg_remove): Ditto.

        * deb/search.c (pkg_search): Ditto.

        * deb/describe.c (pkg_describe): `--describe' is less verbose,
        instead letting the front-end add verbosity where appropriate.
        The ``Description:'' label has been removed.

        * deb/version.c (pkg_version): `--version' is less verbose,
        instead letting the front-end add verbosity where appropriate.
        The ``Version:'' label has been removed, as has the maintainer
        information.

Mon Sep 12 14:22:04 1994  Ian Murdock  (imurdock@debra.debian.org)

        * deb/version.c (pkg_version): `--version' now reports the
        version number of dpkg if no argument is specified.

Thu Sep  1 13:31:37 1994  Ian Murdock  (imurdock@debra.debian.org)

        * dpkg 0.93.7 released.

        * deb/build.c (pkg_build): check status and exit if non-zero.

        * deb/contents.c (pkg_contents): ditto.

        * deb/install.c (archive_extract): ditto.

Thu Sep  1 13:20:08 1994  Ian Murdock  (imurdock@debra.debian.org)

        * deb/version.c (pkg_version): indent to the same point as
        pkg_describe.

Thu Sep  1 12:21:11 1994  Ian Murdock  (imurdock@debra.debian.org)

        * Makefile.in (dist): added debian.rules binary, source and
        dist targets to make final distribution easier to make.
        (install): install programs to /usr/bin.

        * deb/Makefile.in (install): install programs to /usr/bin.

        * deb/list.c (pkg_list): enforce a maximum limit of ten characters
        for the package name in the output.
        (pkg_list): left-justify the version number to make it easier for
        the front-end to parse the output.
        (pkg_list): replace first '\n' character in packages[n].description
        with '\0'.

        * deb/install.c (archive_extract): use the `p' option to `tar' to
        ensure that permissions are preserved.

Sat Aug 27 09:53:37 1994  Ian Murdock  (imurdock@debra.debian.org)

        * dpkg 0.93.6 released.

        * deb/util.c (return_info): only unlink CONTROL if ARCHIVE_FLAG is
        true!

Fri Aug 26 15:38:22 1994  Ian Murdock  (imurdock@debra.debian.org)

        * dpkg 0.93.5 released.

        * deb/contents.c (pkg_contents): merged function archive_contents
        into function pkg_contents.

        * deb/contents.c (pkg_contents): use lstat (rather than stat) so
        that symbolic links are recognized.
        (pkg_contents): print the usual `<path> -> <link_to>' now that we
        recognize symbolic links.

        * deb/util.c (return_info): create a FIFO to pipe the needed
        information to the ``formatter'' rather than creating a directory
        in /tmp for the package information, which is what we used to do.

Thu Aug 25 11:46:27 1994  Ian Murdock  (imurdock@debra.debian.org)

        * lib/fake-ls.c (mk_date_string): return a pointer to malloc'ed
        area.
        (mk_mode_string): ditto.

        * dpkg.sh: make sure the control information is extracted to a
        uniquely-named temporary directory during package installation.

        * dpkg.sh: execute the pre- and post-removal scripts during
        package removal.

        * dpkg.sh: exit immediately if dpkg-util.deb reports failure.

        * deb/install.c (pkg_control): make sure that `package' exists and
        is a Debian archive before doing anything.

        * deb/install.c (pkg_extract): make sure that `package' exists and
        is a Debian archive before doing anything.

        * deb/install.c (pkg_install): unlink `extract_output' when done.

        * deb/remove.c (pkg_remove): use lstat (rather than stat) so that
        --remove does not get confused and think that a symbolic link to a
        directory is actually a directory, which results in the symbolic
        link never being removed at all.

ChangeLog begins Thu Aug 25 11:46:27 1994 for dpkg 0.93.5.
<|MERGE_RESOLUTION|>--- conflicted
+++ resolved
@@ -1,4 +1,11 @@
-<<<<<<< HEAD
+2008-01-01  Frank Lichtenheld  <djpig@debian.org>
+
+	* scripts/dpkg-parsechangelog.pl: Make the
+	-L option actually work (it's only been eleven
+	years...)
+
+	* scripts/Dpkg/ErrorHandling.pm (report): export.
+
 2008-01-01  Samuel Thibault  <samuel.thibault@ens-lyon.org>
 
 	* utils/start-stop-daemon.c (do_stop): Do not print 'failed to kill'
@@ -246,15 +253,6 @@
 	canonical one.
 	* scripts/Dpkg/Path.pm: Add new function canonpath() and
 	resolve_symlink().
-=======
-2007-12-06  Frank Lichtenheld  <djpig@debian.org>
-
-	* scripts/dpkg-parsechangelog.pl: Make the
-	-L option actually work (it's only been eleven
-	years...)
-
-	* scripts/Dpkg/ErrorHandling.pm (report): export.
->>>>>>> 24b37628
 
 2007-12-05  Frank Lichtenheld  <djpig@debian.org>
 

#!/usr/bin/perl

use strict;
use warnings;

use Cwd;
use File::Basename;

use Dpkg;
use Dpkg::Gettext;
use Dpkg::ErrorHandling qw(warning error failure syserr subprocerr usageerr
                           $warnable_error);
use Dpkg::BuildOptions;
<<<<<<< HEAD
use Dpkg::Compression;

push (@INC, $dpkglibdir);
require 'controllib.pl';
=======
use Dpkg::Version qw(check_version);
>>>>>>> 2ddc84d8

textdomain("dpkg-dev");

sub showversion {
    printf _g("Debian %s version %s.\n"), $progname, $version;

    print _g("
Copyright (C) 1996 Ian Jackson.
Copyright (C) 2000 Wichert Akkerman
Copyright (C) 2007 Frank Lichtenheld");

    print _g("
This is free software; see the GNU General Public Licence version 2 or
later for copying conditions. There is NO warranty.
");
}

sub usage {
	printf _g("
Usage: %s [<options> ...]

Options:
  -r<gain-root-command>
                 command to gain root privileges (default is fakeroot).
  -p<sign-command>
  -d             do not check build dependencies and conflicts.
  -D             check build dependencies and conflicts.
  -j[<number>]   specify jobs to run simultaneously } passed to debian/rules
  -k<keyid>      the key to use for signing.
  -sgpg          the sign-command is called like GPG.
  -spgp          the sign-command is called like PGP.
  -us            unsigned source.
  -uc            unsigned changes.
  -a<arch>       Debian architecture we build for (implies -d).
  -b             binary-only, do not build source.   } also passed to
  -B             binary-only, no arch-indep files.   } dpkg-genchanges
  -A             binary-only, only arch-indep files. }
  -S             source only, no binary files.     }
  -t<system>     set GNU system type.           } passed to dpkg-architecture
  -v<version>    changes since version <version>.      }
  -m<maint>      maintainer for package is <maint>.    }
  -e<maint>      maintainer for release is <maint>.    } only passed
  -C<descfile>   changes are described in <descfile>.  } to dpkg-genchanges
  -si (default)  src includes orig for rev. 0 or 1.    }
  -sa            uploaded src always includes orig.    }
  -sd            uploaded src is diff and .dsc only.   }
  -sn            force Debian native source format.      }
  -s[sAkurKUR]   see dpkg-source for explanation.        } only passed
  -z<level>      compression level of source             } to dpkg-source
  -Z(gz|bz2|lzma) compression to use for source          }
  -nc            do not clean source tree (implies -b).
  -tc            clean source tree when finished.
  -ap            add pause before starting signature process.
  -E             turn certain warnings into errors.       } passed to
  -W             when -E is turned on, -W turns it off.   } dpkg-source
  -i[<regex>]    ignore diffs of files matching regex.    } only passed
  -I[<pattern>]  filter out files when building tarballs. } to dpkg-source
  --admindir=<directory>
                 change the administrative directory.
  -h, --help     show this help message.
      --version  show the version.
"), $progname;
}

sub testcommand {
    my ($cmd) = @_;

    my $fullcmd = `which $cmd`;
    chomp $fullcmd;
    return $fullcmd && -x $fullcmd;
}

my $rootcommand = '';
my $signcommand = '';
if ( ( ($ENV{GNUPGHOME} && -e $ENV{GNUPGHOME})
       || ($ENV{HOME} && -e "$ENV{HOME}/.gnupg") )
     && testcommand('gpg')) {
	 $signcommand = 'gpg';
} elsif (testcommand('pgp')) {
	$signcommand = 'pgp'
}

my ($admindir, $signkey, $forcesigninterface, $usepause, $noclean,
    $sourcestyle, $cleansource,
    $binaryonly, $sourceonly, $since, $maint,
    $changedby, $desc, $parallel);
my (@checkbuilddep_args, @passopts, @tarignore);
my $checkbuilddep = 1;
my $signsource = 1;
my $signchanges = 1;
my $diffignore = '';
my $binarytarget = 'binary';
my $targetarch = my $targetgnusystem = '';

while (@ARGV) {
    $_ = shift @ARGV;

    if (/^(--help|-h)$/) {
	usage;
	exit 0;
    } elsif (/^--version$/) {
	showversion;
	exit 0;
    } elsif (/^--admindir=(.*)$/) {
	$admindir = $1;
    } elsif (/^-j(\d*)$/) {
	$parallel = $1 || '-1';
    } elsif (/^-r(.*)$/) {
	$rootcommand = $1;
    } elsif (/^-p(.*)$/) {
	$signcommand = $1;
    } elsif (/^-k(.*)$/) {
	$signkey = $1;
    } elsif (/^-([dD])$/) {
	$checkbuilddep = ($1 eq 'D');
    } elsif (/^-s(gpg|pgp)$/) {
	$forcesigninterface = $1;
    } elsif (/^-us$/) {
	$signsource = 0;
    } elsif (/^-uc$/) {
	$signchanges = 0;
    } elsif (/^-ap$/) {
	$usepause = 1;
    } elsif (/^-a(.*)$/) {
	$targetarch = $1;
	$checkbuilddep = 0;
    } elsif (/^-s[iad]$/) {
	$sourcestyle = $_;
    } elsif (/^-s[nsAkurKUR]$/) {
	push @passopts, $_; # passed to dpkg-source
    } elsif (/^-[zZ]/) {
	push @passopts, $_; # passed to dpkg-source
    } elsif (/^-i.*$/) {
	$diffignore = $_;
    } elsif (/^-I.*$/) {
	push @tarignore, $_;
    } elsif (/^-tc$/) {
	$cleansource = 1;
    } elsif (/^-t(.*)$/) {
	$targetgnusystem = $1; # Order DOES matter!
    } elsif (/^-nc$/) {
	$noclean = 1;
	if ($sourceonly) {
	    usageerr(_g("cannot combine %s and %s"), '-nc', '-S');
	}
	unless ($binaryonly) {
	    $binaryonly = '-b';
	}
    } elsif (/^-b$/) {
	$binaryonly = '-b';
	@checkbuilddep_args = ();
	$binarytarget = 'binary';
	if ($sourceonly) {
	    usageerr(_g("cannot combine %s and %s"), '-b', '-S');
	}
    } elsif (/^-B$/) {
	$binaryonly = '-B';
	@checkbuilddep_args = ('-B');
	$binarytarget = 'binary-arch';
	if ($sourceonly) {
	    usageerr(_g("cannot combine %s and %s"), '-B', '-S');
	}
    } elsif (/^-A$/) {
	$binaryonly = '-A';
	@checkbuilddep_args = ();
	$binarytarget = 'binary-indep';
	if ($sourceonly) {
	    usageerr(_g("cannot combine %s and %s"), '-A', '-S');
	}
    } elsif (/^-S$/) {
	$sourceonly = '-S';
	$checkbuilddep = 0;
	if ($binaryonly) {
	    usageerr(_g("cannot combine %s and %s"), $binaryonly, '-S');
	}
    } elsif (/^-v(.*)$/) {
	$since = $1;
    } elsif (/^-m(.*)$/) {
	$maint = $1;
    } elsif (/^-e(.*)$/) {
	$changedby = $1;
    } elsif (/^-C(.*)$/) {
	$desc = $1;
    } elsif (/^-W$/) {
	$warnable_error = 1;
	push @passopts, '-W';
    } elsif (/^-E$/) {
	$warnable_error = 0;
	push @passopts, '-E';
    } else {
	usageerr(_g("unknown option or argument %s"), $_);
    }
}

if ($< == 0) {
    warning(_g("using a gain-root-command while being root")) if ($rootcommand);
} else {
    $rootcommand ||= 'fakeroot';

    if (!testcommand($rootcommand)) {
	if ($rootcommand eq 'fakeroot') {
	    error(_g("fakeroot not found, either install the fakeroot\n" .
	             "package, specify a command with the -r option, " .
	             "or run this as root"));
	} else {
	    error(_g("gain-root-commmand '%s' not found"), $rootcommand);
	}
    }
}

unless ($signcommand) {
    $signsource = 0;
    $signchanges = 0;
}

my $signinterface;
if ($forcesigninterface) {
    $signinterface = $forcesigninterface;
} else {
    $signinterface = $signcommand;
}

if ($signcommand && ($signinterface !~ /^(gpg|pgp)$/)) {
    warning(_g("unknown sign command, assuming pgp style interface"));
}

if ($parallel) {
    my $build_opts = Dpkg::BuildOptions::parse();

    $parallel = $build_opts->{parallel} if (defined $build_opts->{parallel});
    $ENV{MAKEFLAGS} ||= '';
    if ($parallel eq '-1') {
	$ENV{MAKEFLAGS} .= " -j";
    } else {
	$ENV{MAKEFLAGS} .= " -j$parallel";
    }
    $build_opts->{parallel} = $parallel;
    Dpkg::BuildOptions::set($build_opts);
}

my $cwd = cwd();
my $dir = basename($cwd);

my %changes;
open CHANGELOG, '-|', 'dpkg-parsechangelog' or subprocerr('dpkg-parsechangelog');
# until we have a better parsecdata function this
# should suffice
while ($_ = <CHANGELOG>) {
    chomp;
    /^(\S+):\s*(.*)$/ && do {
	$changes{lc $1} = $2;
    };
}
close CHANGELOG or subprocerr('dpkg-parsechangelog');

sub mustsetvar {
    my ($var, $text) = @_;

    error(_g("unable to determine %s"), $text)
	unless defined($var);

    print "$progname: $text $var\n";
    return $var;
}

my $pkg = mustsetvar($changes{source}, _g('source package'));
my $version = mustsetvar($changes{version}, _g('source version'));
check_version($version);

my $maintainer;
if ($changedby) {
    $maintainer = $changedby;
} elsif ($maint) {
    $maintainer = $maint;
} else {
    $maintainer = mustsetvar($changes{maintainer}, _g('source changed by'));
}

open my $arch_env, '-|', 'dpkg-architecture', "-a$targetarch",
    "-t$targetgnusystem", '-s', '-f' or subprocerr('dpkg-architecture');
while ($_ = <$arch_env>) {
    chomp;
    my @cmds = split /\s*;\s*/;
    foreach (@cmds) {
	/^\s*(\w+)=([\w-]*)\s*$/ && do {
	    $ENV{$1} = $2;
	};
    }
}
close $arch_env or subprocerr('dpkg-architecture');

my $arch;
unless ($sourceonly) {
    $arch = mustsetvar($ENV{'DEB_HOST_ARCH'}, _g('host architecture'));
} else {
    $arch = 'source';
}

(my $sversion = $version) =~ s/^\d+://;

my $pv = "${pkg}_$sversion";
my $pva = "${pkg}_${sversion}_$arch";

sub signfile {
    my ($file) = @_;
    print STDERR " signfile $file\n";
    my $qfile = quotemeta($file);

    if ($signinterface eq 'gpg') {
	system("(cat ../$qfile ; echo '') | ".
	       "$signcommand --utf8-strings --local-user "
	       .quotemeta($signkey||$maintainer).
	       " --clearsign --armor --textmode  > ../$qfile.asc");
    } else {
	system("$signcommand -u ".quotemeta($signkey||$maintainer).
	       " +clearsig=on -fast <../$qfile >../$qfile.asc");
    }
    my $status = $?;
    unless ($status) {
	system('mv', '--', "../$file.asc", "../$file")
	    and subprocerr('mv');
    } else {
	system('rm', '-f', "../$file.asc")
	    and subprocerr('rm -f');
    }
    print "\n";
    return $status
}


sub withecho {
    shift while !$_[0];
    print STDERR " @_\n";
    system(@_)
	and subprocerr("@_");
}

if ($checkbuilddep) {
    if ($admindir) {
	push @checkbuilddep_args, "--admindir=$admindir";
    }

    if (system('dpkg-checkbuilddeps', @checkbuilddep_args)) {
	warning(_g("Build dependencies/conflicts unsatisfied; aborting."));
	warning(_g("(Use -d flag to override.)"));
	exit 3;
    }
}

unless ($noclean) {
    withecho($rootcommand, 'debian/rules', 'clean');
}
unless ($binaryonly) {
    chdir('..') or failure('chdir ..');
    my @opts = @passopts;
    if ($diffignore) { push @opts, $diffignore }
    push @opts, @tarignore;
    withecho('dpkg-source', @opts, '-b', $dir);
    chdir($dir) or failure("chdir $dir");
}
unless ($sourceonly) {
    withecho('debian/rules', 'build');
    withecho($rootcommand, 'debian/rules', $binarytarget);
}
if ($usepause &&
    ($signchanges || ( !$binaryonly && $signsource )) ) {
    print _g("Press the return key to start signing process\n");
    getc();
}

my $signerrors;
unless ($binaryonly) {
    if ($signsource && signfile("$pv.dsc")) {
	$signerrors = _g("Failed to sign .dsc and .changes file");
	$signchanges = 0;
    }
}

my @change_opts;

if ($binaryonly) { push @change_opts, $binaryonly }
if ($sourceonly) { push @change_opts, $sourceonly }
if ($sourcestyle) { push @change_opts, $sourcestyle }

if ($maint) { push @change_opts, "-m$maint" }
if ($changedby) { push @change_opts, "-e$changedby" }
if ($since) { push @change_opts, "-v$since" }
if ($desc) { push @change_opts, "-C$desc" }

my $chg = "../$pva.changes";
print STDERR " dpkg-genchanges @change_opts >$chg\n";
open CHANGES, '-|', 'dpkg-genchanges', @change_opts
    or subprocerr('dpkg-genchanges');

open OUT, '>', $chg or syserr(_g('write changes file'));

my $infiles = my $files = '';
while ($_ = <CHANGES>) {
    print OUT $_ or syserr(_g('write changes file'));
    chomp;

    if (/^Files:/i) {
	$infiles = 1;
    } elsif ($infiles && /^\s+(.*)$/) {
	$files .= " $1 ";
    } elsif ($infiles && /^\S/) {
	$infiles = 0;
    }
}

close CHANGES or subprocerr(_g('dpkg-genchanges'));
close OUT or syserr(_g('write changes file'));

sub fileomitted {
    my ($regex) = @_;

    return $files !~ /$regex/;
}

my $srcmsg;
if (fileomitted '\.deb') {
    # source only upload
    if (fileomitted "\.diff\.$comp_regex") {
	$srcmsg = _g('source only upload: Debian-native package');
    } elsif (fileomitted "\.orig\.tar\.$comp_regex") {
	$srcmsg = _g('source only, diff-only upload (original source NOT included)');
    } else {
	$srcmsg = _g('source only upload (original source is included)');
    }
} else {
    $srcmsg = _g('full upload (original source is included)');
    if (fileomitted '\.dsc') {
	$srcmsg = _g('binary only upload (no source included)');
    } elsif (fileomitted "\.diff\.$comp_regex") {
	$srcmsg = _g('full upload; Debian-native package (full source is included)');
    } elsif (fileomitted "\.orig\.tar\.$comp_regex") {
	$srcmsg = _g('binary and diff upload (original source NOT included)');
    } else {
	$srcmsg = _g('full upload (original source is included)');
    }
}

if ($signchanges && signfile("$pva.changes")) {
    $signerrors = _g("Failed to sign .changes file");
}

if ($cleansource) {
    withecho($rootcommand, 'debian/rules', 'clean');
}

print "$progname: $srcmsg\n";
if ($signerrors) {
    warning($signerrors);
    exit 1;
}<|MERGE_RESOLUTION|>--- conflicted
+++ resolved
@@ -11,14 +11,8 @@
 use Dpkg::ErrorHandling qw(warning error failure syserr subprocerr usageerr
                            $warnable_error);
 use Dpkg::BuildOptions;
-<<<<<<< HEAD
 use Dpkg::Compression;
-
-push (@INC, $dpkglibdir);
-require 'controllib.pl';
-=======
 use Dpkg::Version qw(check_version);
->>>>>>> 2ddc84d8
 
 textdomain("dpkg-dev");
 

#!/usr/bin/perl
# GPL copyright 2001 by Joey Hess <joeyh@debian.org>

use strict;
use warnings;

use Getopt::Long;
use Dpkg;
use Dpkg::Gettext;
use Dpkg::ErrorHandling qw(error);
use Dpkg::Arch qw(get_host_arch);
use Dpkg::Deps;
use Dpkg::Control;

textdomain("dpkg-dev");

sub usage {
	printf _g(
"Usage: %s [<option> ...] [<control-file>]

Options:
  control-file   control file to process (default: debian/control).
  -B             binary-only, ignore -Indep.
  --admindir=<directory>
                 change the administrative directory.
  -h             show this help message.
"), $progname;
}

my $binary_only=0;
my $want_help=0;
if (! GetOptions('-B' => \$binary_only,
		 '-h' => \$want_help,
		 '--admindir=s' => \$admindir)) {
	usage();
	exit(2);
}
if ($want_help) {
	usage();
	exit(0);
}

my $controlfile = shift || "debian/control";

my $control = Dpkg::Control->new($controlfile);
my $fields = $control->get_source();

my $facts = parse_status("$admindir/status");
my (@unmet, @conflicts);

<<<<<<< HEAD
push @unmet, build_depends('Implicit-Build-Depends',
                           Dpkg::Deps::parse('build-essential'), $facts);

if (defined($fi{"C Build-Depends"})) {
=======
my $dep_regex=qr/[ \t]*(([^\n]+|\n[ \t])*)\s/; # allow multi-line
if (defined($fields->{"Build-Depends"})) {
>>>>>>> 2ddc84d8
	push @unmet, build_depends('Build-Depends',
                                   Dpkg::Deps::parse($fields->{"Build-Depends"},
                                        reduce_arch => 1), $facts);
}
if (defined($fields->{"C Build-Conflicts"})) {
	push @conflicts, build_conflicts('Build-Conflicts',
                                         Dpkg::Deps::parse($fields->{"Build-Conflicts"},
                                            reduce_arch => 1, union => 1), $facts);
}
if (! $binary_only && defined($fields->{"Build-Depends-Indep"})) {
	push @unmet, build_depends('Build-Depends-Indep',
                                   Dpkg::Deps::parse($fields->{"Build-Depends-Indep"},
                                        reduce_arch => 1), $facts);
}
if (! $binary_only && defined($fields->{"Build-Conflicts-Indep"})) {
	push @conflicts, build_conflicts('Build-Conflicts-Indep',
                                         Dpkg::Deps::parse($fields->{"Build-Conflicts-Indep"},
                                            reduce_arch => 1, union => 1), $facts);
}

if (@unmet) {
	printf STDERR _g("%s: Unmet build dependencies: "), $progname;
	print STDERR join(" ", map { $_->dump() } @unmet), "\n";
}
if (@conflicts) {
	printf STDERR _g("%s: Build conflicts: "), $progname;
	print STDERR join(" ", map { $_->dump() } @conflicts), "\n";
}
exit 1 if @unmet || @conflicts;

# Silly little status file parser that returns a Dpkg::Deps::KnownFacts
sub parse_status {
	my $status = shift;
	
	my $facts = Dpkg::Deps::KnownFacts->new();
	local $/ = '';
	open(STATUS, "<$status") || die "$status: $!\n";
	while (<STATUS>) {
		next unless /^Status: .*ok installed$/m;
	
		my ($package) = /^Package: (.*)$/m;
		my ($version) = /^Version: (.*)$/m;
		$facts->add_installed_package($package, $version);
	
		if (/^Provides: (.*)$/m) {
			my $provides = Dpkg::Deps::parse($1,
                            reduce_arch => 1, union => 1);
			next if not defined $provides;
			foreach (grep { $_->isa('Dpkg::Deps::Simple') }
                                 $provides->get_deps())
			{
				$facts->add_provided_package($_->{package},
                                    $_->{relation}, $_->{version},
                                    $package);
			}
		}
	}
	close STATUS;

	return $facts;
}

# This function checks the build dependencies passed in as the first
# parameter. If they are satisfied, returns false. If they are unsatisfied,
# an list of the unsatisfied depends is returned.
#
# Additional parameters that must be passed:
# * A reference to a hash of all "ok installed" the packages on the system,
#   with the hash key being the package name, and the value being the 
#   installed version.
# * A reference to a hash, where the keys are package names, and the
#   value is a true value iff some package installed on the system provides
#   that package (all installed packages provide themselves)
#
# Optionally, the architecture the package is to be built for can be passed
# in as the 4th parameter. If not set, dpkg will be queried for the build
# architecture.
sub build_depends {
	return check_line(1, @_);
}

# This function is exactly like unmet_build_depends, except it
# checks for build conflicts, and returns a list of the packages
# that are installed and are conflicted with.
sub build_conflicts {
	return check_line(0, @_);
}

# This function does all the work. The first parameter is 1 to check build
# deps, and 0 to check build conflicts.
sub check_line {
	my $build_depends=shift;
	my $fieldname=shift;
	my $dep_list=shift;
	my $facts=shift;
	my $host_arch = shift || get_host_arch();
	chomp $host_arch;

	my @unmet=();

	unless(defined($dep_list)) {
	    error(_g("error occurred while parsing %s"), $fieldname);
	}

	if ($build_depends) {
		$dep_list->simplify_deps($facts);
		if ($dep_list->is_empty()) {
			return ();
		} else {
			return $dep_list->get_deps();
		}
	} else { # Build-Conflicts
		my @conflicts = ();
		foreach my $dep ($dep_list->get_deps()) {
			if ($dep->get_evaluation($facts)) {
				push @conflicts, $dep;
			}
		}
		return @conflicts;
	}
}<|MERGE_RESOLUTION|>--- conflicted
+++ resolved
@@ -48,15 +48,10 @@
 my $facts = parse_status("$admindir/status");
 my (@unmet, @conflicts);
 
-<<<<<<< HEAD
 push @unmet, build_depends('Implicit-Build-Depends',
                            Dpkg::Deps::parse('build-essential'), $facts);
 
-if (defined($fi{"C Build-Depends"})) {
-=======
-my $dep_regex=qr/[ \t]*(([^\n]+|\n[ \t])*)\s/; # allow multi-line
 if (defined($fields->{"Build-Depends"})) {
->>>>>>> 2ddc84d8
 	push @unmet, build_depends('Build-Depends',
                                    Dpkg::Deps::parse($fields->{"Build-Depends"},
                                         reduce_arch => 1), $facts);

--- conflicted
+++ resolved
@@ -1,4 +1,3 @@
-<<<<<<< HEAD
 dpkg (1.16.2) UNRELEASED; urgency=low
 
   [ Guillem Jover ]
@@ -80,7 +79,7 @@
   * Swedish (Peter Krefting).
 
  -- Helge Kreutzmann <debian@helgefjell.de>  Fri, 23 Sep 2011 17:29:38 +0200
-=======
+
 dpkg (1.16.1.2) unstable; urgency=medium
 
   [ Raphaël Hertzog ]
@@ -94,7 +93,6 @@
     CXXFLAGS. Closes: #646073
 
  -- Raphaël Hertzog <hertzog@debian.org>  Fri, 25 Nov 2011 11:18:30 +0100
->>>>>>> 0d03dd4a
 
 dpkg (1.16.1.1) unstable; urgency=low
 

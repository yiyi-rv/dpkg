--- conflicted
+++ resolved
@@ -1,13 +1,3 @@
-<<<<<<< HEAD
-dpkg (1.16.1.2~bpo60+1) squeeze-backports; urgency=low
-
-  * Disable DEB_HOST_MULTIARCH / DEB_BUILD_MULTIARCH variables in
-    dpkg-architecture so that packages do not incorrectly enable multiarch in
-    squeeze-backports.
-  * Do the same for /usr/share/dpkg/architecture.mk.
-
- -- Raphaël Hertzog <hertzog@debian.org>  Thu, 15 Mar 2012 08:27:03 +0100
-=======
 dpkg (1.16.9) unstable; urgency=low
 
   [ Raphaël Hertzog ]
@@ -580,7 +570,15 @@
   * Dutch (Jeroen Schot). Closes: #651813
 
  -- Guillem Jover <guillem@debian.org>  Mon, 19 Mar 2012 07:27:12 +0100
->>>>>>> 5de3f217
+
+dpkg (1.16.1.2~bpo60+1) squeeze-backports; urgency=low
+
+  * Disable DEB_HOST_MULTIARCH / DEB_BUILD_MULTIARCH variables in
+    dpkg-architecture so that packages do not incorrectly enable multiarch in
+    squeeze-backports.
+  * Do the same for /usr/share/dpkg/architecture.mk.
+
+ -- Raphaël Hertzog <hertzog@debian.org>  Thu, 15 Mar 2012 08:27:03 +0100
 
 dpkg (1.16.1.2) unstable; urgency=medium
 

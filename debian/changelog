--- conflicted
+++ resolved
@@ -1,4 +1,3 @@
-<<<<<<< HEAD
 dpkg (1.14.17) UNRELEASED; urgency=low
 
   [ Guillem Jover ]
@@ -9,14 +8,13 @@
     Thanks to Colin Watson.
 
  -- Guillem Jover <guillem@debian.org>  Mon, 21 Jan 2008 10:11:55 +0200
-=======
+
 dpkg (1.14.16.1) unstable; urgency=low
 
   * Add libtimedate-perl to dpkg-dev's Depends and to Build-Depends.
     Reported by Aurelien Jarno. Closes: #461875
 
  -- Frank Lichtenheld <djpig@debian.org>  Mon, 21 Jan 2008 12:48:51 +0100
->>>>>>> 6585256b
 
 dpkg (1.14.16) unstable; urgency=low
 

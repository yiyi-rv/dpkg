<<<<<<< HEAD
dpkg (1.15.6) UNRELEASED; urgency=low

  [ Raphaël Hertzog ]
  * debian/control: Add the accent on my first name.
  * Perl API cleanup:
    - rename Dpkg::Deps dump() methods into output([$fh]), overload string
      representation ("$dep") to provide the result of $dep->output()
    - prefix public functions in Dpkg::Deps with deps_ and export them
      by default

  [ Guillem Jover ]
  * Handle argument parsing in dpkg-checkbuilddeps and dpkg-scanpackages
    in a way consistent with the rest of the tools.
  * Recognize --help in addition to -h in dpkg-checkbuilddeps.
  * Add a --version option to dpkg-checkbuilddeps.
  * Improve and mark more messages in writedb() to make translators lifes
    easier. Closes: #408525
  * Improve update-alternatives --display output to use two leading spaces
    for current link and slave information. Use single quotes for both “best”
    and the alternative it's pointing to. Closes: #549167
  * Refer to “half configured” instead of “failed config” in «dpkg-query -l»
    header and dselect package status printing for consistency.
  * Make “dpkg-statoverride --quiet” actually do something, and quiesce
    most of the inoquous warning messages. Closes: #403211
  * Make “dpkg-statoverride --update --add” fail if it cannot update the
    mode and owner of the file. This would fail later on when dpkg itself
    applies the overrides, so better to signal this earlier.

  [ Updated man page translations ]
  * German (Helge Kreutzmann).
  * Swedish (Peter Krefting).
  * French (Christian Perrier): correcting inconsistencies for the translation
    of "original" here and there. Thanks to Julien Valroff for pointing this.

  [ Updated scripts translations ]
  * German (Helge Kreutzmann).

  [ Updated programs translations ]
  * Simplified Chinese (Aron Xua). Closes: #558794
  * Swedish (Peter Krefting).
  * Slovak (Ivan Masár). Closes: #559269

 -- Raphaël Hertzog <hertzog@debian.org>  Tue, 17 Nov 2009 17:24:47 +0100
=======
dpkg (1.15.5.4) unstable; urgency=low

  * Fix Dpkg::Index::get() and remove(). Thanks to Roderich Schupp
    <roderich.schupp@googlemail.com> for the patch. Closes: #558595
  * Modify implementation of "3.0 (quilt)" source format to not be
    behave differently depending on whether quilt is installed or not.
    The option --without-quilt is thus gone and dpkg-source creates
    and relies on the .pc directory to know whether patches are applied
    or not. Closes: #557667
  * Add new dpkg-source option --single-debian-patch supported by the source
    format "3.0 (quilt)" so that it behaves more like 1.0 and its single diff
    that is constantly updated with all upstream changes. Useful if the
    workflow is VCS based and can't generate a full patch set.
  * dpkg-source now uses debian/source/patch-header as header of the automatic
    Debian patch in format "3.0 (quilt)".
  * Fix Debian changelog parser so that the trailer line is again checked.

 -- Raphael Hertzog <hertzog@debian.org>  Mon, 07 Dec 2009 09:24:31 +0100
>>>>>>> f9481448

dpkg (1.15.5.3) unstable; urgency=low

  [ Raphael Hertzog ]
  * Avoid usage of IO::String in dpkg-scanpackages, rely on Dpkg::IPC
    instead to directly get a pipe file descriptor. Closes: #557013
  * Put "3.0 (quilt)" in the default list of formats tried by dpkg-source
    after "1.0" and before "3.0 (native)".
  * Let dpkg-source fail if several upstream orig.tar files are available
    (using different compression scheme) since we don't know which one
    to use.
  * Add missing "use Dpkg::Gettext" in Dpkg::Changelog::Entry::Debian.
    Closes: #557668
  * When building "3.0 (quilt)" source packages, use QUILT_PATCH_OPTS="-t -F 0
    -N -u -V never -g0" so that quilt is as strict as dpkg-source's internal
    implementation of quilt. Closes: #557664, #558233
  * Before accepting to build a 3.0 (quilt) source packages, ensure that
    debian/patches is a directory (or non-existing) and that
    debian/patches/series is a file (or non-existing). Closes: #557618
  * Dpkg::IPC::fork_and_exec() now includes the changed environment
    variables in the default error message displayed when the sub-process
    fails.

  [ Guillem Jover ]
  * Verify that the alternative used in update-alternatives --set has been
    registered instead of failing with an undefined value in the slave
    method. Closes: #554136
  * Strip leading spaces in the first line of a field's value in
    Dpkg::Control::Hash. Closes: #557547

 -- Guillem Jover <guillem@debian.org>  Fri, 27 Nov 2009 19:23:36 +0100

dpkg (1.15.5.2) unstable; urgency=low

  * Change Dpkg::Version API to accept invalid versions by default and add
    is_valid() method. The boolean evaluation of a version object returns
    true if the version is valid, false otherwise.
  * Update dpkg-shlibdeps to always use Dpkg::Version now that it can
    contain the empty version string. Closes: #556786
  * Keep compatibility with perl 5.8 by avoiding the _ prototype.

 -- Raphael Hertzog <hertzog@debian.org>  Wed, 18 Nov 2009 11:54:50 +0100

dpkg (1.15.5.1) unstable; urgency=low

  * Fix build failures due to off_t type missmatch caused by not including
    <config.h> first on the unit tests. Suggested by Pierre Habouzit and
    Julien Cristau, thanks!

 -- Guillem Jover <guillem@debian.org>  Tue, 17 Nov 2009 16:42:00 +0100

dpkg (1.15.5) unstable; urgency=low

  [ Guillem Jover ]
  * Remove obsolete conffiles on purge. Closes: #421367, #453005, #454628
  * Update list of binaries dpkg checks on the PATH.
    - Remove install-info, now a wrapper that will disappear soonish.
    - Add programs used by dpkg itself: sh, rm, find, tar and dpkg-deb.
  * Check and warn on duplicate conffiles in dpkg-deb. Closes: #131633
  * Make the upstream build system silent by default with automake 1.11 or
    newer, and always verbose when building the Debian packages.
  * Fix small leak when parsing ‘--ignore-depends’ option values.
  * Define compatibility WCOREDUMP only if the system does not have it.
  * When start-stop-daemon fails to set the io scheduling warn instead of
    finishing fatally. Closes: #553580
  * Update md5 file paths in debian/copyright.
    Thanks to Jonathan Nieder <jrnieder@gmail.com>.
  * On ‘dpkg-trigger --help’ print the default admindir instead of the one
    passed on the command line.
  * Abort on configure if the required C99 extensions are not supported.
  * Add C coding style document.
  * Make dpkg as strict as dpkg-statoverride on input when validating the
    parsed data from the statdb.
  * Rewrite dpkg-statoverride in C.
  * Use C99 snprintf function family semantics to avoid having to call them
    in a loop to grow the varbuf buffer. This should reduce memory usage and
    be slightly faster on varbufprintf calls.
  * Use the size from stat to allocate the buffers for readlink, instead of
    indefinitely calling readlink and growing the buffer. This should reduce
    memory usage when handling lots of symlinks, and be slightly faster.
  * Rework varbuf api to avoid increasing buffers indefinitely when adding
    content to them, regardless of space being already available.
  * Fix build macros to allow start-stop-deaemon to use TIOCNOTTY.
  * Generate the autoconf version from git to make it easier to see when a
    snapshot version is being used.
  * Add infrastructure for doxygen, for now not installed anywhere.
  * Allow overriding the pkg-config path to ease cross-compilation.
    Suggested by Tollef Fog Heen <tfheen@err.no>.
  * Fix spelling errors in the Catalan translation. Closes: #553328
    Thanks to Robert Millan.
  * Update the FSF postal address in the source code license headers by
    replacing it with a URL to the gnu.org page.
  * Fix a file descriptor leak in dpkg-deb.
    Reported by Raphael Geissert <atomo64@gmail.com>.
  * Fix resource leaks on error conditions in compat scandir.
  * Add a new status-fd action when disappearing a package. Closes: #537338

  [ Raphaël Hertzog ]
  * Add versioned dependency on base-files (>= 5.0.0) to dpkg-dev to ensure
    that /etc/dpkg/origins/default exists. Closes: #545274
  * Update Standards-Version to 3.8.3 (no changes needed).
  * Major changes to the perl API:
    - Dpkg::Control is now Dpkg::Control::Info
    - Dpkg::Cdata is gone and is replaced by a new Dpkg::Control
    - Dpkg::Control::Fields contains authoritative information
      about fields allowed in various types of control information
      (and can be customized by each vendor). It also integrates
      information that was previously available through Dpkg::Deps.
    - Dpkg::Changelog has been split in multiple modules and largely
      modified to offer an interface that is now more in line with the
      other modules.
  * All dpkg-* perl programs that work with control information have been
    updated to use the new Dpkg::Control interface.
    In this process, dpkg-scanpackages has been fixed to not skip non-standard
    fields. Closes: #494136
  * Create Launchpad-Bugs-Fixed directly in the changelog parsing code thanks
    to a new vendor hook post-process-changelog-entry. Closes: #536066
  * Integrate dpkg-ftp into dselect. Add the required Replaces and Conflicts.
  * dpkg-scanpackages/dpkg-scansources now supports compressed override files.
  * dpkg-scanpackages now supports a new --medium option as needed to
    generate Packages.cd file for consumption by the multicd dselect access
    method. Closes: #402527
  * Integrate dpkg-multicd into dselect. Add the required Replaces and
    Conflicts. The dpkg-scanpackages fork is dropped. Closes: #516631
  * Fix bashisms in dselect multicd access method. Closes: #530070
  * Add support of "xz" compression method for source packages. Add dependency
    dpkg-dev → xz-utils to ensure xz and unxz are available.
  * Fix dpkg-source --include-binaries to correctly compute the path name of
    the discovered binary files. Closes: #554612
  * Remove extra quoting that should not be there while passing an exclude
    file to git ls-files during build of 3.0 (git) source package.
    Thanks to Courtney Bane for the patch. Closes: #551829
  * Optimize dpkg-source -b by avoiding many diff calls when not required.
    Thanks to Mike Hommey for the idea. Closes: #554689
  * Add new option --print-format to dpkg-source to be able to know by advance
    the source format that would be used during a build.
  * Modify dpkg-source -b to use default build options from
    debian/source/options. Thus it's now possible to have sticky options, for
    example for the choice of a compression method (--compression=<comp>).
  * dpkg-source outputs the list of upstream files modified by the diff.gz
    (applies only to source packages using format 1.0). Closes: #482166
    It also recommends usage of 3.0 (quilt) format during dpkg-source -b if it
    detects changes to upstream files that are stored in the .diff.gz.
  * Add DEP-3 compliant headers to automatic patches created by dpkg-source
    in 3.0 (quilt) source format. Closes: #543581
  * Switch dpkg to source format "3.0 (native)" with bzip2 compression.

  [ Updated dpkg translations ]
  * Czech (Miroslav Kure).
  * French (Christian Perrier).
  * German (Sven Joachim).
  * Italian (Milo Casagrande). Closes: #548615, #555806
  * Polish (Wiktor Wandachowicz). Closes: #548541
  * Swedish (Peter Krefting).

  [ Updated dselect translations ]
  * Czech (Miroslav Kure).
  * French (Christian Perrier).
  * German (Sven Joachim).
  * Polish (Wiktor Wandachowicz). Closes: #548541
  * Swedish (Peter Krefting).

  [ Updated man page translations ]
  * French (Christian Perrier).
  * French translation error fixed (Christian Perrier)
    Thanks to Pietro Battiston for spotting it. Closes: #545446
  * German (Helge Kreutzmann).
  * Polish (Wiktor Wandachowicz). Closes: #548541
  * Swedish (Peter Krefting).

  [ Updated scripts translations ]
  * German (Helge Kreutzmann).
  * Polish (Wiktor Wandachowicz). Closes: #548541
  * Swedish (Peter Krefting).

 -- Guillem Jover <guillem@debian.org>  Tue, 17 Nov 2009 10:17:57 +0100

dpkg (1.15.4.1) unstable; urgency=medium

  * Do not mark any package as unseen in dselect. This is a workaround
    until it learns how to store such information again. Closes: #545366

 -- Guillem Jover <guillem@debian.org>  Mon, 19 Oct 2009 15:15:17 +0200

dpkg (1.15.4) unstable; urgency=low

  [ Guillem Jover ]
  * Call _g instead of g_ in dpkg-name.
  * Fix inverted logic when deciding to assume the architecture in dpkg-name
    when the package didn't have such field.
  * Do not take into account Revision and Package_Revision fields in dpkg-name
    and dpkg-scanpackages as they have been handled already by “dpkg-deb -I”.
  * Switch dpkg-scansources to use Dpkg::Cdata instead of duplicating the
    .dsc parsing code. As a side effect it now handles properly bogus files.
  * Do not remap obsolete fields in dpkg-scanpackages as they have been
    handled already by “dpkg-deb -I”.
  * Properly mark packages being purged for disappearance from the database.
    This will make the status database not be left behind with traces of old
    not-installed packages. Closes: #472208
  * On parse mark not-installed leftover packages for automatic removal from
    the database on next dump. This obsoletes the --forget-old-unavail option,
    thus making it now a no-op. Closes: #33394, #429262
  * Document “hold” under package selection states instead of flags in dpkg(1).
  * Remove trailing ‘/’ and ‘/.’ from the directory name to be used as the
    package name on “dpkg-deb -b”. Closes: #218018, #373602
  * Remove obsolete ‘hold’ and ‘hold-reinstreq’ internal status flags.
  * Add fakeroot to dpkg-dev Recommends. Closes: #536821
  * Fix an always false test when trying to decide which package to deselect
    to resolve a dependency problem in dselect.
  * Add uClibc Linux support to ostable and triplettable. Closes: #455501
  * Add uClinux support to ostable and triplettable.
    Thanks to Simon Richter <sjr@debian.org>.
  * When aborting due to file conflicts print the version of the conflicted
    package. Closes: #540019
  * Remove double slash in database path visible to the user in some error
    conditions.
  * Stop macthing sparc64-*-* GNU triplets with sparc Debian architecture.
  * Add support for config.d style directories in dpkg and dselect,
    (/etc/dpkg/dpkg.cfg.d and /etc/dpkg/dselect.cfg.d respectively).
  * Define DPKG_MAINTSCRIPT_ARCH on the maintainer script environment to the
    architecture the package got built for.
  * Document DPKG_MAINTSCRIPT_PACKAGE maintainer script environment variable
    in dpkg man page.
  * Document DPKG_RUNNING_VERSION maintainer script environment variable
    in dpkg man page.
  * Change po4a usage to not create unwated changes depending if doing out or
    in-tree builds.
  * Use po4a “--previous” support when updating the man pages.
    Suggested by Christian Perrier <bubulle@debian.org>.
  * On configuration error print file name and line number.
  * Allow quoting values in configuration file options.
  * Add new --pre-invoke and --post-invoke hooks in dpkg.
  * Add new --control-path command to dpkg-query.
  * Use ohshit on bad version syntax in --compare-versions.
  * Add Multi-Arch to the list of known binary package fields for dpkg-dev.
    Thanks to Steve Langasek <vorlon@debian.org>.

  [ Raphael Hertzog ]
  * Replace install-info by a wrapper around GNU's install-info. The wrapper
    will be dropped in squeeze+1. dpkg now Breaks: old versions of
    info-browsers that do not depend on the new install-info package
    that provides the real functionality. Closes: #9771, #523980
    See http://wiki.debian.org/Transitions/DpkgToGnuInstallInfo for details.
  * Fix dpkg's preinst in case /var/lib/dpkg/alternatives contains unexpected
    sub-directories. Closes: #535138
    And also when one of the file doesn't contain correct alternatives
    information (improper number of lines). Closes: #537558
  * Upgrade Standards-Version to 3.8.2 (no changes).
  * Update deb-substvars(5) to list fields that do not support substvars.
    Closes: #535353
  * Fix dpkg-parsechangelog to include all entries with -v0 parameter.
    Closes: #537800
  * Fix update-alternatives to mention the correct slave link that can't
    be installed due to a conflicting file instead of quoting the master link.
  * Add support for extra override file in dpkg-scanpackages. Thanks to Robert
    Millan for the patch. Closes: #537559
  * Add support for extra override file in dpkg-scansources.
  * Document format of extra override file in a new manual page
    deb-extra-override(5).
  * Update sample in dpkg-gensymbols(1) to give an accurate listing of
    64 bit arches. Thanks to Julien Cristau for the patch. Closes: #540382
  * Create /etc/cron.daily/dpkg to handle the backup of
    /var/lib/dpkg/status in /var/backups. This is taken out of the cron
    package and need no conflicts/breaks as the code does nothing if
    the current status file is already backupped. Thanks to Leo 'costela'
    Antunes <costela@debian.org> for the patch. Closes: #541412
  * Change behaviour of dpkg --merge-avail to not update a package's
    information if the version provided is older than the one already listed
    in the available file. Thanks to Ian Jackson
    <ian@davenant.greenend.org.uk> for the patch. Closes: #496114
  * dpkg-architecture can now export DEB_{HOST,BUILD}_ARCH_{BITS,ENDIAN}
    (pointer size and endianness):
    - cputable (in dpkg) modified to contain those information
    - dpkg-dev depends on dpkg (>= 1.15.4) to ensure that we have an updated
      cputable (and so that a versioned build-dependency on dpkg-dev is enough
      to use this new feature)
    Closes: #531307
  * Split overly long Binary: field values over multiple lines. This is
    allowed since policy 3.8.3. Closes: #494714
  * Improve performance of dpkg-shlibdeps by caching minimal version
    associated to each library in Dpkg::Shlib::SymbolFile. Thanks to
    Jiří Paleček <jpalecek@web.de> for the patch.
  * Slightly improve dpkg-source(1) by giving the section name that we're
    referring to. Closes: #544037
  * Fix translation error in german manpage of dpkg-buildpackage. Thanks
    to Joachim Breitner <nomeata@debian.org>. Closes: #541829

  [ Modestas Vainius ]
  * Provide a meaningful label for dpkg-gensymbols diff.

  [ Updated dpkg translations ]
  * Asturian (Marcos Alvarez Costales). Closes: #535327
  * French (Christian Perrier).
  * German (Sven Joachim).
  * Italian (Milo Casagrande). Closes: #536538
  * Russian (Yuri Kozlov). Closes: #542254
  * Slovak (Ivan Masár). Closes: #537742
  * Swedish (Peter Krefting).

  [ Updated dselect translations ]
  * Russian (Yuri Kozlov). Closes: #542254
  * Slovak (Ivan Masár). Closes: #537741

  [ Updated man page translations ]
  * French (Christian Perrier).
  * German (Helge Kreutzmann), proofread by Jens Seidel.
  * Swedish (Peter Krefting).

  [ Updated scripts translations ]
  * French completed (Christian Perrier).
  * German (Helge Kreutzmann).
  * Russian (Yuri Kozlov). Closes: #542254
  * Swedish (Peter Krefting).

 -- Guillem Jover <guillem@debian.org>  Sun, 06 Sep 2009 09:37:45 +0200

dpkg (1.15.3.1) unstable; urgency=low

  [ Modestas Vainius ]
  * Fix wildcard support in symbol files. Closes: #536034

 -- Guillem Jover <guillem@debian.org>  Wed, 08 Jul 2009 11:26:36 +0200

dpkg (1.15.3) unstable; urgency=low

  [ Guillem Jover ]
  * Unset TAR_OPTIONS when extracting .deb archives.
  * Use default compressor values in dpkg-source from Dpkg::Source::Compressor.
  * Fix dpkg-scanpackages to properly detect spurious overrides.
  * Rewrite dpkg-name in perl.
  * Do not close already closed files in some error conditions in libdpkg.
  * Use the correct units (KiB) in dpkg-split when referring to partsize.
  * Document in dpkg-statoverride(8) that mode needs to be specified in
    octal. Closes: #534551
  * Mark argument names in dpkg-statoverride.1 in italic.
  * Explicitly pass field argument to Dpkg::ErrorHandling::unknown().
  * Move unknown() from Dpkg::ErrorHandling to Dpkg::Fields.

  [ Raphael Hertzog ]
  * Unset TAR_OPTIONS when creating/extracting tar archives for source
    packages. Closes: #530860
  * Add cleanup of all invalid (master) alternatives in preinst script.
    Closes: #530633, #531611, #532739, #521760
  * Let update-alternatives fix a manual alternative with a dangling symlink
    by switching it to automatic mode. Closes: #529999
  * Add missing paragraph separator in dpkg-buildpackage(1). Thanks to Per
    Andersson <avtobiff@gmail.com>. Closes: #532769
  * Fix english mistake (“as you request” → “as you requested”) in several
    places. Thanks to David Stansby for the patch. Closes: #533171
  * Support tags before symbols in symbols file contained in source packages.
    The first two tags are "optional" (use it to not fail if the symbol might
    disappear from the library without breaking the ABI) and "arch" to
    restrict the set of architectures where the symbol is supposed to exist.
    Thanks to Modestas Vainius <modestas@vainius.eu> for the patch.
    See dpkg-gensymbols(1) for more information. Closes: #521551
  * Do not include #MISSING lines in symbols files integrated in binary
    packages. Closes: #526251
  * Assume an implicit version of "Base" for all unversioned symbols
    that are merged into a SymbolFile. Closes: #533181
  * Add new tag "ignore-blacklist" to force-include symbols which are
    normally blacklisted. This can be useful for libgcc to include symbols
    that the toolchain allows to be shared but that are often static (and
    hence are blacklisted for this reason). Closes: #533642
  * In dpkg-source, explicitly pass --keyring ~/.gnupg/trustedkeys.gpg to
    gpgv as it does not use it if other --keyring parameters are given.
    Closes: #530769
  * In dpkg-vendor, allow to use dashes instead of spaces in vendor
    filenames. Closes: #532222
  * Skip dpkg-genchanges' warning about lower version numbers for backports
    (recognized by ~bpo or ~vola in their version number). Closes: #525115
  * Support all checksum algorithms in dpkg-scanpackages/dpkg-scansources.
    Closes: #533828
  * Fix dependency parsing code in Dpkg::Deps to not accept "foo\nbar"
    even if foo is valid. Closes: #534464
    Thanks to Andrew Sayers for spotting the problem.

  [ Joachim Breitner ]
  * Warn about unused substvars in dpkg-gencontrol. Closes: #532760

  [ Updated dpkg translations ]
  * Catalan (Jordi Mallach). Closes: #532109
  * Czech (Miroslav Kure).
  * German (Sven Joachim). Closes: #534831
  * Simplified Chinese (Deng Xiyue). Closes: #531387
  * Swedish (Peter Krefting).

  [ Updated dselect translations ]
  * Czech (Miroslav Kure).

  [ Updated man page translations ]
  * German (Helge Kreutzmann).
  * Swedish (Peter Krefting).

  [ Updated scripts translations ]
  * German (Helge Kreutzmann).
  * Swedish (Peter Krefting).

 -- Guillem Jover <guillem@debian.org>  Sat, 27 Jun 2009 19:06:43 +0200

dpkg (1.15.2) unstable; urgency=low

  [ Guillem Jover ]
  * Fix FTBFS on GNU/Hurd due to a missmatched define usage in
    start-stop-daemon. Closes: #530446
  * Remove obsolete priorities support from dselect.
    Thanks to Sven Joachim <svenjoac@gmx.de>.
  * Fix bashism (“echo -e”) in dselect disk setup method. Closes: #530071
  * Properly parse fdisk output in dselect disk setup method.
  * Fix memory leaks due to not destroying some pkg iterators.

  [ Updated dpkg translations ]
  * Asturian (Marcos Alvarez Costales). Closes: #529889
  * Basque (Piarres Beobide). Closes: #529857
  * French (Christian Perrier).
  * German (Sven Joachim).

  [ Updated man page translations ]
  * German (Helge Kreutzmann).

  [ Updated dselect translations ]
  * French (Christian Perrier).

  [ Updated scripts translations ]
  * French (Christian Perrier).
  * German (Helge Kreutzmann).

 -- Guillem Jover <guillem@debian.org>  Tue, 26 May 2009 01:00:36 +0200

dpkg (1.15.1) unstable; urgency=low

  [ Raphael Hertzog ]
  * Fix dpkg-genchanges to not include the additional upstream tarballs
    when they are not desired (specific to source packages using format 3.0
    quilt).
  * Call quilt only once to apply all patches instead of once per patch
    when building 3.0 (quilt) source packages. Closes: #518453
  * Fix dpkg-shlibdeps so that it works again when analyzing binaries
    outside of package's directory. Closes: #518687
  * Modify dpkg-shlibdeps to let shlibs.local override symbols files too.
  * Drop support of debian/control's “Format” field used by dpkg-source while
    it's not too late. Instead debian/source/format should be used to indicate
    the desired source package format.
  * Update deb-triggers(5) and dpkg-trigger(1) to add a reference to
    /usr/share/doc/dpkg/triggers.txt.gz. Closes: #519717
  * Avoid perl warnings in dpkg-gencontrol and dpkg-genchanges when the
    Architecture field is missing in a binary package. Closes: #510282
  * Modify Dpkg::Version::check_version() to not die by default.
    Closes: #510615
  * dpkg-source now ignores all possible vi swap file extensions (and not
    only .swp). The corresponding exclude pattern for -I also got tightened to
    only catch filenames starting with a dot. Closes: #515540
  * dpkg-gencontrol displays a better error message when an ORed dependency
    is used in a union field like Conflicts, Replaces or Breaks.
    Closes: #489238
  * dpkg-source's signature check is now done with gpgv if possible and
    timeouts if not completed within 10 seconds. Closes: #490929
    When using gpg, use --no-default-keyring to be consistent with gpgv's
    behaviour to not use the user's keyring. Closes: #440841
  * Update dpkg-dev dependencies: Closes: #472942
    - Move gnupg to Recommends. It's needed to sign .dsc and .changes.
    - Add gpgv to Recommends. Useful to check signatures of extracted packages.
    - Add debian-maintainers to Suggests. Together with debian-keyring they
    contain all the GPG keys required to verify official Debian packages.
  * Drop /etc/dpkg/origins as it's taken over by base-files (see #487437).
  * Fix dpkg-shlibdeps to properly initialize a symbol-based dependency
    even when some symbols are associated with a (fake) version "0". Such a
    version means that the symbol has always existed in all versions of the
    package.
  * When dpkg delegates to dpkg-query or dpkg-deb to do the actual work, add
    the "--" marker to explicitely document the end of options so that
    arguments starting with a dash are not interpreted as options.
    Closes: #293163
    Thanks to Bill Allombert for the patch.
  * dpkg now correctly refuses empty parameters when an integer value is
    wanted. Closes: #386197 Based on a patch by Bill Allombert.
  * Fix a mistake in the french translation of dpkg's manual page.
    Thanks to Jonathan Gibert. Closes: #522032
  * Fix dpkg-source to not die when uncompressor processes are killed by
    SIGPIPE due to tar closing the pipe without exhausting all the data
    available. Closes: #523329
  * dpkg-gencontrol now handles properly (empty) dependencies which contain
    only spaces. Closes: #522787
  * dpkg-source now accepts additional tarballs (in format "3.0 (quilt)")
    with a "component" name containing dashes. Closes: #524376
  * Fix dpkg-source to not complain on binary files that are ignored and are
    not going to be included in the debian tarball of a "3.0 (quilt)" source
    package. Closes: #524375
  * Bump Standards-Version to 3.8.1 (no change required).
  * Do not store usernames and group names in tarballs created by dpkg-source,
    they are anyway ignored at unpack time. Closes: #523184
  * Fix update-alternatives to not remove real files installed in place of
    an alternative link when the corresponding alternative is fully removed.
    Closes: #526538
  * Add a new dpkg-vendor tool to query vendor information stored in
    /etc/dpkg/origins. It can be used in debian/rules to enable different
    behaviour depending on the current vendor at the time of the build.
    Closes: #498380
    Modify dpkg-buildpackage to not set the DEB_VENDOR environment variable,
    packages should use the dpkg-vendor program instead.
  * Ensure that the automatic patch created in format "3.0 (quilt)" is always
    well registered with quilt even when it's updated by a new call to
    dpkg-source. Thanks to Goswin von Brederlow for the initial patch.
    Closes: #525858
  * Do not update/create debian/patches/.dpkg-source-applied during build,
    it's only meant to document what patches have been applied at extraction
    time. Closes: #525835
  * Let dpkg-buildpackage add the missing execute right on debian/rules if
    needed. Display a warning when it happens. Closes: #499088
  * Allow to combine -nc and -S in dpkg-buildpackage but display a warning
    saying that it's not advised. Closes: #304404
  * Let dpkg-buildpackage error out with subprocerr() when dpkg-checkbuilddeps
    is interrupted/killed by a signal. Closes: #498734
  * Fix dpkg-buildpackage/dpkg-genchanges to properly interpret option -v0.
    Closes: #475916
  * Improves how dpkg-parsechangelog handles non-existing versions
    in its --since, --until, --to, --from options. Approximate the intent
    by selectioning the nearest version instead. Closes: #477638
  * Update dpkg-parsechangelog's documentation to make it clearer that spaces
    are not allowed between single characters options and their values.
    Closes: #494883
  * Don't let dpkg-scanpackages complain about missing overrides when
    no overrides file has been given. Closes: #468106
    Thanks to Piotr Engelking for the patch.

  [ Guillem Jover ]
  * Fix typo in dpkg output (‘unexecpted’ → ‘unexpected’). Closes: #519082
    Thanks to Ivan Masár.
  * Sync archtable with architectures currently present in Debian sid.
    - Remove m68k.
    - Add kfreebsd-i386 and kfreebsd-amd64.
  * Add avr32 to cputable. Closes: #523456
  * Detect the curses headers to use instead of hardcoding them.
  * Make dpkg-source do not set arch:any in .dsc on arch-restricted packages.
    Thanks to Philipp Kern <pkern@debian.org>. Closes: #526617
  * Add '.hgtags' to the default dpkg-source -i regex and -I pattern.
    Closes: #525854
  * Use backticks instead of non-portable make $(shell) function in automake.
  * Do not install dselect and start-stop-daemon man pages when the programs
    have been disabled from configure.
  * Move Debian specific keyrings to the Debian vendor class and change the
    Ubuntu vendor class to inherit from it.
  * Do not set the Arch substvar in dpkg-source, avoiding generating warnings
    when there's no compiler present. Closes: #526132
  * Preserve faulting errno when printing reason in start-stop-daemon fatal
    function.
  * Only print fatal errno string in start-stop-daemon if it was non-zero.
  * Print the valid values for the IO scheduler class in start-stop-daemon
    --help output.
  * Print a warning when using obsolete '--print-installation-architecture'.
    Closes: #528171
  * Remove obsolete --largemem and --smallmem dpkg options.
  * Remove obsolete --force-auto-select dpkg option.
  * Remove obsolete priorities support from dpkg.
  * Remove obsolete 822-date program.
  * Do not right justify the database reading progress percent counter.
  * Remove deprecated status on substvars for dpkg-source dpkg-genchanges,
    and stop producing warnings.
  * Make deprecated dpkg-scanpackages --udeb option produce a warning.
  * Change dpkg-source --help output to state there's no default substvar
    file to match reality.
  * Warn in start-stop-daemon if the argument to --name is longer than the
    supported kernel process name size. Closes: #353015, #519128
  * Do not warn in dpkg-deb when parsing unknown fields with the “Private-”
    prefix. Based on a patch by Nils Rennebarth. Closes: #353040

  [ Frank Lichtenheld ]
  * Dpkg::Version: Remove unnecessary function next_elem which just
    replicates the standard shift behaviour.

  [ Colin Watson ]
  * Add "keyrings" vendor hook, used by dpkg-source to allow vendors to
    supply additional keyrings against which source package signatures will
    be verified. Implement this for Ubuntu. Closes: #525834

  [ Updated dselect translations ]
  * German (Sven Joachim).
  * Swedish (Peter Krefting).

  [ Updated scripts translations ]
  * French (Christian Perrier).
  * German (Helge Kreutzmann).
  * Swedish (Peter Krefting).

  [ Added dpkg translations ]
  * Asturian (Marcos Alvarez Costales). Closes: #519478, #519813, #519998
  * Esperanto (Felipe Castro). Closes: #523023

  [ Updated dpkg translations ]
  * French (Christian Perrier).
  * German (Sven Joachim).
  * Slovak (Ivan Masár). Closes: #519084
  * Swedish (Peter Krefting).
  * Russian (Yuri Kozlov). Closes: #526659

  [ Updated man page translations ]
  * German (Helge Kreutzmann).
  * Swedish (Peter Krefting).

 -- Guillem Jover <guillem@debian.org>  Thu, 21 May 2009 06:45:45 +0200

dpkg (1.15.0) experimental; urgency=low

  [ Guillem Jover ]
  * Do not suggest manually changing the alternative symlinks on
    update-alternative's verbose mode. Closes: #412487
  * Refactor subprocess signal setup.
  * Mark and coalesce similar strings for translation.
  * Add '.be' to the default dpkg-source -i regex. Closes: #481716
    Based on a patch by Ben Finney.
  * Fix link order when using libcompat.a and libintl.a by placing them after
    libdpkg.a. Based on a patch by Martin Koeppe. Closes: #481805
  * Remove duplicate program name from dpkg-trigger badusage output.
  * Trim trailing slash and slash dot from 'dpkg -S' arguments when those
    are path names, but not on patterns. Closes: #129577
  * Fix the support for passing more than one --status-fd option to dpkg.
    Until now only the last one was being used.
  * Replace realloc plus error checking usage with m_realloc.
  * Add '.hgignore' to the default dpkg-source -i regex and -I pattern.
    Closes: #485365
  * Support diverting files when origin and destination are on different file
    systems. Based on a patch by Juergen Kreileder. Closes: #102144, #149961
  * Do not silently enable --rename on dpkg-divert --remove. Closes: #160848
  * Do not allocate memory when lstat fails during package upgrade.
  * Properly lstat the correct file when using --root on package upgrade.
    Thanks to Egmont Koblinger. Closes: #281057
  * Print a longer string when a disallowed field value is found when parsing.
  * Use $(filter ...) instead of $(findstring ...) to extract space separated
    options from DEB_BUILD_OPTIONS in debian/rules.
  * Do not leave new conffile as .dpkg-new when it has been diverted, also
    properly activate the file trigger for the diverted conffile.
    Based on a patch by Timothy G Abbott. Closes: #58735, #476899
  * Improve comment on BUGS section in dpkg-deb.1 about lack of authentication
    and checksum support in .deb files. Closes: #492052
  * Use a troff special character for the copyright symbol on man pages.
  * Mark program names in dpkg-trigger.1 in bold.
  * Unmark dselect debug messages for translation.
  * Use a the warning function to uniformly print all warning messages.
  * Properly use internerr to report about programming bugs.
  * Do not log repeated strings when the write call wrote partial data.
  * Change dir to / after chroot when using --instdir.
    Thanks to Colin Watson <cjwatson@ubuntu.com>. Closes: #509578
  * Make dpkg log files user readable. Closes: #480556
  * Clarify in the start-stop-daemon man page that the signal sent by default
    is TERM not KILL. Closes: #507568
  * Warn in dpkg-deb man page that -x will modify the extraction directory
    permissions. Closes: #502496
  * Make start-stop-daemon behave the same way whether --chuid gets a user
    name or a uid. Closes: #368000
  * Add new option --procsched to start-stop-daemon to be able to set the
    process scheduling policy and priority. Closes: #175740
  * Add initial C unit test suite for libdpkg.
  * Sanitize --status-fd output by replacing newlines with spaces.
    Closes: #505172
  * Remove unneeded cpio dependency from dpkg-dev.
  * Add kopensolaris support to ostable and triplettable. Closes: #509312
  * Document in deb.5 in detail the currently supported format, ar member
    names, types of tar archives and data.tar members.
  * Print correct feature name on «dpkg --assert-*» failures.
  * Add progress reporting to dpkg while reading the file list database.
    Based on a patch by Romain Francoise.
  * Add new option --iosched to start-stop-daemon to be able to set the
    IO scheduling class and priority. Closes: #443535
    Thanks to Chris Coulson <chrisccoulson@googlemail.com>.
  * Add tar format detection support to the internal extractor.
  * Add support for ustar long names using the prefix field. Closes: #474092
  * Code refactoring and cleanup, some of the major changes include:
    - Use standard interfaces instead of ad-hoc ones.
    - Fix memory leaks.
    - Fix compilation warnings.
    - Constify string members in structures and arguments in functions.
    - Make local functions static.
    - Remove unused functions, macros and variables.
    - Fix and cleanup libcompat broken replacement implementations.
    - Reduction of module interdependencies.
    - Rename function and variable names to make them more clear.
    - Cleanup and split of header files.

  [ Raphael Hertzog ]
  * Enhance dpkg-shlibdeps's error message when a library can't be found to
    include the ELF format of the desired library. Closes: #474671
  * dpkg-gensymbols now refuses empty values for the the -v -P and -e
    parameters.
  * Update dpkg(1) to refer to conffile whenever we speak of configuration
    file handled by dpkg. Thus harmonize vocabulary with the policy. Thanks
    to Helge Kreutzmann <debian@helgefjell.de>. Closes: #381219
  * Improve error message stating that dpkg is unable to create a file so that
    it also refers to the real filename instead of the non-diverted name only.
    Thanks to Daniel Hahler for the patch. Closes: #457135
  * dpkg-gencontrol can now again read the control file from its standard
    input with "-c-". Closes: #465340
  * Add DEB_VENDOR environment variable in the build environment to be able
    to change behaviour dynamically depending on the vendor of the current
    system (or target system when the user overrides DEB_VENDOR by setting
    it himself). Closes: #457371
  * dpkg-shlibdeps give less strong warnings for symbols not found in NEEDED
    libraries when the shared library is a non-public directory and is likely
    to be a plugin. Closes: #481165
  * Clarify list of packages displayed by dpkg --get-selections and
    dpkg-query -l. Thanks to Jidanni. Closes: #487455
  * Document -A option in dpkg-buildpackage(1). Closes: #482834
  * Add some warning concerning the available file and the related commands.
    They are mostly obsolete for APT users. Closes: #481185
  * Add new option --listpackage to dpkg-divert. Thanks to Timothy G Abbott
    <tabbott@MIT.EDU> for the patch. Closes: #485012
  * Add new option --require-valid-signature to dpkg-source. Closes: #390282
  * In dpkg-query(1) document the origin of the various fields and warn that
    they are not always available. Closes: #488293
  * Improve error message in install-info when the file doesn't exist.
    Thanks to Thomas Hood <jdthood@yahoo.co.uk>. Closes: #107098
  * Use description of installed package as fallback in dselect.
    Based on a patch from Bruce Sass <bmsass@shaw.ca>. Closes: #21659
  * Reduce memory usage of dselect by avoiding usage of a big infopad.
    Thanks to Michel Lespinasse <walken@zoy.org> for the patch.
    Closes: #395140
  * Largely improve and update dpkg-buildpackage's manual page.
  * Clarify two points in dpkg-source(1). Closes: #490693
  * Support RUNPATH exactly like RPATH in dpkg-shlibdeps. Closes: #502258
    Thanks to Javier Serrano Polo <jasp00@terra.es>.
  * Set Standards-Version to 3.8.0 (no changes needed).
  * Drop some unneeded lintian overrides.
  * Fix a chmod call in dpkg-source to not fail when POSIXLY_CORRECT is set.
    Closes: #506028
  * Optimize dpkg-shlibdeps by caching parsed symbols files and
    objdump objects. Thanks to Modestas Vainius <modestas@vainius.eu> for the
    patch. Closes: #503954
  * Add new framework to hook vendor-specific logic (see
    module Dpkg::Vendor::Default).
  * Add Ubuntu vendor object implementing lookup of launchpad bugs in
    changelogs and a safety-check for Maintainer fields of forked packages
    (launched during source build). Closes: #426752, #499924
  * Improve behaviour of update-alternatives --config. Thanks to
    Osamu Aoki <osamu@debian.org> for the initial patch. We can know
    select between manual and auto in --config and --all. Closes: #392430
  * Fix update-alternatives to not switch to manual mode an alternative
    with a broken symlink (instead let the current action fix it).
    Also ensure that a message is displayed by default when such a switch is
    made. Closes: #141325, #87677
  * Fix update-alternatives' logic to rename files. It failed to ignore errors
    in some cases where it wanted to when the source file didn't exist.
    Closes: #99870
    This also makes update-alternatives less noisy when this happens since we
    don't call mv when we know that it's going to fail.
    Closes: #98822
  * Properly remove inappropriate slave links in update-alternatives even when
    we switch to manual mode with --set or --config. Closes: #388313
  * Modify update-alternatives to always remove the alternative group when the
    last alternative is removed (even in manual mode).
  * Ensure that update-alternative --install fix the links if the alternative
    installed is the one currently selected. Closes: #100135
  * Let update-alternatives deal with empty files in its administrative
    directory by ignoring them. Closes: #457863
  * Add new --target and --as-root options to dpkg-buildpackage to call
    any debian/rules target with the proper build environment.
    Closes: #477916
  * Move update-alternatives, dpkg-divert and dpkg-statoverride to /usr/bin
    but keep compatibility symlinks in /usr/sbin for the squeeze release
    until all maintainer scripts are fixed (see
    http://lintian.debian.org/tags/command-with-path-in-maintainer-script.html).
    Closes: #216606
  * Use dh_lintian to install lintian overrides. Build-Depends on debhelper
    (>= 6.0.7) for this. Update debhelper compatility level to 6 at the same
    time.
  * Drop cleanup-info script.
  * Reset umask to 0022 in dpkg-gencontrol and dpkg-gensymbols to ensure that
    files created in the DEBIAN directory have sane permissions.
    Closes: #516481
  * Rewrite update-alternatives (so that we can understand it again) and
    implement new features on top of it:
    - the --config output is now sorted. Closes: #437060
    - it now logs information to /var/log/dpkg.log. Closes: #445270
    - it forbids reusing master alternative as slave and vice-versa.
      Closes: #342566
    - it forbids reusing alternative links managed by other alternatives
    - new sanity checks on --install parameters. Closes: #423176
    - install slave link only if the corresponding slave file is available.
      Closes: #143701
    - new option --get-selections to export the configuration of all
      alternatives. It's a simple way to discover the name of all available
      alternatives. Closes: #273406, #392429
    - new option --set-selections to reconfigure a set of alternatives in
      a single command.
  * Document in update-alternatives(8) how one can repair all broken
    alternatives with a single command. Closes: #250258, #395556
  * Modify dpkg-gensymbols to replace #PACKAGE# on the fly while installing
    symbols files so that package having libraries whose name varies between
    architectures do not need to hardcode the package name. Closes: #517264

  [ Pierre Habouzit ]
  * Add a --query option to update-alternatives. Closes: #336091, #441904

  [ Updated scripts translations ]
  * Polish (Wiktor Wandachowicz). Closes: #514106

  [ Updated manpages translations ]
  * Polish (Wiktor Wandachowicz). Closes: #514106

  [ Updated dpkg translations ]
  * Portuguese (Miguel Figueiredo).
  * Korean (Changwoo Ryu).
  * Romanian (Eddy Petri?or)
  * Slovak (Ivan Masár). Closes: #514490

 -- Guillem Jover <guillem@debian.org>  Mon, 02 Mar 2009 06:13:53 +0200

dpkg (1.14.25) unstable; urgency=low

  [ Guillem Jover ]
  * Fix typo in package description ('privides' -> 'provides').
    Thanks to Pascal De Vuyst <pascal.devuyst@gmail.com>. Closes: #510755
  * Do not lose conffiles while replacing them from another package on the
    same install run. Closes: #513857
    As a side effect this fixes the following symptoms:
    - Do not do unneeded conffile prompts when it wasn't locally changed.
    - Do not ensure (and thus do not output debug information) that the
     .dpkg-new and .dpkg-tmp directories for an existing directory do not
      exist. Closes: #80416

  [ Raphael Hertzog ]
  * dpkg-deb now always produces GNU tarballs inside .deb and ignores
    TAR_OPTIONS. Closes: #513863

  [ Updated dpkg translations ]
  * Basque (Piarres Beobide). Closes: #506092, #509851
  * Simplified Chinese (Deng Xiyue). Closes: #506177
  * Traditional Chinese (Tetralet). Closes: #513312

  [ Updated dselect translations ]
  * Basque (Piarres Beobide). Closes: #509852
  * Norwegian Bokmål (Hans F. Nordhaug).
  * Portuguese (Miguel Figueiredo). Closes: #509904

  [ Updated scripts translations ]
  * Add missing space in French translation.
    Thanks to Cyril "Oeil de lynx" Brulebois.

 -- Guillem Jover <guillem@debian.org>  Tue, 03 Feb 2009 00:00:41 +0200

dpkg (1.14.24) unstable; urgency=low

  [ Raphael Hertzog ]
  * Fix parsing of objdump output (by dpkg-shlibdeps) in a special case where
    the symbol name is separated only with a single space. Closes: #506139
  * Fix dpkg-shlibdeps behaviour when Build-Depends-Package is used in the
    symbols file. It was merging all dependency templates into the generated
    dependency instead of simply modifying the minimal version. Thanks to
    Modestas Vainius <modestas@vainius.eu>. Closes: #507346
  * Fix dpkg-source to correctly extract a source package even when called
    from a non-writable directory when a target directory has been specified
    on the command line. Closes: #507217, #507219

  [ Guillem Jover ]
  * Do not allow installing packages with non-obsolete conffiles owned by
    other packages without a proper Replaces field. Closes: #508392

  [ Updated dselect translations ]
  * Galician (Marce Villarino). Closes: #509887

  [ Updated dpkg translations ]
  * Galician (Marce Villarino). Closes: #509150
  * Vietnamese (Clytie Siddall). Closes: #509424

  [ Updated scripts translations ]
  * Improve German translation.

 -- Guillem Jover <guillem@debian.org>  Mon, 29 Dec 2008 05:38:31 +0100

dpkg (1.14.23) unstable; urgency=low

  [ Raphael Hertzog ]
  * Blacklist "__gnu_local_gp" symbol for dpkg-gensymbols. Closes: #500188
    Thanks to Thiemo Seufer <ths@debian.org>.
  * Important bugfix in dpkg-gensymbols for people using includes in symbol
    files: the current object didn't flow back from the included file to
    the including file.
  * Fix Dpkg::Version comparison code. Closes: #504135

  [ Guillem Jover ]
  * Untangle fatal abort condition from the “too many errors” one in the
    archives and packages processing loop. Closes: #367226
  * Abort on unrecoverable fatal errors instead of continuing execution, as
    the recovery code assumed the execution would not be reaching it again
    and some times bogus update files were created either with incompletely
    written content or with '#padding' lines. Closes: #497041, #499070

  [ Updated dpkg translations ]
  * Brazilian Portuguese (Felipe Augusto van de Wiel).
  * Catalan (Jordi Mallach).
  * Czech (Miroslav Kure). Closes: #505910
  * French (Christian Perrier)
  * German (Sven Joachim).
  * Greek (Emmanuel Galatoulas). Closes: #498585
  * Japanese (Kenshi Muto).
  * Korean (Changwoo Ryu). Closes: #505777
  * Norwegian Bokmål (Hans F. Nordhaug).
  * Polish (Wiktor Wandachowicz).
  * Portuguese (Miguel Figueiredo). Closes: #505869
  * Russian (Yuri Kozlov). Closes: #499028, #505735
  * Romanian (Eddy Petri?or).
  * Slovak (Ivan Masár). Closes: #506024
  * Spanish (Javier Fernandez-Sanguino). Closes: #505836
  * Swedish (Peter Krefting).

  [ Updated scripts translations ]
  * Fix typo in Russian. Closes: #499736
  * Fix wrong translation in French. Closes: #504123
  * French (Christian Perrier).

  [ Updated manpages translations ]
  * German (Helge Kreutzmann).

 -- Guillem Jover <guillem@debian.org>  Tue, 18 Nov 2008 11:50:56 +0200

dpkg (1.14.22) unstable; urgency=low

  [ Raphael Hertzog ]
  * The last "small fix" actually broke conversion of source packages to
    "3.0 (quilt)" format when they have local changes and no pre-existing
    quilt series file. Now always provide a valid name in QUILT_SERIES.
    Closes: #496920
  * Fix permissions of the automatically generated pacth in "2.0" and "3.0
    (quilt)" format. They were improperly set to 0600 due to tempfile()
    and were not reset to a sane value. Closes: #496925
  * Fix dpkg-gensymbols to not scan (real) directories accessed through a
    symlink contained in the build tree as they may well not be part of
    the package (with absolute symlinks). It was already skipping symlinks
    (since 1.14.16.6) for similar reasons.

  [ Updated dpkg translations ]
  * Basque (Piarres Beobide). Closes: #496753
  * Brazilian Portuguese (Felipe Augusto van de Wiel).
  * Galician (Jacobo Tarrio).
  * Norwegian Bokmal (Hans Fredrik Nordhaug). Closes: #497309
  * Swedish (Daniel Nylander and Peter Krefting).
  * Vietnamese (Clytie Siddall). Closes: #497893

  [ Updated manpages translations ]
  * Swedish (Peter Krefting).

  [ Updated scripts translations ]
  * Swedish (Peter Krefting).

 -- Raphael Hertzog <hertzog@debian.org>  Fri, 05 Sep 2008 16:54:45 +0200

dpkg (1.14.21) unstable; urgency=low

  [ Raphael Hertzog ]
  * Small fix in "3.0 (quilt)" source format when using non-standard name
    of the quilt series.
  * Handle debian.tar.gz files like diff.gz in dpkg-buildpackage and
    dpkg-genchanges to detect the kind of upload.
  * Add "armel" to /usr/share/dpkg/archtable. Closes: #487768
  * Modified Dpkg::BuildOptions to recognize and use spaces as separator
    in DEB_BUILD_OPTIONS (in order to conform with the Debian policy
    ruling established in #430649). Closes: #486937
  * Fix dpkg-source to not use -i and -I by default with "1.0" source
    packages. Closes: #495138

  [ Guillem Jover ]
  * When loading the status file fix up any inconsistent package in state
    triggers-awaited w/o the corresponding package with pending triggers.
    Closes: #487637, #486843, #489068
  * Fix --no-act in triggers related code. Closes: #495097
  * Do not assert when dpkg stops processing packages due to too many
    errors occurred while configuring or removing packages.
    Thanks to Ian Jackson <ian@davenant.greenend.org.uk>. Closes: #483655
  * Move lzma from dpkg Suggests to Pre-Depends. Closes: #456332
  * Match description of -si option in dpkg-buildpackage to the one in
    dpkg-genchanges. Closes: #493743
  * Close --status-fd file descriptors on exec, so that they are not
    inherited by the childs. Closes: #471488, #487684
  * State that the preferred front-end is aptitude and replace one instance
    of dselect usage with apt-get. Closes: #483785

  [ Updated manpages translations ]
  * French (Florent Usseil).
  * German (Helge Kreutzmann).

  [ Updated scripts translations ]
  * Russian (Yuri Kozlov). Closes: #490076
  * German (Helge Kreutzmann).

  [ Updated dpkg translations ]
  * Basque (Piarres Beobide). Closes: #490905
  * Czech (Miroslav Kure).
  * French (Christian Perrier).
  * German (Sven Joachim).
  * Korean (Changwoo Ryu).
  * Romanian (Eddy Petri?or).
  * Russian (Yuri Kozlov). Closes: #488689
  * Simplified Chinese (Deng Xiyue). Closes: #496176
  * Slovak (Ivan Masár). Closes: #488903, #495505
  * Thai (Theppitak Karoonboonyanan). Closes: #488090

  [ Added dpkg translations ]
  * Lithuanian (Gintautas Miliauskas). Closes: #493326

  [ Updated dselect translations ]
  * Romanian (Eddy Petri?or).

 -- Guillem Jover <guillem@debian.org>  Tue, 26 Aug 2008 05:32:39 +0300

dpkg (1.14.20) unstable; urgency=low

  [ Guillem Jover ]
  * Change UTF-8 '©' to '(C)' in deb-version.5 (unfuzzy translations).
  * Document --force-breaks in 'dpkg --force-help' output.
  * Document triggers --debug values in dpkg.1. Thanks to Sven Joachim.
  * Improve package descriptions for dpkg, dpkg-dev and dselect.
    Thanks to Justin B Rye for the review and corrections. Closes: #484002
  * When dpkg-divert does renames do no check the target file if the source
    does not exist and the rename is thus being disabled. This also allows
    to remove bogus diversions. Closes: #476973, #469033
  * Properly close triggers 'File' file, so it does not get leaked to childs.

  [ Raphael Hertzog ]
  * Add missing 'use File::Path' in Dpkg::Source::Package::V3::quilt.
  * Use debian/patches/debian-changes-<version> (without the trailing ".diff")
    as default name for the automatic patch created by the format "3.0
    (quilt)". This ensures a saner cohabitation with patch systems that
    apply all of debian/patches/*.{diff,patch}.
  * Improve patch parser to accept more patches that are accepted by patch
    itself.
  * Correctly skip comments in quilt series files (concerns "3.0 (quilt)" source
    packages). Closes: #486323
  * The automatically created patches (in source package formats "2.0" and
    "3.0 (quilt)") will now contain "/dev/null" as previous filename when the
    patch creates a new file (instead of putting the same name).
  * Set PERL_DL_NONLZY to 1 in perl scripts that are likely to be called in
    package's configuration scripts to work around the perl bug #479711.

  [ Helge Kreutzmann ]
  * Fix a typo in dselect.1.

  [ Updated dpkg translations ]
  * Basque (Piarres Beobide). Closes: #481043
  * Brazilian Portuguese (Felipe Augusto van de Wiel).
  * Catalan (Jordi Mallach). Closes: #383448
  * Czech (Miroslav Kure).
  * French (Christian Perrier).
  * Galician (Jacobo Tarrio). Closes: #483441
  * German (Sven Joachim).
  * Norwegian Bokmal (Hans Fredrik Nordhaug). Closes: #480626
  * Polish (Wiktor Wandachowicz).
  * Simplified Chinese (Deng Xiyue). Closes: #483143
  * Swedish (Peter Karlsson).
  * Vietnamese (Clytie Siddall). Closes: #481199

  [ Updated manpages translations ]
  * German (Helge Kreutzmann).
  * Polish (Wiktor Wandachowicz).
  * Swedish (Peter Karlsson).

  [ Updated scripts translations ]
  * French (Christian Perrier).
  * German (Helge Kreutzmann).
  * Polish (Wiktor Wandachowicz).
  * Russian (Yuri Kozlov).
  * Swedish (Peter Karlsson).

  [ Updated dselect translations ]
  * Brazilian Portuguese (Felipe Augusto van de Wiel).
  * Polish (Wiktor Wandachowicz).

 -- Raphael Hertzog <hertzog@debian.org>  Wed, 18 Jun 2008 09:33:54 +0200

dpkg (1.14.19) unstable; urgency=low

  [ Guillem Jover ]
  * Fix a double-free by setting scontext to NULL after calling freecon.
    Based on a patch by Russell Coker. Closes: #474339
  * Add missing import of internerr in Dpkg::Source::Patch.pm.
    Thanks to Marco d'Itri. Closes: #479205
  * Consider also custom Package-Type fields when printing warnings in
    dpkg-gencontrol. Closes: #452273

  [ Raphael Hertzog ]
  * Add missing import of subprocerr in Dpkg::Source::Package. Thanks to Sven
    Joachim for the patch.
  * Handle symlinks better when deciding if dpkg-source has to copy the
    original tarball in the current extraction directory. Closes: #475668
  * Fix the dpkg-source error message about unrepresentable changes to
    source because the type of a file changed (new and old were inverted).
  * Fix dpkg-genchanges to detect udeb based on Package-Type control
    header instead of file extension analysis on uploaded files.
    Closes: #476113
  * Fix dpkg-source to grant correct permissions to tarballs of native
    source packages. Closes: #477784
  * Add Conflicts: devscripts (<< 2.10.26) to ensure that people are
    using versions of debsign/mergechanges that support the Checksums fields
    in *.dsc and *.changes.
  * Cleanup the various Conflicts/Replaces fields to remove references
    to package that have disappeared before sarge (this includes dpkg-doc-ja,
    dpkgname, and dpkg-static which has never officially been built).
    dpkg-iasearch has been kept as popcon still reports a few installations.
  * Collapsed multiple conflicts of dpkg with old versions of dpkg-dev
    in a single Conflicts: dpkg-dev (<< 1.14.16).
  * The "3.0 (quilt)" source package format now parses correctly series files
    with patch options and warn if something else than -p1 is used.
  * Change the way dpkg-source finds the perl object to use to unpack/build
    a source package to ignore the minor part of the Format: version.
    For example "1.0" and "1.1" would both map to Dpkg::Source::Package::V1
    instead of ::V1_0 and ::V1_1 before. Similarly "3.0 (quilt)" now maps to
    ::V3::quilt instead of ::V3_0::quilt.
  * Fix changelog parser to not fail when an unexpected changelog entry
    appears without the preceding heading line. Closes: #478925
  * Change the "2.0" and "3.0 (quilt)" source packages to refuse by default
    binary files in the debian sub-directory. They have to be whitelisted
    through debian/source/include-binaries. Closes: #473041
  * Make sure triggers are activated when a file is removed in a directory
    shared by multiple packages. Closes: #479850

  [ Helge Kreutzmann ]
  * Minor fixes and clarifications to man pages.

  [ Updated dpkg translations ]
  * Brazilian Portuguese (Felipe Augusto van de Wiel). Closes: #480579
  * Czech (Miroslav Kure).
  * French (Florent Ussel).
  * Galician (Jacobo Tarrio).
  * German (Sven Joachim).
  * Polish (Wiktor Wandachowicz).
  * Portuguese (Miguel Figueiredo).
  * Russian (Yuri Kozlov). Closes: #478827
  * Slovak (Ivan Masár). Closes: #478897
  * Swedish (Peter Karlsson).

  [ Updated manpages translations ]
  * German (Helge Kreutzmann).
  * Polish (Wiktor Wandachowicz).
  * Swedish (Peter Karlsson).

  [ Updated scripts translations ]
  * German (Helge Kreutzmann).
  * Polish (Wiktor Wandachowicz).
  * Russian (Yuri Kozlov). Closes: #479142
  * Swedish (Peter Karlsson).

  [ Updated dselect translations ]
  * Brazilian Portuguese (Felipe Augusto van de Wiel).
  * Czech (Miroslav Kure).
  * French (Christian Perrier).
  * German (Sven Joachim).
  * Russian (Yuri Kozlov). Closes: #478802
  * Slovak (Ivan Masár). Closes: #479007

 -- Guillem Jover <guillem@debian.org>  Mon, 12 May 2008 08:33:07 +0300

dpkg (1.14.18) unstable; urgency=low

  [ Guillem Jover ]
  * Bump po4a version in Build-Depends to 0.33.1-1, as usage of UTF-8
    in original man pages was causing build failures. Closes: #473498
  * Add triggers documentation to dpkg-dev. Closes: #473449
  * Add deb-triggers.5 and dpkg-trigger.1 man pages, and document new
    statuses and options in dpkg.1.

  [ Raphael Hertzog ]
  * When dpkg-source builds a source package of Format: 2.0 or 3.0 (quilt) it
    applies the patches before the build if
    debian/patches/.dpkg-source-applied doesn't exist. This file is created
    during extraction if patches are applied, and is auto-excluded from the
    debian tarball. This enables on-the-fly conversion of source packages from
    Format: 1.0 to Format: 3.0 (quilt) without manual intervention of the
    user. This feature can be disabled with the option --no-preparation.
  * The dpkg-source option --skip-patches disables application of patches
    during extraction of source packages using Format: 2.0 or Format: 3.0
    (quilt).
  * Ensure the Files field is last in *.dsc and *.changes. This is a
    work-around for some braindead dsc parsers (dupload and sbuild for
    instance, see #473518 and #470440).
  * Initialize dependencies for libraries having symbols files with the
    smallest minimal version listed in the symbols file instead of using
    an unversioned dependency. It's the only way to ensure the library
    presence if it wasn't available in all versions of the package that ever
    existed. Closes: #474079
  * Don't use the -p option of diff for Format: 1.0 source packages.
    dpkg-source of sarge doesn't accept data after @@. Closes: #474417

  [ Updated dselect translations ]
  * German. (Sven Joachim).
  * Swedish (Peter Karlsson).

  [ Updated dpkg translations ]
  * Portuguese (Miguel Figueiredo).
  * Simplified Chinese (Deng Xiyue). Closes: #473523
  * Swedish (Peter Karlsson).
  * Vietnamese (Clytie Siddall). Closes: #473726

  [ Updated manpages translations ]
  * German (Helge Kreutzmann).
  * Swedish (Peter Karlsson).

  [ Updated scripts translations ]
  * German (Helge Kreutzmann).
  * Swedish (Peter Karlsson).

 -- Guillem Jover <guillem@debian.org>  Tue, 08 Apr 2008 07:00:10 +0300

dpkg (1.14.17) experimental; urgency=low

  [ Guillem Jover ]
  * Replace strdup plus error checking usage with a new m_strdup function.
    Closes: #379028
  * Add new keybinding in dselect to restore all selections back to
    whatever's currently installed. Closes: #151540
    Thanks to Colin Watson.
  * Use system timersub and fix timeval normalization in multiplication in
    start-stop-daemon. Thanks to Andreas Påhlsson. Closes: #462225
  * Cosmetic fixes to start-stop-daemon output and man page. Document that
    --chuid will change the group even if it has not been specified. Add
    EXIT STATUS and EXAMPLE sections to man page. Thanks to Justin Pryzby.
  * Add Raphael Hertzog to Uploaders, and remove Brendan O'Dea and
    Christian Perrier with their permission.
  * Use functions from libcompat when those are not provided by the system.
    - Add strnlen to libcompat.
    - Link programs against libcompat which provides obstack. Closes: #142042
  * Change dpkg-gencontrol to not output the Homapage field on udeb.
  * Reintroduce 'no-debsig' back in dpkg.cfg to avoid failing to install any
    package when debsig-verify is installed. Closes: #311843
  * Fix some small memory leaks. Closes: #469520
    Thanks to Sean Finney.
  * Correct broken dselect logic for self-conflicting packages.
    Thanks to Ian Jackson.
  * Implement 'Breaks' properly in dselect. Closes: #448946
    Thanks to Ian Jackson.
  * Fix erroneous description of Breaks in dselect output.
    Thanks to Ian Jackson.
  * Allow compilation with --disable-nls on systems without libintl.h where
    a non glibc claims to be glibc. Closes: #465420
  * Fix crash when a .deb file becomes unreadable while dpkg is starting.
    Thanks to Ian Jackson. Closes: #255882
  * Few file descriptor cleanup and error handling fixes.
    Thanks to Ian Jackson. Closes: #443338
  * Move test suite invokation to a new check target in debian/rules.
  * Add support for nocheck DEB_BUILD_OPTIONS in debian/rules, so that the
    dpkg test suite can be skept if desired.
  * Improve log and status-fd output by printing more status change updates
    and actions. Thanks to Ian Jackson.
  * Implement triggers support. Thanks to Ian Jackson.
    Closes: #17243, #68981, #215374, #217622, #248693, #308285

  [ Raphael Hertzog ]
  * Add a warning displayed by dpkg-genchanges if the current version is
    smaller than the previous one. Closes: #4655
  * Add -d and -c options in dpkg-checkbuilddeps to override
    build-depends/conflicts. Closes: #114774
  * Include list of libraries in dpkg-gensymbols' warning about new/lost
    libraries.
  * Add -R option to dpkg-buildpackage so that one can replace the usual
    "debian/rules" by something else. Closes: #355654
  * Always list all binary packages in the Description: field of .changes
    files. It's nice for reviewers and mentors.debian.net was using this field
    on source only uploads to display short description of what the package is
    about.
  * Handle the case when the library has a different SONAME than the one used
    to find it. Closes: #462413
  * Fix Dpkg::Version and Dpkg::Fields::Object to import _g() from
    Dpkg::Gettext. Thanks to Adam Heath and Olivier Berger for spotting
    this. Closes: #465651
  * Change PATH during make check to look into build directories containing
    dpkg and the related scripts. Thanks to Mike Frysinger. Closes: #466957
  * Some lintian cleanup:
    - add overrides for some useless I: tags
    - drop unused overrides
    - updated several manual pages to fix hyphen-used-as-minus-sign
    - fixed manpage-has-errors-from-man in several manual pages
    - removed empty debian/dpkg.prerm
  * Removed old upgrade code from dpkg's preinst and postinst which only
    concerns upgrading from dpkg version older than the one in oldstable
    already. And thus we get rid of old the last usage of read in those
    scripts (fixes lintian's warning read-in-maintainer-script).
  * Removed sorting of dependencies in dpkg-gencontrol and dpkg-source. But
    kept it for all other fields (Enhances, Conflicts, Replaces, Breaks,
    Build-Conflicts and Build-Conflicts-Indep).
  * Instead changed dpkg-shlibdeps to sort the dependencies generated in
    ${shlibs:*} variables.
  * Changed the logic of simplification of dependencies: if any dependency
    must be discarded due to another dependency appearing further
    in the field, the superseding dependency will take the place of the
    discarded one. Added a test case for this.
  * dpkg-shlibdeps properly accounts usage of symbols provided by private
    libraries without SONAME. Closes: #469838
  * Add a new warning to dpkg-shlibdeps when a library NEEDED is in fact
    not used by any of the binaries analyzed. Closes: #472332
  * Add a new --warnings=<value> option to select the set of warnings to
    activate. By default, do not activate the warning about useless
    libraries at the binary level (instead the new warning above is activated
    by default: it's less strict and more useful).
  * dpkg-source has been heavily refactored to make it easier to support
    multiple source package formats. Several new source package formats have
    been added:
    - the format "2.0" is the original wig&pen
    - the format "3.0 (quilt)" is based on 2.0. It uses a tarball for the
      debian directory and can thus include binary files. Binaries
      outside of the debian directory can be also included if they
      are listed in debian/source/include-binaries (and option
      --include-binaries will generate this file automatically).
      Closes: #4588, #4628
    - thus it will also preserve timestamps on Debian-provided
      documentation like README.Debian. Closes: #366555
    - it handles an explicit series of patches and the patch can thus be
      named without constraints. Patches can contain arbitrary
      headers/comments between file chunks. Closes: #363018
    - it ignores changes on a number of temporary and VCS-specific files
      by default. Closes: #203792, #323909
    - the patches in debian/patches can remove files. Closes: #12564
    - the patches are applied at unpack time. Closes: #463048
    - the formats "3.0 (quilt/native)" don't include VCS directories by
      default. Closes: #435126
    - the format "3.0 (custom)" can be used to create a source package
      containing arbitrary files. It's useful for helper tools that can
      generate the files by themselves in a more efficient way
      (like all the *-buildpackage tools). Closes: #246918
    - the formats "3.0 (git/bzr)" are experimental formats based
      on corresponding VCS repositories. Thanks to Joey Hess and Colin Watson
      respectively.
  * dpkg-source has a new --no-check option. It disables GPG check and
    checksums checks. Closes: #220758
  * dpkg-shlibdeps is now able to look into directories containing libraries
    used by cross-built binaries provided that the right environment variable
    are set. Closes: #453267
  * Change default value of LDFLAGS (set by dpkg-buildpackage) to ''
    instead of '-Wl,-Bsymbolic-functions'. It's safer at this point of the
    release cycle.
  * dpkg-buildpackage will set PKG_CONFIG_LIBDIR (but not override an existing
    value) in case of cross-compilation so that pkgconfig finds .pc files
    in the directory specific to the target architecture. Closes: #439979

  [ Frank Lichtenheld ]
  * Add a warning in dpkg-buildpackage if the build-dependencies are not
    satisfied during -S. Closes: #445552
  * Add a missing space in the German scripts translation. Closes: #463398
  * Add improved deb-shlibs.5 manual page by Zack Weinberg. Closes: #466135
  * dpkg-buildpackage exports some build related environment variables
    now. Based on a patch by Matthias Klose. Closes: #465282
    (See dpkg-buildpackage(1) and https://wiki.ubuntu.com/DistCompilerFlags
     for details)
  * Add support for use of SHA1 and SHA256 checksums in .dsc and
    .changes files. Information will be available in Checksums-Sha{1,256}
    fields. .changes format version increased to 1.8.
  * Link dselect against libncursesw. Closes: #466321
  * Forward port a patch from the old changelog parser to the new
    one that got lost during the transition. '+' and '.' can now
    be used in distribution names yet again. Reported by dann frazier.
    Closes: #467470

  [ Updated dpkg translations ]
  * Korean (Changwoo Ryu).
  * Polish (Robert Luberda).
  * Romanian (Eddy Petrişor).
  * Slovak (Ivan Masár). Closes: #471342
  * Swedish (Peter Karlsson).
  * Thai (Theppitak Karoonboonyanan). Closes: #468916

  [ Updated manpages translations ]
  * German (Helge Kreutzmann).
  * Polish (Robert Luberda).
  * Swedish (Peter Karlsson).

  [ Updated dselect translations ]
  * Basque. (Piarres beobide). Closes: #462403

  [ Updated scripts translations ]
  * German (Helge Kreutzmann).
  * Polish (Robert Luberda).
  * Swedish (Peter Karlsson).

  [ Updated dselect translations ]
  * Polish (Robert Luberda).
  * Romanian (Eddy Petrişor).

 -- Guillem Jover <guillem@debian.org>  Sun, 30 Mar 2008 12:48:22 +0300

dpkg (1.14.16.6) unstable; urgency=medium

  * Let dpkg-gensymbols skip directories which are just symlinks when scanning
    the package build dir.
  * Bump urgency to medium to compensate lost days in testing migration due to
    the two last uploads.

 -- Raphael Hertzog <hertzog@debian.org>  Sat, 26 Jan 2008 19:20:40 +0100

dpkg (1.14.16.5) unstable; urgency=low

  * Fix dpkg-gensymbols handling of #include so that one can include multiple
    times the same file and have it properly taken into account.
  * Add many armel-specific symbols to dpkg-gensymbols' blacklist.
    Closes: #462318

 -- Raphael Hertzog <hertzog@debian.org>  Thu, 24 Jan 2008 14:20:10 +0100

dpkg (1.14.16.4) unstable; urgency=low

  * Import capit in Dpkg::Cdata from Dpkg::Fields. Closes: #462172

 -- Guillem Jover <guillem@debian.org>  Wed, 23 Jan 2008 08:44:32 +0200

dpkg (1.14.16.3) unstable; urgency=low

  [ Raphael Hertzog ]
  * Remove the ":utf8" layer that utf8-encodes already valid utf8.
    Closes: #462098
  * Disable variable substitution in dpkg-genchanges. Closes: #462079, #462089

  [ Guillem Jover ]
  * Make start-stop-daemon set the supplementary groups if the real user or
    group are different than the ones we should switch to. Closes: #462075
  * Fix segfault in start-stop-daemon when using --group w/o --chuid (as
    a side effect, using --group alone works for the first time in years).
    Closes: #462072
  * Fix timeout computations for start-stop-daemon --retry option. This has
    not worked properly for a long time (maybe never), but came to light
    due to #460903's fix. Closes: #462104

 -- Guillem Jover <guillem@debian.org>  Tue, 22 Jan 2008 23:39:59 +0200

dpkg (1.14.16.2) unstable; urgency=low

  * Change uid after changing gid and initializing supplementary groups in
    start-stop-daemon. Closes: #462018
  * Change temporary dpkg Breaks on dpkg-dev (= 1.14.13) and (= 1.14.14)
    to Conflicts, so that users from etch can upgrade to sid (or lenny
    once dpkg has migrated).

 -- Guillem Jover <guillem@debian.org>  Tue, 22 Jan 2008 13:05:22 +0200

dpkg (1.14.16.1) unstable; urgency=low

  * Add libtimedate-perl to dpkg-dev's Depends and to Build-Depends.
    Reported by Aurelien Jarno. Closes: #461875

 -- Frank Lichtenheld <djpig@debian.org>  Mon, 21 Jan 2008 12:48:51 +0100

dpkg (1.14.16) unstable; urgency=low

  [ Guillem Jover ]
  * Add build-essential as an implicit Build-Depends in dpkg-checkbuilddeps.
    Closes: #402901
  * Add build-essential to dpkg-dev Recommends.
  * Do not warn about unrecognized Homepage field in binary package stanzas
    in dpkg-genchanges and dpkg-source. Closes: #460309
  * Do not use the enoent helper binary, and use perl POSIX module instead.
  * Keep checking for the process when start-stop-daemon is called with
    --retry even if the daemon removed the pidfile. Closes: #460903
    Thanks to Justin Pryzby for the analysis.
  * Make --quiet silence --test in start-stop-daemon. Closes: #367998
  * Check current uid and gid in start-stop-daemon before calling setuid,
    setgid and initgroups. Closes: #222524
    Based on a patch by Samuel Thibault.
  * Remove unimplemented --test option from update-alternatives.
    Closes: #392432, #461247
  * Additionally check if errno is EEXIST after rmdir(2), as SUSv3 specifies
    that on non-empty directories it can either return that or ENOTEMPTY.
    This fixes run time problems on Solaris.
  * Fix start-stop-daemon --help output to state that --name is one of the
    possible required options to use. Closes: #354999
  * Demote dselect from priority important to optional. Closes: #461327
  * Fix portability issues on HP-UX, by not using backticks inside double
    quotes in m4 files. Closes: #24514
  * Switch Maintainer address to <debian-dpkg@lists.debian.org> from
    <team@dpkg.org>.
  * Add README.feature-removal-schedule describing the features to be removed
    and README.api describing the provided APIs.

  [ Frank Lichtenheld ]
  * Make the -L option of dpkg-parsechangelog actually work (it's
    only been eleven years...)
  * Import the code from my external Parse::DebianChangelog as
    Dpkg::Changelog and Dpkg::Changelog::Debian. Using this
    from parsechangelog/debian adds the following requested
    features:
     - Option to use a non-lossy format. Closes: #95579
     - Various options to better control how many entries
       should be displayed. Closes: #226932

  [ Raphael Hertzog ]
  * Replaced all the remaining code in controllib.pl by new modules. All
    scripts have been adjusted to use the new modules and controllib.pl has
    been removed.
  * The code to parse debian/control is available in a perl module
    Dpkg::Control. Closes: #26554
  * Temporarily add a Breaks: dpkg-dev (= 1.14.13), dpkg-dev (= 1.14.14) on
    dpkg for the convenience of sid users. Closes: #459815
  * Update dpkg-source(1) to explain better what the directory after -b is.
    Closes: #323606
  * Also force version in ${binary:Version} if dpkg-gencontrol -v<version>
    is used. That way we're consistent with the definition of that variable
    in deb-substvars(5). Closes: #433477
  * Add support of Dm-Upload-Allowed field. Closes: #453400
  * Fix dpkg-shlibdeps's filtering of duplicated dependencies in fields of
    lesser priority (when -d is used).
  * Fix behaviour of dpkg-shlibdeps when the same binary was passed multiple
    times for use in different dependency fields (-d option).
  * Change logic of -si option of dpkg-genchanges to include the original
    tarball only if the current upstream version differs from the upstream
    version of the previous changelog entry. Replaces the heuristic based
    on revision number (-0, -0.1 or -1). Closes: #28701
  * Some code refactoring on dpkg-genchanges and bug fixes in the generation
    of the Description: field. As a result, source only uploads will no more
    have Description fields.
  * Add support of wildcard entries in symbols files. This makes it much
    simpler to write symbols files for well managed libraries but in that case
    dpkg-gensymbols can't check any more if symbols have disappeared.
    Closes: #459359

  [ Updated manpages translations ]
  * Fix typo in French. Closes: #460021
  * German (Helge Kreutzmann).

  [ Updated dpkg translations ]
  * Basque (Piarres Beobide). Closes: #459565
  * French (Christian Perrier).
  * German, Basque, Norwegian Bokmål, Swedish, Vietnamese, Simplified Chinese,
    Galician unfuzzied.
  * Russian (Yuri Kozlov). Closes: #460708

  [ Updated scripts translations ]
  * Russian (Yuri Kozlov). Closes: #460709
  * Swedish (Peter Karlsson).

 -- Guillem Jover <guillem@debian.org>  Mon, 21 Jan 2008 10:00:45 +0200

dpkg (1.14.15) unstable; urgency=low

  [ Raphael Hertzog ]
  * Make sure {dpkg-dev,dselect}.preinst are included in the source tarball.
    Closes: #452730
  * Blacklist armel-specific symbols in dpkg-gensymbols. Reported by Riku
    Voipio. Closes: #457964
  * Fix typos in various manpages. Patch from A. Costa. Closes: #458276
  * Make dpkg-shlibdeps choose the right symbols files when we have several
    debian/*/DEBIAN/symbols for a given soname. Closes: #458860
  * Add a -S<pkgbuilddir> option to dpkg-shlibdeps to indicate a package build
    tree to scan first when trying to find a needed library.
  * Change dpkg-gensymbols to mark symbols that disappeared with #MISSING
    instead of #DEPRECATED, it's clearer for people.
  * Fix Dpkg::Shlibs::Objdump to properly take into account R_*_COPY
    relocations. Closes: #454036
  * Explain better the order in which postinst/prerm scripts are called
    between a package and its dependencies. Thanks to Nicolas François and
    Helge Kreutzmann for their suggestions. Closes: #379641
  * Fix Dpkg::BuildOptions so that dpkg-buildpackage doesn't double all
    options in DEB_BUILD_OPTIONS when called with the -j parameter.
    Closes: #453656

  [ Guillem Jover ]
  * Move compression related variables to a new Dpkg::Compression module.
  * Remove disabled, obsolete and quite incomplete Hebrew translations.
  * Revert dpkg-dev versioned dependency bump on dpkg >= 1.14.13 back to
    >= 1.14.6, as the compression variables are now in a module in dpkg-dev.
  * Do not disaplay garbage in dselect on monochrome terminals, by setting
    a missing ncurses character attribute. Closes: #155741, #157093
    Thanks to Sven Rudolph.
  * Do not loop endlessly in dselect with very long package descriptions.
    Closes: #179320, #342495
    Thanks to John Zaitseff.
  * Ignore wrapped lines in install-info when matching section titles.
    Closes: #214684
    Thanks to Andreas Metzler and Ian Zimmerman.
  * Do not use strdup for execvp arguments. Closes: #379027
  * Do not print 'failed to kill' warning in start-stop-daemon when polling
    the pid. Closes: #157305, #352554
    Thanks to Samuel Thibault.
  * Properly print build message in dpkg-buildpackage for lzma and bzip2
    compressed sources. Closes: #458519
  * Promote bzip2 Recommends to Depends for dpkg-dev. Closes: #458521
  * Add lzma to dpkg-dev Depends.
  * Do not automatically enable -j if DEB_BUILD_OPTIONS contains parallel=n,
    and allow overriding its value from the environment. Closes: #458589
  * Fix Dpkg::BuildOptions to parse all options in DEB_BUILD_OPTIONS, so
    that dpkg-buildpackage called with -j preserves unrecognized options.
  * Fix several signed vs unsigned value comparisons that were making some
    code to never be executed.

  [ Updated dpkg translations ]
  * French (Christian Perrier).
  * German (Sven Joachim). Closes: #459223
  * Norwegian Bokmål (Hans Fredrik Nordhaug). Closes: #457918, #458732
  * Simplified Chinese (Deng Xiyue). Closes: #459018
  * Swedish (Peter Karlsson).
  * Vietnamese (Clytie Siddall). Closes: #459016

  [ Updated scripts translations ]
  * French (Christian Perrier).
  * Swedish (Peter Karlsson).

  [ Updated man pages translations ]
  * Swedish (Peter Karlsson).

 -- Guillem Jover <guillem@debian.org>  Mon, 07 Jan 2008 12:12:16 +0200

dpkg (1.14.14) unstable; urgency=low

  * Fix override disparity: set priority of dselect to important.
  * Add libio-string-perl to Build-Depends as it's needed by a non-regression
    test (fix FTBFS, thus a quick upload).
  * Make dpkg-dev depend on dpkg (>= 1.14.13) as the latest Dpkg.pm is needed
    for dpkg-source.

 -- Raphael Hertzog <hertzog@debian.org>  Thu, 27 Dec 2007 11:20:38 +0100

dpkg (1.14.13) unstable; urgency=low

  [ Frank Lichtenheld ]
  * Add an own manpage for Dpkg's version format. Mostly stolen
    from policy. Closes: #373003
  * Fix control file parsing for field values starting with a colon.
    Apparently nobody ever needed this until Vcs-Cvs came along.
    Closes: #453364
  * Copy the usr/share/doc directory to dpkg-dev and dselect (Instead
    of using symlinks). The space requirements are minimal and adding
    the needed dependencies to comply with policy would be way more
    inconvenient. Pointed out by Rene Engelhard. Closes: #452730
  * Allow more than one arch and more than one type of a package
    in debian/files. Parts of the patch by Goswin von Brederlow
    and Bastian Blank. Closes: #356299, #377400, #229143
  * Allow building only architecture independent packages (-A).
    Closes: #109794, #200454
  * Bump Standards-Version to 3.7.3 (no changes)

  [ Raphael Hertzog ]
  * When dpkg-shlibdeps finds a lib in a directory which is just a symlink to
    another directory that is also considered, remember the other directory
    name as the canonical one. Closes: #453885
  * dpkg-shlibdeps doesn't warn any more about libm.so.6 being unused if the
    binary is also linked against libstdc++ since g++ always add an implicit
    -lm. Closes: #454616
  * Included files in symbols files (via #include) do no more need to repeat
    the header line. Closes: #455260
  * Tweak the sort algorithm between dependencies so that intervals
    are displayed as "a (>= 1), a (<< 2)" instead of the opposite.
    Closes: #455520
  * Extend format of symbols files to support arbitrary fields of
    meta-information. First field is Build-Depends-Package used to extract the
    version requirement possibly encoded in the Build-Depends field and make
    sure that the generated dependency is at least as strict as this one.
  * Fix dpkg-gensymbols to not update version info of a deprecated symbol.
    Closes: #457739
  * Fix dpkg-source's behaviour with options -sk -sK -sp -sP. Closes: #457784

  [ Guillem Jover ]
  * Ignore the man pages when building without NLS support. Closes: #457673
  * Fix perl warnings:
    - Check for undefined values when reading from the alternative db.
  * Properly handle symlinks for alternatives with inexistent slave links.
    Closes: #76295, #246906, #433567, #451872, #220044, #392440, #441021
    Closes: #443241
    Based on a patch by Daniel Leidert <daniel.leidert@wgdd.de>.
  * Fail when diverting to a non existent directory. Closes: #245562
    Thanks to Flavio Stanchina <flavio@stanchina.net>.
  * Refactor update-alternatives.

  [ Updated dpkg translations ]
  * French (Christian Perrier, as this was trivial).
  * Spanish (Javier Fernández-Sanguino Peña). Closes: #456984
  * Swedish (Peter Karlsson).

  [ Updated man pages translations ]
  * German (Helge Kreutzmann).
  * Swedish (Peter Karlsson).

  [ Updated scripts translations ]
  * French (Frédéric Bothamy).
  * German (Helge Kreutzmann).
  * Japanese (Kenshi Muto). Closes: #455841
  * Swedish (Peter Karlsson).

 -- Guillem Jover <guillem@debian.org>  Thu, 27 Dec 2007 09:16:45 +0200

dpkg (1.14.12) unstable; urgency=low

  [ Raphael Hertzog ]
  * Add -I<file> option to dpkg-gensymbols to force the usage of a specific
    symbols file.
  * Dpkg::Shlibs::find_library() now returns canonicalized paths.
  * dpkg-shlibdeps always tries the realpath() of a lib as fallback when
    trying to identify the package of a lib (and not only for symlinks).
  * dpkg-shlibdeps doesn't fail any more if it can't find unversioned
    libraries on the presumption that they are just private libraries. Outputs
    a warning instead.
  * Expand the dpkg-shlibdeps manual page with explanations concerning
    failures.
  * The environment variable DPKG_GENSYMBOLS_CHECK_LEVEL can be used to force
    dpkg-gensymbols to use a precise level of checks. Closes: #452022

  [ Guillem Jover ]
  * Define several private functions and variables as static.
  * Move extern declarations to header files and stop defining them as extern.
  * Unify parsing of Section and Priority in dpkg-gencontrol with Homepage.
  * Switch dpkg-scanpackages to use the new Dpkg::ErrorHandling and
    Dpkg::Versions modules.

 -- Guillem Jover <guillem@debian.org>  Thu, 29 Nov 2007 06:14:09 +0200

dpkg (1.14.11) unstable; urgency=low

  [ Raphael Hertzog ]
  * dpkg-shlibdeps now ignores the lack of dependency information in some
    specific cases (instead of failing):
    - when the library is in the same package than the binary analyzed
    - when the library is not versionned and can't have a shlibs file
  * dpkg-shlibdeps now only displays 10 warnings about symbols not found for
    each binary and a count of skipped warnings. Closes: #452318
  * dpkg-shlibdeps: optimize "dpkg -S" lookups by caching results, patch
    from Aaron M. Ucko <ucko@debian.org>. Closes: #452577

  [ Guillem Jover ]
  * Fix dpkg-scanpackages to properly support an optional override file.
    Closes: #452621

 -- Guillem Jover <guillem@debian.org>  Sat, 24 Nov 2007 07:19:02 +0200

dpkg (1.14.10) unstable; urgency=low

  [ Raphael Hertzog ]
  * dpkg-shlibdeps now correctly identify private libraries (avoid many
    warnings with perl/python modules). Closes: #452338
  * Move capit() to a Dpkg::Fields module and use it in dpkg-shlibdeps.
    Closes: #452262
  * Add more debug messages to dpkg-shlibdeps to ease collecting information
    in case of problems.
  * dpkg-shlibdeps now accepts again empty dependencies in shlibs files.
  * dpkg-shlibdeps will try harder to identify packages providing a library
    by looking up dpkg -S on the realpath of any symlink to a library.
    Closes: #452339
  * dpkg-source now correctly identifies the extension of the
    orig.tar.{gz,bz2,lzma} file and won't unexpectedly create "Format: 2.0"
    .dsc files.

  [ Guillem Jover ]
  * Add support for Package-Type in dpkg-name.
  * Restore cross compilation support by honouring the environment host and
    arch variables to override the default values on the dpkg-dev scripts.

  [ Updated man pages translations ]
  * Swedish (Peter Karlsson)

  [ Added scripts translations ]
  * Swedish (Peter Karlsson)

 -- Guillem Jover <guillem@debian.org>  Fri, 23 Nov 2007 06:32:27 +0200

dpkg (1.14.9) unstable; urgency=low

  [ Raphael Hertzog ]
  * Fix bad behaviour of Dpkg::Path::get_pkg_root_dir() and adjust
    dpkg-shlibdeps accordingly. Closes: #452012
  * Fix Dpkg::Deps to accept empty fields. Closes: #452013

  [ Updated man pages translations ]
  * German (Helge Kreutzmann).

 -- Guillem Jover <guillem@debian.org>  Tue, 20 Nov 2007 07:15:41 +0200

dpkg (1.14.8) unstable; urgency=low

  [ Raphael Hertzog ]
  * Heavy rework of dpkg-shlibdeps:
    - Support "symbols" files to generate finer-grained dependencies.
      Those files can be created by the new dpkg-gensymbols command.
      Closes: #430367
    - Uses now all paths in RPATH (instead of only the first).
      Closes: #395942
    - Support parsing include directives in /etc/ld.so.conf. Closes: #431597
    - Libraries are also searched in the public directories of packages
      being built and thus debian/shlibs.local can effectively define
      dependencies for libraries that are being built. Closes: #80340
    - "symbols" files use the full SONAME as key instead of splitting it in
      (name, version) like in the "shlibs" format. This allows binaries to
      be linked with unversioned libraries and not fail. Note that
      unversioned libraries are still a very bad idea.  Closes: #48208
    - dpkg-shlibdeps now supports '-x<package>' options that can be used to
      exclude packages from generated dependencies (use with care though).
      Closes: #41907, #109954
    - If dpkg-shlibdeps doesn't find any dependency information for a
      shared library that is actively used, then it will fail. This can be
      disabled with the option '--ignore-missing-info'. Closes: #10807
  * Switch perl programs to use the new Dpkg::Deps module. This changes the
    behaviour of dpkg-gencontrol and dpkg-source which will rewrite and
    simplify dependencies and build dependencies as possible. Multiple
    dependencies on the same package are replaced by their intersection.
    Closes: #178203, #186809, #222652

  [ Frank Lichtenheld ]
  * Add $(MAKE) check to build target
  * Allow to use other compressions than gzip on dpkg-source -b
    (NOTE: this will result in a Format: 2.0 source package!).
    Closes: #382673
  * Various small fixes to the manpages suggested by Helge Kreutzmann.
    Closes: #445858
  * Fix Dpkg::BuildOptions (and thereby dpkg-buildpackage) to really
    set DEB_BUILD_OPTIONS. Found by Daniel Shepler. Closes: #446119
  * Change some ' in shell code in dpkg-source.1 and dpkg-query.1 to
    proper \(aq. Reported by Daniel van Eeden. Closes: #447476

  [ Guillem Jover ]
  * Use shipped perl modules when calling perl programs at build time.
  * Switch perl programs to use the new Dpkg::ErrorHandling and Dpkg::Arch
    perl modules.
  * Add support for format strings in Dpkg::ErrorHandling functions.
  * Move build and host arch detection code from dpkg-architecture to
    Dpkg::Arch.
  * Add initial udeb support:
    - Support new fields fields Package-Type, Subarchitecture, Kernel-Version
      and Installer-Menu-Item. Closes: #383916
    - New '--type' option for dpkg-scanpackages.
  * Make dpkg-dev Conflict on dpkg-cross << 2.0.0 which was sourcing
    dpkg-buildpackage expecting it to be a shell script. Closes: #445852
  * Get rid of undefined macros from man pages. Thanks to Colin Watson
    for the analysis.

  [ Updated dselect translations ]
  * Czech (Miroslav Kure).

  [ Added dpkg translations ]
  * Thai (Theppitak Karoonboonyanan). Closes: #446501

  [ Updated dpkg translations ]
  * Czech (Miroslav Kure).
  * Galician (Jacobo Tarrio). Closes: #446624
  * Polish (Robert Luberda).
  * Russian (Yuri Kozlov). Closes: #446278

  [ Updated man pages translations ]
  * German (Helge Kreutzmann). Closes: #448354
  * Polish (Robert Luberda).
  * Swedish (Peter Karlsson).

  [ Added scripts translations ]
  * German (Helge Kreutzmann). Closes: #448353

  [ Updated scripts translations ]
  * Polish (Robert Luberda).
  * Swedish (Peter Karlsson).

 -- Guillem Jover <guillem@debian.org>  Mon, 19 Nov 2007 10:36:30 +0200

dpkg (1.14.7) unstable; urgency=low

  [ Guillem Jover ]
  * Add back $dpkglib into @INC, needed by the controllib.pl require in
    822-date. Closes: #440962
  * Document in dpkg-scanpackages that apt now requires Packages.bz2 in
    preference to Packages.gz. Closes: #440973
  * Stop recognizing the obsolete Optional field when building packages.
  * Use fakeroot, if present, by default to gain root privileges in
    dpkg-buildpackage.
  * Fix typos in dpkg-deb.1 and start-stop-daemon.8. Closes: #441051
    Thanks to A. Costa.
  * After '<prerm> remove' fails and while doing the error unwinding, if
    the '<postinst> abort-remove' call succeeds, preserve the old status
    instead of unconditionally setting it to 'Installed'. Closes: #432893
    Thanks to Brian M. Carlson.
  * Add Vcs-Browser and Vcs-Git fields to debian/control.
  * Add a Homepage field to debian/control (to be changed later when
    there's a more formal site).
  * Allow comparing unsupported architectures for equality and identity.
    Based on a patch by Frank Lichtenheld. Closes: #427210
  * Document Origin and Bugs fields in deb-control.5. Closes: #173463
  * Do not replace substvars for build dependencies (it was not supported
    anyway).

  [ Frank Lichtenheld ]
  * Add _MTN to dpkg-source -i default regex. Suggested by Jari Aalto.
  * Convert dpkg-buildpackage to a Perl script.
    Fix some bugs in the new script detected in experimental:
    Closes: #444362
  * dpkg-buildpackage accepts a -j<n> option now which will set
    MAKEFLAGS(-j<n>) and DEB_BUILD_OPTIONS(parallel=<n>) accordingly.
    parallel=<n> in DEB_BUILD_OPTIONS will be passed to MAKEFLAGS as
    well. Based on an idea by Robert Millan. Closes: #440636
  * Allow dpkg-source -I without a pattern which will load a default
    list of pattern similar to -i without regexp. Patch by
    Jari Aalto. Closes: #440972
  * Rework documentation of dpkg-source's -i and -I options.
    Closes: #323911, #440956
  * Add --utf8-strings to gpg call in dpkg-buildpackage since
    that seems to be the better default. Suggested by Székelyi Szabolcs.
    Closes: #379418
  * Let dpkg-buildpackage error out early if the version number from
    the changelog is not a valid Debian version. Closes: #216075
  * Fix dpkg-source to create correct diffs for files with spaces in
    their name (apparantly we don't have many of those ;).
    Based on a patch by Marcel Toele. Closes: #445380

  [ Updated dpkg translations ]
  * Basque (Piarres Beobide). Closes: #440859
  * Danish (Claus Hindsgaul). Closes: #441106
  * French (Frédéric Bothamy).
  * German (Sven Joachim). Closes: #440537
  * Nepali (Shiva Prasad Pokharel). Closes: #437825
  * Portuguese (Miguel Figueiredo). Closes: #441113
  * Romanian (Eddy Petrişor).
  * Vietnamese (Clytie Siddall). Closes: #440502
  * Korean (Sunjae Park). Closes: #443190

  [ Updated man pages translations ]
  * German (Helge Kreutzmann).
  * Swedish (Peter Karlsson).
  * Korean (Sunjae Park). Closes: #443191

  [ Updated scripts translations ]
  * Correct a typo in the French translation. Closes: #443276
  * Swedish (Peter Karlsson).

 -- Guillem Jover <guillem@debian.org>  Mon, 08 Oct 2007 07:31:34 +0300

dpkg (1.14.6) unstable; urgency=low

  [ Frank Lichtenheld ]
  * Synchronise usage information of dpkg, dpkg-deb, and
    dpkg-query man pages. This fixes some small mistakes
    and also Closes: #321520

  [ Guillem Jover ]
  * Man pages cleanup:
    - Some italics and bold fixes.
    - Unify ellipsis, argument separator, and remove redundant program name
      preceding the options.
    - Substitute 'FILES' header with 'SEE ALSO' in dpkg-buildpackage(1),
      and remove leftover string from man page split. Closes: #439306
    - Split option descriptions so that it gets easier to distinguish.
    - Unify author and copyright information formatting.
  * Move variables automatically modified at build time for the perl scripts
    to a new style perl module (Dpkg) and make all programs use it.
  * Switch 'dpkg-gettext.pl' to a new style perl module (Dpkg::Gettext).
  * Implement support for Breaks field. Closes: #379140
    Thanks to Ian Jackson.
  * Run the deconfiguration of each package to be deconfigured once, instead
    of once per each conflicting package being removed. Closes: #378003
    Thanks to Ian Jackson.
  * Do not segfault when the result from a 'dpkg-query -l' is bigger than
    the total number of current packages, and do not produce repeated
    results with overlapping patterns on 'dpkg-query -W'. Closes: #428427
  * Tightening dpkg-dev versioned Depends to dpkg 1.14.6, and dpkg Conflicts
    against << dpkg-dev 1.14.6, where the perl modularization started.
  * Do not print empty lines after 'Setting up ...' output. Closes: #392317
  * When a slave alternative is inapplicable do not attempt to create the
    slave link before removing it again. Closes: #411699
    Thanks to Ian Jackson.
  * Do not consider it a file conflict if the package contains a symlink
    to a directory where the existing symlink on-disk points to the
    same place. Closes: #377682
    Thanks to Ian Jackson.
  * Fix perl warnings:
    - When removing a non diverted file with dpkg-divert. Closes: #438416
  * Implement support for Homepage field. Closes: #142324
  * Ignore XB- fields instead of XC- fields from control file binary package
    stanzas in dpkg-genchanges.
  * Explicitely ignore all known fields from the control file source package
    stanza in dpkg-genchanges, instead of leaving unknown fields unwarned.
  * Implement support for Vcs-Browser, Vcs-Arch, Vcs-Bzr, Vcs-Cvs, Vcs-Darcs,
    Vcs-Git, Vcs-Hg, Vcs-Mtn and Vcs-Svn fields in control file source
    package stanza.
  * Implement support for Tag field.

  [ Updated scripts translations ]
  * French (Frédéric Bothamy, Christian Perrier).
  * Swedish (Peter Karlsson).

  [ Updated dpkg translations ]
  * Dzongkha (Tshewang Norbu). Closes: #430931
  * Nepali (Shiva Prasad Pokharel). Closes: #435353
  * Polish (Robert Luberda).
  * Russian (Yuri Kozlov). Closes: #436147
  * Swedish (Peter Karlsson).

  [ Updated dselect translations ]
  * Russian (Yuri Kozlov). Closes: #436149
  * Swedish (Peter Karlsson).

  [ Updated man pages translations ]
  * German (Helge Kreutzmann).
  * Polish (Robert Luberda).
  * Swedish (Peter Karlsson).

 -- Guillem Jover <guillem@debian.org>  Wed, 05 Sep 2007 07:36:02 +0300

dpkg (1.14.5) unstable; urgency=low

  [ Guillem Jover ]
  * Add lpia support to ostable and triplettable.
  * Fix dpkg-source to not emit duplicated entries for the Architecture field
    in the .dsc file.
  * Fix dpkg-scanpackages to load the override file after having filled the
    packages information. Closes: #428169, #428470
  * Add '.shelf' to the default dpkg-source -i regex. Closes: #427827
    Thanks to Adeodato Simó.
  * Support a colon separated list of paths from the ELF RPATH field in
    dpkg-shlibdeps. Thanks to Jiří Paleček. Closes: #427988
  * Man pages cleanup:
    - Reference deb-substvars(5) instead of dpkg-substvars(5). Closes: #429182
    - Mark dpkg-* commands in bold.
    - Unify title header.
    - Remove an additional space in install-info(8) and mark gzip in bold
      and remove redundant reference to GNU.
    - Fix explanation of dpkg-source '-b' option, remove a reference to
      checking for a missing empty string argument, and add a reference
      to '-sX' arguments affecting the behaviour. Closes: #428167
    - Remove documented dpkg-gencontrol options in dpkg-source left over
      from the man pages split.

  [ Frank Lichtenheld ]
  * Fix typo in German translation of start-stop-daemon(8).
    Noted by Joachim Breitner. Closes: #430008
  * Correct permission and owner/group handling when extracting
    tar balls to match more the user's preferences instead of
    ours or the ones from the originator of the tar ball. Patch
    by Ian Jackson. Closes: #390915, #207289
  * dpkg-source warns now about new empty files since those will
    not be represented in the diff. Closes: #383394

  [ Updated dselect translations ]
  * French (Christian Perrier).
  * Romanian (Eddy Petrişor).

  [ Updated dpkg translations ]
  * Estonian (Ivar Smolin). Closes: #427589
  * Portuguese (Miguel Figueiredo).
  * Romanian (Eddy Petrişor).
  * Spanish (Javier Fernandez-Sanguino). Closes: #429958

  [ Updated man pages translations ]
  * German (Helge Kreutzmann).

 -- Frank Lichtenheld <djpig@debian.org>  Tue, 03 Jul 2007 00:27:07 +0200

dpkg (1.14.4) unstable; urgency=low

  [ Guillem Jover ]
  * Fix perl warnings:
    - When unpacking a source package with -sp from a different directory
      than the one containing the tarball. Closes: #424998
  * Remove an unused variable in dpkg-statoverride by renaming it to the
    initially intended name. Closes: #425041
  * Fix loose regex in dpkg-source (/\.debian.tar/ -> /\.debian\.tar/).
    Thanks to Kylan Robinson. Closes: #425629
  * Revert change on 1.14.0 from Aaron M. Ucko. Trim down duped entries only
    when passing them to dpkg-query instead. Closes: #425641
  * Recognize again architecture wildcards. Closes: #424670

  [ Updated dpkg translations ]
  * Basque (Piarres Beobide). Closes: #425776
  * French (Frédéric Bothamy).
  * Galician (Jacobo Tarrío).

 -- Guillem Jover <guillem@debian.org>  Thu, 24 May 2007 19:30:26 +0300

dpkg (1.14.3) unstable; urgency=low

  [ Guillem Jover ]
  * Fix perl warnings:
    - In dpkg-genchanges when called with -S. Closes: #423193
    - In architecture comparison operations. Closes: #423452
    - Fill slavepaths undefined entries with an empty string to guarantee
      they are always defined. Closes: #423140, #423451, #423544, #423555
  * Include the new split man pages deb-substvars.5, deb-override.5 and
    deb-shlibs.5 in dpkg-dev.
  * Fix deb-substvars.5 section to match reality.
  * Refactor update-alternatives.
  * Fix dpkg-divert to work again w/o specifying the '--divert' and
    '--package' or '--local' options. Closes: #423864
  * Document in install-info.8 that when no '--section' option is specified,
    install-info will try to use the INFO-DIR-SECTION entry from the info
    file. Add missing commas. Thanks to Kurt B. Kaiser. Closes: #397737
  * Disambiguate in install-info.8 the use of 'Info directory' with
    'Info dir file'. Closes: #420766
  * Document in deb-control.5 that the control file can have '#'-style
    comments. Closes: #406481
  * Make start-stop-daemon fork twice while daemonizing.

  [ Updated dpkg-dev translations ]
  * French (Frédéric Bothamy). Closes: #423392

  [ Updated dpkg translations ]
  * French (Christian Perrier).
  * German (Sven Joachim). Closes: #423401

  [ Updated dselect translations ]
  * German (Sven Joachim). Closes: #423403

 -- Guillem Jover <guillem@debian.org>  Tue, 15 May 2007 16:02:59 +0300

dpkg (1.14.2) unstable; urgency=low

  [ Guillem Jover ]
  * Remove bashisms in dpkg-buildpackage. Closes: #422239
  * Handle case in update-alternatives when there's no existing alternative
    to configure. Closes: #260987, #353252, #367717, #392431
  * Add solaris support to ostable and triplettable. Closes: #361866
  * Properly create the generic name symlink in update-alternatives for new
    alternatives. Closes: #422979
  * Include translations again, which disappeared due to a dirty source tree
    and a bogus Makefile.am for the man pages. Closes: #423029, #423085

 -- Guillem Jover <guillem@debian.org>  Wed, 09 May 2007 22:22:45 +0300

dpkg (1.14.1) unstable; urgency=low

  [ Guillem Jover ]
  * Fix partial upgrades by tightening dpkg-dev versioned Depends to
    dpkg 1.14.0, and dpkg Conflicts against << dpkg-dev 1.14.0, where
    the triplettable support first appeared. Closes: #422848

 -- Guillem Jover <guillem@debian.org>  Tue, 08 May 2007 18:23:49 +0300

dpkg (1.14.0) unstable; urgency=low

  [ Guillem Jover ]
  * Make the copyright information in dpkg-deb.1 and dpkg-split.1 match the
    one in the source. Thanks to Nicolas François. Closes: #379320
  * Allow dpkg-buildpackage to properly override '-b' when passed after '-B'.
    Thanks to Julian Gilbey. Closes: #397479
  * Move retrieval of uid and gid information from controllib.pl into a
    function, so that scripts not needing it do not execute that code.
    Based on a patch by Riku Voipio. Closes: #396884
  * Do not bail out in dpkg when building without start-stop-daemon support,
    by checking if the macro value is true instead of it being defined.
    Thanks to Mark Rosenstand.
  * Make all perl scripts use strict and warnings, to ease catching errors.
  * Refactor update-alternatives code, with the side effect that now commands
    on non existing link group files will return an error code (except
    for --remove, now). Closes: #273407
  * Add a missing newline to a warning message in dpkg. Closes: #390914
    Thanks to Ian Jackson.
  * Fix typo in variable name in dpkg-source which was causing it to not
    create directories when extracting the diff. Closes: #374645
  * Fix up and down keystrokes in the dselect help message. Closes: #383438
    Thanks to Sven Joachim.
  * Convert 822-date to be a simple wrapper around 'date -R'. 822-date is
    now deprecated and should not be used anymore. It might be removed
    sometime in the future. Closes: #31634, #367712, #314462
    Thanks to Frank Lichtenheld.
  * Add '.gitignore' to the default dpkg-source -i regex. Closes: #409566
    Thanks to Julien Cristau.
  * Add '.hg' to the default dpkg-source -i regex. Closes: #414794
  * Use l10n-friendlier strings to describe dependencies. Closes: #390916
    Thanks to Ian Jackson.
  * Change priority for dpkg-dev from standard to optional to match the
    override.
  * Do not use a build-stamp in debian/rules.
  * Fix confusing bottom status lines in dselect, unifying them by removing
    the method or package name and capitalizing. Closes: #9085
  * Check proper error value returned by BZ2_bzerror. Closes: #410605
  * Exit with an error instead of an assert if a file name is too long when
    building a .deb package. Closes: #393069
  * Exit with an error instead of an assert if the number of conflictors is
    exceeded. Remove bogus comments. Closes: #377855
  * Fix regular expression special-casing Origin, Bugs and Maintainer fields
    which was making X[SBC]- fields containing such strings to propagate into
    the .deb control file unprocessed. Thanks to Colin Watson.
  * Add support for '--admindir' in dpkg-buildpackage, dpkg-checkbuilddeps
    and dpkg-shlibdeps. Closes: #162348
  * Cleaning and format unification of manual pages.
  * Make the override-file argument to dpkg-scanpackages optional.
  * Refactor compression filtering code.
  * Split override file information from dpkg-scanpackages.1 into
    deb-override.5 manual page.
  * Split dpkg-source.1 into independent man pages, namely deb-substvars.5,
    deb-shlibs.5, dpkg-buildpackage.1, dpkg-distaddfile.1, dpkg-genchanges.1,
    dpkg-gencontrol.1, dpkg-parsechangelog.1 and dpkg-shlibdeps.1.
  * Support building binary packages with the member data.tar.lzma compressed
    with lzma.
  * Require gettext 0.16.1.
  * Show the epoch (if present) when displaying package versions.
    Closes: #107449, #179913, #345594, #393924, #405668
    Based on a patch by Jeffrey W. Baker.
  * Switch from pseudo-tags to usertags, and update the documentation.
  * Fix typo in German dpkg man page. Closes: #416167
    Thanks to Martin Weis.
  * Properly sort Uploaders field in generated .dsc files.
  * Reorder a bit the fields in output files.
  * Speed up dpkg-shlibdeps by avoiding doing a dpkg-query for duped
    libraries. Thanks to Aaron M. Ucko. Closes: #421290
  * Generalize source architecture handling by abstracting it through the new
    Debian triplet and the new triplettable.
  * Add armel support to ostable and triplettable. Closes: #414087

  [ Updated dpkg translations ]
  * Dutch (Bart Cornelis).
  * French (Frédéric Bothamy).
  * Polish (Robert Luberda).
  * Romanian (Eddy Petrişor).
  * Simplified Chinese (Anthony Wong). Closes: #415320
  * Traditional Chinese (Anthony Wong). Closes: #415230

  [ Added dpkg translations ]
  * Estonian added (Ivar Smolin). Closes: #422404
  * Kurdish added (Erdal Ronahi). Closes: #418154
  * Marathi added (Priti Patil). Closes: #416810

  [ Updated man pages translations ]
  * German (German l10n team). Closes: #418528
  * Polish (Robert Luberda).

  [ Updated dselect translations ]
  * Dutch (Bart Cornelis).
  * Polish (Robert Luberda).

 -- Guillem Jover <guillem@debian.org>  Tue, 08 May 2007 11:11:50 +0300

dpkg (1.13.25) unstable; urgency=low

  [ Guillem Jover ]
  * Fix year 2018 in changelog for Michael Alan Dorman's upload in 1998,
    which was confusing the changelog parsers. Closes: #402526
  * Document in its man page that update-alternatives requires cooperation
    from all packages dealing with the specific file. Closes: #396338
    Thanks to Tomas Pospisek <tpo_deb@sourcepole.ch>.
  * Require POSIX inside subprocerr in controllib.pl. Closes: #390636
    Thanks to Brendan O'Dea <bod@debian.org>.
  * Support extracting lzma compressed source and binary packages,
    and add a Suggests on package lzma. Closes: #347715
  * Add '/emul/ia32-linux' biarch paths to dpkg-shlibdeps. Closes: #403216
  * Remove non-modified /etc/dpkg/dpkg.cfg configuration file when upgrading
    from versions 1.9.21 through 1.10.28, to avoid getting prompted about
    conffile changes. Closes: #398061

  [ Updated dpkg translations ]
  * Chinese (Traditional, Asho Yeh).
  * Korean (Sunjae Park). Closes: #394135, #404938
  * Norwegian Bokmal (Hans Fredrik Nordhaug). Closes: #391143
  * Nepali (Shiva Prasad Pokharel).
  * Romanian (Eddy Petrişor).
  * Catalan (Jordà Polo).
  * Swedish (Peter Karlsson).
  * Vietnamese (Clytie Siddall). Closes: #399343

  [ Added dpkg translations ]
  * Punjabi (A S Alam).

  [ Updated dpkg-dev translations ]
  * Catalan (Jordi Mallach).

  [ Updated dselect translations ]
  * Korean (Sunjae Park). Closes: #404943

 -- Guillem Jover <guillem@debian.org>  Tue,  2 Jan 2007 00:23:57 +0200

dpkg (1.13.24) unstable; urgency=low

  [ Guillem Jover ]
  * Fix dselect segfault by adding a field description matching the
    dependency field enum position. Closes: #392731, #392724

  [ Updated dpkg Translations ]
  * Nepali (Shiva Prasad Pokharel). Closes: #373728

 -- Guillem Jover <guillem@debian.org>  Fri, 13 Oct 2006 16:34:39 +0300

dpkg (1.13.23) unstable; urgency=low

  [ Guillem Jover ]
  * Add initial support for the Breaks field, by parsing but rejecting it.
    Thanks to Ian Jackson <iwj@ubuntu.com>. Closes: #375703
  * Use dpkg-architecture from the source tree to get the target Debian
    architecture, instead of duplicating the logic in the m4 files.
  * Remove comment headers in dselect/helpmsgs.{cc,h} about the files being
    autogenerated, replace them with a proper license and copyright comment.
    Closes: #382308
  * Add a new line at the end of m4/compiler.m4 file, to cope with an
    autoreconf failure due to the new m4 1.4.7.

  [ Nicolas François ]
  * Specify --null before the -T tar's option to avoid the "tar: -: file name
    read contains nul character" warning.
    Closes: #376351, #375749, #376724, #377279

  [ Added dpkg Translations ]
  * Dzongkha (Kinley Tshering).

  [ Updated dpkg Translations ]
  * Basque (Piarres Beobide). Closes: #375118
  * Brazilian Portuguese (Andre Luis Lopes).
  * Catalan (Robert Millan, Jordi Mallach). Closes: #383448
  * Czech (Miroslav Kure).
  * Danish (Claus Hindsgaul).
  * Dutch (Bart Cornelis).
  * Dzongkha (Tenzin Dendup). Closes: #388192
  * French (Frédéric Bothamy).
  * Galician (Jacobo Tarrio).
  * German (Sven Joachim). Closes: #381409, #381740
  * Hungarian (SZERVÁC Attila).
  * Italian (Stefano Canepa, Davide Viti). Closes: #387821
  * Japanese (Kenshi Muto). Closes: #386963
  * Khmer (Khoem Sokhem). Closes: #375099
  * Portuguese (Miguel Figueiredo, Rui Branco).
  * Romanian (Eddy Petrişor).
  * Russian (Yuri Kozlov). Closes: #376746, #391143
  * Slovak (Peter Mann). Closes: #387282
  * Spanish (Javier Fernandez-Sanguino). Closes: #386759
  * Swedish (Daniel Nylander). Closes: #383643
  * Vietnamese (Clytie Siddall). Closes: #383588

  [ Added dpkg-dev Translations ]
  * Catalan (Jordi Mallach).
  * French (Philippe Batailler).

  [ Updated dselect Translations ]
  * Brazilian Portuguese (Andre Luis Lopes).
  * Catalan (Robert Millan, Jordi Mallach).
  * Danish (Claus Hindsgaul).
  * German (Sven Joachim). Closes: #384843
    (Sven is now the new German translation maintainer for dpkg and dselect).
  * Hungarian (SZERVÁC Attila).
  * Indonesian (Arief S Fitrianto). Closes: #391144
  * Italian (Stefano Canepa).
  * Japanese (Kenshi Muto).
  * Norwegian Bokmål (Hans Fr. Nordhaug).
  * Russian (Yuri Kozlov).
  * Slovak (Peter Mann).
  * Spanish (Javier Fernández-Sanguino Peña). Closes: #391144
  * Swedish (Daniel Nylander).
  * Vietnamese (Clytie Siddall).

  [ Updated man pages translations ]
  * French (Philippe Batailler).
  * German (Helge Kreutzmann). Closes: #379030

  [ Added man pages translations ]
  * German (Helge Kreutzmann).
    Closes: #379286, #379298, #379417, #379433, #379661, #379798, #379825
    Closes: #379985, #380130, #380239, #380365, #381047, #380660, #380443
    Closes: #381349, #381488
  * Japanese (KISE Hiroshi).
    Closes: #381141, #381865, #384768, #385675, #386965, #388837

 -- Guillem Jover <guillem@debian.org>  Thu, 12 Oct 2006 02:56:09 +0300

dpkg (1.13.22) unstable; urgency=low

  [ Guillem Jover ]
  * Version the po4a Build-Depends to >= 0.23 as we are using options
    introduced in that version. Thanks to Sergio Gelato. Closes: #370536
  * Add '.bzrtags' directory to default dpkg-source -i regex.
    Suggested by Adeodato Simó. Closes: #370392
  * Print update-alternatives '--config' listing layout evenly spaced.
    Closes: #325895
  * Clarify the legend in update-alternatives '--help' (Andrew Ferrier).
    Closes: #305318
  * Add the source version inside parenthesis to the Source field in the
    generated .changes and binary packages if the binary package version
    differs (like in binNMUs). Closes: #62529
  * Add missing comment serving as documentation about abort-remove on
    removal in dpkg.postinst (Justin Pryzby). Closes: #372145
  * Fix typo in dpkg-deb manpage (Robert Luberda). Closes: #373999
  * Clarify dpkg-architecture new options '-e' and '-i' in man page, add
    backward compatibility information and give some examples.
    Thanks for the initial suggestions to Junichi Uekawa. Closes: #370830
  * Modified some strings to be able to merge them in the .pot files.
  * Add new '--umask' option to start-stop-daemon. Closes: #368003

  [ Frank Lichtenheld ]
  * dpkg-source issued spurious warnings about fields defined with
    XB-. They now get correctly suppressed. Closes: #374154
  * Give a correct warning when the user requested an unknown
    sign command that we will default to a pgp style interface.
    Closes: #133470

  [ Updated dpkg Translations ]
  * Romanian (Eddy Petrişor).
  * Galician (Jacobo Tarrio).
  * French (Christian Perrier).
  * Swedish (Peter Karlsson).
  * Basque (Piarres Beobide). Closes: #373107
  * Polish (Robert Luberda).
  * Catalan (Guillem Jover).

  [ New dpkg Translations ]
  * Nepali (Paras Pradhan). Closes: #373728

  [ Updated dselect Translations ]
  * Simplified Chinese (Kov Tchai). Closes: #366260

  [ Updated man pages translations ]
  * Polish (Robert Luberda).

  [ Christian Perrier ]
  * Typo fix in update-alternatives ("alternativse"). Thanks to Eddy Petrisor
    for spotting it. Translations unfuzzied.
  * Make similar messages in dpkg-statoverride and dpkg-divert exactly similar
    Thanks to Eddy Petriso for spotting them, again.

 -- Guillem Jover <guillem@debian.org>  Wed, 21 Jun 2006 18:03:29 +0300

dpkg (1.13.21) unstable; urgency=low

  [ Guillem Jover ]
  * Disambiguate error message about conflicting command line actions by
    providing both long and short option names. Based on a suggestion by
    Josip Rodin. Closes: #45575
  * Add '/lib32' and '/usr/lib32' to the dpkg-shlibdeps library path search
    list. Closes: #367892
  * Revert usage of English perl non-essential module from install-info.
    Closes: #369928, #369958, #370157, #370174, #370210
  * Print the correct file being parsed by dpkg-parsechangelog's debian
    parser. Closes: #368961
  * Fix dependency cycle breaking in the case when every link involves
    a Provides (Ian Jackson). This is a proper fix for #349442.
    Closes: #370017

  [ Updated dpkg Translations ]
  * Czech (Miroslav Kure).
  * Vietnamese (Clytie Siddall).

 -- Guillem Jover <guillem@debian.org>  Sun,  4 Jun 2006 19:02:44 +0300

dpkg (1.13.20) unstable; urgency=low

  [ Frank Lichtenheld ]
  * Add gettext support for the Perl scripts. Based on a patch by
    Nicolas François. Closes: #165843
  * Only print usage information of dpkg-scanpackages on stdout
    if requested explicetly. Use stderr in case of error.
    Closes: #366659
  * Add remarks to dpkg-scansources and dpkg-scanpackages
    man pages about the need to compress the generated files
    to be able to access them via apt. Closes: #65839
  * Allow '+' and '.' in distribution names in Debian changelogs.
    Based on a patch by John Wright.
    Closes: #361171
  * Use the Debian keyring in dpkg-source when checking signatures
    of .dsc files, if available. Closes: #364726
  * Let dpkg-buildpackage pass through all remotely sensible
    -sX options to dpkg-source (-s[nsAkurKUR] currently).
    Closes: #36586
  * Improve the description of --showformat in dpkg-deb
    man page and add a pointer to the complete description
    of the option in dpkg-query.
  * Don't spew out garbage from dpkg-deb, if the second argument
    to -I is a absolute filename. Based on a patch by Ian Eure.
    Closes: #35573
  * Fix --ignore-depends argument value parsing. Closes: #169125
  * Completely remove md5sum diversion madness.  Instead, we Pre-Depend
    on a version of textutils which provides /usr/bin/md5sum.  We rely on
    the logic in coreutils to remove our diversions. Patch by
    Ian Jackson. Closes: #315784, #313605
  * Try harder to detect dependency cycles that contain Provides
    links. Closes: #349120, #349442
  * Update archtable to reflect current archive: Add amd64 and remove
    sh. Closes: #367329
  * Don't claim in dpkg man page that we set DPKG_OLD_CONFFILE and
    DPKG_NEW_CONFFILE on sub shells since we actually don't.
  * Fix printing of user defined fields with --showformat and
    document the existance of this feature in dpkg-query man page.
  * Make --forget-old-unavail more reliable by deleting architecture
    information of removed packages. Patch by Piotr Engelking.
    Closes: #208532
  * When building packages with dpkg-deb give a more useful error
    message in case a conffile entry has leading whitespace. Patch
    by David Lopez Moreno. Closes: #281562
  * Don't drop directories that contain our conffiles too early from
    our file listing. Otherwise we might leave them behind on purge
    if we share them with other packages.
    Closes: #174180, #198128, #198522, #318825, #366178

  [ Nicolas François ]
  * Fix typos in the Russian man pages. Thanks to Stepan Golosunov.
    Closes: #366587
  * Honour tabbing requested via --showformat even if the field to
    be printed is empty. Closes: #361671
  * Flush the terminal's input before prompting what to do with a
    configuration file. Closes: #316551
  * Fix the --force-depends-version option. Closes: #57104

  [ Guillem Jover ]
  * Standarize scripts usage output format and at the same time make
    the strings easier for the translators. Add '--help' and '--version'
    for most of the scripts. Print the usage and version to stdout.
  * Do not strip the epoch from the source:Upstream-Version substvar.
    Closes: #366351
  * Properly check and report lock file existence in install-info.
    Based on patch by Ben Pfaff. Closes: #368874
  * Correct default info directory for '--infodir' in intall-info man
    page (Ben Pfaff). Closes: #368875
  * Print the bogus version and prefix the error message with 'dpkg: '
    when using '--compare-versions'. Closes: #369177
  * Remove duplicated string " , at changelog " in dpkg-parsechangelog's
    debian style parser (Julian Gilbey). Closes: #369205
  * Update the Section and Priority fields in the status file from the
    new packages. We assume that the information from the binary package
    is correct, otherwise it should be fixed there to match the archive
    override file (Koblinger Egmont).
    Closes: #54529, #58106, #81171, #230610, #237622, #237626
  * Bump Standards-Version to 3.7.2 (no changes needed).
  * Add lintian overrides for dpkg, dpkg-dev, dselect and sources.
  * Replace logrotate installation logic with dh_installlogrotate.

  [ Updated dpkg Translations ]
  * Portuguese (Miguel Figueiredo).
  * Polish (Robert Luberda).
  * Hungarian (SZERVÁC Attila).
  * Romanian (Eddy Petrişor).
  * Russian (Yuri Kozlov). Closes: #366353
  * Czech (Miroslav Kure).
  * Simplified Chinese (Kov Tchai). Closes: #366985
  * Swedish (Peter Karlsson).
  * Galician (Jacobo Tarrio).
  * Slovak (Peter Mann).
  * Dutch (Bart Cornelis).
  * Basque (Piarres Beobide). Closes: #366185

  [ Updated dselect Translations ]
  * Polish (Robert Luberda).
  * Basque (Piarres Beobide). Closes: #366187
  * Czech (Miroslav Kure).
  * Romanian (Eddy Petrişor).

  [ Updated man pages translations ]
  * Polish (Robert Luberda).

 -- Guillem Jover <guillem@debian.org>  Wed, 31 May 2006 07:43:16 +0300

dpkg (1.13.19) unstable; urgency=low

  [ Frank Lichtenheld ]
  * Add -follow (back) to find call in dpkg-scanpackages.
    Closes: #358011
  * Fix error in archive.c that lead to a infinite loop when
    installing files with long, non-ASCII filenames in
    certain locales. Closes: #346436

  [ Updated dpkg Translations ]
  * French (Christian Perrier).
  * Galician (Jacobo Tarrio).
  * Romanian (Eddy Petrişor).
  * Dutch (Bart Cornelis).
  * Swedish (Peter Karlsson).
  * Danish (Claus Hindsgaul). Closes: #362317
  * Czech (Miroslav kure).
  * Vietnamese (Clytie Siddall). Closes: #363264
  * Spanish (Javier Fernández-Sanguino Peña). Closes: #357911
  * Basque (Piarres Beobide). Closes: #363683, #363679
  * Japanese (Kenshi Muto). Closes: #365334

  [ Updated dselect Translations ]
  * Romanian (Eddy Petrişor).
  * Galician (Jacobo Tarrio).
  * French (Christian Perrier).
  * Dutch (Bart Cornelis).

  [ Nicolas Francois ]
  * Generate the Russian man pages in the KOI8-R charset. Closes: #361987
  * Document the shlibs.local format in dpkg-source(1). Closes: #316485
  * Fix a typo in an error message. Thanks to Justin Pryzby. Closes: #364539

  [ Guillem Jover ]
  * Fix strings so that they can be more easily translated. Closes: #134358
  * Add new substvars source:Version, source:Upstream-Version and
    binary:Version so packages will be able to avoid breaking on binNMUs.
    Based on a patch by Ken Bloom and Jeroen van Wolffelaar. Closes: #358530
  * Support binNMU safe packages even when source and binary differ in
    version.
  * Rename dpkg:UpstreamVersion to dpkg:Upstream-Version. Make dpkg:Version
    and dpkg:Upstream-Version get the current dpkg versions instead of the
    ones from the package being built.
  * Split usage strings to make it easier for translators when those change.
    Closes: #323957
  * Standarize start-stop-daemon usage output format.
  * Make install-info '--dir-file' option compatible with GNU install-info
    by renaming the infodir variable to dirfile and not appending the
    '/dir' string except when initializing from '--info-dir' or
    '--infodir' (Wayne Davison). Closes: #61640, #67237, #286275
  * Make install-info add a new line after adding the last entry at the
    end of the dir file, which makes the info readers able to see those
    last enties (Nicolas François). Closes: #164495
  * Use the numerical value of errno instead of a string in install-info
    when checking if the locking error was due to an already existing
    file, which is locale dependent, and die accordingly. Based on a patch
    by Nicolas François. Closes: #199204, #210781
  * Escape hyphens in man pages.
  * Bump Standards-Version to 3.7.1.
  * Wrapped debian/control fields except Uploaders given current policy.

 -- Guillem Jover <guillem@debian.org>  Thu,  4 May 2006 14:05:21 +0300

dpkg (1.13.18) unstable; urgency=low

  [ Updated dpkg Translations ]
  * Romanian (Sorin Batariuc). Closes: #356664
  * Danish (Claus Hindsgaul). Closes: #356188
  * Polish (Robert Luberda).
  * Dutch (Bart Cornelis).

  [ Updated dselect Translations ]
  * Spanish (Javier Fernández-Sanguino Peña). Closes: #357912
  * Danish (Claus Hindsgaul). Closes: #356188
  * Polish (Robert Luberda).
  * Russian (Yuri Kowlov). Closes: #361415

  [ Updated man pages translations ]
  * Typos corrected in French dpkg-source man page
    Thanks to Nicolas Bonifas who spotted them
  * Russian completed. Thanks to Yuri Kozlov.
    Closes: #361415

  [ Christian Perrier ]
  * Correct typos in man pages. Thanks to A. Costa for spotting them
    Closes: #358091, #358092, #358093, #358094, #358095

  [ Guillem Jover ]
  * Add a '[!]' in --force-all help denoting that it is a dangerous option.
    Closes: #359935
  * Prefix any chroot path to the exec file name when stating it in
    start-stop-daemon. Closes: #318771, #333066
  * Add '-r' to the help output of start-stop-daemon (Jared Spiegel).
    Closes: #354869
  * Use mustsetvar when setting the value of the sversion variable in
    dpkg-buildpackage (Andrew Suffield). Closes: #158953
  * Pass '--admindir' option over to dpkg-query when passing '--admindir' or
    '--root' to dpkg (initial patch by Branden Robinson).
    Closes: #153305, #271041, #282853, #307715, #355915
  * Support system library directories in dpkg-shlibdeps symlinked from
    '/lib/ldconfig'. Closes: #356452
  * Document that 'dpkg --get-selections' and 'dpkg-query -l' without a
    pattern will not list packages in state purge. Closes: #355633
  * Obsolete force/refuse 'auto-select' dpkg option.
  * Add new '--clear-selections' option to dpkg (Andrew Suffield).
    Closes: #112388
  * Use '--clear-selections' in the dpkg man page example on how to transfer
    the status to another installation. Closes: #137442

 -- Guillem Jover <guillem@debian.org>  Mon, 10 Apr 2006 06:40:22 +0300

dpkg (1.13.17) unstable; urgency=low

  [ Frank Lichtenheld ]
  * Fix handling of -DArchitecure=foo in dpkg-gencontrol. Closes: #251911
  * Handle architectures in all dependency fields in debian/control,
    even those of binary packages. Closes: #252657, #324741, #347819
  * More dpkg-scanpackages fixes (--arch option handling). Closes: #353506

  [ Guillem Jover ]
  * Add missing parentheses surrounding a man page section reference
    in the dpkg-source man page (Matt Kraai). Closes: #353731
  * Fix misspelling of "occurred" as "occoured" in dpkg-gencontrol and
    dpkg-source (Matt Kraai). Closes: #353949
  * Major cleanup of manpages, by using properly the bold and italic
    attributes and other embellishments.
  * Add dpkg-query(1) in the SEE ALSO section in dpkg(1). Closes: #354643
  * Don't try to compile in SELinux support on GNU/kFreeBSD amd64.
  * Add new quiet option to dpkg-source to supress warnings. Closes: #355065
  * Do not expand architecture aliases anymore in .dsc files.
  * Change start-stop-daemon's --exec behaviour again on GNU/Linux to compare
    the referred file pointed by the '/proc/<pid>/exe' symlink, stripping
    any ' (deleted)' string and stating the result. Closes: #354867

  [ Updated man pages translations ]
  * Polish (Robert Luberda). Closes: #353782
  * French (Philippe Batailler).

  [ Updated dselect Translations ]
  * Hungarian (Szervác Attila).
  * Dutch (Bart Cornelis).
  * Czech (Miroslav Kure).

  [ Updated dpkg Translations ]
  * Italian (Lele Gaifax)
  * Simplified Chinese (Carlos Z.F. Liu).
  * Portuguese (Miguel Figueiredo).
  * Dutch (Bart Cornelis).
  * Hungarian (Szervác Attila).
  * Czech (Miroslav Kure).
  * Russian (Yuri Kozlov). Closes: #357724

 -- Guillem Jover <guillem@debian.org>  Mon, 20 Mar 2006 03:33:03 +0200

dpkg (1.13.16) unstable; urgency=low

  * The "not really a brown paper bag needed but it's close" release

  [ Guillem Jover ]
  * Move auxiliary autotools scripts to config/.
  * Require gettext 0.14.5.
  * Move the methods directory to dselect/methods, so the contents will not
    be installed if dselect is not to be built.
  * Move dselect gettext strings to its own domain provided now by the
    dselect package.

  [ Frank Lichtenheld ]
  * Fix override handling in dpkg-scanpackages which was broken in
    1.13.14 and .15. Closes: #353305
  * Make -isp the default behaviour of dpkg-gencontrol as it is
    always used anyway these days. Suggested by Matthew Vernon.
    Closes: #215233
  * Typo fixes in man pages by A. Costa:
    - dpkg-deb.1 Closes: #353424
    - dpkg-statoverride.8 Closes: #353425
    - install-info.8 Closes: #353426
    - start-stop-daemon.8 Closes: #353427
    - update-alternatives.8 Closes: #353428
    - dpkg.1, dpkg.cfg.5 Closes: #353429

 -- Frank Lichtenheld <djpig@debian.org>  Sat, 18 Feb 2006 17:59:00 +0100

dpkg (1.13.15) unstable; urgency=low

  [ Guillem Jover ]
  * Add a missing closing parenthesis in a dpkg string (Jordi Mallach).

  [ Christian Perrier ]
  * Updated Translations:
    - Brazilian Portuguese (Andre Luis Lopes). Closes: #352432
    - Galician (Jacobo Tarrio). Closes: #352443

  [ Updated Translations ]
  * Catalan (Jordi Mallach).
  * Portuguese (Miguel Figueiredo).
  * Swedish (Daniel Nylander).

  [ New Translations ]
  * Hungarian (Szervác Attila).

  [ New Manpage Translations ]
  * Hungarian (Szervác Attila): dpkg.cfg.5 and dselect.cfg.5.

 -- Frank Lichtenheld <djpig@debian.org>  Wed, 15 Feb 2006 23:37:40 +0100

dpkg (1.13.14) experimental; urgency=low

  [ Guillem Jover ]
  * Make start-stop-daemon print the proper version instead of 'VERSION'.
  * Set the HOME environment variable when using the --chuid switch in
    start-stop-daemon. Closes: #295169, #267784
  * Cleanup and unify program usage and version output, make it more i18n
    friendly. Fix wrong gettext usage with interparsed macros.
    Thanks to Changwoo Ryu for noticing. Closes: #237915
  * Mark some strings as translatable (Changwoo Ryu). Closes: #256387
  * Remove a trailing 'C' character from update-alternatives manpage.
  * Use pkg-config to get the proper flags to link against libselinux.
    Add a Build-Dependency on pkg-config, thighten libselinux1-dev to
    at least version 1.28-4 which provides a .pc file, and remove
    libsepol1-dev as libselinux1-dev is Depending on it.
  * Add command descriptions in the synopis, and add a usage example for
    -f in the dpkg-query manpage. Thanks for the initial patch to
    Philippe Batailler. Closes: #352091
  * Document about the default log file, the behaviour in case of multple
    --log options and add a reference to dpkg.cfg manpage in the dpkg manpage.
    Thanks to James R. Van Zandt. Closes: #350440
  * Escape ` and ' in manpages otherwise they are converted to quotation
    marks, which makes cut and paste not work. Thanks to Denis Barbier.
    Closes: #349925

  [ Frank Lichtenheld ]
  * Let dpkg-source ignore comments in the hunk header as used by
    diff -p (Anand Kumria). Closes: #344880
  * Let dpkg-buildpackage create a .changes file even if signing the
    .dsc file failed. This makes it easier to just sign the package
    later (Julian Gilbey). Closes: #217963
  * Change heuristics of dpkg-buildpackage's gpg check to allow for
    more complex setups (Julian Gilbey). Closes: #163061
  * Add files and dirs used by bzr to default dpkg-source -i regex
    (maximilian attems). Closes: #345164
  * Add .git directory to default dpkg-source -i regex.
    Suggested by Hans Ulrich Niedermann. Closes: #351885
  * dpkg-scanpackages can now output Packages files with multiple
    versions of a single package (Don Armstrong). Closes: #229589.
  * dpkg-scanpackages outputs help when given the --help or -h option
    (Don Armstrong). Closes: #319541
  * Document dpkg-scanpackage -m in man page.
  * Let warn dpkg-source if more than one -sX option was given and
    document the behaviour in this case in the man page.
    Closes: #246637
  * Make dpkg-source -b more robust regarding to existing symlinks
    by creating new files in a secure manner. Closes: #178839, #338591
  * Fix some semantic errors in dpkg-shlibdeps due to typos in used
    variables.
  * On package configuration, differentiate between modified and
    deleted configuration files (Ian Jackson). Closes: #351361
  * Improve processing of disappearing conffiles (Ian Jackson).
    This is part of the fix for #108587.
  * Let dpkg-source -x touch all patched files to have the same
    timestamp to mitigate time-skew problems (Denis Barbier).
    Closes: #105750
  * Strip any newlines from Uploaders field on dpkg-source -b.
    Closes: #254449

  [ Christian Perrier ]
  * Switch to po4a for manpages translation. Closes: #320122
    This adds a Build-Depends on po4a.
  * Add Vietnamese to po/LINGUAS as it was previously missing.
  * Updated Translations:
    - Catalan (Jordi Mallach). Closes: #351587
    - French (Christian Perrier): 1011t.
    - Galician (Jacobo Tarrio): 1002t. Closes: #351795
    - Basque (Piarres Beobide): 1002t. Closes: #351845
    - Slovak (Peter Mann): 1002t. Closes: #352087, #352311
    - Vietnamese (Clytie Siddal): 1011t. Closes: #352307

 -- Frank Lichtenheld <djpig@debian.org>  Sun, 12 Feb 2006 02:32:12 +0100

dpkg (1.13.13) unstable; urgency=low

  [ Frank Lichtenheld ]
  * dpkg and dselect are now in section admin, not section base.
    Correct info in the control file.
  * Bump Standards-Version to 3.6.2 (no changes).
  * Fix typo in dpkg-architecture man page. Closes: #334330
  * Honor LD_LIBRARY_PATH in dpkg-shlibdeps. Fixes a regression
    from 1.13.11 to .12.
  * Don't recurse into package directories to search for local
    shlibs files since it is obviously a waste of time. Based
    on a suggestion by Steve Langasek. Closes: #338725

  [ Christian Perrier ]
  * Updated Translations:
    - Dutch (Bart Cornelis). Fix error mentioned in #323908 by
      Stephan Kramer.
    - Japanese (Kenshi Muto). Closes: #349808

  [ Guillem Jover ]
  * Fix typo in dpkg-statoverride manpage. Closes: #348113
    Thanks to Marc Haber <mh+debian-packages@zugschlus.de>.
  * Document the --no-debsig option in dpkg manpage. Closes: #316367
    Thanks to Bastian Kleineidam <calvin@debian.org>.
  * Fix typos in dselect manpage. Closes: #310358
    Thanks to A Costa <agcosta@gis.net>.
  * Fix typo in start-stop-daemon's help output. Closes: #333673
    Thanks to Christoph Maser <cm@financial.com>.
  * Document the correct format string for dpkg-query --showformat option.
    Update -l example and lower case the program name in the title header.
    Thanks to Zefram <zefram@fysh.org>. Closes: #174976
  * Make dpkg-architecture not print the warning about a missmatch between
    gcc target machine type and GNU target system type if the actions are
    '-e' or '-i'.

 -- Frank Lichtenheld <djpig@debian.org>  Sat, 28 Jan 2006 13:04:16 +0100

dpkg (1.13.12) experimental; urgency=low

  * Due to the changes in dpkg-shlibdeps it is not recommended
    to use this version for building packages intended to be
    uploaded into an official archive, yet.

  [ Frank Lichtenheld ]
  * Update AUTHORS and debian/copyright for new maintainer team.

  * Don't use the ldd output in dpkg-shlibdeps. Search for the
    matching libraries ourself. This fixes problems with both
    symlinked directories, Closes: #103024, #145714, #164020, #285857
    and biarch builds. Closes: #317082
  * Let dpkg-gencontrol bail out with an error if parsedep
    found an error while parsing a dependency field. Closes: #228125
  * dpkg-source -x now tries to chown all files extracted from
    tar files. The temporary directory is now created with mode
    0700, too. Together this should make it safer to run
    dpkg-source -x as root. Based on suggestions by Marcus
    Brinkmann and Colin Watson. Closes: #144571, #238460
  * Let dpkg-source -b check the build relation fields before
    putting them into the .dsc. As a side effect they also
    get normalized. Closes: #254449
  * Check the gpg signatures of .dsc files before unpacking. See
    the upstream changelog for a full description of the semantics.
    Based on a patch by Matt Zimmerman. Closes: #48711
  * Let dpkg-source ensure (as good as possible) that all
    build source packages can also be unpacked.
    Closes: #6820, #7014
    Also fixed handling of md5sum -b output in dpkg-source on
    the way. Based on a patch by Ingo Saitz. Closes: #316123
  * Check for illegal architecture strings in dpkg-gencontrol and
    dpkg-source. dpkg-gencontrol will only issue a warning while
    dpkg-source will error out. Closes: #96920
  * Add support "package types" to dpkg-shlibdeps. Patch by Joey Hess.
    Closes: #335056, #345475
  * Fix man page references to dpkg and dselect man pages. Many
    of them still had a wrong section.
    Closes: #332826
  * Let dpkg-source -b warn about special permissions of files added
    in the diff since these will get lost. Closes: #306125
  * dpkg-source -x didn't work in case the upstream version or
    the Debian version ended with ~. Fixed.

  [ Christian Perrier ]
  * Updated Translations:
    - French (Christian Perrier).
    - Polish (Bartosz Fenski). Closes: #314237
    - Norwegian Bokmal (Hans F. Nordhaug). Closes: #315548, #315990
    - Czech (Miroslav Kure). Closes: #323775, #345347
    - Russian (Yuri Kozlov). Closes: #323821, #335170
    - Japanese (Kenshi Muto). Closes: #323938
    - Brazilian Portuguese (Andre Luis Lopes). Closes: #325224, #332872
    - Russian (Yuri Kozlov). Closes: #335170, #349151
    - Swedish (Peter karlsson). Closes: #325990, #344058, #337164, #334063
    - Norwegian Nynorsk (Håvard Korsvoll). Closes: #315987
    - Portuguese (Miguel Figueiredo).
      Closes: #315461, #323674, #323642, #330021
    - Spanish (Javier Fernández-Sanguino Peña). Closes: #323662, #315253
    - Danish (Claus Hindsgaul). Closes: #348575, #323779, #337948, #325687
    - Dutch (Bart Cornelis). Closes: #323908
    - German (Michael Piefel). Closes: #323964
    - Italian (Stefano Canepa). Closes: #324114, #344671, #347225
    - Catalan (Jordi Mallach). Closes: #324456
    - Basque (Piarres Beobide). Closes: #342089, #332698
    - Tagalog (Eric Pareja). Closes: #337307
    - Simplified Chinese (Tchaikov). Closes: #338268
    - Galician (Jacobo Tarrío). Closes: #338904
    - Romanian (Eddy Petrişor). Closes: #340674
    - Vietnamese (Phan Vinh Thinh, Clytie Siddall).
    - Indonesian (Parlin Imanuel). Closes: #344513
    - Greek (Galaxico). Closes: #344646
    - Czech (Miroslav Kure). Closes: #345347
  * Fixed broken translation:
    - Brazilian Portuguese (James Troup). Closes: #332872
  * Fix Russian man page for start-stop-deamon(8)
    Closes: #325804
  * Fix German man page for update-alternatives(8)
    Closes: #329908
  * Fix typo in dpkg online help message. Unfuzzy translations
    Closes: #349299

  [ Guillem Jover ]
  * Add armeb to cputable. Closes: #331232
    Thanks to Lennert Buytenhek <buytenh+debian@wantstofly.org>.
  * Don't try to compile in SELinux support on GNU/kFreeBSD.  Closes: #313300
    Thanks to Aurelien Jarno <aurel32@debian.org>.
  * When linking statically, explicitly add libsepol, even if its only a
    transitive library. The proper fix should come with a pkg-config file.
    Based on a patch by Bart Martens <bart.martens@advalvas.be>.
    Closes: #347744, #348659
  * Add support for architecture wildcards, but for now they will only be
    exposed in debian/control files, not in binary nor source packages.
    Closes: #291939
  * Change start-stop-daemon's --exec option behaviour on GNU/Linux to
    compare the filename pointed by '/proc/<pid>/exe' instead of the inode
    and device numbers. Thanks to Vasilis Vasaitis <v.vasaitis@sms.ed.ac.uk>.
    Closes: #337942

 -- Frank Lichtenheld <djpig@debian.org>  Tue, 24 Jan 2006 11:15:36 +0100

dpkg (1.13.11.1) unstable; urgency=low

  * Change maintainers to new team.

 -- Scott James Remnant <scott@netsplit.com>  Thu, 12 Jan 2006 07:56:49 +0000

dpkg (1.13.11) unstable; urgency=low
  
  The "Good, clean fun" Release.

  * Fixed the always broken error handling so that only the intended
    cleanup handlers are run, rather than ones that we didn't expect.
    This corrects the bug when a package's postrm fails and the package is
    left in an installed state with no files; the package will now be left
    in a half-installed state, as originally intended.  Found by Marga
    Manterola while documenting the maintainer scripts.  Closes: #296026.
  * Fixed removal of files involved in diversions during upgrade, caused by
    checking whether the "directory" was in use by another package without
    actually checking whether or not it was a directory.  Closes: #310390.
  * Fixed package saving to not disappear packages who divert anything from
    the installing package out of the way.  Closes: #113626.
  * Improved clean-up of unpack failure during install or upgrade, to leave
    the system in exactly the same state as it started in.
    Closes: #47404, #82407, #121173, #170869, #201848, #236733, #268639.
  * Fixed crash when unpacking a package which has an unversioned Replaces
    declared on it by another package previously unpacked in the same run
    (Colin Watson).  Closes: #322595.

  * New install unwinding fixed to ensure we don't leave a version in the
    status db for a not-installed package.
  * Corrected error call when encountering a corrupted filesystem tarfile
    to not print "Success".  Closes: #95570.
  * Fixed castration of potentially unsafe devices to not follow symlinks.
    Closes: #169928.
  * Marked log file descriptor as close-on-exec.  Closes: #320925.
  * Re-worked dpkg-source -x to allow all manner of strange things maintainers
    seem to do, unpacking isn't the right place to enforce sanity; we'll
    do it in -b later on >:-).  Closes: #316470, #317760, #318473, #318745,
    #322359, #322361, #322362.

  * Corrected dselect synopsis line to match consensus.  Closes: #318659.
  * Changed dpkg-name to use a shell redirect rather than the /dev/stderr
    device that may not be writable.  Closes: #318376.
  * Adjusted various dpkg-query options to avoid outputting a trailing
    newline.  Closes: #151651, #319781.
  * Changed references to "statusoverride" file to just "statoverride"
    to make it match reality.  Closes: #320952.
  * Fixed several bugs with the default diff ignore list used by dpkg-source.
  * Added ,,* to the list of default diff ignore list.  Closes: #322917.

  * Fixes to dpkg-dev (Frank Lichtenheld):
    - dpkg-checkbuilddeps will now exit with an error if it is unable to
      parse a dependency field.  Closes: #171762, #302229.
    - dpkg-genchanges will now output a warning if given -sd for a native
      package, as it's going to ignore it.  Closes: #5571.
    - dpkg-source fixed to give a more meaningful error message if given
      a directory as the first argument.  Closes: #306874.
    - dpkg-source fixed to handle being given an absolute path to -b.
      Closes: #147574.
    - Fix controllib.pl to allow whitespace before version operators.
      Closes: #273489, #310306.
    - Fix architecture dependency parsing that sometimes generated wrong
      list of requirements.  Closes: #319816.
    - Make the default control field name mangling behaviour "nicer" by
      upper-casing all letters that come after a dash.  Closes: #306474.
    - Ignore trailing newlines in single paragraph control files.
      Closes: #57194, #156319
  * Documentation:
    - Fixed typo in dpkg-architecture man page.  Closes: #317770.
    - Documented dpkg-deb -W/--show and --showformat.  Closes: #319784.

 -- Scott James Remnant <scott@netsplit.com>  Wed, 17 Aug 2005 04:44:44 +0100

dpkg (1.13.10) unstable; urgency=low
  
  The "Bully's Special Prize" Release.

  * Removed /usr/sbin/start-stop-daemon.  Closes: #313400.
  * Fixed md5sum diversion removal.  Closes: #313415.
  * Fixed dpkg-source to handle native tarballs with a Debian revision.
    Closes: #313381, #313433.
  * Fixed upgrade from pre-sarge dpkg outside of dselect.  Closes: #314575.
  * Changed log times to be local rather than UTC.  Closes: #313347.
  * Changed log writing to be line-buffered.  Closes: #314550.
  * Moved log creation to postinst, and don't fail if base-passwd hasn't
    been configured yet.  Closes: #316084.
  * Don't try to compile in SELinux support on Hurd.  Closes: #313398.
  * Place code for SELinux support in the right place so it will actually
    get compiled in and used (Manoj Srivastava).  Closes: #314886.

  * Documentation:
    - Added missing word to dpkg-architecture manpage.  Closes: #313554.
    - Reference to dpkg manpage in dpkg.cfg corrected.  Closes: #314262.
  * Updated Translations (Christian Perrier):
    - Basque (Piarres Beobide Egana).  Closes: #313474.
    - Catalan (Jordi Mallach).  Closes: #313288.
    - Czech (Miroslav Kure).  Closes: #314431.
    - Danish (Claus Hindsgaul).
    - French (Christian Perrier).
    - German (Jens Seidel).  Closes: #314125.
    - Greek (Greek team).  Closes: #314828.
    - Italian (Lele Gaifax).
    - Japanese (Kenshi Muto).  Closes: #313330.
    - Russian (Yuri Kozlov).  Closes: #313620.
  * Hebrew translation de-activated on request of the translator until there
    is better support for RTL languages.  Closes: #313282.

 -- Scott James Remnant <scott@netsplit.com>  Tue, 28 Jun 2005 14:19:06 +0100

dpkg (1.13.9) unstable; urgency=low
  
  The "On like Donkey Kong" Release.

  * Only open the log file when we first need to write to it, this avoids
    the need to suppress errors when not root which fakeroot defeated anyway.
  * Stop dpkg-source clobbering an existing .orig directory during unpacking.
    Closes: #21236.
  * Allow an alternate output directory to be specified to dpkg-source by
    giving a second argument to -x.  Closes: #246802, #282323.
  * Added .arch-inventory to default diff ignore regexp.  Closes: #304297.

  SELinux support (Manoj Srivastava):
  * On SELinux-enabled systems, try to set the security context when the
    package is unpacked.  Closes: #193653, #249496, #307139.
  * Added build-dependancy on libselinux1-dev.

  Improvements to dpkg-source (Brendan O'Dea):
  * Support unpacking of "Wig And Pen" (Format 2.0) source packages.
  * Multiple pristine upstream tarballs allowed.
  * Native and upstream tarballs may be bzip2-compressed instead of gzip,
    as may the debian diff or tarball.
  * Unsupported format error fixed to output the unsupported format
    rather than the supported one.  Closes: #156317.

 -- Scott James Remnant <scott@netsplit.com>  Sun, 12 Jun 2005 15:52:43 +0100

dpkg (1.13.8) experimental; urgency=low
  
  The "In like Flynn" Release.

  * Linux 2.6.12 changed the behaviour of mmap to fail and set EINVAL when
    given a zero length, rather than returning NULL.  This is POSIXly
    correct, so handle zero-length package control files (like available).

 -- Scott James Remnant <scott@netsplit.com>  Fri, 10 Jun 2005 07:39:44 +0100

dpkg (1.13.7) experimental; urgency=low
  
  The "Maidenhead Creeping Water Plant" Release.

  * Reduced inability to open a log file to a warning, suppressed for
    non-root operations.  Closes: #312383.

 -- Scott James Remnant <scott@netsplit.com>  Thu,  9 Jun 2005 06:12:56 +0100

dpkg (1.13.6) experimental; urgency=low
  
  The "Just kidding about the God part" Release.

  * Fixed incorrect installation location of /etc/logrotate.d/dpkg caused
    by a mis-understanding of dh_install's abilities.

 -- Scott James Remnant <scott@netsplit.com>  Mon,  6 Jun 2005 05:58:36 +0100

dpkg (1.13.5) experimental; urgency=low
  
  The "Flatulent Elm of West Ruislip" Release.

  * Actions and package states are now logged by default in the
    /var/log/dpkg.log file.  This file is rotated monthly and can be
    disabled by commenting the line in /etc/dpkg/dpkg.cfg.
  * User decisions about conffiles are now logged.
  * dpkg-source no longer complains about Enhances field.  Closes: #159642,
    #159745, #159746.
  * preinst no longer relies on procps being installed.  Closes: #311808.

  * Architecture Support:
    - Change DEB_*_GNU_CPU from i386 to i486, to reflect reality.
      DEB_*_ARCH_CPU remains at i386, you should be checking against that.
      Closes: #310394.
    - Fixed order ostable is read to prevent Linux becoming the Hurd.
      Closes: #309603.
  * Updated Manpage Translations (Christian Perrier):
    - Syntax error corrected in Swedish man page for dpkg-deb.
      Closes: #300980.
    - Syntax error corrected in Spanish man page for dpkg-scanpackages.
      Closes: #300981

 -- Scott James Remnant <scott@netsplit.com>  Mon,  6 Jun 2005 05:34:21 +0100

dpkg (1.13.4) experimental; urgency=low
  
  The "Or the Wabbit gets it" Release.

  * Add -L option to dpkg-architecture to list architecture strings
    we can accept.

 -- Scott James Remnant <scott@netsplit.com>  Tue, 29 Mar 2005 13:31:15 +0100

dpkg (1.13.3) experimental; urgency=low
  
  The "Paying off Karma at a vastly accelerated rate" Release.

  * Missing newline added to warning output function.  Closes: #283798.
  * Fixed prototype warning in dpkg-scansources.  Closes: #213577, #219760,
    #267505.
  * Removed trailing line from debian origins file.  Closes: #264904.
  * Changed dpkg-buildpackage to say "source changed by" rather than
    "source maintainer is".  Closes: #247313.
  * Fixed dpkg-gencontrol to allow '-' in architecture names.  Closes: #274677.
  * Fixed "unknown information field" error to report field that it doesn't
    know about.  Closes: #275243.

  * Documentation:
    - Remove "medium-level" from description of dpkg.  Closes: #292454.
    - Harmonised argument names in update-alternatives(8).
      Closes: #267095, #284941
    - Documented what the '+' and '*' mean in update-alternatives --config
      output.  Closes: #270486.
    - Mention aptitude alongside dselect in 'dpkg --usage' and
      'dpkg-deb --help', fix quote style of mention in 'dpkg --help'.
      Closes: #274800, #278118.
    - Associate --truename with the description of what it does in
      dpkg-divert(8).  Closes: #277076.
    - Removed last remaining references to the packaging manual, replacing
      with better references.  Closes: #262775.
    - Documented format of file dpkg --set-selections takes.  Closes: #270043.

 -- Scott James Remnant <scott@netsplit.com>  Mon, 21 Mar 2005 03:10:27 +0000

dpkg (1.13.2) experimental; urgency=low
  
  The "Mysteriously Unnamed" Release.

  * md5sum has been removed, the coreutils or textutils version will be
    diverted to /usr/bin/md5sum.  Closes: #6633, #136110.
    The following bugs are filed against the dpkg md5sum, so no longer apply.
    Closes: #95755, #193877, #223381, #264195, #270241, #286632,
  * Take Replaces into account when installing packages; don't issue a
    "trying to overwrite" error if the file that already exists is in
    a package that Replaces the one being installed.
    Closes: #164595, #184635, #277890.
  * Allow actions and status changes to be logged to a file.  Disabled by
    default, uncomment line in /etc/dpkg/dpkg.cfg to enable.
    Closes: #957, #53376, #77109, #143882, #284499.
  * Don't truncate output of 'dpkg -l' when stdout is not a tty.
    Closes: #92263, #253860, #258608, #261822, #282790.
  * Fix further compilation problems with gcc 4.0.  Closes: #299699
  * Handle tar files without trailing slash in directory names.
    Closes: #287152.
  * Output arguments to maintainer scripts with -D2.  Closes: #237684,
    #296030.
  
  * Architecture Support:
    - Added ppc64.  Closes: #263743.
    - Split archtable into cputable and ostable, archtable is retained
      for compatibility with other packages that might use it only.
    - dpkg-architecture no longer canonises -t argument.  Closes: #173205.
    - dpkg-architecture output includes new DEB_*_ARCH_OS and
      DEB_*_ARCH_CPU variables that contain the Debian system and CPU
      names respectively.
    - dpkg-architecture outputs (mostly) correct GNU system names now,
      in particular this means that it will output "linux-gnu" instead
      of "linux".  You should use the new _ARCH_OS variables instead.
  * Documentation:
    - Add examples to dpkg-divert(8).  Closes: #291816.
    - Correct typo in dpkg-architecture(1).  Closes: #299090.

 -- Scott James Remnant <scott@netsplit.com>  Fri, 18 Mar 2005 16:21:32 +0000

dpkg (1.13.1) experimental; urgency=low
  
  The "Livin' like a good boy oughta" Release.
  
  * Removed dpkg --print-gnu-build-architecture option.  Use variables
    defined by dpkg-architecture instead.
  * Soft-deprecated dpkg --print-installation-architecture.  Use
    dpkg --print-architecture instead, which now does the same thing.
  * dpkg --print-architecture no longer calls c-compiler.  Closes: #164863.
  * Removed third field from /usr/share/dpkg/archtable.

  * Now we no-longer pre-depend on dselect, check the upgrade will work
    in preinst and give the user a chance to abort if they haven't yet
    installed dselect and need to.  Closes: #282335.
  * Fix handling of GNU longname and longlink when a tarfile entry has
    both.  Closes: #128388.
  * md5sum no longer outputs "-" when no argument is supplied.
    Closes: #164591, #164889.
  * Add darcs metadirectory to dpkg-source diff ignore list.  Closes: #289760.
  * Add new '-f' short option to dpkg-query as equivalent to --showformat.
    Closes: #281627.
  * Report conffile conflicts and per-package errors on the status-fd.
    Closes: #297880.
  * Correct typo in dpkg-architecture.  Closes: #282701.
  * Fix start-stop-daemon's support for GNU/kFreeBSD.  Closes: #258051.

  * Architecture Support:
    - Added kfreebsd-amd64.  Closes: #280963.
    - Added m32r.  Closes: #280710.
    - Clean up of archtable.  Closes: #118910, #286898.
    - Clean up of dpkg-architecture.  Closes: #256323.
  * Updated Translations (Christian Perrier):
    - French (French Team).
    - Greek (Konstantinos Margaritis).  Closes: #295922.

 -- Scott James Remnant <scott@netsplit.com>  Thu,  3 Mar 2005 12:09:07 +0000

dpkg (1.13.0) experimental; urgency=low
  
  The "Three banana strategy" Release.

  * Remove the /usr/info or /usr/info/dir symlinks we used to create.
    Closes: #206063, #288415.
  * Fix cast in lvalue assignment that gcc 4.0 doesn't like.
    Closes: #282669, #284797.
  * Correct bashism in disk method update script.  Closes: #260568.

  * Scorched-earth reimplementation of the build process and control files
    with debhelper and automake.  Closes: #200683, #217946, #229629, #260568,
    #266995, #279701, #283640, #292973, #293041.
  * Remove SGML and POD documentation formats due to both licensing and
    sanity issues.  Closes: #285806.
  * The dpkg-doc and dpkg-static packages are no more.
  * dpkg.cfg cleaned up to remove non-useful examples.
    Closes: #169618, #305192.
  
 -- Scott James Remnant <scott@netsplit.com>  Fri, 14 Jan 2005 19:28:00 +0000

dpkg (1.10.28) unstable; urgency=low
  
  The "Awh, yeah?  Ripper!" Release.

  * New Translations (Christian Perrier):
    - Romanian (Eddy Petrisor).  Closes: #309714.
    - Tagalog (Eric Pareja).  Closes: #296407.
  * Updated Translations (Christian Perrier):
    - French (Christian Perrier).
    - Greek (Konstantinos Margaritis).  Closes: #295922
    - Indonesian (Arief S Fitrianto).  Closes: #296733
  * Updated Manpage Translations (Christian Perrier):
    - French (Philippe Batailler).
    - Syntax error corrected in Brazilian Portuguese man page for
      update-alternatives.  Closes: #300646

 -- Scott James Remnant <scott@netsplit.com>  Thu, 26 May 2005 18:18:10 +0100

dpkg (1.10.27) unstable; urgency=low

  The "Grab your gun and bring in the cat" Release.

  * New Translations (Christian Perrier):
    - Indonesian (Arief S Fitrianto).
    - Norwegian Bokmål (Bjorn Steensrud).
  * Updated Translations (Christian Perrier):
    - Dutch (confusing option corrected by Christian Perrier).
    - Galician (Jacobo Tarrio).
    - Korean (Seo Sanghyeon).
    - Simplified Chinese (Carlos Liu).
    - Traditional Chinese (Asho Yeh).

 -- Scott James Remnant <scott@netsplit.com>  Thu, 10 Feb 2005 15:10:22 +0000

dpkg (1.10.26) unstable; urgency=low

  The "Captain Tight-Pants" Release.

  * Fix incorrect claim that 'Q' in dselect quits without saving changes
    (really 'X').
  * Revert to current 'stable' behaviour of Space/Enter/'Q' in the dselect
    help screen, Space leaves the help screen and Enter and 'Q' do nothing.
    It's dangerous to encourage users to press Enter or 'Q' since they
    commit changes in the package selection screen.

  * New Translations (Christian Perrier):
    - Basque (Piarres Beobide Egaña).  Closes: #281245.
      (Was really added in 1.10.24, but forgotten from ALL_LINGUAS.)
    - Bosnian (Safir Šećerović).
    - Slovak (benco).  Closes: #284896, #289341
    - Traditional Chinese (Asho Yeh).  Closes: #287375.
  * Updated Translations (Christian Perrier):
    - Brazilian Portuguese (André Luís Lopes).  Closes: #281228.
    - Catalan (Jordi Mallach).  Closes: #281333.
    - Czech (Miroslav Kure).  Closes: #281231.
    - Danish (Claus Hindsgaul).  Closes: #281103.
    - Dutch (Christian Perrier).  Closes: #282087.
    - Galician (Héctor Fernéndez López).
    - German (Michael Piefel).  Closes: #281503.
    - Italian (Stefano Canepa). Closes: #282543.
    - Japanese (Kenshi Muto).  Closes: #281144.
    - Korean (Changwoo Ryu).  Closes: #282246.
    - Norwegian Nynorsk (Håvard Korsvoll).  Closes: #281456.
    - Polish (Bartosz Feñski).
    - Portuguese (Miguel Figueiredo).  Closes: #281122, #289359.
    - Russian (Yuri Kozlov).  Closes: #281166.
    - Simplified Chinese (Tchaikov, Carlos Liu).
    - Spanish (Javier Fernández-Sanguino Peña).  Closes: #281117.
    - Swedish (Peter Karlsson).  Closes: #281165.

 -- Scott James Remnant <scott@netsplit.com>  Tue, 11 Jan 2005 16:26:51 +0000

dpkg (1.10.25) unstable; urgency=low

  The "你他媽的天下所有的人都該死" Release.

  This release is to correct the mangled Simplified Chinese translation
  included in 1.10.24 caused by rebellion of the translator's mail client.

  * Updated Translations (Christian Perrier):
    - Dutch (Bart Cornelis).  Closes: #278700.
    - Polish (Bartosz Fenski).  Closes: #280406.
    - Simplified Chinese (Tchaikov, Carlos Liu).  Closes: #278676.

 -- Scott James Remnant <scott@netsplit.com>  Thu, 11 Nov 2004 20:06:57 +0000

dpkg (1.10.24) unstable; urgency=low

  The "Donald, where's your troosers?" Release.

  * Add support for uncompressed data.tar archive members and bzip2-
    compressed data.tar.bz2 members of binary packages.  Closes: #34727.

  * New Translations (Christian Perrier):
    - Basque (Piarres Beobide).  Closes: #265491.
    - Greek (George Papamichelakis).  Closes: #260809.
    - Hebrew (Lior Kaplan).  Closes: #275267.
    - Simplified Chinese (Tchaikov, Carlos Liu).  Closes: #265197.
  * Updated Translations (Christian Perrier):
    - Brazilian Portuguese (Andre Luis Lopes).  Closes: #260964, #273947,
      #278063.
    - Czech (Miroslav Kure).  Closes: #255904, #278178.
    - Catalan (Jordi Mallach).  Closes: #278098.
    - Danish (Claus Hindsgaul).  Closes: #278097.
    - Dutch (Bart Cornelis).  Closes: #268271, #268886, #274366, #278061.
    - Galician (Hector Fernandez).
    - German (Michael Piefel).  Closes: #276462, #278168.
    - French (Christian Perrier).
    - Japanese (Kenshi Muto).  Closes: #272456, #278141.
    - Italian (Lele Gaifax).
    - Korean (Changwoo Ryu).  Closes: #261528, #278142.
    - Norwegian Nynorsk (Håvard Korsvoll).  Closes: #275387, #278286.
    - Polish (Bartosz Fenski).  Closes: #268452, #278064.
    - Portuguese (Miguel Figueiredo).  Closes: #268266, #261424, #261519,
      #278294.
    - Russian (Yuri Kozlov).  Closes: #268452, #278154.
    - Spanish (Javier Fernández-Sanguino Peña).  Closes: #277173, #278117.
    - Swedish (Peter Karlsson).
  * Updated Manpage Translations (Christian Perrier):
    - French (Philippe Batailler).  Closes: #268048.
    - Spanish (Ruben Porras).  Closes: #261807.
    - Swedish (Peter Karlsson).

 -- Scott James Remnant <scott@netsplit.com>  Wed, 27 Oct 2004 09:25:58 +0100

dpkg (1.10.23) unstable; urgency=low

  The "Let the Wookie win" Release.

  * Updated hurd start-stop-daemon support.  Closes: #133640, #254180.
  * Removed usage of non-POSIX test options.  Closes: #256302.

  * Architecture Support:
    - Renamed x86-64 to amd64.  Closes: #252346, #254598.
  * Documentation:
    - Correct typo in dpkg-divert(8).  Closes: #254175.
  * New Translations:
    - Korean (Changwoo Ryu).  Closes: #254590.
  * Updated Translations:
    - Catalan (Jordi Mallach).
    - Danish (Claus Hindsgaul).  Closes: #252407.
    - French (Christian Perrier).  Closes: #252586.
    - Italian (Lele Gaifax).
    - Polish (Bartosz Fenski).  Closes: #254209.
    - Spanish manpages (Ruben Porras).  Closes: #246158, #246159, #246160,
      #246161, #246162, #246163, #246164.

 -- Scott James Remnant <scott@netsplit.com>  Mon, 19 Jul 2004 19:52:14 +0100

dpkg (1.10.22) unstable; urgency=low

  The DebConf4 Release.

  This release is mostly intended to mop up the minor and trivial bug
  fixes in the list and clear out the documentation changes.  As such,
  it should be treated with even more suspicion than is normal.

  * Use colouring to break cycles earlier to avoid long loops whilst
    installing or configuring packages.  Closes: #232445, #246857.
  * Don't try to configure packages that disappeared in the same
    run.  Closes: #202997.
  * Fix segfault when "gcc -dumpmachine" returns a non-matching triplet.
    Closes: #211850.
  * Remove restriction that package names be at least two characters long.
    Closes: #237734.
  * Fix dpkg-source (actually controllib.pl) to output the field name
    properly again.  Closes: #226931, #246595.
  * Make dpkg-scanpackages output Origin and Bugs fields with proper
    casing.  Closes: #154422.
  * Add support for DOS line-endings to md5sum.  Closes: #246103.
  * Fix start-stop-daemon segfault on Hurd.  Closes: #133640.
  * Allow dpkg-shlibdeps to run as non-root users.  Closes: #96881.
  * Correct various compiler warnings.  Closes: #229766.

  * Architecture Support:
    - Added x86-64 (x86_64 / amd64).  Closes: #238483, #241938.
    - Added i?86-gnu (Hurd).  Closes: #216695, #236331.
    - Added i386-kfreebsd-gnu and i386-knetbsd-gnu.  Closes: #250176.
  * Packaging:
    - Create $(docdir) even when --without-sgml-doc is passed so the
      ChangeLog can be installed.  Closes: #137719.
    - Stop hardcoding the list of manual page languages in debian/rules,
      so we include Spanish, Russian and Brazilian Portugese.  Closes: #245994.
    - Quote LDFLAGS in debian/rules to allow multiple options.
      Closes: #230242.
  * Documentation:
    - Move dpkg-scanpackages and dpkg-scansources to section 1 as they
      are user tools.  Closes: #114946.
    - Correct hyphen characters in manpages.  Closes: #212284, #247086, #226800.
    - Remove obsolete references to the Debian Packaging Manual.
      Closes: #122910, #140695.
    - Correct 'n' and 'p' key descriptions in dselect help message.
      Closes: #120562.
    - Add --force-bad-verify to dpkg manpage.  Closes: #192812.
    - Correct dpkg manpage to refer to --force-remove-reinstreq instead of
      -non-existant --force-reinstreq option.  Closes: #232831.
    - Correct documentation of --compare-versions arguments.  Closes: #232317.
    - Correct usage of "et al" to "et al.".  Closes: #230751.
    - Add dpkg-reconfigure(8) to SEE ALSO section of dpkg(8).  Closes: #233282.
    - Suggest packages that provide additional functionality in the dpkg
      manpage.  Closes: #81355.
    - Suggest dselect update in description of dpkg --update-avail.
      Closes: #206163.
    - Suggest aptitude as well as dselect.  Closes: #217042.
    - Suggest fakeroot for dpkg-source -r.  Closes: #175897.
    - Correct documentation of start-stop-daemon.  Closes: #41554, #211856.
    - Correct documentation of start-stop-daemon manpage to refer to --retry
      alongside --stop.  Closes: #204691.
    - Add note that start-stop-daemon will chdir("/") unless -d is specified.
      Closes: #217823, #218060.
    - Correct documentation of dpkg-query --list.  Closes: #232639.
    - Correct invalid use of &quot; within update-alternatives(8) with .BR.
      Closes: #244624.
    - Rewrite description of dpkg-source -i to indicate the intent of the
      default setting rather than the exact exclusions.  Closes: #227169.
    - Correct documentation of dpkg-statoverride --update.  Closes: #85079.
    - Correct documentation of update-alternatives --install.  Closes: #179648.
    - Documented dpkg:Version and dpkg:UpstreamVersion substvars.
      Closes: #85815, #85818.
    - Fix spelling error in utils/md5sum.1.  Closes: #250281.
    - Replace "&c." with the slightly clearer "etc.".  Closes: #235773.
    - Correct various typos.  Closes: #219623, #221235.
  * Updated Translations:
    - Catalan (Jordi Mallach).
    - French (Christian Perrier).  Closes: #246359.
    - Italian (Lele Gaifax).
    - Japanese manpages (KISE Hiroshi).  Closes: #248483.
    - Russian (Nikolai Prokoschenko).  Closes: #249254.
    - Spanish manpages (Ruben Porras).  Closes: #246158, #246159, #246160,
      #246161, #246162, #246163, #251830.
  * New Translations:
    - German start-stop-daemon and update-alternatives manpages
      (Helge Kreutzmann).  Closes: #247116, #249454.
    - Spanish dpkg-scansources manpage (Ruben Porras).  Closes: #246164.

 -- Scott James Remnant <scott@netsplit.com>  Tue,  1 Jun 2004 18:21:40 -0300

dpkg (1.10.21) unstable; urgency=low

  * Fix incorrect linked list node removal code that caused every second
    shared or diverted conffile to be deleted by dpkg.
    Closes: #10879, #33046, #47267, #90623, #98210, #109691, #146167.
    Closes: #155456, #204275.
  * Call mknod with the required device type.  Closes: #158916.
  * Correct the default query output format to be consistent with
    what the underlying library expects.  Closes: #174973.
  * Fix missing NULL-termination in dpkg-query -W display of dependency
    fields.  Closes: #174978
  * Strip output from md5sum(1) after the first whitespace character.
    Closes: #200763.
  * Output a warning if we cannot open a configuration file instead of
    treating it as a fatal error, in case our home directory is not readable
    by root.  Closes: #200701.
  * Set LC_ALL to C before spawning off dpkg --search, to avoid searching
    on localized strings.  Closes: #244316.
  * Don't require argument for start-stop-daemon -V.  Closes: #237589.
  * Correct use of @ARGV within dpkg-scanpackages, allowing -u to work
    once again.  Closes: #225086, #241503.
  * Make sure file permissions passed to dpkg-statoverride are numeric.
    Closes: #161156.
  * Correctly break out of the loop in install-info.
    Closes: #124225, #160761.
  * Add --dir-file option to install-info for GNU install-info
    compatibility.  Closes: #179192
  * Refer to debian-policy in dpkg-doc's description instead of the
    non-existant packaging-manual.  Closes: #120970.
  * Remove incorrect mention of build-essential from dpkg-checkbuilddeps
    manpage.  Closes: #219210.
  * Add a note about diverting shared libraries to the dpkg-divert
    manpage.  Closes: #214699.
  * Updated Translations:
    - Brazilian Portugese (Andre Luis Lopes).  Closes: #237864.
    - Catalan (Jordi Mallach).
    - Danish (Claus Hindsgaul).  Closes: #237624.
    - Dutch (Pieter-Paul Spiertz, Bart Cornelis, Erwin).
      Closes: #102094, #151799, #207758.
    - French (Sam Hocevar).  Closes: #243191.
    - German (Florian Ernst).  Closes: #109669, #115352, #187952, #244098.
    - Japanese manpages (KISE Hiroshi).  Closes: #220776.
    - Polish (Bartosz Fenski).  Closes: #242870.
    - Spanish (Javier Fernández-Sanguino Peña).  Closes: #166052.
    - Swedish (Peter Karlsson).
  * New Translations:
    - Japanese dpkg-source manpage (KISE Hiroshi).  Closes: #239000.
    - Norwegian Nynorsk (Gaute Hvoslef Kvalnes).  Closes: #233614.
    - Portguese (Miguel Figueiredo).  Closes: #240081.
    - Spanish dpkg-source manpage (Ruben Porras).  Closes: #171489.

 -- Scott James Remnant <scott@netsplit.com>  Sun, 25 Apr 2004 18:55:10 +0100

dpkg (1.10.20) unstable; urgency=high

  * Update Japanese translation.  Closes: #224616
  * Update French translation.  Closes: #218713
  * Fix spelling error in German md5sum man page.  Closes: #230750
  * Fix typo in pt_BR po file.  Closes: #192102
  * Revert fix for #232916, this turns out to be a bug in the pgpgp
    wrapper, dpkg worked fine with pgp itself.

 -- Scott James Remnant <scott@netsplit.com>  Thu, 11 Mar 2004 11:24:54 +0000

dpkg (1.10.19) unstable; urgency=high

  * Distinguish unmet build dependencies from build conflicts.
    Closes: #217943, #235266.
  * Force NULL-termination of all tar file entry names.  Closes: #232025.
  * Allow dselect to use the full window width.  Closes: #139781.
  * Pass correct number of arguments for format string when out of disk
    space.  Closes: #213038, #217286, #213543, #213846.
  * Remove duplicated entries from ChangeLog.  Closes: #157437.
  * Fix dpkg-buildpackage when used with PGP.  Closes: #232916.
  * Update support for Debian FreeBSD.  Closes: #211566.
  * Store Architecture in the status file.  Closes: #228253.
  * Don't print offending lines in md5sum.  Closes: #170953.
  * Check bounds of md5sum lines.  Closes: #168443, #199489, #199693.

 -- Scott James Remnant <scott@netsplit.com>  Mon,  8 Mar 2004 19:05:32 +0000

dpkg (1.10.18.1) unstable; urgency=medium

  * Non-maintainer upload to fix release-critical bugs.
  * Terminate string buffer in main/remove.c.  Closes: #228379.
  * Prevent stashing of hardlinked devices and setuid or setgid binaries
    by removing permissions on upgrade as well as on remove.
    Closes: #225692.
  * Update dpkg conflicts to << 1.10, instead of 1.9.
    Closes: #190611, #221989, #222760.

 -- Scott James Remnant <scott@netsplit.com>  Thu, 26 Feb 2004 01:17:27 +0000

dpkg (1.10.18) unstable; urgency=medium

  * Rebuild, tagging and releasing correctly from cvs this time.

 -- Adam Heath <doogie@debian.org>  Mon, 27 Oct 2003 13:39:56 -0600

dpkg (1.10.17) unstable; urgency=medium

  * Make dselect do conflict resolution when dealing with automatically
    selected recommended package. Thanks to Colin Watson for the analysis
    and patch. Closes: Bug#151663
  * Branden Robinson <branden@debian.org>:
    s/dpkg-checkbuild/dpkg-checkbuilddeps/ in usage.
  * dpkg-checkbuilddeps now sets $reduce_arch.  Closes: #212796.
  * Goswin Brederlow <brederlo@informatik.uni-tuebingen.de>:
    Add -u in dpkg-scanpackages.  Closes: #214123.
    Add -a<arch> command to dpkg-scanpackages.
  * Add .#* to dpkg-source's default ignore filter.  Closes: #217380.
  * Matthias Urlichs <smurf@smurf.noris.de>:
    Don't assume /usr/info/dir exists if /usr/info does.  Closes: #165770.
  * Jordi Mallach <jordi@debian.org>:
    Update Catalan translation.
  * Fix errors with dependency fields that reference ${dpkg:Version}.
    Closes: #213108.

 -- Adam Heath <doogie@debian.org>  Mon, 27 Oct 2003 13:04:57 -0600

dpkg (1.10.16) unstable; urgency=low

  * Almost *EVERY* damn file was including config.h in the wrong spot.
    After making it the first include, then off_t/size_t/etc could actually
    be redefined to be 64-bit compatible.
  * Jordi Mallach <jordi@debian.org>:
    Fix configure to set HAVE_SETLOCALE.  Closes: #211816
  * "Loïc Le Loarer" <lll_deb@m4x.org>:
    Add a -d|--chdir option to start-stop-daemon.  Closes: #151802
  * Split the background block into 2 parts: one that does the fork, and
    opens /dev/tty and /dev/null, and one that does everything else.  The
    second block is then moved to be run right before the exec.  This
    allows error messages to be seen from the child(previously, they were
    lost), and allows for the chroot to not require the device files.
    These changes based on the bugs filed by:
    Marc Herbert <Marc.Herbert@ens-lyon.fr>: Closes: #155219
    Loïc Le Loarer <lll_deb@m4x.org>: Closes: #151800
  * Mario Lang <mlang@debian.org>:
    When --start, --startas and --pidfile are given, print 'process'
    instead of '(null)' for the process name, if it's already running.
    Closes: #209355
  * Imported several translated manpages, from debian-doc cvs:
    * Spanish: 822-date.1 cleanup-info.8 deb-control.5 deb-old.5
      deb.5 dpkg-checkbuilddeps.1 dpkg-deb.1 dpkg-divert.8 dpkg-name.1
      dpkg-scanpackages.8 dpkg-split.8 dpkg-statoverride.8 dpkg.8
      dselect.8 md5sum.1 start-stop-daemon.8 update-alternatives.8
      "Esteban Manchado Velázquez" <zoso@debian.org>: Closes: #171489
    * French: deb.5
      Julien Louis <arthur51@ifrance.com>: Closes: #164906
    * Portuguese: dpkg.8 dselect.8
  * Matt Zimmerman <mdz@debian.org>
    In dpkg's manpage, -O had an inverted word.  Closes: #111711
  * Marcin Owsiany <porridge@debian.org>:
    Fix Polish translation of 'conflicts with'  Closes: #112057
  * Jiri Masik <masik@darbujan.fzu.cz>:
    Improve Czech translation of: "dpkg - warning: ignoring request to
    remove %s which isn't installed."  Closes: #117518
  * Marco Nenciarini <mnencia@prato.linux.it>:
    Fix missing space in Italian translation when listing files, and the
    file is diverted.  Closes: #138244
  * Piotr Roszatycki <Piotr_Roszatycki@netia.net.pl>:
    Update Polish translation.  Closes: #142370
  * Martin Quinson <mquinson@ens-lyon.fr>:
    Fix missing space in French translation of: "%s - warning: downgrading
    %.250s from %.250s to %.250s.\n"  Closes: #149142
  * Hidetaka Iwai <tyuyu@sings.jp>:
    Fix typo in Japanese translation of dpkg --force-help; dowgrade ->
    downgrade:  Closes: #157819
  * Martin Quinson <mquinson@ens-lyon.fr>:
    Fix French translation when listing files, and the file is diverted.
    Closes: #162154
  * Rune Schjellerup <olberd@odense.kollegienet.dk>:
    Fix Danish translation of(was missing the leading space): " does not
    appear to be available\n"  Closes: #192972
  * Fix md5sum when handling large files.  Closes: #162691
  * Fix dpkg-checkbuilddeps calling of parsedep.  It wasn't setting
    use_arch.  Closes: #212796.
  * Joey Hess <joeyh@debian.org>:
    Change formatting of info.dir.  Closes: #167379.

 -- Adam Heath <doogie@debian.org>  Sat, 25 Oct 2003 15:46:16 -0500

dpkg (1.10.15) unstable; urgency=low

  * Fix detection of va_copy.
  * Back out debian/rules build-arch detection.  It is *not* possible *at
    all* to detect available targets in a rules file.  Period.

 -- Adam Heath <doogie@debian.org>  Fri, 19 Sep 2003 20:02:19 -0500

dpkg (1.10.14) unstable; urgency=low

  * controllib.pl:
    * Rewrote the parsedep stuff, so that it wasn't done during control
      file parsing.  Scripts that need the internal parsed format should
      call parsedep on the field's value.
    * Split the substvars parsing into a separate function.
    * No longer validate dependency fields when reading the control file.
      Some fields may have vars in them, which breaks the validation.
    * dpkg-gencontrol calls substvars after parsing the control file, and
      then validates the substituted depends lines.  Originally,
      substitution occured only during writing of the final output file.
    * Andreas Barth <aba@not.so.argh.org>:
      Fix bad regex that didn't allow spaces in dependency field parsing.
      It now directly matches what the c code expects.  It previously was
      allowing all of \S, which matched on '('.
      Closes: #211660.
  * Remove stale debug in debian/control that would have broken
    installation on s390.
  * We were calling our own local copy of dpkg-gencontrol, but the
    system-installed copy of dpkg-shlibdeps.  Now, both are called from
    the build directory.

 -- Adam Heath <doogie@debian.org>  Fri, 19 Sep 2003 12:29:34 -0500

dpkg (1.10.13) unstable; urgency=low

  * Fix parsing of deps when both () and [] are specified.
  * Set $host_arch in controllib.pl:parsedep.
  * dpkg-checkbuilddeps doesn't output the [] stuff when finding invalid
    deps.

 -- Adam Heath <doogie@debian.org>  Wed, 17 Sep 2003 13:23:15 -0500

dpkg (1.10.12) unstable; urgency=low

  * Fix dpkg-source output of build-depends lines.

 -- Adam Heath <doogie@debian.org>  Tue, 16 Sep 2003 13:43:45 -0500

dpkg (1.10.11) unstable; urgency=low

  * dpkg no longer provides any BYHAND files.  If you need the source
    tarball, use the orig.tar.gz file available in the pool.  The
    precompiled tars were hold-overs from when debs were not standard
    ar/tar files.
  * Install /usr/share/doc/dpkg/pseudo-tags, which talks about the bug
    titling we use to mark bugs for filtering in the Debian bts.
  * Updated ca.po.
  * Teach dpkg-source that ~ is legal in version numbers
  * Add build-depends on sgml-base, and increase gettext build-depends to
    0.12.1-3.
  * Updated config.sub and config.guess in cvs.
  * Change use of strncpy in parsedb to memcpy.  Closes: #160447
  * No longer generate helpmsgs.{cc,h}.
  * several controllib changes:
    * Moved dependency parsing logic from dpkg-checkbuilddeps.
      The dpkg-checkbuilddeps parser didn't support empty fields, while
      the controllib parser did.
    * All dependency fields parsed by controllib.pl support [arch]
      specifiers.  If the arch specifier doesn't apply for the current
      arch, then the item will not be added to the internal list structure.
    * Comment lines(that begin with '#') are removed during parsing.
    * Store the original casing of field names, for use in error reporting.
    * Store the original field's casing with 'o:' prepended in %fi.
      * ballombe@merulo.debian.org:
        dpkg-checkbuilddeps now handles empty fields.  Closes: #111562
      * Branden Robinson <branden@debian.org>:
        support comments(first char on line begins with '#') in
        debian/control.  Closes: #191810
      * Bastian Blank <waldi@debian.org>:
        Allow for per-arch generated dependency fields.  Closes: #170575
      * Branden Robinson <branden@debian.org>:
        Report the original casing of field names when they are unknown.
        Closes: #177753
  * Patch dpkg-buildpackage to call debian/rules -qn build-arch, and if
    it's available, modify -B handling appropriately.  If build-arch is not
    available, then when -B was called, do *not* pass -B on to
    dpkg-checkbuilddeps.  Closes: #203097
  * Frank Lichtenheld <frank@lichtenheld.de>:
    Apply patch, to handle missing infodir.bak, and empty files.  Closes:
    #196361
  * Change standard_startup and standard_shutdown into macros.  Closes:
    #200351.
  * Andrew Suffield <asuffield@debian.org>:
    Fix inverted test of eof in parsedb, while looking for eof after
    field name.  Closes: #198218
  * Yann Dirson <dirson@debian.org>
    Add set -e to dpkg-doc.postinst.  Closes: #191261
  * Michael Weber <michaelw@debian.org>:
    dpkg --print-architecture now does gcc -dumpmachine instead of
    --print-libgcc-file-name.  Closes: #131893, #8241, #106793, #210285
  * Daniel Silverstone <dsilvers@digital-scurf.org>:
    Apply patch to change hashing function, and increase bin size, for
    the package database.  Closes: #206416
  * Paul Eggert <eggert@CS.UCLA.EDU>:
    Apply patch to make dpkg work with POSIX 1003.1-2001.  Closes:
    #204894
  * Joey Hess <joeyh@debian.org>:
    Fix "stripping trailing /" message from dpkg-statoverride.  Closes:
    #203782
  * Sami Liedes <sliedes@cc.hut.fi>:
    Increase filesdb bin size, and alter hashing function.  Closes:
    #179385
  * Anthony Towns <aj@azure.humbug.org.au>:
    Retry removing empty dirs during purge.  Closes: #112386
  * Darren Salt <linux@youmustbejoking.demon.co.uk>:
    Add .cvsignore to dpkg-source's default diff ignore regex.  Also fix
    missing \ escape for .deps.  Closes: #174013
  * Koblinger Egmont <egmont@uhulinux.hu>:
    Fix segfault with --status-fd.  Closes: #173618
  * Colin Watson <cjwatson@debian.org>,
    Andrew Suffield <asuffield@debian.org>:
    Add .svn, {arch}, and .arch-ids to dpkg-source -i default regex.
    Closes: #169359
  * Falk Hueffner <falk@debian.org>:
    Added alphaev68-linux-gnu to archtable.  Closes: #199360
  * Elie Rosenblum <fnord@debian.org>:
    Apply patch to support OpenBSD.  Closes: #154277
  * Geoff Richards <qef@laxan.com>:
    Add --config to action section, and add as EXAMPLES section.  Closes:
    #208014, #115759
  * Yann Dirson <dirson@debian.org>:
    install-info --version and --help now display on stdout.  Closes:
    #154633
  * Dan Jacobson <jidanni@dman.ddts.net>:
    Mention what dpkg and dpkg-query -S will not find.  Closes: #153096
  * Sebastian Leske <sleske@enterprise.mathematik.uni-essen.de>:
    Mention in dpkg(8) that downgrading a package can have serious
    consequences.  Closes: #61156
  * Dan Jacobson <jidanni@dman.ddts.net>:
    In dpkg-scanpackages(8), including small note that other tools might
    use the generated Packages file.  Closes: #208894
  * Warren Turkal <wturkal@cbu.edu>:
    Fix some typos in dpkg-source(1).  Closes: #207259, #204123, #167426
  * Dan Jacobson <jidanni@dman.ddts.net>:
    Alter text in dselect(8), implying that other interfaces are available
    for installing packages.  Closes: #206164.
  * Daniel Bonniot <bonniot@users.sourceforge.net>:
    Note in start-stop-daemon(8) that --nicelevel takes an argument.
  * Ruben Porras <nahoo82@telefonica.net>:
    Remove duplicate 'can' in deb-control(5).  Closes: #183840
  * Dan Jacobson <jidanni@dman.ddts.net>:
    Fix short description in dpkg-scansources(8).  Closes: #175770
  * Zefram <zefram@fysh.org>:
    In dpkg(8), move dpkg-query options to their own subsection, like
    dpkg-deb.  Closes: #174971
  * Thomas Hood <jdthood@yahoo.co.uk>
    Add --dry-run and --simulate as synonyms to --no-act.  Closes:
    #165099
  * Junichi Uekawa <dancer@netfort.gr.jp>:
    Fix wrong reference to DEB_BUILD_GNU_SYSTEM on --host in
    dpkg-architecture(1).  Closes: #163621
  * Michael Klein <michael.klein@puffin.lb.shuttle.de>:
    s/Usuaully/Usually/ in deb-control.5.  Closes: #161819
  * Joey Hess <joeyh@debian.org>:
    Removed reference in dselect(8) about recommends not being handled
    well.  Closes: #157973
  * Andrew Suffield <aps100@doc.ic.ac.uk>:
    s/dpkg-source/dpkg-parsechangelog/ in dpkg-parsechangelog -h.
    Closes: #155822
  * Matej Vela <vela@debian.org>:
    Unhighlight "May be repeated multiple times." in dpkg-source(1).
    Closes: #151845
  * Jordi Mallach <jordi@debian.org>:
    Make all actions in dpkg-deb -h lower case.  Closes: #150642
  * Alexander Hvostov <root@aoi.dyndns.org>:
    Add -g|--group to start-stop-daemon, and document properly.  Closes:
    #127342
  * Szerb Tamas <toma@mlf.linux.rulez.org>:
    s/THANKS/THANKS.gz/ in dpkg(8).  Closes: #91348
  * "James R. Van Zandt" <jrv@vanzandt-pc.mitre.org>:
    In dpkg(8), mention running dselect, install after --set-selections.
    Closes: #175236
  * Yann Dirson <dirson@debian.org>:
    Remove disabled --command-fd from help.  Closes: #169619
  * Tobias Burnus <tburnus@physik.fu-berlin.de>:
    Apply patch to update-alternatives that provides --set and --remove-all
    commands.  Closes: #133745.
  * Osamu Aoki <debian@aokiconsulting.com>:
    Add --all to update-alternatives, that calls --config on all
    alternatives.  Closes: #126621
  * Dan Jacobson <jidanni@jidanni.org>:
    Alter --config prompt, to be more clear, that one must 'press' enter to
    accept the default.  Closes: #203557
  * Peter Moulder <pmoulder@bowman.csse.monash.edu.au>:
    Fix some -w issues in update-alternatives.  Closes: #137313
  * Eduard Bloch <edi@gmx.de>:
    Apply patch to check whether the target path exists on removing.
    Closes: #37254
  * Colin Walters <walters@debian.org>:
    After opening files, set binmode.  Closes: #175363

 -- Adam Heath <doogie@debian.org>  Tue, 16 Sep 2003 12:52:11 -0500

dpkg (1.10.10) unstable; urgency=low

  * Update archtable for hurd.  Closes: #187509.
  * Make the dpkg-iasearch conflicts versioned.  Closes: #170698.
  * Surround sed call with '' in Makefile.in.  Closes: #187534.
  * Strip trailing / from the file args in dpkg-statoverride.  Closes:
    #184239.
  * Modified to use autotools-dev.  Closes: #179656.
  * Add netbsd support.  Closes: #179658, #179659.
  * Support hypenated values in dpkg-architeture. Closes: #179661
  * No longer managed the /usr/doc symlinks.

 -- Adam Heath <doogie@debian.org>  Sat, 26 Apr 2003 15:10:24 -0500

dpkg (1.10.9) unstable; urgency=low

  * Fix dereference in main/help.c:cu_closefd(), which was the cause of
    close(random number) on most arches, but close(0) on s390x.
  * Add s390x to archtable.  Closes: #160976.

 -- Adam Heath <doogie@debian.org>  Sun, 15 Sep 2002 13:21:38 -0500

dpkg (1.10.8) unstable; urgency=low

  * Make the multiline regex have an upper bound, instead of being
    unbounded, as newer perls have a larger stack frame, which cause them
    to segfault quicker with larger inputs.  Closes: #159756.

 -- Adam Heath <doogie@debian.org>  Thu,  5 Sep 2002 16:32:01 -0500

dpkg (1.10.7) unstable; urgency=low

  * Fix double free in modstatdb_init, in the case that modstatdb_shutdown
    was called previously.  Closes: #159515.

 -- Adam Heath <doogie@debian.org>  Tue,  3 Sep 2002 18:59:19 -0500

dpkg (1.10.6) unstable; urgency=low

  * Don't call nffreeall, in any of the c/c++ programs.  It appears dselect
    slightly corrupts it's memory enough that it can't be freed without
    segfaulting.  Closes: #159023.

 -- Adam Heath <doogie@debian.org>  Sun,  1 Sep 2002 00:19:18 -0500

dpkg (1.10.5) unstable; urgency=low

  * Fix segfault in md5sum if the file being checked doesn't exist.
    Closes: #154503.
  * Fix extraction of md5sum in dpkg-scanpackages.  Closes: #153769.
  * Handle directories better in md5sum.  Closes: #157453.
  * Fix read past buffer in lib/nfmalloc.c.  Closes: #157304.
  * Fix several read pass buffer bugs, and a memleak.  Closes: #155362.
  * Fix segfault when --auto-deconfigure is given.  Closes: #157762.
  * Allow spaces between the end of a version, and the trailing ')'.
    Closes: #154898.
  * Fixes for HURD:  Closes: #156545
    * Add i386-gnu0.3 to archtable.
    * Fix handling of static compiles, with regard to zlib.
  * Previous install-infos(before 1.10) handled multiple dir file entries,
    because they would copy the entire stanza unmodified.  The newest
    version does not do this, as it reformats the options, and thereby
    only takes the first line.  So, we now split all the lines from the
    stanza, and process them all.  Closes: #147492.
  * Fix corruption of available file, caused by use of memory that was
    previously freed.  Closes: #154257.
  * Fix several minor memleaks.
  * Remove /usr/sbin/start-stop-daemon.  Closes: #156437.

 -- Adam Heath <doogie@debian.org>  Thu, 29 Aug 2002 16:43:15 -0500

dpkg (1.10.4) unstable; urgency=low

  * Remove -ffunction-sections and -fdata-sections.  Closes: #152130.
  * Install archtable into /usr/share/dpkg/.

 -- Adam Heath <doogie@debian.org>  Sun, 14 Jul 2002 15:17:56 -0500

dpkg (1.10.3) unstable; urgency=low

  * Move dselect.cfg to dselect package. Closes: Bug#152132
  * Install methods into /usr/lib/dpkg/methods, not /usr/lib/dpkg.  Closes:
    #152161.
  * Fix test inversion in start-stop-daemon, when checking the pid given in
    a pid file.  Thanks Thomas Morin <thomas.morin@enst-bretagne.fr>.
    Closes: #152270.
  * If in --test mode, and --stop is given, increment n_killed, so that
    start-stop-daemon returns the proper exit value.  Thanks Thomas Morin
    <thomas.morin@enst-bretagne.fr>.  Closes: #151992.

 -- Adam Heath <doogie@debian.org>  Thu, 11 Jul 2002 22:58:43 -0500

dpkg (1.10.2) unstable; urgency=low

  * Make configuration files in $HOME work again
  * dpkg + dpkg-static conflict with dpkg-dev << 1.9, to fix md5sum error
    in dpkg-source.  Closes: #151691.
  * Remove -Z from patch call, in dpkg-source, as it makes patch warn about
    missing timestamps.  Closes: #151965
  * Install debian/dselect.conffiles.

 -- Adam Heath <doogie@debian.org>  Thu,  4 Jul 2002 21:08:09 -0500

dpkg (1.10.1) unstable; urgency=low

  * Add conflict with dpkg-iasearch which intruded on our namespace.
  * Replace manpages-de which includes one of our manpages.  Closes: #151485
  * Don't always call autoheader when building. Closes: #151471
  * Fix double conflict in dpkg. Closes: Bug#151581
  * Move dselect methods to dselect package.
  * dpkg-checkbuilddeps no longer checks for build-essential. dpkg should
    not hardcode Debian policy.
  * Make dpkg-genchanges accept ~ as part of a package filename.
    Closes: Bug#150739
  * Move dpkg.cfg and dselect.cfg manpages into dpkg package. Closes: Bug#132901

 -- Wichert Akkerman <wakkerma@debian.org>  Tue,  2 Jul 2002 12:34:07 +0200

dpkg (1.10) unstable; urgency=low

  * dpkg now reorders symlinks when extracting debs.  However, this is also
    still done when building debs.  After a stable release of Debian has
    occurred with this modified dpkg, the reordering when building can be
    removed.
  * Fixed upper/lowercase problems with package names. Closes: Bug#58091
    (and 3 others).
  * Add Russian manual pages
  * Fix n in dselect package list (performs searchagain now)
  * Fix layout problem in dpkg-divert manpage. Closes: Bug#103667
  * When a package is set to hold, and a reinstallation is requested,
    -E will not properly skip it.  Closes: #45787.
  * Make dpkg-checkbuilddeps use dpkg-architecture. Closes: Bug#104230
  * Improve dpkg-archtecture documentation. Closes: Bug#104232
  * Update German translation. Closes: Bug#97239
  * Update Polish translation. Closes: Bug#115783
  * Update French translation.
  * Update Brazilian translation.
  * Update Danish translation.
  * Update Galician translation.
  * Update Portuguese translations.
  * Add Catalan translation
  * Add German md5sum manpage
  * Add Brazilian update-alternatives manpage. Closes: Bug#122132
  * Improve dselect manpage. Closes: Bug#103839
  * dpkg-name(1) no longer mentions the non-existing dpkg(5) manpage.
    Closes: Bug#104214
  * Improve handling of Recommends and Suggests in dselect. Closes: Bug#34942
  * Add per-user configuration files. Closes: Bug#103845
  * Split dselect into its own package. dpkg Pre-Depends on it
    to make sure no weird things happen during an upgrade but this
    will allow us to make dselect option at some point in the future.
    Closes: #114249.
  * Make colours in dselect user-configurable. Closes: Bug#103994
  * Make Q do an abort in the method selection menu to make things more
    consistent with the package list
  * Fix test for nice(2) failure in start-stop-daemon. Closes: Bug#104561
  * Improve the dselect helpscreen a bit. Closes: Bug#72634
  * New version comparison routine that can handle arbitrarily large numbers
    and accepts `~' as a low-sorting character. Closes: Bug#93386
  * dselect now accepts regular expressions when searching for packages
    and can search in package descriptions as well.
    Closes: Bug#81009,#83139
  * Move query commands into a seperate dpkg-query command. For the old options
    (-L,-l,-s,-S) dpkg will still call it for you.
  * Add configurable package listing support to dpkg-query
  * Handle window resize in dselect main menu. Closes: Bug#98275
  * update-rc.d moved to the sysvinit package. Closes: Bug#108887,#109282
  * Add --showformat and --show options to dpkg-deb and dpkg-query to
    allow one to customize the output format
  * several install-info cleanups:
    * Move /usr/info/dir to /usr/share/info/dir.  Closes: #67174.
    * If /usr/share/info doesn't exist, print a message saying so,
      instead of the confusing "couldn't lock" error.  Closes: #2531.
    * If /usr/share/info/dir doesn't exist, or is empty, try to copy the
      backup from /var/backups/infodir.bak.  Closes: #121309.
    * Add a --remove-exactly option, and allow for relative filenames.
      Closes: #92650.
    * Use the section from the .info file if --section is not given.
      Closes: #76100.
    * Error messages now include the filename being processed.
      Closes: #66735
    * /usr/share/info/dir now has it's entries formatted to even widths. 
      Closes: #11228
    * --calign|--align|--maxwidth are now ignored.
  * strip enoent as well. Closes: Bug#112378
  * Fix format error in Dutch translation. Closes: Bug#113120
  * When parsing stdin, md5sum now displays '-' as the filename, to match
    textutils md5sum.  Closes: #121489.
  * Apply patch from bug, to give update-alternatives a --list command.
    Closes: #120924.
  * Make dpkg-checkbuilddeps always check for build-essential.
    Closes: Bug#118420.
  * Use space seperated output instead of comma seperated in
    dpkg-checkbuilddeps
  * Update default ignore expression in dpkg-source to also match *~ and
    *.swp in subdirs. Closes: Bug#127458
  * Handle errors when verifying md5sums. Closes: Bug#102367
  * dpkg-source now uses reliable timestamps for changed files.
    Closes: Bug#105750
  * Fix typo in start-stop-daemon help message. Closes: Bug#131439
  * update-alternative exits with a non-zero exit code when displaying
    a non-existing alternative. Closes: Bug#131496
  * Use gzip -c in install-info. Closes: Bug#131758
  * start-stop-daemon works on HP-UX now. Closes: Bug#130130
  * Fix dselect spin when run without input. Closes: Bug#132476
  * Update-alternatives now correctly restores an alternative to auto mode
    when removing a manually selected alternative. Closes: Bug#132632
  * Copy bugs and origin information into status file. Closes: Bug#132714
  * Improve wording of update-alternatives --config text. Closes: Bug#133035
  * Add manpages for dpkg.cfg and dselect.cfg. Closes: Bug#132901
  * Improve test for illegal packagename for dpkg-gencontrol -p option
  * Fix segfault when getenv("PATH") returns null.  Closes: Bug#136349
  * Add Large File Summit extensions. Closes: Bug#130509
  * Fix typo in dpkg-source manpage. Closes: Bug#141906
  * Re-fix handling of multiple blank lines in control. Closes: Bug#143117
  * Document --force-confmiss and --force-bad-verify. Closes: Bug#146855
  * Drop upgrade compat stuff in dpkg postinst for ancient versions (over
    5 years old)
  * Always set CLOEXEC on the lock fd.  Closes: Bug#147872
  * Clean up tmp files when ctrl-c is sent to dpkg-source.  Closes:
    Bug#58653.
  * dpkg-source no longer requires exact case matches for fields in
    debian/control.  Closes: Bug#139159.
  * dpkg-scanpackages now gives proper case for Source and Installed-Size.
    Closes: Bug#119532.
  * dpkg-architecture: s/build on/built on/; same for 'build for'.
    Closes: Bug#140441.
  * cl-debian.pl now recognizes emergency as valid in changelogs.
    Closes: Bug#138013.
  * Properly count recursive expansion of variables, instead of just
    counting all variable expansions.  Closes: #144121.
  * Add -I<filename> to dpkg-buildpackage and dpkg-source, to excludes
    files from tar, when building a native package.  Closes: Bug#75947.
  * Close the old debian/files file, before doing a rename.  Closes:
    Bug#111503.
  * Fix documentation of -v<version> for dpkg-parsechangelog, removing the
    requirement that the version has to be in the changelog.  Closes:
    Bug#117968.
  * Fix typo in dpkg-source(1), s/-su/-sU/.  Closes: Bug#126340.
  * Add dpkg-scansources to dpkg-scanpackages(8).  Closes: Bug#147924.
  * Change /usr/info into a symlink to /usr/share/info if possible

 -- Wichert Akkerman <wakkerma@debian.org>  Fri, 21 Jun 2002 21:53:15 +0200

dpkg (1.9.21) unstable; urgency=low

  * Fix corrupt Swedish translations that would some error messages display
    incorrectly.
  * Enable --force-overwrite by default in /etc/dpkg/dpkg.cfg
  * dpkg.cfg is now no longer a conffile. This means the installer can
    change defaults depending on how an install is done
  * Detect truncated debs, and abort the unpack.  Closes: #138569.
  * Improve dpkg(8) --force documentation
  * Fix error in Russian dselect translation

 -- Wichert Akkerman <wakkerma@debian.org>  Thu, 16 May 2002 19:42:29 +0200

dpkg (1.9.20) unstable; urgency=medium

  * Fix assertion when --auto-deconfigure is set.  Closes: #137765.
  * Fix segfault discovered by fixing the above.
  * Fix segfault when getenv("PATH") returns null.  Closes: #136349
  * Recompiled against updated zlib, to fix possible security issue.  Also
    bumped build-depends to match.  Closes: #137931(grave)

 -- Adam Heath <doogie@debian.org>  Sun, 17 Mar 2002 02:52:44 -0600

dpkg (1.9.19) unstable; urgency=medium

  * install-info continues to read all data from a pipe, until EOF.
    Closes: #99816(grave).
  * Add Catalan translation
  * Update Danish translation. Closes: Bug#131869
  * Update French translation.
  * update-alternative exits with a non-zero exit code when displaying
    a non-existing alternative. Closes: Bug#131496
  * Changed Maintainer to debian-dpkg@lists.
  * Fix "Up to date installed packages" for polish translation.  Closes:
    #116398.
  * Swap updated/up-to-date polish translations(they were reversed).
    Closes: #117583, #102961.
  * Mark /etc/alternatives/README as a conffile.
  * Strip .note, .comment, and /usr/lib/dpkg/enoent.
  * Make dpkg-gencontrol not warn about Uploaders.  Closes: #111090.

 -- Adam Heath <doogie@debian.org>  Sat,  2 Feb 2002 11:47:34 -0600

dpkg (1.9.18) unstable; urgency=low

  * Fix MD5Sum corruption when upgrading a package.  Closes: Bug#113961.
  * Add Wichert and I to debian/control:Uploaders.

 -- Adam Heath <doogie@debian.org>  Sat,  3 Nov 2001 00:31:00 -0600

dpkg (1.9.17) unstable; urgency=low

  * updated-rc.d moved to the sysvinit package. Closes: Bug#108887,#109282

 -- Wichert Akkerman <wakkerma@debian.org>  Wed, 22 Aug 2001 01:24:52 +0200

dpkg (1.9.16) unstable; urgency=low

  * Revert architecture-change to dpkg-source from 1.9.11, see ChangeLog
    for details.

 -- Wichert Akkerman <wakkerma@debian.org>  Thu,  5 Jul 2001 22:42:11 +0200

dpkg (1.9.15) unstable; urgency=low

  * Change policy of handling dscformat in dpkg-source
  * Fix the arglist construction for maintainer scripts
  * Revert dscformat to 1.0 since older dpkg-source versions do not have
    the new policy. In the future (starting at format 2.0 to maintain
    compatibility with old dpkg-source implementations) minor changes to
    the dscformat have to be fully backward and forward compatible.

 -- Wichert Akkerman <wakkerma@debian.org>  Sat, 30 Jun 2001 16:41:43 +0200

dpkg (1.9.14) unstable; urgency=low

  * Make the Uploaders field in a .dsc file optional.
  * Disabled sanity checking of source packages.  
 
 -- Adam Heath <doogie@debian.org>  Mon, 25 Jun 2001 02:22:40 -0500

dpkg (1.9.13) unstable; urgency=medium

  * Add a -W option to dpkg-source(and the other utils, where it is just
    passed thru), to turn certain errors into warnings(of which, only
    one is changed, namely, the 'tar doesn't contain preceeding directory'
    error).  Closes: #101813, and partially 101845.
  * Don't error out if the files in the tar have leading './', for
    dpkg-source.  (another partial close of 101845).
  * Handle the case where a single directory exists in the orig.tar.gz, but
    it is NOT of the form <pkg>-<ver>.  Closes: #101845.
  * Set LC_ALL in dpkg-source when we call external programs when we are
    going to parse their output.  Another bug from 101845.
  * Handle stating of truncated cpio filenames(100 char limit, bah), in
    dpkg-source.  Another bug from 101845.
  * Add support for an Uploaders field, which is read from the first
    paragraph of debian/control, and propagated to the .dsc.  This lists
    the people allowed to upload a package.  If it is not set, then the
    value of the Maintainer is placed into this field of the .dsc.  This
    bumps the .dsc format to 1.1.  Closes: #101815.
  * Handle symlinks in the tarball, and don't error out if found.
  * in controllib, make warnerrors default to warnings.  Affects
    dpkg-source.  This will be changed to be errors in the future.

 -- Adam Heath <doogie@debian.org>  Sun, 24 Jun 2001 13:48:52 -0500

dpkg (1.9.12) unstable; urgency=medium

  * Fix do_script() bug. Closes: Bug#101552
  * Fix building and extracting of certain kinds of source packages.
    Closes: #101684.
  * Added Colin Watson to THANKS.

 -- Adam Heath <doogie@debian.org>  Wed, 20 Jun 2001 18:27:03 -0500

dpkg (1.9.11) unstable; urgency=low

  * The "Hang on to your hats, it gets bumpy from here." release.
  * Trim trailing spaces from package names when checking builddeps.
    Closes: #101304.
  * Apply patch from bug to fix logic error that kept everything but
    Build-Deps from working in checkbuilddeps.  Closes: #101511.
  * Apply patch to correctly check the output of gcc on hurd, for
    dpkg-architecture. Closes: #99874.
  * The internal pod docs in dpkg-architecture were updated to reflect
    that -f was no longer implied when -q was given, but the build system
    wasn't generating new documentation.  Closes: #100997.
  * deb(5) now has a see-also for deb-old(5).  Closes: #99620.
  * Fix dpkg-shlibdeps infinite directory recursion thru symlinks.
    Closes: #97622.
  * Set the Architecture to 'source' only when doing source only uploads
    in the generated changes files.  Closes: #100144.
  * Document -nc in the dpkg-buildpackage manpage.  Closes: #101038.
  * Make dpkg-source work with GNU md5sum.  Closes: #97666.
  * in dpkg-source, when both arch: all and arch: <arch> packages exist in
    debian/control, don't promote the source arch: to any, but only list
    all and <arch>.  Closes: #94608
  * Apply patch from Colin Watson:  Closes: #89679
    * Reset SIGPIPE to DEFAULT when forking gzip.
    * set LANG to C before execing cpio, as we parse its output.
    * In checktarcpio() and checktarsane(), use the previously open pipes,
      instead of the opening files on disk(which was the old, ancient way).
    * Improve the output parsing of tar in checktarsane().
  * warn instead of die when find returns an error(which happens if there
    is a dangling symlink, because we use -follow).  Closes: #51479.
  * Change list of allowed urgencies in debian/changelog to: low, medium,
    high, and critcial.  Closes: #94475.
  * Error out if an illegal package name is used in dpkg-gencontrol.pl.
    Closes: #61211
  * Apply patch from Marcus Brinkmann to dpkg-buildpackage:  Closes:
    #98201.
    * Option -a implies option -d.
    * Set ARCH correctly to host architecture, rather than build arch.

 -- Adam Heath <doogie@debian.org>  Tue, 19 Jun 2001 22:15:25 -0500

dpkg (1.9.10) unstable; urgency=low

  * Fix [arch] parsing, and handle extra spaces better.  Closes: #100512,
    #101031.
  * Apply patch from bug, to fix cleanup of dpkg-divert temp files.
    Closes: #100474.
  * Swap j/k keys on the main menu, so they function like the package
    selection screen(and like vi).  Closes: #100502.
  * Multiple fixes in bug: Closes: #99892.
    * s/DEAD_JOE/DEADJOE/ in dpkg-source.
    * Switch to auto mode if alternative symlink is missing.
  * Update Spanish translation

 -- Adam Heath <doogie@debian.org>  Sat, 16 Jun 2001 14:57:45 -0500

dpkg (1.9.9) unstable; urgency=low

  * The leading and trailing spaces patch in the last upload had some
    issues with trailing spaces.  This fixes them.  No bug to close, as the
    bts is still down.

 -- Adam Heath <doogie@debian.org>  Wed,  6 Jun 2001 22:36:57 -0500

dpkg (1.9.8) unstable; urgency=low

  * Remove leading and trailing spaces from versions, and check for
    embedded spaces, inside dpkg.  Closes: #99186.
  * Handle varied use of spaces in dpkg-checkbuilddeps.  Closes: #98899.
  * Reset SIGPIPE back to default, in dpkg-source.  Closes: #98563.
  * Remove bogus $! check from dpkg-architecture.  Closes: #99428.

 -- Adam Heath <doogie@debian.org>  Sat,  2 Jun 2001 15:15:04 -0500

dpkg (1.9.7) unstable; urgency=low

  * If a new file doesn't exist on disk, but is a going to be installed as
    a directory, then don't error out.  Closes: Bug#17381.
  * Update japanese manpages.  Closes: Bug#97831.
  * Update it.po.  Closes: Bug#98273.
  * Fix bad cleanup in dpkg-divert.  Closes: Bug#98578,#98828,#98831.

 -- Adam Heath <doogie@debian.org>  Mon, 28 May 2001 18:59:03 -0500

dpkg (1.9.4) unstable; urgency=low

  * Oops.  EOF_mmap incorrectly detecting the end of the data block.
    Closes: Bug#95981.
  * After fixing the above bug, and using debootstrap to build a sid
    chroot, I discovered that my previous dependency cycle fix could cause
    segfaults in some situations.

 -- Adam Heath <doogie@debian.org>  Tue,  1 May 2001 23:04:46 -0500

dpkg (1.9.3) unstable; urgency=low

  * Fix compiles on ppc. Closes: Bug#95918.

 -- Adam Heath <doogie@debian.org>  Tue,  1 May 2001 00:29:45 -0500
   
dpkg (1.9.2) unstable; urgency=low

  * Recompile, to fix incorrect path 1.9.1/dpkg-divert. Closes: Bug#95845

 -- Adam Heath <doogie@debian.org>  Mon, 30 Apr 2001 14:21:28 -0400

dpkg (1.9.1) unstable; urgency=low

  * Fix segfault with empty status and available, and when missing a
    trailing new line.  Closes: Bug#95496
  * Make dpkg-shlibdeps not care if dpkg --search return with an error.
    Closes: Bug#95568
  * Fix corruption of user-defined fields in status and available.
    Closes: Bug#95567.
  * Changed dpkg.cfg to include no-debsig by default, as no debs are
    currently signed, and we get false errors when debsig-verify is
    installed.  This will be removed in the future, when the archive tools
    support package signatures.  Closes: Bug#95573
  * dpkg-buildpackage should only check for valid signinterface if the
    user specifies one. Closes: Bug#95598
  * Fix removing of diversions.  Closes: Bug#95655
  * Fix md5sum -c. Closes: Bug#95586

 -- Adam Heath <doogie@debian.org>  Sat, 28 Apr 2001 16:28:21 -0500

dpkg (1.9.0) unstable; urgency=low

  * Things should mostly work OpenBSD 2.8 as well now
  * Added a --status-pipe option.
  * Fixed several memleaks.
  * Profiled dpkg.
    * Reworked lib/parse.c:parsedb().  Instead of using getc(), then
      calling varbufaddc(), it now reads the entire file at once into a
      huge buffer, then moves pointers around, to do the parsing.  This
      gave a speedup of 33% on a dual celeron 333, when reading status and
      available.
    * various other speedups.
  * Removed all --smallmem code, as smallmem and largemem now actually
    use about the same amount of memory, and largemem is faster.  Both
    --largemem and --smallmem are now obselete options, and will print
    a warning if used. Closes: Bug#84905, #67528
  * Initialize unitialized variables.  This should solve several
    segfaults. Closes: Bug#25317(plus 9 others, thru the beauty of
    merges)
  * Found that when working with dependency cycles, and part of the cycle
    was a provide, the provider was not being considered, so the cycle
    could not be broken. Closes: Bug#87985(and 3 others)
  * Update German translation, Closes: Bug#80529,#80532,#87581
  * Update French translation, Closes: Bug#65284,#85035,#87238
  * Update Japanese translation, Closes: Bug#93873
  * Updated all other translations (but no bugs filed)
  * Add Danish translation
  * Remove spurious '%s' in Polish translation, Closes: Bug#74814
  * Add French manpages, courtesy of Philippe Batailler
  * Ingore vim swapfiles in dpkg-source, Closes: Bug#81630
  * remove --import option from dpkg-statoverride, Closes: Bug#81358
  * Replace nfmalloc implementation with obstack. Added obstack.[ch] to
    optlib, for non-GNU systems.
  * dpkg-divert only allows absolute filenames now. Closes: Bug#82419
  * Handle diffs from non-existing files to existing files. Closes: Bug#82708,
    #90982.
  * Small fixes to the buildsystem. Closes: Bug#84361
  * Fix dpkg-statoverride --update for things other then plain files.
    Closes: Bug#84449
  * Fix race with source directory disappearing in dpkg-source.
    Closes: Bug#45511
  * Fix manpage for dpkg-gencontrol. Closes: Bug#84625
  * Add -n option for dpkg-gencontrol to specify a filename. Closes: Bug#75796
  * Use POSIX glob instead of regexp in debian/rules. Closes: Bug#83042,
    #84582
  * fix typo in usage message for dpkg-divert, Closes: Bug#85977
  * Use full path for argv[0] when calling scripts. Closes: Bug#68783
  * Add ia64 support to dpkg-architecture.
  * Minor script changes, Closes: Bug#87485
  * Stop dpkg-genchanges from complaining about missing packages
    when doing a source-only build. Closes: Bug#87571,#15644,#25496
  * Various dpkg-architecture cleanups. Closes: Bug#87505
  * Modify dpkg-architecture to handle gcc versions containing letters.
    Closes: Bug#83083
  * dpkg-buildpackage updates: Closes: Bug#87572,#85847
    + make -C work properly
    + fix test for gpg secret keyring
    + improve source messages
    + skip signing pause when building unsigned packages
    + test for invalid signinterface. Closes: Bug#87579
    + remove debsign support, it's useless and doesn't work
    + Use correct architecture when naming .changes file. Closes: Bug#88015
  * Fix wording in dpkg-statoverride manpage for --add. Closes: Bug#85080
  * Fix typo in start-stop-daemon manpage. Closes: Bug#88225
  * Add dpkg-checkbuilddeps to check if build dependencies are satisfied
    and modify dpkg-buildpackage to call it if wanted.
    Closes: Bug#86453,#83812,#60717,#74372,#67896,#60717,#13961
  * dpkg-parsechangelog can read a changelog from stdin now. Closes: Bug#80142
  * Fix confusing wording for dpkg-buildpackage -uc option in manpage.
    Closes: Bug#83468
  * dpkg-statoverride now exits with exitcode 1 if we do a --list but don't
    output anything. Closes: Bug#84328
  * Remove Linux reference from all scripts, they should run fine on
    other OSes as well.
  * Mark last argument in dpkg-scanpackages usage info as optional.
    Closes: Bug#86658
  * Fix cache in dpkg-scanpackages version comparison. Closes: Bug#90722
  * Fix formatting error in dpkg-source.1. Closes: Bug#82723
  * Change dpkg-gencontrol to fix comma-related syntax errors after
    processing substvars. Closes: Bug#92908
  * Verify package signatures if debsig-verify is installed. Closes: Bug#37017
  * Handle window resize in dselect main menu. Closes: Bug#93559
  * Initialize all parts of the package record.  This should fix several
    segfaults people have been seeing in dpkg.  Closes: Bug#90328.
  * Apply patch from bug#86847, that escapes intl chars in filenames.
    Closes: Bug#83752, #85040, #86847, #89000.
  * Errors during dpkg -s(and other similiar commands) are now printed
    on stderr.  Closes: Bug#88987.
  * Add a --retry option to start-stop-daemon. Closes: Bug#75139
  * Fix regeps to extract Closes magic from a changelog so the #
    is really optional. Closes: Bug#94474
  * Remove useless statement from dpkg-shlibdeps. Closes: Bug#90516
  * Make the debian changelog parser identify itself with $progname.
    Closes: Bug#89409
  * Give a syntax error when we get an unexpected PGP signature in control
    files. Closes: Bug#75562
  * Change dpkg manpage to reflect that --force-statoveride is no enabled
    by default. Closes: Bug#95023
  * Handle dangling symlinks, by ignoring error code 1 from find, when
    processing --recursive. Closes: Bug#4784
  * dpkg -L, -S, -l, -s, and -p now return an error code if any package
    does not exist. Closes: Bug#4974, #72406
  * dselect has a configuration file as well now
  * Get ENOENT value at runtime in dpkg-divert instead of hardcoding it.
    Closes: Bug# 31620
  * Fix wrong ENOENT test in dpkg-divert. Closes: Bug#95088
  * Add support for more SuperH variants (sh[34]{,eb}-linux-gnu)
  * Fix formating and a typo in the dpkg manpage
  * Document the dpkg.cfg configuration file in dpkg(8)

 -- Wichert Akkerman <wakkerma@debian.org>  Thu, 26 Apr 2001 12:39:16 +0200

dpkg (1.8.3.1) unstable; urgency=low

  * Revert change to nfmalloc.c that was causing SIGBUS on sparc.

 -- Ben Collins <bcollins@debian.org>  Sat, 13 Jan 2001 08:52:11 -0500

dpkg (1.8.3) unstable; urgency=low

  * Do chown before chmod in dpkg-statoverride, Closes: Bug#81943
  * Fix recusion in dpkg-shlibdeps, Closes: Bug#81322
  * Really completely revert dpkg-source patches which broke backwards
    compatibility

 -- Wichert Akkerman <wakkerma@debian.org>  Fri, 12 Jan 2001 00:02:22 -0800

dpkg (1.8.2) unstable; urgency=low

  * Don't attempt to read from an input source when we only want 0 bytes.
    Also handle buggy systems that return EAGAIN instead of EINTR.  Closes:
    #81881.
 
 -- Adam Heath <doogie@debian.org>  Thu, 11 Jan 2001 00:43:50 -0600

dpkg (1.8.1.1) unstable; urgency=low

  * Apply patch from bug to fix badly generated diffs(in some
    circumstances).  Closes: #81152

 -- Adam Heath <doogie@debian.org>  Sat,  6 Jan 2001 16:07:33 -0600

dpkg (1.8.1) unstable; urgency=low

  * Make --name a valid option.  Closes: #31206, #51953.
  * dpkg-deb -I <pkg> <control> works again
  * Update Swedish translation

 -- Wichert Akkerman <wakkerma@debian.org>  Thu,  4 Jan 2001 19:31:13 +0100

dpkg (1.8.0) unstable; urgency=low

  * Add -k|--symlink option to dpkg-name.  Closes: #35040
  * Made the accelerator keys in dselect's main menu separate options, so
    that they can be translated separately.  Closes: #50955.
  * Added depends on sysvinit (>= 2.72), so that we can make sure that
    /etc/rcS.d exists.  Closes: #55037.
  * update-rc.d: Changed documentation and help, as -f only applies during
    remove.  Closes: #55049.
  * Added a --force-all option.  Closes: #61354.
  * Format help string for --abort-after like other option help strings.
    Closes: #62464.
  * Fix dselect methods to pass admindir to dpkg from dselect.
  * Minor tweak so that when patch 2.5.4 is manually used to apply a diff,
    it doesn't get applied multiple times.  Closes: #65021
  * Add --nicelevel to start-stop-daemon, to alter a programs priority
    before starting.  Closes: #65191.
  * Document that --largemem is the default, and that the test point is
    24 megs.  Closes: #65607.
  * Document that --set-selections does not actually install any
    packages.  Closes: #65340.
  * Fix typo in dpkg-deb.1.  Closes: #65945.
  * Add --truename option to dpkg-divert.  Closes: #68489.
  * Documented COLUMNS in dpkg(8).  Closes: #77001.
  * Modified DPKG_C_GCC_TRY_WARNS() to call AC_SUBST, so that we can
    use the result of the test during build time.  Closes: Bug#75138
  * Added description for "suggests" in main/depcon.c:describedepcon().
    Closes: Bug#74113
  * Removed bashing from dpkg.postinst.
  * Make '#' optional in Closes: tags.  Closes: Bug#63137.
  * Add -t to -h output in dpkg-buildpackage:  Closes: Bug#49598.
  * Fix typo in --compare-versions error message.  Closes: Bug#66474.
  * -R doesn't mean --root.  Closes: Bug#66068, #72013
  * Add armv3l to archtable.  Closes: Bug#72125
  * Fix two memory leaks, and lesson the memory foot print a tad.  Hints
    taken from 74259.
  * Fix some things perl5.6 complains about. Closes: Bug#77337
  * Fix referenes to dpkg-deb manpage. Closes: Bug#77855
  * Update Galish translation
  * Add new --import option to dpkg-statoverride to make it easy to
    import suidmanager settings.
  * Speedup patches by Adam Heath
  * statoverride fixes by Robert Luberda, Closes: Bug#78436
  * Add Linux S/390 support. Closes: Bug#79063
  * Using libz to decompress data instead of calling gzip.
    Closes: Bug#49581
  * Add gettext to build-depends
  * Fix warning when trying to remove a non-existing statoverride.
    Closes: Bug#79352
  * Be more paranoid with file permissions when extracing files
  * Apply statoverrides to more then just files
  * Update update-alternatives manpage to use FHS instead of FSSTND.
    Closes: Bug#80237
  * List descriptions for udebs in .changes

 -- Wichert Akkerman <wakkerma@debian.org>  Mon, 25 Dec 2000 17:19:31 +0100

dpkg (1.7.2) unstable; urgency=low

  * Fix parsing of configuration files
  * Add new powerpc-linux-gnu entry to archtable. Closes: Bug#76522
  * No longer bother to install emacs things. I don't use emacs myself
    and can't support that properly.
  * scripts/dpkg-shlibdeps.pl: Make it parse soname's in the format of
    "libfoo-X.X.so" (e.g. libdb-3.1.so) and use it. Also make it give a
    warning if there is a NEEDED line in the objdump output that we cannot
    grok.
  * scripts/dpkg-shlibdeps.pl: resolve library paths using a combination
    of the libc major version, and ldconfig -p output. Solves problems
    with errant libc5 deps.
  * Correct name of .changes file when doing source-only builds
  * Fix -ap option for dpkg-buildpackage. Closes: Bug#77305
  * Fix typo in update-alternatives manpage. Closes: Bug#77829
  * Fix typo in script-regexp update-rc.d. Closes: Bug#76029

 -- Wichert Akkerman <wakkerma@debian.org>  Thu, 23 Nov 2000 18:55:50 +0100

dpkg (1.7.1) unstable; urgency=medium

  * Fix a typo in the dpkg-statoveride manpage
  * dpkg-statoverride reads and writes the right file now
  * Make update-alternatives use the right dir for alternatives again

 -- Wichert Akkerman <wakkerma@debian.org>  Tue,  7 Nov 2000 01:16:39 +0100

dpkg (1.7.0) unstable; urgency=low

  * Allow the administrator to override file mode and ownership using the
    new dpkg-statoverride tool.
  * Use objdump instead of ldd in dpkg-shlibdeps
  * Fix logic in dpkg-shlibdeps so it looks for dependencies as specified
    in its documentation
  * Make update-alternatives update slave links with --config and properly
    switch the alternative to manual mode
  * HURD updates, Closes: Bug#57753,#57754,#57755
  * dpkg-architecture: -q should not imply -f, Closes: Bug#57761
  * add dpkg:UpstreamVersion and dpkg:Version substvars in dpkg-genchanges
    and dpkg-gencontrol.  Closes: Bug#62069,#64774
  * dpkg-genchanges: add new Changed-By field to .changes with the last
    person who made a change, and modify the Maintainer-field to be the
    actual maintainer. Update the format-version to 1.7 to reflect this.
  * dpkg-genchanges: allow a space between # and a to-be-closed bugnumber
  * dpkg-deb: reorder files when building a package
  * dpkg-statoverride: new tool to override ownership and modes for files
  * Check COLUMNS environment for dpkg -l output. Closes: Bug#65536
  * Add Origin and Bugs fields to the control file
  * Install new /etc/dpkg/origins/debian file
  * Corrections and updates to Swedish translation.
  * Add Galician, German, Dutch and Brazilian translations
  * archtable: add ia64 and sh; revert sparc64 so that it turns into sparc.
    There wont be a full binary-sparc64 port. Closes: Bug#70788
  * dselect/main.cc: small fixups to get it to compile with gcc-2.96
  * Clean up fd handling in some places. Closes: Bug#69359,#69360,#69361
  * Document -k option for dpkg-buildpackage. Closes: Bug#71808
  * Install commented dummy shlibs.default and shlibs.override files
  * Give dpkg a configurationfile
  * dpkg-scanpackages now uses the most recent version if multiple versions
    of a package are found.
  * don't rename a file to itself in dpkg-source. Closes: Bug#75060
  * Fix buffer overflow in cmdname handling in start-stop-daemon.
    Closes: Bug#75103
  * Don't abort if start-stop-daemon tries to read a non-existing pidfile.
    Closes: Bug#75105
  * Update formating of start-stop-daemon manpage. Closes: Bug#75110
  * Make a missing package a warning instead of an error in dpkg-genchanges

 -- Wichert Akkerman <wakkerma@debian.org>  Sun,  5 Nov 2000 17:28:39 +0100

dpkg (1.6.13) frozen unstable; urgency=low

  * Add Format-flag to .dsc format: we know we are going to change the
    format in the next release, this change will make dpkg-source abort
    with a reasonable error instead of doing unexpected things.
  * Fix error in gettext'ized string
  * Updated Czech, French, Polish and Spanish translations. Closes: Bug#63663
  * debian-changelog-mode.el: fix documentation string for
    debian-changelog-finalise-last. Closes: Bug#63003

 -- Wichert Akkerman <wakkerma@debian.org>  Mon,  8 May 2000 16:08:53 +0200

dpkg (1.6.12.99) frozen unstable; urgency=low

  * Pre-release for 1.6.13. which will only feature translation updates
  * Fix typo in dpkg-divert, Closes: Bug#60243
  * dpkg-genchanges: recognize non-deb packages (tarballs, such as
    dpkg-non-deb and boot-floppies disk tarballs). This makes sure that we
    include them when figuring out the Arch field in the .changes
  * mark another string as translateable, Closes: Bug#62543
  * fix location of --abort-after in --help output, Closes: Bug#62464
  * fix allocation error in checkpath(), Closes: Bug#62364
  * add Hold to list of desired package states in -l output, Closes: Bug#58765

 -- Wichert Akkerman <wakkerma@debian.org>  Fri, 21 Apr 2000 11:52:59 +0200

dpkg (1.6.12) frozen unstable; urgency=high

  * Fix test for gpg/pgp in dpkg-buildpackage. You can now build
    unsigned packages again. Closes: Bug#60395
  * Updated Spanish and Swedish translations. Closes: Bug#41735
  * Merge patch from Joel Klecker to remove emacsen-common stuff from dpkg-dev

 -- Wichert Akkerman <wakkerma@debian.org>  Mon,  3 Apr 2000 16:50:02 +0200

dpkg (1.6.11) frozen unstable; urgency=high

  * Oops, missed one case where the libc/ncurses conflict reared its
    ugly head and broke dselect miserably. 
  * fix syntax error in dpkg-divert. Closes: Bug#60050

 -- Wichert Akkerman <wakkerma@debian.org>  Fri, 10 Mar 2000 11:52:07 +1100

dpkg (1.6.10) frozen unstable; urgency=low

  * The `it rains in Sydney' release
  * Mark another string in dselect as translateable, Closes: Bug#58618
  * Fix typos, Closes: Bug#58619
  * Change dselect keybindings slightly so `n' really does searchagain
  * Updated Czech and Spanish translations, Closes: Bug#58617
  * dpkg-divert.pl: reinstate last writeability-patch. Modified
    to not abort on ENOENT: this indicates a directory does not (yet)
    exist. If this happens don't try to rename. This should fix all
    current dpkg-divert problems. Closes: Bug#59207,#58596
  * update-alternatives: switch back to auto-mode when manually selected
    alternative is removed, Closes: Bug#54933
  * dselect no longer segfaults on SIGWINCH but does The Right Thing
    instead. Closes: Bug#54303,#58697,#59419

 -- Wichert Akkerman <wakkerma@debian.org>  Tue,  7 Mar 2000 15:09:47 +1100

dpkg (1.6.9) frozen unstable; urgency=low

  * Fix typo in update-alternatives manpage
  * dpkg-architecture: -q should not imply -f, Closes: Bug#57761
  * Cleanup bits of install-info to make it more stable
  * Fix Build-Dependency for ncurses, Closes: Bug#58073
  * Some more documentation updates, Closes: Bug#57985
  * Revert patch to check for writeable filesystems in dpkg-divert,
    Closes: Bug#57840

 -- Wichert Akkerman <wakkerma@debian.org>  Fri, 18 Feb 2000 12:11:58 +0100

dpkg (1.6.8) frozen unstable; urgency=low

  * Turn --force-overwrite on by default
  * Fix a couple of small buildsystem errors
  * Support multiple adjacent newlines in control-style files, Closes: Bug#56056
  * Updated Czech and Swedish translations
  * Revert patch to change order of things when purging a package,
    Closes: Bug#56374
  * Handle failed open of /dev/tty in dpkg -l, Closes: Bug# 55041
  * Update Japanese translations, Closes: Bug# 56641, #57494, #57595
  * Update extended description for dpkg-dev, Closes: Bug# 56675
  * Implement verbose option for update-alternative
  * Fix conflicts handling

 -- Wichert Akkerman <wakkerma@debian.org>  Thu, 10 Feb 2000 15:31:31 +0100

dpkg (1.6.7) frozen unstable; urgency=low

  * dpkg compiles on HP-UX, Solaris and IRIX now
  * start-stop-daemon can chroot now, Closes: Bug#54513
  * Allow space between # and the bugnumber in the changelog
  * Display package description with waddnstr, Closes: Bug#54313
  * Updated Japanese manpages, Closes: Bug#54690, #55080
  * Upload full source for packages with version *-0.1, Closes: Bug#54651

 -- Wichert Akkerman <wakkerma@debian.org>  Sun, 16 Jan 2000 18:36:10 +0100

dpkg (1.6.6) unstable; urgency=low

  * dpkg-buildpackage supports debsign, Closes: Bug#58333
  * fix update-alternatives manpage, Closes: Bug#53859
  * Updated Polish translation
  * Pass admindir to dpkg, Closes: Bug#54039
  * Fix dpkg -l output
  * Remove dpkg-safelist again, it had issues

 -- Wichert Akkerman <wakkerma@debian.org>  Fri,  7 Jan 2000 19:51:45 +0100

dpkg (1.6.5) unstable; urgency=low

  * Update Spanish translation
  * Don't strip 8th bit in dselect packagelists, Closes: Bug# 49061
  * Don't use \z in dpkg-scansources, Closes: Bug# 53182
  * Correctly unregister internals manual, Closes: Bug# 53200
  * dselect helpessages can be translated now, Closes: Bug# 51381
  * dselect UI tweaks, including a new --expert mode
  * Added build-depends, Closes: Bug# 53394
  * Added THANKS-file with people who have contributed to the code
  * Use full width of tty in packagelisting, Closes: Bug# 53395
  * Add -z option to dpkg-deb to set compressionlevel when building
    packages, Closes: Bug# 53398
  * Fix segfaults when producing a diff between current and new conffile,
    Closes: Bug# 52197

 -- Wichert Akkerman <wakkerma@debian.org>  Sat, 25 Dec 1999 04:47:09 +0100

dpkg (1.6.4) unstable; urgency=low

  * No longer byte-compile for emacs
  * Add Swedish translation
  * start-stop-daemon: honour --oknodo if we fail to kill a process
    Closes: Bug#52580,#52185,#52457
  * Fix dselect program description, Closes: Bug#52328
  * Fix architecture-detection in dpkg-gencontrol, Closes: Bug#52616
  * Accept single-number values in update-rc.d, Closes: Bug#46810

 -- Wichert Akkerman <wakkerma@debian.org>  Sun, 19 Dec 1999 16:27:48 +0100

dpkg (1.6.3) unstable; urgency=high

  * Comment dselect changes from 1.6.2, they seem to have a problem
    Closes: #52043,52058,52088,51437
  * Really fix emacs-stuff. Hopefully. Closes: #51919,51525
  * Fix copyright display in dselect menu, Closes: #52093
  * Fix uid/gid-changes in start-stop-daemon, Closes: #52081

 -- Wichert Akkerman <wakkerma@debian.org>  Tue,  7 Dec 1999 17:06:00 +0100

dpkg (1.6.2) unstable; urgency=low

  * New dpkg-scansources, Closes: #51888
  * Fix default for elispdir, Closes: #51919,51525
  * New manpages for cleanup-info and dpkg-divert, Closes: #51539, 46657
  * Buildsystem updates, Closes: #51525, 51855, 51914
  * Modify dselect behaviour for suggests and recommends

 -- Wichert Akkerman <wakkerma@debian.org>  Sun,  5 Dec 1999 19:29:50 +0100

dpkg (1.6.1) unstable; urgency=low

  * Fix some slight packaging errors

 -- Wichert Akkerman <wakkerma@debian.org>  Fri, 26 Nov 1999 20:18:48 +0100

dpkg (1.6) unstable; urgency=low

  * Major overhaul of the buildsystem
  * Update Standards-Version to 3.1.0
  * Move to version 1.6 to reflect the amount of changes made
  * Fix mixup with Czech and Polish translations, Closes: Bug# 48986
  * utils/start-stop-daemon.c: Added ability for user.group arg to
    --chuid. Also, always call initgroups() when using --chuid.
  * utils/start-stop-daemon.8: Document above change, also add note to the
    --make-pidfile option concerning its problem with daemons that fork

 -- Wichert Akkerman <wakkerma@debian.org>  Thu, 25 Nov 1999 04:30:01 +0100

dpkg (1.4.1.19) unstable; urgency=low

  * Fix replaces for dpkg-dev
  * Add gettext-support to dselect
  * Added Czech and Polish translations for dpkg
  * Fixed incorrect patch for --print-architecture (oops, oh well
    it was already broken when there was no gcc anyway :)
  * Fixed missing mipseb that was supposed to be in the archtable
  * Better output in update-alternatives --config, now shows the
    current, and the prefered choices.
  * dpkg-name: ignore epoch when getting version
  * 50dpkg-dev.el: add it as a conffile for dpkg-dev
  * internals.sgml: Removed references to the versions of build tools,
    they date the document.
  * debian-changelog-mode.el: added hint for better log-email handling
  * Added recognition for new source-depends fields for policy
    referenced in bug #41232
  * dpkg-buildpackage: add -ap option to force a pause prior to starting
    the sign process. This helps for people who don't keep their signatures
    on the filesystem (on a floppy perhaps, then mount as needed).
  * minor script corrections
  * dpkg-dev control: Change gcc to c-compiler in the recommends field, and
    move cpio, patch and make to the depends line
  * Leave file info intact in available when installing packages. MD5sum,
    Filename, and MSDOS-Filename used to get lost when installing a
    package.
  * Added armv4l to archtable
  * Added 'D' to the list of choices for conffile handling, closes: #48137
  * Converted internals.sgml to debiandoc format. Also added a dpkg-doc
    package that contains the generated output from this file (.ps, .html
    and .info), includes doc-base support. Internals.sgml is also not
    generated on the binary-arch target, and is no longer "byhand"
  * dpkg-gencontrol: add "Source" to the fields placed in the control file
  * dpkg-parsechangelog: fixed loop for parsepath (#48526)
  * main/{processarc.c,depcon.c}: added new structure for conflictors,
    which contains a struct for conflicts. This is used to create an array
    of conflicting packages, which are going to be replaced. Allows for
    multiple conflicts and replaces. All conflictor handlers were
    converted to loops to handle each one (processarc.c).
  * dpkg-divert: Fix check for writable filesystem, closes: #48646

 -- Wichert Akkerman <wakkerma@debian.org>  Sat, 30 Oct 1999 15:14:40 +0200

dpkg (1.4.1.18) unstable; urgency=low

  * Backout dep check patch

 -- Ben Collins <bcollins@debian.org>  Sat, 23 Oct 1999 00:39:24 -0400

dpkg (1.4.1.17) unstable; urgency=low

  * Add support for long filenames, along with --assert-longfilenames
  * Added --chuid option to start-stop-daemon to allow switching to
    a different uid when starting a process
  * Add mipseb and mipsel to the archtable too, since mips and mipseb are
    both viable names for the mips big endian arch, and mipsel is also needed
  * Update dpkg-architecure's archtable
  * Added --config option to update-alternatives to allow easy changing
    of the registered alternatives for a specific name
  * Updated the deb-control(5) man page with all the current fields
    and uses
  * Made the large info screen show 5 lines of the pkglist so that
    it scrolled properly, and still showed the cursor in dselect
  * Removed references to dpkg(5) which seems to not exist anymore
  * Fixed `dpkg-deb --help' and dpkg-deb(1) from reporting --no-check
    when it's actually --nocheck (went with the hardcoded option, so
    this is just a documentation fix).
  * Added better check in disk.setup for a working NFS server. Makes
    it compatible with other non-Linux servers.
  * Corrected dpkg(8)'s example of using dpkg -i (showed it used with
    a .tar.gz instead of a .deb)
  * Applied patch to correct improper TMPDIR handling in dpkg-deb
  * When encountering an error in extracting the tar archives in the
    packages, we should abort the install, not simply give an error
    and continue.
  * Make dpkg give the builtin arch if there was an error while exec()'ing
    the C compiler with --print-architecture. We still fail if the
    output from gcc was bad in some way, since they may be of importance.
  * Removed the maintainer-configure portion in debian/rules, since
    we should be shipping the source with all the auto* stuff
    already generated anyway
  * Removed the ltconfig patch, and resort to a debian/rules fix
    to libtool itself after running configure
  * Removed shlibs.default.i386. It's now a template for arch porting to
    Debian/dpkg, we install it still, if there exists a file matching the
    arch
  * Reimplemented a better *stat cache for the removal checking code,
    this helps a lot when doing upgrades where the packages are a lot
    different in layout
  * Increased largemem auto detection to >= 24megs, since it's not uncommon
    for dpkg to actually use 16megs of ram all on its own when using the
    largemem setting (old minimum was 16megs)
  * debian/rules: chmod -x everything in /usr/lib to make lintian happy.
    in the clean phase just rm -rf $(BUILD), we don't need to run
    distclean and all that other stuff. Don't run "make dist", we
    simply copy the .tar.gz that dpkg-source creates for the byhand
    source.
  * Make start-stop-daemon exit(1) when we don't find one of the
    pid's we are trying to kill, in accordance with the man page.
  * When running --configure on an already installed package, just
    say it's installed, and not that it is in an unconfigurable
    state
  * Fixed some compiler warnings
  * Make dpkg check for uid 0 requirement, before checking the path
    since not being root, is probably the reason that the PATH is
    borked in the first place
  * Make -p short for --print-avail, and -P short for --purge
  * Fix typo in md5sum(1) man page
  * start-stop-daemon: Add --background and --make-pidfile options
  * update-alternatives: make sure we remove "old" symlinks when they
    are no longer pertinent. Add /etc/alternatives/README that refers
    to the update-alternatives(8) man page.
  * dpkg-divert: Add check for being able to write to the old/new
    destination before doing a rename. We fail on this, without
    changing the diversion registry
  * Fix bad regex in update-rc.d

 -- Wichert Akkerman <wakkerma@debian.org>  Thu, 21 Oct 1999 17:49:03 +0200

dpkg (1.4.1.16) unstable; urgency=medium

  * Hardcode ENOENT again since the errno-part of the POSIX module
    isn't in perl-*-base. sigh.

 -- Wichert Akkerman <wakkerma@debian.org>  Fri, 15 Oct 1999 04:01:14 +0200

dpkg (1.4.1.15) unstable; urgency=low

  * non-maintainer release.
  * Move dselect into its own package
  * Remove conffiles before directories when purging
  * Check if integrity from other packages will broken when processing
    an archive
  * dpkg-deb can handle package made with Linux ar.
  * Add check to update-alternatives to see if the sequencecode is between
    0 and 99
  * Fix failed assertion, which was actually two bugs: a logic error in
    checkforremoval and a wrong assumption in findbreakcycle
  * dselect doesn't die when you resize the terminal
  * check if a file is also in a new package before removing it when upgrading
  * offer to show a diff between the old and new conffile
  * dpkg-scanpackages: don't abort but only skip a package if we can't
    open it
  * Add HURD-support to  start-stop-daemon
  * Reinstate patch to not read available when doing --list-files
  * Add a couple of --force options to handle changed conffiles

 -- Wichert Akkerman <wakkerma@debian.org>  Thu, 14 Oct 1999 04:20:56 +0200

dpkg (1.4.1.14) unstable; urgency=low

  * non-maintainer release.
  * dpkg-source works again on empty diffs, Closes: Bug# 46159
  * Install locale-files in /usr/share, Closes: Bug# 46631
  * Make /usr/share/doc/dpkg-dev a symlink to /usr/share/doc/dpkg
  * Actually include fix to make update-alternatives works filesystems (oops!)
  * Check if codenumber is between 0 and 99, Closes: Bug# 46810

 -- Wichert Akkerman <wakkerma@debian.org>  Tue,  5 Oct 1999 19:19:05 +0200

dpkg (1.4.1.13) unstable; urgency=low

  * Non-maintainer release.
  * NMU number 13, lets see what breaks :)
  * update-alternatives works across filesystems now
  * Make -sgpg work in dpkg-buildpackage (typo)

 -- Wichert Akkerman <wakkerma@debian.org>  Tue, 28 Sep 1999 01:26:19 +0200

dpkg (1.4.1.12) unstable; urgency=low

  * Non-maintainer release.
  * Fix typo in chmodsafe_unlink that made dpkg chmod files that
    weren't setuid or setgid

 -- Wichert Akkerman <wakkerma@debian.org>  Sun, 26 Sep 1999 02:41:30 +0200

dpkg (1.4.1.11) unstable; urgency=low

  * Non-maintainer release.
  * Added sparc64 to archtable
  * Added entries for newer alpha architectures to the archtable
  * Always run patch and diff with LANG set to C.
  * Handle diff warning for files with no newline at the end of file
    Closes: Bug#45642

 -- Wichert Akkerman <wakkerma@debian.org>  Fri, 24 Sep 1999 03:23:54 +0200

dpkg (1.4.1.10) unstable; urgency=low

  * Non-maintainer release.
  * Build dpkg-scansources manpages using pod2man
  * dpkg-buildpackage changes:
    + fix signinterface-detection
    + use gpg by default if $HOME/.gnupg/secring.gpg exists

 -- Wichert Akkerman <wakkerma@debian.org>  Thu, 16 Sep 1999 15:36:43 +0200

dpkg (1.4.1.9) unstable; urgency=low

  * Non-maintainer release.
  * Updated dpkg-scansources to current version from Roderick Schertler
  * Update location of GPL in internals-manual
  * Update location of GPL and dpkg copyright in all manpages
  * Include patch from Roman Hodek for dpkg-source to handle diffs of files
    with lines that begin with two dashes.
  * Move dpkg-scansources to dpkg-dev package
  * Move dpkg-scansources manpage to section 8
  * Fix error that moved a lot of manpages to the dpkg package.
  * It looks like not reading the available-file for listfiles was not greeted
    with much enthiousiasm, so reverse the change.

 -- Wichert Akkerman <wakkerma@debian.org>  Wed, 15 Sep 1999 03:45:07 +0200

dpkg (1.4.1.8) unstable; urgency=low

  * Non-maintainer release.
  * Merge dpkg-doc-ja
  * Add patch from Raphael Hertzog <rhertzog@hrnet.fr> for dpkg-scansources
    to skip comments in signatures. This allows packages to also use GnuPG.

 -- Wichert Akkerman <wakkerma@debian.org>  Mon, 13 Sep 1999 04:16:33 +0200

dpkg (1.4.1.7) unstable; urgency=low

  * Non-maintainer release.
  * Use /usr/share/doc
  * Merge changes from dpkg-iwj tree:
    + change section in dpkg-deb.1 to 1
    + Use COPYINGFILE instead of hardcoded GPL-location in showcopyright()
    + varbufprintf (used for some error messages) vsnprintf return value
      assumption changed to correspond to reality rather than glibc-doc.
    + Don't read available-info when not needed (slightly improved from 
      dpkg-iwj: don't read for listfiles either :)
    + Cleanup --assert-* code
    + Assume largemem on systems without sysinfo(2).
    + modify preexec-script for easier script execution
    + Do not chmod(".../path/to/symlink",0600) causing many bad perms.
    + Sanity-check numbers for parameters
    + Move some logic from process_archive into wantinstall
    + Print '0' in dpkg-scanpackages if no packages found.

 -- Wichert Akkerman <wakkerma@debian.org>  Fri, 10 Sep 1999 04:06:32 +0200

dpkg (1.4.1.6) unstable; urgency=low

  * Non-maintainer release.
  * scripts/dpkg-architecture.pl: Update to latest version.
  * scripts/dpkg-architecture.1: Likewise.
  
 -- Marcus Brinkmann <brinkmd@debian.org>  Sat, 24 Jul 1999 18:24:21 +0200

dpkg (1.4.1.5) unstable; urgency=low

  * Non-maintainer release.
  * (dpkg-dev): Use emacsen-common for debian-changelog-mode.el
    (closes:Bug#20776,#31030).
  * Removed references to the packaging and policy manuals from debian/control.
  * Put debian-changelog-mode.el in dpkg-dev and remove from dpkg (closes:Bug#29271).
  * Fix paths in 50dpkg-dev.el using Roderick Schertler's patch
    (closes:Bug#28270,#29702,#26876,#29184,and others).
  * Note that bug number 17367 was fixed in 1.4.0.26.
  * Add Zack Weinberg's install-info patch for GNU install-info
    compatibility (closes:Bug#28965).
  * Add dpkg-architecture stuff from Marcus Brinkmann.
  * Remove debian-keyring suggests from dpkg.
  * Add -k<keyid> flag to dpkg-buildpackage.
  * --textmode works in gpg, remove kluge from dpkg-buildpackage.
  * Cleanup configure.in slightly (stop using tl_ macros, fix gettext stuff).
  * Attempt to make Debian source useful for non-Debian systems
    (i.e. distclean tree instead of maintainer-clean tree).
  * Sync with wichert's 1.4.1.4.
  * Add my ltconfig-1.3.2.diff (RPATH workaround).
  * Add dpkg-scansources program and man page.
  * Man pages in /usr/share/man.

 -- Joel Klecker <espy@debian.org>  Tue, 13 Jul 1999 18:12:15 -0700

dpkg (1.4.1.4) unstable; urgency=low

  * Also change developer-keyring to debian-keyring for dpkg-dev package
  * Include spanish translation from Nicolás Lichtmaier <nick@debian.org>
  * Depend on perl5 instead of perl

 -- Wichert Akkerman <wakkerma@debian.org>  Mon,  5 Jul 1999 00:04:14 +0200

dpkg (1.4.1.3) unstable; urgency=low

  * Modify tarobject() so it does not complain if we are creating a
    directory that replaces a removed file. This works around the
    problem that the filedatabase doesn't remember what filetype a
    file was by assuming it already was a directory

 -- Wichert Akkerman <wakkerma@debian.org>  Mon, 31 May 1999 23:49:23 +0200

dpkg (1.4.1.2) unstable; urgency=low

  * Non-maintainer upload
  * Rebuild, so this is glibc2.1 (unless you're on m68k), which is rumoured
    to also fix the i8n-problems.
  * Incorporate 1.6 format of .changes, patch from Guy Maor
  * Fix bug in section-handling of dpkg-scanpackages, patch from Guy Maor
  * Disable force-overwrites again, since we're in unstable
  * Assume largemem on systems for which sysinfo is not available, Bug# 33658

 -- Wichert Akkerman <wakkerma@debian.org>  Wed, 26 May 1999 15:50:17 +0200

dpkg (1.4.1.1) unstable; urgency=low

  * Non-maintainer upload
  * Install emacs-startup scripts with mode 0644 (lintian)
  * Incorporate changes in NMU 1.4.0.32 made by Vincent Renardias
    <vincent@waw.com> for slink:
    + Apply patch from Jim Pick for update-alternatives.pl to
      fix 'Important' bugs #30891 in dpkg and (#27382, #27383, #27696,
      #27703, #27736, #27097(merged bugs)) in jdk1.1.
  * Incorporate changes in NMU 1.4.0.33 made by me for slink:
    + Fix illegal perl construct (Bug# 30985)
    + Initialize oialtname->useinstead and oicontest->camefrom to 0 (Bug# 30397)
    + Update shlibs.default for libncurses 4 (Bug# 30332)
    + Suggest debian-keyring instead of developer-keyring (Bug# 27376, 30248)
    + Abort dpkg-divert when attempting to divert a directory (Bug# 30126)
    + Make dpkg-deb.1 aware that it is in section 1, not 8
    + Fix section in reference to dpkg-deb in dpkg.8 (Bug# 29740)
    + Fix typo in --force-help (Bug# 26193)
    + Correct path for debian-changelog-mode.el (Bug# 24606)
    + Make disk-method for dpkg use /var/run instead of /tmp to fix
      symlink-attacks (Bug# 21399)
    + Document -n and -f options for update-rc.d in manpage (Bug# 15913)
    + Add --abort-after option to change after how many errors we abort and
      change the default to 50 (Bug# 22940)
    + Fix controllib.pl: don't check debian/substvars unless needed, and
      don't depend on language settings (Bug# 31508)
    + Allow a - in the architecture-field (Bug# 25537)

 -- Wichert Akkerman <wakkerma@debian.org>  Mon,  1 Feb 1999 00:44:01 +0100

dpkg (1.4.1) unstable; urgency=low

  * Maintainer release by IWJ.
  * Changed Maintainer: field description.
  * Various changes to make the damn thing build.
  * Add .cvsignore files.

 -- Ian Jackson <ian@davenant.greenend.org.uk>  Sun,  1 Nov 1998 17:33:38 +0000

dpkg (1.4.0.31) unstable; urgency=low

  * dpkg/processarc.c: Make newfileslist static like the other arguments
    for register_cleanup's cu_* functions.
  * N-th fix for controllib.pl (simulate old behavior by trying stdin,
    stdout, and stderr for getlogin()).
  * Enable --force-overwrite for slink release, and comment where to do
    so (dpkg/main.c).
  * Recompile against ncurses4.

 -- Daniel Jacobowitz <dan@debian.org>  Thu, 22 Oct 1998 17:37:23 -0400

dpkg (1.4.0.30) unstable; urgency=low

  * dpkg-dev isn't allowed to have a Recommends: debian-keyring (as that's
    in contrib), so it's now lowered to a Suggests: . Thanks to James Troup
    for pointing this out. 

 -- J.H.M. Dassen (Ray) <jdassen@wi.LeidenUniv.nl>  Sat, 26 Sep 1998 13:59:23 +0200

dpkg (1.4.0.29) unstable; urgency=low

  * For now, prefer PGP over GPG.

 -- J.H.M. Dassen (Ray) <jdassen@wi.LeidenUniv.nl>  Tue, 22 Sep 1998 09:38:09 +0200

dpkg (1.4.0.28) unstable; urgency=low

  * Added gpg (GNU Privacy Guard) support:
    * scripts/buildpackage.sh: default to GPG (unless no GPG, but only a PGP
      secret key file is found), as GPG, unlike PGP, is DFSG-free.
    * Updated dpkg-source(1), and added gpg(1) and pgp(1) to the SEE ALSO
      section.
    * Worked around broken textmode implementation in GPG.
    * dpkg-dev now Suggests: gnupg .
  * No longer includes developer-keys.pgp . Instead, dpkg now Suggests: and
    dpkg-dev now Recommends: developer-keyring.
  * Compiled with latest libstdc++ (2.9).

 -- J.H.M. Dassen (Ray) <jdassen@wi.LeidenUniv.nl>  Mon, 21 Sep 1998 13:17:14 +0200


dpkg (1.4.0.27) unstable; urgency=low

  * REALLY fixed dpkg-dev, and new attempt to placate installer on internals.

 -- Daniel Jacobowitz <dan@debian.org>  Fri, 27 Jul 1998 15:58:04 -0400

dpkg (1.4.0.26.0.1) unstable; urgency=low

  * Binary-only upload for x86 and fixed dpkg-dev

 -- Daniel Jacobowitz <dan@debian.org>  Fri, 24 Jul 1998 15:58:04 -0400

dpkg (1.4.0.26) unstable; urgency=low

  * Non-maintainer upload.

  * Make --root work with maintainer scripts (Patch by Scott Barker,
    bugs #4863 and #3170).
  * Fix $(lispdir) bug if compiling without emacs (noticed by Joey Hess).

 -- Daniel Jacobowitz <dan@debian.org>  Thu, 23 Jul 1998 12:02:04 -0400

dpkg (1.4.0.25) unstable; urgency=low

  * Non-maintainer upload.
  
  * Add the requested -nc option to dpkg-buildpackage (Do
    not clean source tree, useful in debugging cycles).
  * controllib.pl: Again by popular acclamation, fix the getlogin() warnings.
    I redirected STDERR onto fd 0 before calling getlogin().
  * tools.m4: Fix display of whether c++ works.
  * dpkg-deb/extract.c: glibc 2.1 and some kernels want to make
    fflush() move the current fpos.  Until someone can fix that,
    protect with seek.
  * Add an extra 0, to dselect/{pkg,meth}keys.cc so it compiles again.
  * Start using lchown() if available.
  * Really fix #20353. (aclocal.m4 was the wrong place; that's a generated
    file.  The correct place is in tl_canon.m4.)

 -- Daniel Jacobowitz <dan@debian.org>  Tue, 21 Jul 1998 03:14:14 -0400

dpkg (1.4.0.24) unstable; urgency=low

  * Non-maintainer upload.

  * dpkg/main.c: Turn --force-overwrite off as default.
  * dpkg/main.c: don't list --force-overwrite as default in --force-help,
    noticed by Peter Weiss <Peter.Weiss@Informatik.Uni-Oldenburg.DE> and
    others. [#23542, part of #17409].
  * dpkg/dpkg.8: replaced with a newer version from Jim Van Zandt
    <jrv@vanzandt.mv.com>. [#21061]

  * dpkg-deb/build.c (do_build): add missing \n and improve error message
    when conffile name is too long. [#7057]

  * scripts/update-alternatives.8: replaced with better man page from
    Charles Briscoe-Smith <cpb4@ukc.ac.uk>. [#17283]
  * scripts/dpkg-source.1: corrected logic error in documentation for
    dpkg-gencontrol's -p option, as noticed by Oliver Elphick
    <olly@linda.lfix.co.uk>. [#14655]
  * scripts/controllib.pl (findarch): correct typo in error message,
    noticed by Yann Dirson <ydirson@a2points.com>. [#22106]
  * scripts/dpkg-buildpackage.sh: fix typo s/source version/source
    maintainer/, noticed by Joey Hess <joey@kite.ml.org>, Adam P. Harris
    <apharris@onshore.com> and others. [#10175, #15559]
  * scripts/dpkg-genchanges.pl: applied patch from Roman Hodek
    <Roman.Hodek@informatik.uni-erlangen.de> which solves problems with
    architecture specific packages in mostly architecture independent
    multi-binary source packages. [#14341, #20192].

  * doc/Makefile.am: remove any reference to the packaging manual, as it is
    now provided by the separate "packaging-manual" package.
  * doc/packaging.sgml: removed.
  * doc/developer-keys.pgp: updated to the current debian keyring.

  * aclocal.m4: applied patch from Joel Klecker <jk@espy.org> to handle
    egcs' --print-libgcc-file-name output. [#20353]
  
  * debian/copyright: correct FSF address.
  * debian/rules: add code from lesstif's debian/rules to make libtool
    less of a fool (i.e. not use -rpath and to link shared libraries
    against libraries it depends on).  Code by Richard Braakman
    <dark@xs4all.nl> and Yann Dirson <dirson@debian.org>.
  * debian/rules: remove all reference to the packaging manual as it is
    now provided by the seperate "packaging-manual" package. [#21581,
    #21186, #22698, #23342]
  * debian/rules: link dpkg-divert.1.gz to undocumented.7.gz as the lack
    of a real manpage has been reported in #11093.
  * debian/README.compile: removed gawk and bogus comment about gettext
    being in experimental, as reported by Santiago Vila <sanvila@unex.es>
    [#23344].  Added libpaperg (debiandoc2ps needs paperconf).
  * debian/shlibs.default.i386: updated for glibc, reported by Herbert Xu
    <herbert@gondor.apana.org.au>. [#13140]
  * debian/control (dpkg-dev): depend on perl as POSIX (not a part of
    perl-base) is needed by most of the perl dpkg-* scripts, noticed by
    Joel Klecker <jk@espy.org>. [#22115]

 -- James Troup <jjtroup@comp.brad.ac.uk>  Wed, 24 Jun 1998 14:38:52 +0200

dpkg (1.4.0.23.2) frozen unstable; urgency=low

  * Non-maintainer upload.
  * dpkg/main.c: Turn --force-overwrite back on as default.

 -- James Troup <jjtroup@comp.brad.ac.uk>  Tue, 23 Jun 1998 22:19:26 +0200

dpkg (1.4.0.23.1) frozen unstable; urgency=low

  * No real changes, only a new version code to make this go to frozen too.

 -- Nils Rennebarth <nils@debian.org>  Wed, 10 Jun 1998 17:29:58 +0200

dpkg (1.4.0.23) frozen unstable; urgency=low

  * Non-maintainer bug-fix release
  * Update the disk method to the hamm directory structure (Bug#21000)

 -- Nils Rennebarth <nils@debian.org>  Sun,  7 Jun 1998 19:14:51 +0200

dpkg (1.4.0.22) frozen unstable; urgency=medium

  * Non-maintainer bug-fix release
  * Install main changelog file as `changelog.gz' instead of
    `changelog.dpkg.gz' (Debian Policy, section 5.8) (Bug#6052,15157)
  * Avoid use of /tmp/*.$$ in preinst and postinst (Bug#19712)
  * Make sure diversions file is always created with mode 0644 (Bug#19494)
  * When removing a file, chmod it to 000 if it's a char or block
    device or remove its s[ug]id bits, if any (Bug#6006)
  * Minor fixes in the programmer's manual (Bug#6206)
  * Always create readable status and available files
    (Bug#9869,11887,14636,15786,19146)
  * Make dpkg-gencontrol honour -DArchtecture=xxxx (Bug#9893)
  * Allow different archs for the same binary in debian/files (Bug#9894)
  * Added workaround in /usr/lib/dpkg/methods/disk/setup
    to avoid bash warning (Bug#10111,10131)
  * Recognize old .deb packages with other locales (Bug#12232)
  * Added `SHELL=bash' to debian/rules: it uses bash-specific structs
  * Move some files from dpkg to dpkg-dev (part of Bug#13295)
  * Minor fix in packaging manual regarding to Standards-Version (Bug#14696)
  * Fixed --altdir and --admindir in update-alternatives (Bug#15332)
  * Strip /usr/lib/libdpkg* (Bug#15671)
  * dpkg: send output of --help, --force-help and -Dhelp to stdout
    (Bug#16051,18574)
  * send correct signals with start-stop-daemon (Bug#17258)
  * Make `dpkg-divert --test --remove' work as expected (Bug#19531)
  * Determine properly the architecture if gcc is egcs (Bug#20353)

 -- Juan Cespedes <cespedes@debian.org>  Sun,  5 Apr 1998 17:37:01 +0200

dpkg (1.4.0.21) unstable; urgency=low

  * Non-maintainer release to include a new update-rc.d
  * Fixed date on files in the archive from 2017 and 2018 by running
    touch foo; find . -newer foo | xargs -r touch; rm foo
  * Changed start-stop-deamon message "No <program> found; none killed." to
    "No <program> found running; none killed."

 -- Miquel van Smoorenburg <miquels@cistron.nl>  Thu,  5 Mar 1998 14:19:46 +0100

dpkg (1.4.0.20) unstable; urgency=low

  * Disabled --force-overwrites.
  * Removed core file from source

 -- Michael Alan Dorman <mdorman@debian.org>  Tue,  9 Jan 1998 03:34:28 -0500

dpkg (1.4.0.19) unstable; urgency=low

  * Changed methods/disk.setup to use output of
    'dpkg --print-installation-architecture' instead of hard-coded 
    '1386' (fixes #10995).
  * Patched dpkg-source to properly quote metacharacters in strings 
    before using them in pattern-matching expressions (fixes #10811).
  * Fixed several documentation typos (fixes #10764).
  * dpkg-source now works around 100-character filename limitation of cpio
    (fixes #10400).
  * dpkg-source now properly handles '\ no newline in source' message from
    patch (fixes #5041).
  
 -- Klee Dienes <klee@debian.org>  Sun, 13 Jul 1997 19:28:22 -0700

dpkg (1.4.0.18) unstable; urgency=low

  * dpkg-source now uses new -z option to GNU patch (still needs to be
    changed to detect and use old version as well) (fixes #9904, #10005, #10007).
  * Added i686 to archtable.
  * shlibs.default now uses xlib6 instead of elf-x11r6lib (fixes #9926).
  * debian-changelog-mode now uses interruptible completing type-in fields
    instead of the previous 'select-a-letter method'.  I consider this
    better and more standard than the previous way, but I'd welcome
    opinions to the contrary.  Consider this a 'probationary' change for
    now (fixes #9873, #9874).

 -- Klee Dienes <klee@debian.org>  Sun, 25 May 1997 09:56:08 -0400

dpkg (1.4.0.17) unstable; urgency=low

  * All of the dpkg binaries (but not dpkg-dev or dselect) now speak
    french, thanks to patches from Christophe Le Bars <clebars@teaser.fr>
  * Fix leading spaces before day in 822-date.
  * Changes from Tom Lees <tom@lpsg.demon.co.uk> to better support
    building on non-Debian systems; minor Makefile fixes.
  * Added 'ppc powerpc powerpc' to archtable.
  * Changed documentation paper size to US/Letter instead of A4 (A4
    may be better, but it's easier to print US/Letter on A4 than it is 
    to print A4 on US/Letter).
  
 -- Klee Dienes <klee@debian.org>  Tue,  13 May 1997 15:24:31 -0400

dpkg (1.4.0.16) experimental; urgency=low

  * Added generated sources to GNU-format source archive so it no longer
    requires perl to build.

 -- Klee Dienes <klee@debian.org>  Sat, 10 May 1997 17:34:29 -0400

dpkg (1.4.0.15) experimental; urgency=low

  * Changed dpkg-genchanges to check for ($arch == $substvar{'Arch'}), not
    ($arch ne 'all') (fixes #9688).
  * Fixed bug in start-stop-daemon.c (was using optarg after argument
    parsing was over) (fixes #9597, #9603, #9364).
  * Provide 50dpkg-dev.el for xemacs as well as emacs.
  * Explicitly provide path for debian-changelog-mode in 50dpkg-dev to use
    .el file as workaround until xemacs can read emacs19 .elc files.
  * Pass top_distdir explicitly to 'make dist' to accomodate bug in
    automake_1.1o-1.
  * Fix debian/build to make html documentation without including
    directories in tar archives (fixes #9348).
  
 -- Klee Dienes <klee@debian.org>  Fri,  9 May 1997 13:17:18 -0400

dpkg (1.4.0.14) experimental; urgency=low

  * Fixed buglet in install-info.pl (fixes #9438).
  * Re-write of update-rc.d.pl, primarily by Miquel van Smoorenburg
    <miquels@cistron.nl> (fixes #9434, #9436).
  * Renamed "dpkg Programmer's Manual" to "dpkg Internals Manual".
  
 -- Klee Dienes <klee@debian.org>  Tue,  6 May 1997 22:01:07 -0400

dpkg (1.4.0.13) experimental; urgency=low

  * Fix to start-stop-daemon so that it still takes numeric arguments (had
    been broken in 1.4.0.12) (fixes #9598).
  * Fix 822-date to sanity-check localtime() output (seconds must be the
    same as GMT).
  * Patch from Guy Maor <maor@ece.utexas.edu> to dpkg-source.pl to support
    pristine (MD5-equivalent) upstream sources.
  * Patch from Michael Alan Dorman <mdorman@calder.med.miami.edu> to
    update-rc.d.pl to fix handling multiple start/stop entries on a single
    line.
  * Several fixes to dpkg-genchanges to support -B option (added in
    1.4.0.12) (fixes #9340).
  * Handle errors from 822-date in debian-changelog-mode.el.
  * Changed cl-debian.pl to correctly handle extra whitespace in changelog
    datestamps.

 -- Klee Dienes <klee@debian.org>  Mon,  5 May 1997 18:12:43 -0400

dpkg (1.4.0.12) experimental; urgency=low

  * Re-wrote 822-date for clarity and to support timezone offsets >= 12h
    (New Zealand in DST is +1300, for example) (fixes #7130).
  * Patch from Juergen Menden <menden@morgana.camelot.de> to support
    archdependent-only builds (fixes #8912, #9245, #5359).
  * Fix archtable entry for powerpc (fixes #8794).
  * Strip /sbin/* and /usr/sbin/* in debian/rules (fixes #8853).
  * Moved start-stop-daemon to /sbin (fixes #8669).
  * Set sharedstatedir and localstatedir for $(MAKE) install in
    debian/rules (fixes #8852).
  * Fixes for update-rc.d(8) from Jim Van Zandt <jrv@vanzandt.mv.com>
    (fixes #8576).
  * No longer do variable substitutions when generating change file (fixes
    #5862).
  * Support symbolic signal names in start-stop-daemon (fixes #7715).
  * Add autoload for debian-changelog-mode to /etc/emacs/site-start.d
    (fixes #4519, #5841).
  * Add recommendation for gcc and make in dpkg-dev (gcc is needed for dpkg
    --print-architecture, used by dpkg-gencontrol; make is needed for any
    debian/rules file) (fixes #8470).
  * Minor changes to packaging manual section on source package
    conversion (fixes #6801).
  * Renamed "programmer's manual" to 'packaging manual'.
  * Start of new "programmer's manual" containing information on dpkg
    internals and build information.  This manual uses the new
    TeXinfo-SGML format, currently included in doc/.
  * dselect/pkgdepcon.cc now checks for debug not NULL, not just depdebug.
  * Changed makefiles to support building outside of source directory.
  * Include GNU-format source distribution with other non-debian packages.

 -- Klee Dienes <klee@debian.org>  Sun,  4 May 1997 11:08:19 -0500

dpkg (1.4.0.11) experimental; urgency=low

  * Patches for alpha and libc6 from Michael Alan Dorman
    <mdorman@calder.med.miami.edu>.
  * Fixed minor problems in dpkg-shlibdeps regular expressions for libc6.
  * Fix regex to detect directory creation in dpkg-source.pl.
  * Minor changes for automake-1.1n.

 -- Klee Dienes <klee@debian.org>  Sun, 23 Mar 1997 18:09:33 -0500

dpkg (1.4.0.10) unstable; urgency=medium

  * Fixed bug in controllib.pl (@fowner was entire passwd entry,
    not just [uid, gid] as it should have been).

 -- Klee Dienes <klee@debian.org>  Thu, 20 Mar 1997 13:06:52 -0500

dpkg (1.4.0.9) unstable; urgency=low

  * Check fputs() return values for (ret >= 0), not (ret != 0) (fixes #7522).
  * dpkg-shlibdeps no longer gives error for Java and statically linked
    binaries (fixes #4988).
  * Change 'details of the old format' to 'details of the new format' in
    deb-old.5 (fixes #7605).
  * dpkg-source -b now warns (was previously silent) if maintainer changes
    create new subdirectories.  dpkg-source -x now warns (previously gave
    error) if maintainer changes create new subdirectories (partially
    fixes #6866, #6671, #5045, #6482).    
  * Added manual page for start-stop-daemon (8). 
  * Added C version of start-stop-daemon by 
    Marek Michalkiewicz <marekm@i17linuxb.ists.pwr.wroc.pl> (fixes #1670).
  * Converted to use GNU automake for the build process by Tom Lees 
    <tom@lpsg.demon.co.uk>.<
  * Preliminary support for dpkg functions as a shared library (now
    provides libdpkg.so, but much work needs to be done in better
    segregating and defining the interface).
  * Preliminary internationalization support by Galen Hazelwood
    <galenh@debian.org>.  Only the library, dpkg-deb, md5sum, and dpkg
    have been converted so far.  No translations have yet been
    constructed.
  * Handle 'libc.so.6 => /lib/libc.so.6 (0x40010000)' format from libc6
    ldd (fixes #7603, #7926, #8688, #9179, #9134, #8516).
  * Removed policy.sgml (it has been moved to the debian-policy package).
  * Include patch from Darren Stalder <torin@daft.com> for
    dpkg-buildpackage to choose PGP key based on Maintainer: field of 
    package being built (or -m<maintainer> option, if present) (fixes 
    #7898).
  * Changed controllib.pl to use $ENV{LOGNAME}, getlogin(), and $<
    (in that order) to determine the intended ownership of 
    debian/{files,substvars},  (fixes #7324, #6823, #5659, #5965, #5929,
    #9239, #5366).
  * Don't sign .dsc file in dpkg-buildpackage if building a binary-only
    release (fixes #7260).
  * Updated developer-keys.pgp to latest revision (fixes #6134).
  
 -- Klee Dienes <klee@debian.org>  Mon, 17 Mar 1997 16:11:24 -0500

dpkg (1.4.0.8) unstable; urgency=medium

  * Corrected update-rc.d for bash 2.0
  * Updated developer-keys.pgp from
    http://www.iki.fi/liw/debian/debian-keyring.tar.gz

 -- Guy Maor <maor@ece.utexas.edu>  Mon, 3 Feb 1997 04:05:01 -0600

dpkg (1.4.0.7) stable unstable; urgency=HIGH

  * Fixed --assert-support-predepends failing between unpack & configure.
  * Added --assert-working-epoch option.

 -- Guy Maor <maor@ece.utexas.edu>  Sat, 25 Jan 1997 23:02:11 -0600

dpkg (1.4.0.6) stable unstable; urgency=high

  * Patched lib/vercmp.c to hopefully fix dselect epoch processing
    (Bug#6204), (Bug#4590).
  * Patched scripts/dpkg-buildpackage, scripts/dpkg-genchanges,
    scripts/dpkg-gencontrol for epoch processing, courtesy of Loic Prylli 
    <lprylli@graville.fdn.fr> (Bug#6138, Bug#5225).
  * Patched dpkg-genchanges to actually honor the -u switch to specify
    directory (Bug#5564).
  * Applied patch to main/archive.c to correct problems setting set[gu]id
    binaries, courtesy of Herbert Xu <herbert@greathan.apana.org.au>
    (Bug#5479). 
  * Applied patch to dpkg-source to correct debian-only package names,
    courtesy of Guy Maor <maor@ece.utexas.edu> (Bug#5355).

 -- Michael Alan Dorman <mdorman@calder.med.miami.edu>  Thu, 2 Jan 1997 11:36:09 -0500

dpkg (1.4.0.5) stable frozen unstable; urgency=medium

  * Distribution for frozen too.

 -- Heiko Schlittermann <heiko@lotte.sax.de>  Thu, 5 Dec 1996 09:13:42 +0100

dpkg (1.4.0.4) stable unstable; urgency=medium

  * Bug2962 fixed: patch from Ian Jackson applied
    (cursor keys won't work after search)
  * Manuals 2.1.2.2

 -- Heiko Schlittermann <heiko@lotte.sax.de>  Fri, 15 Nov 1996 20:21:18 +0100

dpkg (1.4.0.3) unstable; urgency=medium

  * dpkg-source -x: created bad permissions (set x-bit for
    all files pointed to by a symlink)

 -- Heiko Schlittermann <heiko@lotte.sax.de>  Fri, 18 Oct 1996 18:32:06 +0200

dpkg (1.4.0.2) unstable; urgency=medium

  * dpkg-buildpackage.sh: reverted the quoting change -- (you
    should use super, sudo, realy, but not su.  Or write a wrapper
    around su)
  * dpkg-buildpackge.sh: passing -m, -C, -v options to dpkg-genchanges
    more the way Ian likes ;-)
  * dpkg-source.pl: new function deoctify() as replacement for eval()
    (turn \ddd into the corresponding character) [rem: probably better
    solution would be to convert cpios output names into complete \ddd 
    representation as well tars output names] 
  * dpkg-source.pl: fixed 2 typos in failure message on creating 
    $origtargz.tmp-nest.
  * main/main.c: typo `tread' -> `treat'
  * main/enquiry.c: fixed the ignorance for some relations in --compare-versions
  * main/enquiry.c: missing version is now handled as described in `dpkg --help'
    (or at least as I understood `dpkg --help' PLEASE TRY IT)
  * lib/parsehelp.c: fixed parsing of epoch information

 -- Heiko Schlittermann <heiko@lotte.sax.de>  Sun, 6 Oct 1996 23:27:47 +0200

dpkg (1.4.0.1) unstable; urgency=medium

  * dpkg-source: doesn't get screwed up from hardlinks
    in the archive now
  * dpkg-source: doesn't get screwed up from `unprintable' characters
    in file names (e.g. from the kbd package) 
  * controllib.pl: $varlistvile -> $varlistfile (thanx Karl Sackett)
  * dpkg-buildpackge: quoting for $rootcommand (thanx  Michael Meskes)
    and `eval' as default $rootcommand
  * dpkg-*, controllib.pl: created debian/files and debian/substvars
    are chown'ed to `getlogin()' and its group
  * doc/: mv changed to mv -f
  * dpkg-buildpackage: added an option -a for overriding the
    architecture in the changes _file_name_
  * dpkg-buildpackage: pass -m* -v* .. options to dpgk-genchangelog
  * dpkg-name moved to dpkg-dev

 -- Heiko Schlittermann <heiko@lotte.sax.de>  Sat, 21 Sep 1996 22:06:01 +0200

dpkg (1.4.0) unstable; urgency=low (HIGH for new source format)

  * Corrected buffer overrun when dpkg-deb generates filename.  (Bug#4467.)
  * dpkg-shlibdeps works with DEBIAN/shlibs (thanks Heiko Schlittermann).
  * Added libm.so.5 to shlibs.default for i386/m68k.

  * Split binary package into two: dpkg and dpkg-dev.
  * dpkg-source(1) documents mode and ownership setting during extraction.

  * dpkg-scanpackages moved to /usr/bin.
  * Include /usr/bin/dpkg-deb, not dpkg-deb.dist; don't rename in scripts.
  * Copyright file changed slightly.
  * debian-changelog-mode uses magic key substitution strings.  (Bug#4419.)
  * Changed email address in control file to <ian@chiark.greenend.org.uk>.
  * Manuals and own Standards-Version: updated to 2.1.1.0.

 -- Ian Jackson <ian@chiark.greenend.org.uk>  Thu, 12 Sep 1996 01:13:33 +0100

dpkg (1.3.14) unstable; urgency=low

  * dpkg-buildpackage new -tc (clean source tree) option.

  * Formatted documentation removed by `make clean' and so not in source.
  * Manuals and own Standards-Version: updated to 2.1.0.0.
  * Distribute {policy,programmer}.{html.tar,ps}.gz with each upload.

 -- Ian Jackson <ian@chiark.chu.cam.ac.uk>  Sun, 1 Sep 1996 20:43:40 +0100

dpkg (1.3.13) unstable; urgency=low (HIGH for building new src X programs)

  * X shared libraries added to shlibs.default (=> `elf-x11r6lib').
  * dpkg-source tar invocation fixed so that TAPE env var doesn't break it.
  * dpkg-source copes better with missing final newline messages from diff.

  * dpkg-buildpackage usage message fixed: -si is the default.  (Bug#4350.)
  * dpkg-source error message about src dir mismatch typo fixed.  (Bug#4349.)

  * dpkg-source(1) has suggestions for dpkg-buildpackage -r option.
  * dpkg-source change date fixed.  (Bug#4351.)
  * More developers' keys.
  * Manual updates, own Standards-Version updated.

 -- Ian Jackson <ian@chiark.chu.cam.ac.uk>  Sat, 31 Aug 1996 20:08:18 +0100

dpkg (1.3.12) unstable; urgency=medium

  * dpkg prints old version number when upgrading.  (Bug#4340.)
  * dpkg-deb tries to detect and flag corruption by ASCII download.

  * dpkg-genchanges and dpkg-buildpackage say what source is included.

  * dpkg-buildpackage passes +clearsig=on to PGP (or pgpcommand).  (Bug#4342.)

  * dpkg-source prints better error for cpio not honouring -0t.
  * control file Suggests cpio >= 2.4.2, rather than just cpio.

 -- Ian Jackson <ian@chiark.chu.cam.ac.uk>  Fri, 30 Aug 1996 15:31:51 +0100

dpkg (1.3.11) unstable; urgency=low

  * EBUSY when dpkg removes a directory is only a warning.

  * dpkg-genchanges generates sensible warning (not confusing error
    about mismatch) for missing Section/Priority in binary packages.

  * Added dpkg --print-gnu-build-architecture option.
  * shlibs.default for m68k provided, as a copy of i386 version.

 -- Ian Jackson <ian@chiark.chu.cam.ac.uk>  Thu, 29 Aug 1996 14:05:02 +0100

dpkg (1.3.10) unstable; urgency=medium

  * dpkg-source(1) manpage alias symlinks are not dangling.
  * dselect selects things by default if they are installed.
  * Added `pentium' as alias for `i386' architecture.
  * Added `Suggests: cpio, patch' and explanatory text to Description.
    (Bugs #4262, #4263.)

  * More developers' PGP keys.
  * Manual updates, new source format released.

 -- Ian Jackson <ian@chiark.chu.cam.ac.uk>  Mon, 26 Aug 1996 14:30:44 +0100

dpkg (1.3.9) unstable; urgency=low (high for new source format)

  * dpkg --get-selections and --set-selections added.
  * New dpkg --force-not-root flag.

  * Don't replace directory with another package's file.  (Bug#4202.)

  * All manpages now installed compressed.
  * Copyright file moved to /usr/doc/dpkg/copyright.
  * Standards-Version updated (0.2.1.1).

 -- Ian Jackson <ian@chiark.chu.cam.ac.uk>  Sat, 24 Aug 1996 19:09:30 +0100

dpkg (1.3.8) unstable; urgency=low (high for new source format)

  * dpkg-buildpackage -sa, -si options work correctly.

  * update-rc.d(8) updated to reflect design and reality.
  * Programmers' and policy manual updates.

 -- Ian Jackson <ian@chiark.chu.cam.ac.uk>  Fri, 23 Aug 1996 12:48:26 +0100

dpkg (1.3.7) unstable; urgency=low (medium for source pkg docs)

  * dselect +/-/_/= on lines for all broken, new, local or whatever
    packages do not affect _all_ packages.  (Bug#4129.)

  * Support for diff-only uploads in source packaging tools.
  * dpkg-genchanges -d<descripfile> option renamed to -C.
  * dpkg-buildpackage understands -m, -v, -C (for dpkg-genchanges).
  * Support for debian/shlibs.local added to dpkg-shlibdeps.
  * Shared library files' search order defined in dpkg-source(1), and
    relevant files added to the FILES section.

  * Programmers' manual describes source packaging tools.
  * Policy manual mentions shared library control area file.
  * dpkg-source manpage includes dpkg-shlibdeps in title line.
  * Manuals have changelog and automatic version numbering.
  * changelogs (for dpkg and for manuals) installed.
  * binary target split into binary-arch and binary-indep in manual.
  * Manpages should be compressed.
  * Copyright file is moved to /usr/doc/<package>/copyright.
  * Changelogs must be installed in /usr/doc/<package>.
  
  * dpkg-deb(8) moved to dpkg-deb(1).

  * binary target split into binary-arch and binary-indep in source.
  * changelog entry for 1.2.14 copied from that (forked) release.

 -- Ian Jackson <ian@chiark.chu.cam.ac.uk>  Thu, 22 Aug 1996 15:36:12 +0100

dpkg (1.3.6) experimental; urgency=low (HIGH for new source format)

  * dpkg-source now has broken argument unparsing for tar.  (Bug#4195.)

  * dpkg-gencontrol writes to debian/tmp/DEBIAN/control by default.
  * dpkg-shlibdeps script added.

  * Back to old sh update-rc.d, and removed manpage, because new Perl
    version and the manpage have different syntax and semantics.
  * update-rc.d prints usage message for missing terminal `.'.  (Bug#4122.)

  * Use rm -rf instead of just rm -r in dpkg-deb --info &c.  (Bug#4200.)

  * Added support for Installed-Size to dpkg-gencontrol, and documented.
  * Source packaging substitution variables and name syntax rationalised.
  * dpkg-source scripts' usage messages improved slightly.
  * dpkg-source works with non-empty second (orig dir) argument.

  * Added rationale for copyright policy to manual.
  * More developers' PGP keys.
  * Control database handling cleanups (usu. Source field blanked).

 -- Ian Jackson <ian@chiark.chu.cam.ac.uk>  Tue, 20 Aug 1996 15:39:58 +0100

dpkg (1.3.5) experimental; urgency=low (high for debian-changelog-mode)

  * 822-date script included.  (Bug#4136.)
  * debian-changelog-add-version works on empty file.
  * debian-changelog-mode mode-help works properly.

  * dpkg-source tells patch not to make numbered backups.  (Bug#4135.)

  * More developers' PGP keys.
  * Paragraph on uucp -a and -g options removed from policy manual.

 -- Ian Jackson <ian@chiark.chu.cam.ac.uk>  Wed, 14 Aug 1996 14:46:47 +0100

dpkg (1.3.4) experimental; urgency=low

  * Removed debugging output from dpkg-source -x.  Oops.
  * Removed section on source package permissions from policy manual -
    dpkg-source now sorts these out.

 -- Ian Jackson <ian@chiark.chu.cam.ac.uk>  Sun, 11 Aug 1996 13:25:44 +0100

dpkg (1.3.3) experimental; urgency=low

  * Programmers' & policy manuals in source tree; HTML in /usr/doc/dpkg.
  * Old guidelines.info and text files in /usr/doc/dpkg removed.

  * dpkg-source sets permissions on extracted debianised source tree
    and does not copy ownerships out of archive even if running as root.

  * Emacs mode `dpkg changelog' renamed to `Debian changelog'.
  * Default changelog format renamed from `dpkg' to `debian'.

  * debian-changelog-mode sets fill-prefix correctly.
  * debian-changelog-mode urgencies except HIGH lowercase by default.
  * debian-changelog-mode displays keymap in doc string and so mode help.

  * More maintainers' PGP keys.

  * Remove built changelog parsers with `clean' target in source.

 -- Ian Jackson <ian@chiark.chu.cam.ac.uk>  Sat, 10 Aug 1996 23:35:51 +0100

dpkg (1.3.2) experimental; urgency=LOW (MEDIUM for dpkg-source)

  * Faster update-rc.d written in Perl by Miquel van Smoorenburg.
  * install-info --test doesn't lock dir.  (Bug#3992, thanks Darren).

  * dpkg-source doesn't break in the presence of any symlinks.

  * More developers' keys added to doc/developer-keys.pgp.
  * Install developers' keys in /usr/doc/dpkg/developer-keys.pgp.
  * dpkg-source documents undefined substvar behaviour.
  * minor debian/rules cleanups.

 -- Ian Jackson <ian@chiark.chu.cam.ac.uk>  Sat, 10 Aug 1996 02:13:47 +0100

dpkg (1.3.1) experimental; urgency=LOW

  * manpage for dpkg-source et al now available.
  * dpkg-changelog-mode.el installed in site-lisp, but still no autoload.

  * dpkg-source prints correct string for not-understood tar -vvt output.
  * dpkg-source parsing of tar -vvt output made more robust.

  * dpkg-buildpackage prints usage message on usage error.
  * dpkg-gencontrol can print usage message.
  * -T<varlistfile> option added to dpkg-source.
  * Description of -f<fileslistfile> corrected in dpkg-distaddfile usage.
  * -m<maintainer> synopsis changed in dpkg-genchanges usage.
  * debian/substvars may now contain blank lines.

 -- Ian Jackson <ian@chiark.chu.cam.ac.uk>  Thu, 8 Aug 1996 02:36:04 +0100

dpkg (1.3.0) experimental; urgency=LOW

  * dpkg can install named pipes.
  * dpkg-deb supports directory for destination, generates filename.
  * dpkg-{source,gencontrol,genchanges,parsechangelog,buildpackage},
    dpkg-distaddfile scripts to support new source package format.
  * a.out build no longer supported.
  * Changed to new source package format.

 -- Ian Jackson <ian@chiark.chu.cam.ac.uk>  Tue, 6 Aug 1996 02:31:52 +0100


dpkg (1.2.14) stable unstable; urgency=MEDIUM

  * dselect +/-/_/= on lines for all broken, new, local or whatever
    packages do not affect _all_ packages.  (Bug#4129.)

  * NOTE - THE HISTORY FORKS HERE.  1.2.14's change appears in 1.3.7.

 -- Ian Jackson <ian@chiark.chu.cam.ac.uk>  Thu, 22 Aug 1996 00:39:52 +0100


dpkg (1.2.13) unstable; urgency=LOW

  * dpkg --search produces correct output for diversions.
  * dpkg-name remove unnecessary arch missing warning.  (Bug#3482.)

  * dpkg-deb --build warns about uppercase chars in package name.

  * dpkg-scanpackages error messages updated and manpage provided
    (thanks to Michael Shields).
  * dpkg-scanpackages warns about spurious entries in override file.
  * dpkg-scanpackages `noverride' renamed to `override' everywhere.
  * dpkg-scanpackages field ordering to put Architecture higher.
  * dpkg-scanpackages field names capitalised appropriately.
  * dpkg-scanpackages invokes find with -follow.  (Bug#3956.)

  * guidelines say #!/usr/bin/perl everywhere, not #!/bin/perl.
  * Many developers' PGP keys added.

  * configure script uses ${CC} instead of $(CC) (again :-/).
  * developers' keys included in dpkg source tree and /usr/doc.
  * configure remade using autoconf 2.10-3 (was 2.4-1).

 -- Ian Jackson <ian@chiark.chu.cam.ac.uk>  Thu, 1 Aug 1996 02:46:34 +0100

dpkg (1.2.12); priority=LOW

  * dpkg --search and --list understand and comment on diversions.
  * dpkg-divert displays diversions more intelligibly.

  * Guidelines are somewhat clearer about descriptions.
  * deb(5) describes new format; old moved to deb-old(5).  (Bug#3435.)
  * deb-control(5) carries a warning about being out of date.

  * Added 1996 to dselect version/copyright.

 -- Ian Jackson <ian@chiark.chu.cam.ac.uk>  Thu, 4 Jul 1996 15:04:49 +0100

dpkg (1.2.11); priority=MEDIUM

  * dselect had dependency bug if installed package newer than avail.
  * Added `replaces' to dselect's list of package relationship strings.

 -- Ian Jackson <ian@chiark.chu.cam.ac.uk>  Mon, 1 Jul 1996 02:51:11 +0100

dpkg (1.2.10); priority=MEDIUM

  * Fixed bug in old-style version/revision number parsing.  (Bug#3440.)

 -- Ian Jackson <ian@chiark.chu.cam.ac.uk>  Sat, 29 Jun 1996 03:32:45 +0100

dpkg (1.2.9); priority=MEDIUM

  * Fixed status database updates reading bug.
  * `Setting up' message includes version number.
  * `existence check' message changed to say `cannot access archive'.

 -- Ian Jackson <ian@chiark.chu.cam.ac.uk>  Thu, 27 Jun 1996 13:39:36 +0100

dpkg (1.2.8); priority=LOW

  * dpkg --record-avail puts data in Size field.
  * strip / for rmdir(2) in cleanup to work around kernel bug.  (Bug#3275.)
  * dpkg-split --msdos no longer allows `-' and other chars in filenames.

  * manual dpkg-split(8) written.
  * dpkg-split minor typo in --auto usage error message fixed.
  * dpkg-deb(8) very minor cosmetic fix to --build option.

 -- Ian Jackson <ian@chiark.chu.cam.ac.uk>  Tue, 25 Jun 1996 03:00:14 +0100

dpkg (1.2.7); priority=LOW

  * dpkg-scanpackages syntax errors fixed.

 -- Ian Jackson <ian@chiark.chu.cam.ac.uk>  Fri, 21 Jun 1996 04:10:38 +0100

dpkg (1.2.6); priority=MEDIUM

  * NFS, CDROM and partition dselect methods include mountpoint
    in paths given to dpkg in [I]install, so they should now work.

  * Removed some leftover files from source tree.

 -- Ian Jackson <ian@chiark.chu.cam.ac.uk>  Wed, 12 Jun 1996 14:35:19 +0100

dpkg (1.2.5); priority=MEDIUM

  * Allow, but do not create, packages in half-installed state
    with no version number.  (Aargh.)

 -- Ian Jackson <ian@chiark.chu.cam.ac.uk>  Mon, 10 Jun 1996 04:55:43 +0100

dpkg (1.2.4); priority=MEDIUM

  * New dpkg-name from Erick (<pkg>_<version>_<arch>.deb convention).
  * Disappeared packages can't own conffiles any more !  (Bug#3214.)
  * install-info creates Miscellaneous sections with a newline
    following the heading.  (Bug#3218.)
  * cleanup-info script installed in /usr/sbin; called as appropriate
    by postinst.  Thanks to Kim-Minh Kaplan.  (Bug#3125.)
  * Allow superseded Essential packages to be purged after they've
    been removed (clear the Essential flag on removal, and ignore it
    on packages that are in stat_configfiles).

  * dselect disk methods understand `y' as well as `yes' for using
    development tree.
  * dselect doesn't make packages appear as `new' again if update
    of available packages fails.
  * dselect places method selection cursor over option last selected.

  * dpkg-scanpackages doesn't die when repeated packages are found.
  * dpkg-scanpackages allows many old maintainers (`//'-separated).

  * `Version' field is now mandatory (some operations already
    wouldn't work right anyway if it was't there).

  * update-rc.d(8) now says you must remove the script.  (Bug#3215.)
  * dpkg --force-help says that --force-overwrite is on by default.
  * dpkg-deb manpage rewritten.
  * debian.README (= /usr/doc/copyright/dpkg) edited slightly.

  * Some database parsing grunge removed (pdb_preferversion, &c).
  * Source tree doc/sgml contains some embryonic manuals.
  * Leftover files in lib directory in source tree deleted.

 -- Ian Jackson <ian@chiark.chu.cam.ac.uk>  Mon, 10 Jun 1996 03:52:01 +0100

dpkg (1.2.3); priority=HIGH

  * install-info doesn't replicate section headings (Bug#3125, #2973).
  * New dpkg-name manpage broken off from script (oops!).
  * dselect help screens made consistent with new strings, flags, &c.
  * dselect error flag column labelled E (Error), not H (Hold).
  * `Escape' no longer bound to `exit list without saving' in dselect.

 -- Ian Jackson <ian@chiark.chu.cam.ac.uk>  Tue, 28 May 1996 02:14:57 +0100

dpkg (1.2.2); priority=MEDIUM

  * Fixed dselect coredump found by Erick Branderhorst (thanks).
  * Sort obsolete removed packages separately, not under Available.

 -- Ian Jackson <ian@chiark.chu.cam.ac.uk>  Thu, 23 May 1996 21:31:05 +0100

dpkg (1.2.1); priority=MEDIUM

  * `=' key in dselect really does `hold' rather than `unhold'.
  * dselect dependency processing now interacts better with `hold'.
  * dselect `I' key (not `i') modifies display of the info window.
  * dselect shows unavailable packages as being unavailable.
  * dselect main menu headings and many other strings changed to try to
    discourage people from deselecting every package and using [R]emove.
    Notably, `select' changed to `mark' throughout.

  * dselect disk methods now print a few fewer double slashes.
  * dselect disk access methods will offer to use dpkg --record-avail
    to scan the available packages, if no Packages file is found.

  * New dpkg --compare-versions option, for the benefit of scripts &c.
  * New dpkg --clear-avail option forgets all available packages info.
  * New dpkg --print-avail option, prints `available' data (from Packages, &c).
  * dpkg usage message is more informative, but no longer fits on screen.
  * dpkg --avail option renamed --record-avail.

  * Latest dpkg-name from Erick Branderhorst.
  * dpkg-scanpackages has more sensible problem reporting.
  * postinst configure now gets null argument (not <unknown> or <none>)
    when there is no previously configured version.

  * Guidelines say that postinst configure is given previous version.
  * Guidelines don't refer to maintainer-script-args.txt in main text.
  * Guidelines (Texinfo source) uploaded separately.

  * Own version of strcpy (used for debugging) removed.
  * Interface to access methods document in source (doc/dselect-methods.txt).
  * debian.buildscript moves changes file into parent directory.

 -- Ian Jackson <ian@chiark.chu.cam.ac.uk>  Wed, 22 May 1996 01:26:31 +0100

dpkg (1.2.0); priority=MEDIUM

  * dselect can sort packages by available and installed states, and
    display their version numbers.  (Use O, o and V.)
  * Hold is properly integrated as a real `wanted state', rather than
    a separate flag.
  * Epochs in version numbers implemented, using the syntax
    <epoch>:<version>-<revision>.  (Epoch not usually displayed.)
  * dselect disk method is architecture-independent (uses dpkg's
    installation architecture, and looks in the right part of the tree).

  * dselect disk method doesn't try to satisfy the predependencies of
    packages which are on hold.
  * Fixed conflict-related assertion failure.  (Bug#2784.)
  * conffiles do not cause file conflicts if the conflicting package
    is in the `configuration only' state.  (Bug#2720.)
  * Fixed messages where available version number was reported as installed
    version in conflict and dependency messages.  (Bug#2654, Bug#2974.)

  * New format .deb files are default even for a.out compiles (but
    a.out version of dpkg is in old format).
  * Characters @:= (at colon equals) in package names now strictly
    forbidden everywhere (_ is still allowed in existing packages).
  * New dpkg --print-installation-architecture option prints installation
    architecture (compiled in), rather than build architecture (determined
    from gcc -print-libgcc-file-name).

  * Version messages show whether compiled a.out or ELF (i386 only).
  * Fixed missing space in version syntax error messages.
  * Manpage dpkg.8 installed with warning about inaccuracy.

  * Guidelines don't say to stop and restart daemons in runlevels 2345;
    instead they say to start in 2345 and stop in 016.
  * Guidelines and version messages say just Debian Linux.
  * Guidelines typo fix `"stop2' => `"stop"'.  (Bug#2867.)

  * doc/Makefile.in clean properly deletes various guidelines.info* files.

 -- Ian Jackson <ian@chiark.chu.cam.ac.uk>  Thu, 16 May 1996 00:01:21 +0100

dpkg (1.1.6); priority=MEDIUM

  * Check virtual dependencies when removing (ouch! - thanks SDE.)
  * Fixed bug in internal database validity management that could
    make dselect and dpkg dump core.  (Bug#2613.)
  * Fixed two coredumping bugs when using local diversions.  (Bug#2804.)
  * Fixed disappearance of overwritten packages.  (Bug#2696.)
  * install-info won't modify dir file before start of menu.
  * install-info will create Miscellaneous heading if no sections yet.

  * Only alphanums and +-. allowed in package names - enforced by
    dpkg-deb --build and documented in Guidelines.
  * dselect doesn't display packages unless they are installed, selected
    or available.
  * dselect doesn't show spurious section and priority headings.
  * dselect has a few extra keybindings (from Lee Olds).
  * --force message changed to `--force enabled' so that default is OK.

  * dpkg-name now includes architecture component in .deb filename,
    and translates - in package name to _.
  * .deb file has architecture component in filename.

  * Guidelines changed to say Pre-Depends is for experts only.
  * Guidelines say to provide a unidiff (-u) rather than an old context diff.
  * Guidelines say 755 root.root for shared libraries.

 -- Ian Jackson <ian@chiark.chu.cam.ac.uk>  Wed, 1 May 1996 00:47:22 +0100

dpkg (1.1.5); priority=MEDIUM (HIGH for diversions users)

  * Fixed coredump when using diversions.  (Bug#2603.)
  * Fixed typo in dpkg-divert which could lose diversions.  (Bug#2662.)

  * --force-overwrite is the default.
  * diversions.text provides better examples.

 -- Ian Jackson <ian@chiark.chu.cam.ac.uk>  Wed, 10 Apr 1996 13:59:30 +0100

dpkg (1.1.4); priority=MEDIUM

  * Allow overwriting of conflicting packages being removed.  (Bug#2614.)

  * a.out control file says Pre-Depends: libc4 | libc.  (Bug#2640.)
  * ELF control file and libc dependencies changed to use finalised scheme.
  * ELF control file and libc dependencies for i386 only.  (Bug#2617.)

  * Guidelines say use only released libraries and compilers.
  * Install wishlist as /usr/doc/dpkg/WISHLIST.
  * Remove spurious entries for Guidelines in info dir file.

  * dpkg-deb --build checks permissions on control (DEBIAN) directory.

  * Spaces in control file fields not copied by dpkg-split.  (Bug#2633.)
  * Spaces in split file part control data ignore.  (Bug#2633.)

  * Portability fixes, including patch from Richard Kettlewell.
  * Fixed minor configure.in bug causing mangled GCC -W options.

 -- Ian Jackson <ian@chiark.chu.cam.ac.uk>  Thu, 4 Apr 1996 01:58:40 +0100

dpkg (1.1.3); priority=LOW

  * dselect disk methods support Pre-Depends installation ordering.
  * When dpkg fails and --auto-deconfigure would help it says so.
  * dpkg --search output lists several packages with same file on one line.
  * Improved dpkg usage message somewhat.

  * dpkg-deb --build checks permissions and types of maintainer scripts.
  * dpkg-deb --build treats misspecified conffiles as error, not warning.
  * dpkg --print-architecture prints compiler's architecture while
    dpkg --version (&c) print system's arch (this to help cross-compiling).
  * More minor guidelines changes, including dir entry fixup.

  * configure script caches more values.
  * Changed maintainer email address to ian@chiark.chu.cam.ac.uk.

 -- Ian Jackson <ian@chiark.chu.cam.ac.uk>  Sat, 16 Mar 1996 19:18:08 +0000

dpkg (1.1.2); priority=LOW

  * Packaging guidelines installed properly (and as guidelines
    rather than debian-guidelines).
  * ELF version has more checks to stop you wrecking your dpkg installation.
  * dselect disk methods now look for a `local' tree as well, for
    people who want locally-available software of various kinds.
  * dpkg-divert has debugging message removed.
  * Minor guidelines changes.

  * Various makefile cleanups, mainly to do with ELF vs. a.out support.
  * debian.rules cleans out ~ files itself, as well as calling make clean.
  * debian.rules names .nondebbin.tar.gz file ELF too, if appropriate.

 -- Ian Jackson <iwj10@cus.cam.ac.uk>  Thu, 14 Mar 1996 03:38:29 +0000

dpkg (1.1.1elf); priority=LOW

  * Added /usr/lib/dpkg/elf-executables-ok and elf-in-kernel.
  * Replaces field now allows automatic removal of conflicting packages.
  * Replaces field now required to overwrite other packages' files.
  * Architecture field, and dpkg --print-architecture, supported.
  * build new format archives by default when compiled with ELF compiler.

  * symlinks are now installed atomically (good for shared libraries).
  * create /var/lib/dpkg/diversions in postinst if necessary (Bug#2465.)
  * Pre-Depends now correctly fails if package never configured.
  * dselect disk methods mount with -o nosuid,nodev.
  * update-rc.d defaults doesn't add both K and S in any one runlevel;
    dpkg postinst fixes up this situation if it sees it.

  * Assorted fixups to the Guidelines, which are now in one piece.
  * dpkg --list prints version string in one piece.
  * dpkg-scanpackages doesn't produce notice on output with list of
    packages with Section and/or Priority control file fields.

  * control file and debian.rules work both for ELF and non-ELF compiles.
  * most files compiled with -O2 (-O3 only for some critical files) -
    this fixes ELF build.

 -- Ian Jackson <iwj10@cus.cam.ac.uk>  Mon, 11 Mar 1996 04:25:28 +0000

dpkg (1.1.0); priority=LOW

  * dpkg supports Pre-Depends.
  * postinst script gets most-recently-configured version as $2.

  * lib/tarfn.c #includes <errno.h> (portability fix).

 -- Ian Jackson <iwj10@cus.cam.ac.uk>  Sun, 11 Feb 1996 21:07:03 +0000

dpkg (1.0.17); priority=LOW

  * dpkg --recursive follows symlinks (useful for devel tree).

 -- Ian Jackson <iwj10@cus.cam.ac.uk>  Sat, 10 Feb 1996 15:58:46 +0000

dpkg (1.0.16); priority=LOW

  * dpkg-deb much faster reading new format archives.  (Bug#2256.)
  * Developers' documentation in /usr/doc/dpkg/, /usr/info/.

  * Fixed typo in control file Description.

  * configure script tries to improve matters wrt sysinfo.
  * any debian-tmp.deb is deleted by `./debian.rules clean'.

 -- Ian Jackson <iwj10@cus.cam.ac.uk>  Sun, 4 Feb 1996 15:51:59 +0000

dpkg (1.0.15); priority=LOW

  * dselect disk methods should never unmount things they didn't mount.
  * debian.README aka /usr/doc/copyright updated.

 -- Ian Jackson <iwj10@cus.cam.ac.uk>  Tue, 30 Jan 1996 15:05:39 +0000

dpkg (1.0.14); priority=MEDIUM

  * fixed file descriptor leak in dpkg introduced in 1.0.11.
  * included dpkg-name in this package (conflicts with dpkg-name).

  * redraw in dselect main menu changed to use clearok (like in lists).
  * sa_restorer in struct sigaction no longer used (portability fix).
  * removed Guidelines from source package.

 -- Ian Jackson <iwj10@cus.cam.ac.uk>  Tue, 30 Jan 1996 02:52:29 +0000

dpkg (1.0.13); priority=MEDIUM

  * dselect partition and mounted methods work again.
  * dpkg-deb --no-act in usage message.

 -- Ian Jackson <iwj10@cus.cam.ac.uk>  Fri, 26 Jan 1996 18:37:03 +0000

dpkg (1.0.12); priority=MEDIUM (HIGH for users of 1.0.11)

  * Fixed frequent dpkg coredump introduced in 1.0.11.  (Bug#2219.)
  * dpkg-deb ensures version numbers start with alphanumerics.

 -- Ian Jackson <iwj10@cus.cam.ac.uk>  Wed, 24 Jan 1996 00:42:31 +0000

dpkg (1.0.11); priority=MEDIUM

  * corrected potentially serious problem with dpkg low-memory in-core
    files database.
  * dpkg-split --msdos puts output files in right directory.  (Bug#2165.)

  * diversions implemented - see `dpkg-divert --help'.

  * dselect shows and uses (for dependencies) currently installed
    version of a package if that is more recent.
  * dpkg --force-... options are in separate help screen.
  * better error messages for corrupted .deb archives.  (Bug#2178.)
  * dselect NFS method will unmount correct copy of NFS area if mounted
    twice.

  * removes some ELF compilation warnings.

 -- Ian Jackson <iwj10@cus.cam.ac.uk>  Fri, 19 Jan 1996 02:41:46 +0000

dpkg (1.0.10); priority=MEDIUM

  * dpkg-deb option parsing unmuddled (-I option was removed
    in 1.0.9 and broke dpkg-deb).  (Bug#2124.)

  * dpkg-split will work when ELF `ar' is installed, and is faster.

  * nfs dselect method now available.
  * disk methods don't prompt spuriously for Packages files.
  * cdrom+harddisk methods can find Packages files.

  * dpkg-scanpackages (creates Packages files) now in /usr/sbin.

  * various changes to help compilation of dpkg-deb, dpkg-split
    and md5sum on non-Debian systems.
  * <sys/fcntl.h> replaced by <fcntl.h> throughout.

 -- Ian Jackson <iwj10@cus.cam.ac.uk>  Sun, 14 Jan 1996 02:55:19 +0000

dpkg (1.0.9); priority=MEDIUM

  * dselect uninitialised variable coredump fixed (thanks Carl).

  * version numbers printed by --version fixed.  (Bug#2115.)
  * disk method problem with missing Packages files fixed.  (Bug#2114.)
  * dependency version relationships now <= >= << >> =.  (Bug#2060.)

  * install-info is in /usr/sbin, not /usr/bin.  (Bug#1924.)
  * dpkg regards Revision field as obsolete.

  * <asm/unistd.h> changed to <linux/unistd.h> (for m68k port).
  * scripts/Makefile.in `clean' target deletes scripts.

 -- Ian Jackson <iwj10@cus.cam.ac.uk>  Thu, 11 Jan 1996 20:51:20 +0000

dpkg (1.0.8); priority=LOW

  * update-alternatives slightly more helpful message.  (Bug#1975.)
  * cosmetic improvements to disk installation method.  (Bug#1970,1956.)
  * mounted filesystem and unmounted partition separate methods.  (Bug#1957.)

 -- Ian Jackson <iwj10@cus.cam.ac.uk>  Tue, 12 Dec 1995 04:07:47 +0000

dpkg (1.0.7); priority=MEDIUM (HIGH to upgrade syslogd)

  * dselect harddisk/CDROM method script handles multiple package
    areas.
  * Everything has a manpage, though many are very unhelpful indeed.

 -- Ian Jackson <iwj10@cus.cam.ac.uk>  Thu, 30 Nov 1995 03:59:14 +0000

dpkg (1.0.6); priority=MEDIUM (HIGH to upgrade syslogd)

  * conffiles can now be taken over properly from one package by
    another which replaces it.  (Bug#1482.)
  * dpkg will not deconfigure essential packages when --auto-deconfigure
    is set (this bug was fairly unlikely ever to be exercised).

  * dpkg checks for the presence of certain important programs on the PATH.
  * dselect is now more informative when a dependency is missing, saying
    "<package> does not appear to be available".  (Bug#1642, 1705).

  * `make distclean' fixed; config.* &c removed from source archive.
  * lib/lock.c now uses fcntl rather than flock, for better portability.

  * `Package_Revision: 0' removed from control file.
  * Some inaccuracies and bad formatting in various messages corrected.

 -- Ian Jackson <iwj10@cus.cam.ac.uk>  Tue, 21 Nov 1995 20:15:18 +0000

dpkg (1.0.5); priority=LOW

  * dpkg-split allows some space for the header.  (Bug#1649.)
  * dpkg-split now has --msdos option for 8.3 filenames.
  * dpkg-split --join &c will not complain about trailing garbage.

  * dselect & dpkg will no longer ignore SIGHUP will running subprocesses.

 -- Ian Jackson <iwj10@cus.cam.ac.uk>  Fri, 13 Oct 1995 13:59:51 +0100

dpkg (1.0.4); priority=MEDIUM (HIGH for dselect users with 1.0.3)

  * fixed bug which prevented dselect from displaying the bottom line of
    any listing screen.  This was introduced in 1.0.3, sorry !

  * a conffile will never cause a prompt if the package maintainer
    distributes a file identical to the user's, even if the file has
    been edited by both the user and the maintainer or is a
    newly-registered conffile.  (Bug#1639.)

  * dselect disk/cdrom method script says where to get Packages file.
  * dselect help has better descriptions of the functions of Return and Q.

  * postinst now warns about some problems with /usr/lib/dpkg/methods/hd.

 -- Ian Jackson <iwj10@cus.cam.ac.uk>  Thu, 12 Oct 1995 01:45:38 +0100

dpkg (1.0.3); priority=MEDIUM

  * dselect: fixed segfault when doing some multiple (de)selections.

 -- Ian Jackson <iwj10@cus.cam.ac.uk>  Tue, 10 Oct 1995 03:21:12 +0100

dpkg (1.0.2); priority=MEDIUM

  * problem with screen refresh after `o' (change order) corrected.

 -- Ian Jackson <iwj10@cus.cam.ac.uk>  Mon, 9 Oct 1995 13:11:04 +0100

dpkg (1.0.1); priority=LOW

  * much better dpkg performance on low-memory systems.
  * start-stop-daemon --name should now work. (oops!)
  * fixed typo which could turn into memory overwriting bug sometime.

 -- Ian Jackson <iwj10@cus.cam.ac.uk>  Sun, 8 Oct 1995 20:12:29 +0100

dpkg (1.0.0); priority=LOW

  * Version 1.0.0: dpkg is no longer beta.

  * tar extractor no longer looks up an empty string using getgrnam
    (this causes the libc to coredump when using NIS).

 -- Ian Jackson <iwj10@cus.cam.ac.uk>  Sun, 1 Oct 1995 13:07:36 +0100

dpkg (0.93.80); priority=LOW

  * dselect help screen intro changed to remove `much' before `help'.

  * update-alternatives.pl contains hardcoded ENOENT value, instead
    of requiring POSIX.pm to be present.

  * Makefiles changed to strip when installing instead of when building.

 -- Ian Jackson <iwj10@cus.cam.ac.uk>  Sat, 30 Sep 1995 01:44:12 +0100

dpkg (0.93.79) BETA; priority=LOW

  * DPKG_NO_TSTP environment variable which stops dpkg sending the
    process group a SIGTSTP (Bug#1496).
  * End key should work in dselect lists (Bug#1501).
  * various message typos (missing \n's) fixed (Bug#1504).

 -- Ian Jackson <iwj10@cus.cam.ac.uk>  Fri, 29 Sep 1995 03:27:01 +0100

dpkg (0.93.78) BETA; priority=LOW

  * dselect keystrokes help file typo fix.

 -- Ian Jackson <iwj10@cus.cam.ac.uk>  Thu, 28 Sep 1995 20:31:02 +0100

dpkg (0.93.77) BETA; priority=MEDIUM

  * dpkg --remove --pending will purge things when appropriate.

  * fixed failure to null-terminate dpkg conflict problem messages.
  * fixed bug in formatting of dependency version problem messages.

  * Conffiles resolution prompt for new conffile: typo fixed.
  * Changed dpkg usage error to suggest `-Dhelp' instead of `--Dhelp'.

 -- Ian Jackson <iwj10@cus.cam.ac.uk>  Wed, 20 Sep 1995 23:44:35 +0100

dpkg (0.93.76) BETA; priority=MEDIUM

  * dpkg --auto-deconfigure option (used automatically by dselect) allows
    `important' packages which many others depend on to be split.
  * dpkg should no longer fail an assertion during complicated
    multiple configurations involving packages which are on hold.

  * update-alternatives supports negative priorities.
  * /etc/alternatives is included in the .deb archive.

  * Package priorities changed: Required (Req), Important (Imp), Standard (Std),
    Optional (Opt) and Extra (Xtr).  For backward compatibility Base is an
    alias for Required, and Recommended is kept as a level just below Standard.

  * dselect shows introductory help screen when entering package lists (both
    main and recursive).
  * dselect help messages made more friendly.
  * dselect package list `quit, confirm, and check dependencies' key is
    now Return rather than lowercase `q'; likewise method list `select this
    one and configure it' key.
  * dselect selects packages with priority `standard' or better by default.
  * dselect `v=verbose' becomes `v=terse' when in verbose mode.

  * hard disk method unmounts /var/lib/dpkg/methods/mnt on failure.
  * disk methods' install message uses `stty' to find out what the
    interrupt character is, and uses that in the prompt (rather than ^C).
  * dpkg now tolerates ^Z characters in Packages files.
  * harddisk method doesn't display extra slash when updating packages file.
  * harddisk method burbles less if it doesn't have a good default.

  * dpkg-deb now supports new flexible format, but old format still default.

 -- Ian Jackson <iwj10@cus.cam.ac.uk>  Wed, 20 Sep 1995 02:49:41 +0100

dpkg (0.93.75) BETA; priority=MEDIUM

  * dselect no longer segfaults when you try to modify the last item.

  * dselect Makefile compiles with -g, and links without -s, but installs
    with -s, so that built source directory has debugabble binary.

 -- Ian Jackson <iwj10@cus.cam.ac.uk>  Tue, 12 Sep 1995 02:59:29 +0100

dpkg (0.93.74) BETA; priority=LOW

  * dpkg-split implemented and installed in /usr/bin/dpkg-split.
    (NB this is not compatible with Carl Streeter's old dpkg-split script.)
  * dpkg uses dpkg-split.
  * floppy disk method available - NB this is a first attempt only.

  * hard disk method uses --merge-avail rather than --update-avail.
  * installation by default of `standard' packages removed again.
    (I don't think this is the right place to do this.)
  * update-alternatives --remove correctly deletes all slave links;
    minor cosmetic improvements.

 -- Ian Jackson <iwj10@cus.cam.ac.uk>  Mon, 11 Sep 1995 02:06:05 +0100

dpkg (0.93.73) BETA; priority=LOW

  * dselect multi-package selection now done by `divider' lines
    actually in the package list, rather than horizontal highlight
    movement.
  * dselect help available, and keybindings rationalised.

  * postinst removes /usr/lib/dpkg/methods/hd if upgrading from
    0.93.42.3 or earlier.
  * `hold' flag changed to be settable by the user only, and
    made orthogonal to the `reinstallation required' flag.
  * dpkg will install by default any packages with priority of
    `standard' or better unless they're explictly deselected.

  * dselect dependency/conflict resolution will suggest marking absent
    packages for `purge' rather than `deinstall'.
  * disk method script produces message about invoking dpkg.
  * dpkg produces warning, not error, when it gets EPERM trying to
    remove a directory belonging to a package being removed.
  * dpkg, dpkg-deb usage error reporting improved.
  * dselect detects too-dumb terminals and stops.
  * dpkg-deb(8) updated a little (thanks to Bill Mitchell).

  * dselect debugmake script uses -O0.

 -- Ian Jackson <iwj10@cus.cam.ac.uk>  Sun, 10 Sep 1995 12:23:05 +0100

dpkg (0.93.72) BETA; priority=MEDIUM

  * /usr/sbin/update-alternatives added.

  * New names for certain control file fields (old names work
    as aliases): Optional -> Suggests, Recommended -> Recommends,
    Class -> Priority.
     
 -- Ian Jackson <iwj10@cus.cam.ac.uk>  Sun, 3 Sep 1995 16:37:41 +0100

dpkg (0.93.71) BETA; priority=LOW

  * dpkg doesn't silently overwrite `new' conffiles (Bug#1283).
  * case now not significant in Essential, Status and Class (Bug#1280).
  * dselect checks method scripts for execute, not for write.

  * spelling fixes in lib/dbmodify.c and dselect/helpmsgs.src.

  * dselect `clean' target deletes helpmsgs.cc and helpmsgs.cc.new.

 -- Ian Jackson <iwj10@cus.cam.ac.uk>  Thu, 31 Aug 1995 13:56:08 +0100

dpkg (0.93.70) BETA; priority=MEDIUM

  * dselect unmounted harddisk method has many silly bugs fixed.

  * dpkg --root option restored (was removed by mistake in 0.93.68).
  * minor cosmetic change to dselect subprocess failure message.

 -- Ian Jackson <iwj10@cus.cam.ac.uk>  Wed, 9 Aug 1995 22:18:55 +0100

dpkg (0.93.69) BETA; priority=MEDIUM

  * dpkg --configure and --remove should work properly when
    they have to defer processing (this tends to happen when many
    packages are processed at once).  (Bug#1209.)

  * dpkg --configure and --remove work better when `processing'
    several related packages with --no-act.

  * dpkg --auto is now two options, --pending or -a (for configure,
    remove, &c) and --recursive or -R (for install, unpack, &c).

  * dpkg debug options in usage message, and values available (-Dh).

 -- Ian Jackson <iwj10@cus.cam.ac.uk>  Wed, 9 Aug 1995 22:18:55 +0100

dpkg (0.93.68) BETA; priority=MEDIUM

  * dpkg won't get an internal error if you try to use the default
    conffiles response (ie, if you just hit return).  (Bug#1208.)

  * dselect hard disk and CD-ROM methods - the real thing, but ALPHA.

  * dselect allows you to go straight to `update' or `install' if
    you have already set up an access method.
  * new dpkg options --yet-to-unpack, --merge-avail and --update-avail.
  * dpkg -G is an abbreviation for dpkg --refuse-downgrade.
  * dpkg -R alias for --root withdrawn, pending reuse with different meaning.
  * dpkg --help message rationalised somewhat.

  * Obsolete `examples' and `dpkg-split' directories removed from
    source tree.  The `hello' package is a better example.

 -- Ian Jackson <iwj10@cus.cam.ac.uk>  Mon, 7 Aug 1995 02:16:25 +0100

dpkg (0.93.67) BETA; priority=LOW for C dpkg alpha testers, HIGH for others

  * dpkg no longer statically linked and -g.
  * calls to abort() changed to print string, file and line number first.
  * removed unused variable from dpkg source.

 -- Ian Jackson <iwj10@cus.cam.ac.uk>  Fri, 4 Aug 1995 01:39:52 +0100

dpkg (0.93.66) ALPHA; priority=MEDIUM

  * dpkg will correctly remove overwritten files from the lists of
    the package(s) that used to contain them.

  * dpkg --purge is now an action, rather than a modifier for --remove,
    and the -P alias for it is withdrawn.

  * dpkg --unpack/--install filenames in messages are now more sensible
    about when to use .../ (show as many trailing components as possible
    in 40 characters, or the whole path if that the last component is
    longer than that).

 -- Ian Jackson <iwj10@cus.cam.ac.uk>  Thu, 3 Aug 1995 02:11:03 +0100

dpkg (0.93.65) ALPHA; priority=MEDIUM

  * dpkg --remove should, when a package being removed is depended-on
    by another that is also queued for removal, defer the depended-on
    package rather than aborting it.  (Bug#1188.)

  * dpkg will not attempt to configure or remove a package more than
    once in the same run.  (Bug#1169.)

  * dpkg cosmetic fix to dependency problems message (this bug
    hasn't been triggered to my knowledge).

  * perl-dpkg no longer installed in /usr/bin.

 -- Ian Jackson <iwj10@cus.cam.ac.uk>  Wed, 2 Aug 1995 13:02:58 +0100

dpkg (0.93.64) ALPHA; priority=MEDIUM

  * dpkg marks a package as no longer `to be configured in this run'
    when an error occurs, so that other packages which depend on it
    will fail (rather than causing a loop and an assertion failure,
     packages.c:166: failed assertion `dependtry <= 4').

  * dselect initial selection granularity is single-package.
  * dpkg --no-also-select option renamed to --selected-only (old option
    still accepted, but no longer in --help).  Changed -N to -O.

  * dselect `update' option changed to `install' (and other options
    renamed too).  NB: old access methods will not work, because
    the `update' script should now be an `install' script.

  * dselect `installation methods' renamed to `access methods'.
  * dpkg --skip-same-version and --refuse-downgrade produce friendlier
    messages when they skip packages.
  * --licence option now properly mentioned in all programs' --version
    messages.

  * bad fix for ELF compile problem involving myopt.h removed (compile
    problem turned out to be a GCC bug.)

 -- Ian Jackson <iwj10@cus.cam.ac.uk>  Tue, 1 Aug 1995 03:03:58 +0100

dpkg (0.93.63) ALPHA; priority=LOW

  * preinst works around shell bug/misfeature involving `trap'.

  * dpkg --skip-same-version doesn't skip packages which have
    an error flag set or which aren't in a standard `installed' state.

  * dpkg --search now does a substring search if the string doesn't
    start with a wildcard character (*, [ or ?) or slash.

  * problem with C/C++ linkage of stuff in "myopt.h" fixed, to help
    with compiling with GCC 2.7.0.

  * dselect Makefile.in `clean' deletes curkeys.inc &c, so that they are
    not shipped in the distribution source and will be rebuilt on the
    target system.

 -- Ian Jackson <iwj10@cus.cam.ac.uk>  Thu, 27 Jul 1995 13:38:47 +0100

dpkg (0.93.62) ALPHA; priority=HIGH

  * dpkg purges leftover control scripts from /var/lib/dpkg/tmp.ci,
    rather than associating them with the wrong package.  (Bug#1101.)

  * dpkg won't `disappear' packages containing no files or directories,
    nor a package required for depends/recommended.  (Bug#1128.)

  * dpkg follows directory symlinks.  (Bug#1125.)

  * dselect fixups for ELF/GCC2.7.0 compilation.

 -- Ian Jackson <iwj10@cus.cam.ac.uk>  Fri, 21 Jul 1995 21:43:41 +0100

dpkg (0.93.61) ALPHA; priority=LOW

  * dselect keybindings and status characters and descriptions changed
    (in pursuance of Bug#1037, user interface problems, still open.)

  * Some cleanups to fix mistakes discovered by ELF-GCC 2.7.0, and fixup
    for newer C++ draft standard (`for' variable declaration scope change).

 -- Ian Jackson <iwj10@cus.cam.ac.uk>  Tue, 18 Jul 1995 01:42:51 +0100

dpkg (0.93.60) ALPHA; priority=HIGH

  * dpkg doesn't think packages have `disappeared' if you install
    several packages at once.  (later reported as Bug#1132.)

  * usage error messages tidied up.

 -- Ian Jackson <iwj10@cus.cam.ac.uk>  Sun, 16 Jul 1995 17:56:56 +0100

dpkg (0.93.59) ALPHA; priority=HIGH

  * dpkg doesn't break maintainer scripts &c if package `foo' exists
    when processing package `foobar'.  (Related to Bug#1101.)

  * dpkg implements `disappear' functionality.
  * dpkg/dselect remove dead entries from /var/lib/dpkg/status.

  * dpkg --list now sorted correctly and output somewhat improved.
  * some debugging messages moved from dbg_stupidlyverbose to dbg_scripts.
  * dpkg prints `Removing foo' message even if foo is not configured.
  * dpkg only prints `serious warning: files list file ... missing'
    once for each package.

 -- Ian Jackson <iwj10@cus.cam.ac.uk>  Sun, 16 Jul 1995 02:32:11 +0100

dpkg (0.93.58) ALPHA; priority=HIGH

  * dpkg should write out status even for packages which it has only
    encountered in the `available' file so far.

 -- Ian Jackson <iwj10@cus.cam.ac.uk>  Fri, 14 Jul 1995 20:19:21 +0100

dpkg (0.93.57) ALPHA; priority=LOW

  * dpkg does chroot when running maintainer scripts (--instdir
    should work right now, though I haven't been able to test it).

 -- Ian Jackson <iwj10@cus.cam.ac.uk>  Fri, 14 Jul 1995 01:32:30 +0100

dpkg (0.93.56) ALPHA; priority=HIGH

  * dpkg can now overwrite symlinks to directories, and will
    do correct handling of symlinks to plain files.
  * dpkg should not replace any directory with a symlink.

 -- Ian Jackson <iwj10@cus.cam.ac.uk>  Thu, 13 Jul 1995 02:43:36 +0100

dpkg (0.93.55) ALPHA; priority=MEDIUM

  * dpkg can now extract hardlinks.
  * dpkg configuration/removal works in the presence of dependency cycles.
  * dpkg should no longer fail an assertion at processarc.c:193.

 -- Ian Jackson <iwj10@cus.cam.ac.uk>  Wed, 12 Jul 1995 01:34:44 +0100

dpkg (0.93.54) ALPHA; priority=MEDIUM

  * dpkg and dselect no longer throw away all Class and Section
    information in /var/lib/dpkg/available.  (Oops.)
  * dpkg --refuse-<something> now works (this broke some dselect
    method scripts' attempts to use --refuse-downgrade).
  * dpkg --audit and --list implemented.

 -- Ian Jackson <iwj10@cus.cam.ac.uk>  Mon, 10 Jul 1995 00:35:13 +0100

dpkg (0.93.53) ALPHA; priority=LOW

  * dpkg --install/--unpack only skips on-hold packages with --auto.
  * dpkg doesn't fclose() the --fsys-tarfile pipe twice.
  * dpkg error handling and reporting cleaned up.
  * dpkg now lists any failed packages/files just before exiting.

 -- Ian Jackson <iwj10@cus.cam.ac.uk>  Sun, 9 Jul 1995 16:31:36 +0100

dpkg (0.93.52) ALPHA; priority=MEDIUM

  * dpkg won't segfault due to missing (Package_)Revision fields.
  * dpkg --search works.
  * dpkg will set execute permissions on scripts if necessary.
  * dpkg prints filenames in --unpack and --install.

 -- Ian Jackson <iwj10@cus.cam.ac.uk>  Sat, 8 Jul 1995 12:41:39 +0100

dpkg (0.93.51) ALPHA; priority=HIGH

  * dpkg --status and --listfiles now work.

  * dpkg --remove --auto won't try to remove everything (!)
  * dpkg --unpack doesn't coredump after unpacking the first package.
  * dpkg won't fail an assertion if it bombs out of --configure
    or --remove because of too many errors.

  * Support for `Essential' in dpkg (not yet in dselect).
  * `available' (Packages) file class and section override those
    from package control files.
  * `Essential: yes' added to control file.

  * Locking strategy changed, now uses flock (no more stale locks).
  * preinst now more helpful about conffiles upgrade problem.

 -- Ian Jackson <iwj10@cus.cam.ac.uk>  Sat, 8 Jul 1995 01:15:26 +0100

dpkg (0.93.50) ALPHA

  * C dpkg now in service.

  * dselect now installs in /usr/bin instead of /usr/sbin.
  * Improved `explanation of display' help and changed HSOC to EIOW.
  * dselect goes back to top of info display when you move the
    highlight.

  * Added <sys/types.h> to md5sum/md5.c, for the benefit of FreeBSD.
  * --admindir doesn't append `var/lib/dpkg' to its argument.

 -- Ian Jackson <iwj10@cus.cam.ac.uk>  Fri, 19 May 1995 21:03:08 +0100

dpkg (0.93.42.3) BETA; priority=LOW

  * Rebuilt using ncurses 1.9.2c-0.
  * Silenced `subcritical error' message if errno == ENOENT.

 -- Ian Jackson <iwj10@cus.cam.ac.uk>  Mon, 12 Jun 1995 13:09:24 +0100

dpkg (0.93.42.2) BETA; priority=HIGH

  * install-info --remove properly removes multi-line entries.
  * Slightly changed ^L redraw code in dselect package list.

 -- Ian Jackson <iwj10@cus.cam.ac.uk>  Sat, 10 Jun 1995 14:06:01 +0100

dpkg (0.93.42.1) BETA; priority=HIGH esp. for new installations

  * update-rc.d default no longer adds K entries in runlevels 2345.

 -- Ian Jackson <iwj10@cus.cam.ac.uk>  Tue, 6 Jun 1995 18:56:23 +0100

dpkg (0.93.42) BETA; priority=LOW; HIGH for dselect users

  * Fix unitialised variable reference bug in dselect (#890).
  * Fix problem with wordwrapping package and method descriptions.
  * Create /var/lib/dpkg/methods/mnt.

 -- Ian Jackson <iwj10@cus.cam.ac.uk>  Fri, 19 May 1995 21:03:08 +0100

dpkg (0.93.41) BETA; priority=LOW

  * Create /var/lib/dpkg/methods.
  * dpkg.pl noisily ignores --skip-same-version rather than barfing.

 -- Ian Jackson <iwj10@cus.cam.ac.uk>  Tue, 16 May 1995 13:28:27 +0100

dpkg (0.93.40) BETA; priority=LOW

  * dselect's subprogram failure message made to stand out more.

  * When switching out of curses, always move the cursor to the
    bottom right corner of the screen.

 -- Ian Jackson <iwj10@cus.cam.ac.uk>  Tue, 16 May 1995 01:03:38 +0100

dpkg (0.93.39) BETA; priority=LOW

  * dselect can now:
    - allow you to select and configure an installation method;
    - invoke installation method scripts to update the available file
      and unpack packages;
    - invoke dpkg to configure and remove packages.
    There are no installation methods available yet.

  * Search feature in dselect works (it was purely an ncurses bug).

  * dpkg-*.nondebbin.tar.gz now available (built by debian.rules).

  * The target directory for dpkg-deb --extract (also available as
    dpkg --extract) is no longer optional.  dpkg-deb suggests the use
    of dpkg --install if you omit it.

  * Added <errno.h> to lib/lock.c and fixed ref. to `byte' in
    md5sum/md5.c, for portability to Solaris 2.

  * Rebuilt `configure' and `config.h.in' using autoconf 2.3.
  * Revised function attribute support checking in configure script.
  * Removed obsolete `dselect.pl' from scripts directory.
  * New option --licence on all the C programs.

 -- Ian Jackson <iwj10@cus.cam.ac.uk>  Sun, 14 May 1995 18:05:38 +0100

dpkg (0.93.38) BETA; priority=MEDIUM

  * Version number comparisons (in dpkg and dselect) now >= <=
    as documented (Bug#831; thanks to Christian Linhart).

  * dselect now has a non-superuser readonly mode.
  * dselect doesn't pop up unsatisfied `Optional's when quitting.
  * `unable to delete saved old file' message fixed dpkg_tmp to dpkg-tmp.

  * Made dpkg convert `revision' to `package_revision' when reading
    (eg) the `status' file.  libdpkg.a has `revision' as a synonym
    for `package_revision' and writes the former.

  * Major improvements and many changes to C option parsing, database
    management, error handling, Makefiles &c to support dpkg.
  * dpkg-deb should now work if sizeof(void*) < sizeof(void(*)()).

 -- Ian Jackson <iwj10@cus.cam.ac.uk>  Mon, 24 Apr 1995 12:34:39 +0100

dpkg (0.93.37) BETA; priority=LOW (MEDIUM for dselect users)

  * Fixed segfault if no description available (Bug#735);
    thanks to Peter Tobias for the bug report.
  * Fixed other assorted minor bugs in description displays.

  * Changed dpkg-deb --info short option from -i to -I, to make
    it unique across dpkg and dpkg-deb (-i still works with
    dpkg-deb for backwards compatibility).

  * Produce more sensible error when main package list is empty.

 -- Ian Jackson <iwj10@cus.cam.ac.uk>  Fri, 7 Apr 1995 02:24:55 +0100

dpkg (0.93.36) BETA; priority=LOW (MEDIUM for dselect users)

  * All the C code (including dselect) updated to support `provides'
    (virtual packages).
  * Revamped dselect's related package selection/deselection
    algorithms.
  * Everything can now handle arbitrary `class' values (as well
    as the predefined ones which we understand and can interpret).
  * Fixed bug that prevented display update when moving down a small
    recursive package list in dselect.
  * Column heading characters corrected from `SHOC' to `HSOC'.

 -- Ian Jackson <iwj10@cus.cam.ac.uk>  Thu, 6 Apr 1995 12:48:13 +0100

dpkg (0.93.35) BETA; priority=MEDIUM

 * Preserve ownerships and permissions on configuration files.
 * Fix bug in conffile updating that could leave a hardlink
   <foo>.dpkg-new to the conffile <foo>.

 * Improved dselect's package list help messages.
 * Highlight now moves on after (de)selecting just one package.
 * Better algorithm for scrolling up/down when moving highlight.
 * Fixed bug in display of `preformatted' extended Description lines.
   (dselect is still ALPHA, but is fairly stable.)

 * Improved dpkg's message when configuring a package that doesn't
   exist, and when selecting or skipping a package that isn't
   currently selected (during unpack processing).

 * Description in control file expanded.

 * Scroll back to top when changing what is in the `info' area.

dpkg (0.93.34) BETA; priority=LOW (HIGH for dselect users)

 * dselect: Fixed bug which caused a coredump if you exited the
   package list if you'd made any changes.  Ouch !

 * dselect: Improved selection algorithm to show fewer extraneous
   packages; improved display for unavailable packages.

 * dpkg: Improved progress messages during unpacking somewhat.

dpkg (0.93.33) BETA; priority=LOW (HIGH for dselect users)

 * dselect now has a main menu.

 * Fixed nasty uninitialised data bug in dselect.

 * dselect now locks and unlocks the packages database.

Mon, 27 Mar 1995 03:30:51 BST  Ian Jackson <iwj10@cus.cam.ac.uk>

	* dpkg (0.93.32): Alpha dselect released and installed in
	                  /usr/sbin/dselect.
	* dpkg (0.93.32): Many portability enhancements: should now
	                  compile using GCC 2.6.3, and dpkg-deb should
	                  compile better on non-Linux systems.
	* dpkg (0.93.32): dpkg will not loop if its stdin disappears
	                  and it needs to prompt.
	* dpkg (0.93.32): Fixed removal dependency error to show
	                  correct package (Bug #648).
	* dpkg (0.93.32): Tidied up copyright notices.
	* dpkg (0.93.32): First draft of update-rc.d manpage, not yet
	                  installed in /usr/man.
	* dpkg (0.93.32): Changes to top-level Makefile.in to improve
	                  error trapping.
	* dpkg (0.93.32): Improved Makefile `clean' and `distclean'
	                  targets.
	* dpkg (0.93.32): Deleted irrelevant `t.c' from lib and
	                  dselect directories.
	* dpkg (0.93.32): Added vercmp.c with version comparison code.
	* dpkg (0.93.32): varbufextend message changed - varbufs not
	                  just for input buffers.
	* dpkg (0.93.32): varbuf has C++ member functions in header
	                  #ifdef __cplusplus.

Changes in dpkg 0.93.31:

* start-stop-daemon --pidfile now works (Bug#571).
* Fixed dependency processing bugs which could require a rerun of
  dpkg --configure (Bug#566).
* Fixed garbage output for `language' of control file in dpkg-deb --info.

Changes in dpkg 0.93.30:

* Added /usr/sbin/start-stop-daemon.

Changes in dpkg 0.93.09:

* Made postinst scripts really be run when dpkg --purge used.
* Added new --force-extractfail option - VERY DANGEROUS.

Changes in dpkg 0.93.28:

* Removed undef of 0x_p21 in read_database_file, which caused the
  the whole status database to become trashed when any update files
  were read.
* Make infinite-loop prevention and cycle detection work.
* Made findbreakcycle work (ie, break properly when cycle detected).
* New script, update-rc.d, to update links /etc/rc?.d/[KS]??*.
* dpkg.pl now sets the umask to 022.
* Cosmetic error message fix to dpkg-deb.
* Deleted OLD directory altogether.
* Improved error-trapping in top-level Makefile loops.

Changes in dpkg 0.93.27:

* Make version number specifications in Depends &c work.
* Added AC_PROG_CXX to autoconf.in for dselect.
* Changed myopt.h not to have cipaction field in cmdinfo (this was
  specially for dpkg-deb) - now we have a generic void*.
* Renamed `class' member of `pkginfoperfile' to `clas' [sic].
* Much work in `dselect' subdirectory.
* Deleted executables, objects and libraries from OLD tree !
* Minor changes to various copyright notices and top-of-file comments.
* Don't install nasty Perl dselectish thing as /usr/bin/dselect.

Changes in dpkg 0.93.26:

* Added --no-also-select instead of not auto-selecting on --unpack
  but doing so on --install; removed --force-unpack-any.

Changes in dpkg 0.93.25:

* Fixed duplicate output (failure to flush before fork) bug.
* More clarification of md5sum.c copyright.
* Corrected typo in ChangeLog in 0.93.24 source package.

Changes in dpkg 0.93.24:

* dpkg could copy conffiles info from one package to another.  Aargh.
  Bug #426.
* dpkg failed to initialise status if you tried to remove or
  configure a nonexistent package.  Bug #419.
* install-info now handles START-INFO-DIR-ENTRY entries like:
   * Gdb::                         The GNU debugger.
  Previously it would only accept (Bug #407):
   * Gdb: (gdb).                   The GNU debugger.
* When installing a new foo.info[.gz], install-info now replaces
   * Foo: (foo.info).              The Gnoo Foo.
  as well as just * Foo: (foo). ...
* Moved option parsing out of dpkg-deb into libdpkg.
* Assorted minor source code rearrangements.
* Fixed assorted copyright notices, clarified md5sum copyright.
* Corrected typo in 0.93.23 source package's ChangeLog.

Changes in dpkg 0.93.23:

* `dpkg-deb' --build now does a syntax check on the control file.
* `dselect' is now no longer called `debian', spurious copy removed
  from package top-level source directory.
* C control information parsing complete and somewhat tested.
* Moved `global' include files into $(srcdir)/include from ../lib,
  added some files to the lib Makefile, and arranged for pop_cleanup().

Changes in dpkg 0.93.22:

* Fixed bug which caused dpkg to see failures of md5sum where there
  were none (would also have caused dpkg to miss a real failure).
* Fixed failure to update some `status' database fields.

Changes in dpkg 0.93.21:

* Fixed error-handling bug which could corrupt database.

Changes in dpkg 0.93.20:

* Fixed bug which ran old (/var/adm/dpkg) postinst scripts.
* Fixed dpkg usage message which claimed -i => both --install & --info.
* Use Colin Plumb's MD5 code - faster, and better copyright.
* Manpages: dpkg-deb(8), deb-control(5), deb(5) - thanks to Raul
  Deluth Miller.  Also, an xfig picture of some C program innards.

Changes in dpkg 0.93.19:

* Don't delete the `list' file from the dpkg database.
* Fixed various bugs in the conffile handling.
* Conffiles that are symlinks will now be treated as if the
  `dereferenced' name of the file was listed in conffiles.  This means
  that /etc/foo -> /usr/etc/foo will cause all conffile updates of
  /etc/foo to create /usr/etc/foo.dpkg-tmp &c instead.  However, the
  link will be removed if --purge is used to delete all the conffiles.
* When doing a new installation, or when updating a conffile that
  wasn't listed as a conffile in the old version of the package, don't
  do any prompting but just install the version from the archive.
* Corrected error message if exec of dpkg --vextract failed
  and --instroot or --root specified.
* Added new --force-unpack-any option.
* Extra newline after --status output.
* Added -W options to CFLAGS.
* Fixed mistake in previous ChangeLog entry.

Changes in dpkg 0.93.18:

* Fixed invocation of dpkg-deb --vextract if --root or --instdir
  not specified.
* Create /var/lib/dpkg/updates.

Changes in dpkg 0.93.17:

* install-info --remove exits with status 0 if it doesn't find the
  thing to remove, instead of status 1.
* Error handling functions have __attribute__((format...)) if GCC.
* push_cleanup its arg takes void **argv instead of char **argv.
* Top-level Makefile.in has set -e before `for' loops.
* dpkg-deb --info not-an-existing-file produces fewer error messages.

Changes in dpkg 0.93.16:

* Made --root= option really extract to $instroot instead of `/'.
* install-info clears the 0444 bits in its umask.
* Fixed a few database handling bugs which cause dpkg always to fail,
  and usually to corrupt the status database in various ways.
* dpkg-deb completely rewritten, now doesn't tinker with
  /var/{adm,lib}/dpkg.  Should be faster.
* Directory structure and Makefiles in source package reorganised.

Changes in dpkg 0.93.15:

* Added `debian' (dselect), still very primitive.
* Database format changed, and moved from /var/adm to /var/lib.
* Added dpkg --avail mode, --list, --status and --search.
* Set of dpkg => dpkg-deb pass-through operations changed (but
  dpkg-deb not yet updated).
* Added --root, --admindir and --instdir, as well as --isok &c.
* Moved much stuff into /usr/lib/dpkg-lib.pl, rewritten status
  database handling.
* Put packages in `purge' state even if `deinstall' requested if
  they have no postrm and no conffiles.
* Version number comparisons fixed.
* insert-version.pl now installes lib.pl filename too.
* Strip trailing slashes when reading files from file lists.

Changes in dpkg 0.93.14:

* Fixed parsing of DEPENDS &c fields with trailing whitespace.
* postinst now fixes up broken ispell.control file.
* Cyclic dependency/multiple package removal processing: don't consider
  packages we've just removed when looking for a reason not to go ahead.
* Added call to postinst with `purge' argument for expunging old
  configuration etc. that aren't listed in conffiles.

Changes in dpkg 0.93.13:

* sub S_ISREG defined in dpkg.pl.
* Checking of DEPENDS &c fields was too lax, causing an internal error
  if you fed it certain kinds of broken control file.
* Fixed misleading message from bogus installationstatus call.
* New -u and -U options to dpkg-deb which don't unpack the /DEBIAN
  directory, and use these in dpkg.pl; clean up /DEBIAN in postinst.

Changes in dpkg 0.93.12:

* No longer needs *.ph files, since these appear to be broken.
* Postinst fixes up *.control files with curly brackets.
* embryo of dselect.

Changes in dpkg 0.93.11:

* New --ignore-depends option.
* This ChangeLog changed format here.

Wed Nov 30 15:38:21 GMT 1994  Ian Jackson  <iwj10@cus.cam.ac.uk>

	* dpkg 0.93.11 released.

	* conffile updating fixed.

	* Message `updgrade' in dpkg changed to `replace'.

	* install-info now copes with multi-line entries.

	* version numbers now done automatically in dpkg and install-info.

	* more debugging around conffiles updates.

	* *.hash files not deleted so soon.

	* adds brand new packages to status array so we can install them.

	* postinst does h2ph for {sys,linux}/{stat,types}.ph if required.

Mon Nov 28 02:00:13 GMT 1994  Ian Jackson  <iwj10@cus.cam.ac.uk>

        * dpkg 0.93.10 released.

        * dpkg.pl completely rewritten.

        * dpkg-deb: removed dabase-processing and --install option.

        * Makefiles reworked, debian.rules added.

        * Don't install anything in /usr/doc/examples.

        * dpkg-*.deb contains /usr/bin/dpkg-deb.dist, fixed up by postinst.

Thu Oct 20 13:22:20 1994  Ian Murdock  (imurdock@debra.debian.org)

        * dpkg 0.93.9 released.

        * dpkg.pl: Use $argument, not $package, with `--build'.
        Make sure that saved postinst scripts are executable.

Tue Oct 18 09:40:57 1994  Ian Murdock  (imurdock@debra.debian.org)

        * dpkg 0.93.8 released.

        * deb/remove.c (pkg_remove): Do not report an error from rmdir ()
        when `errno' is ENOTEMPTY (Directory not empty), because in this
        case we have found the highest-level directory in the package and
        are ready to exit the loop (i.e., it is a normal occurrence).

Mon Oct 17 10:44:32 1994  Ian Murdock  (imurdock@debra.debian.org)

        * Makefile.in: Adapted all Makefiles to the GNU Coding Standards.

        * deb/remove.c (pkg_remove): Make sure that parent directories are
        removed LAST!  This will result in complete removal of packages
        when --remove is called.  dpkg 0.93.7 (and earlier) had problems
        with this because it tried to remove directories in order, which
        will work most of the time, but not necessarily all of the time.

        * deb/list.c (pkg_list): Output is sorted by package name.

Tue Oct  4 12:27:10 1994  Ian Murdock  (imurdock@debra.debian.org)

        * deb/contents.c (pkg_contents): When a list file cannot be
        opened, silently fail and let the front-end explain the problem.

        * deb/util.c (return_info): When a control file cannot be opened,
        silently fail and let the front-end explain the problem.

        * deb/search.c (pkg_search): Exit 0 if the regular expression is
        matched and 1 if it is not.

Mon Oct  3 18:38:53 1994  Ian Murdock  (imurdock@debra.debian.org)

        * dpkg.pl: New file.  Replaces dpkg.sh.

        * deb/Makefile.in: Renamed `dpkg-util.deb' to `dpkg-deb'.

        * deb/build.c (pkg_build): `--build' is less verbose, instead
        letting the front-end add verbosity where appropriate.

        * deb/install.c (pkg_install): Ditto.

        * deb/remove.c (pkg_remove): Ditto.

        * deb/search.c (pkg_search): Ditto.

        * deb/describe.c (pkg_describe): `--describe' is less verbose,
        instead letting the front-end add verbosity where appropriate.
        The ``Description:'' label has been removed.

        * deb/version.c (pkg_version): `--version' is less verbose,
        instead letting the front-end add verbosity where appropriate.
        The ``Version:'' label has been removed, as has the maintainer
        information.

Mon Sep 12 14:22:04 1994  Ian Murdock  (imurdock@debra.debian.org)

        * deb/version.c (pkg_version): `--version' now reports the
        version number of dpkg if no argument is specified.

Thu Sep  1 13:31:37 1994  Ian Murdock  (imurdock@debra.debian.org)

        * dpkg 0.93.7 released.

        * deb/build.c (pkg_build): check status and exit if non-zero.

        * deb/contents.c (pkg_contents): ditto.

        * deb/install.c (archive_extract): ditto.

Thu Sep  1 13:20:08 1994  Ian Murdock  (imurdock@debra.debian.org)

        * deb/version.c (pkg_version): indent to the same point as
        pkg_describe.

Thu Sep  1 12:21:11 1994  Ian Murdock  (imurdock@debra.debian.org)

        * Makefile.in (dist): added debian.rules binary, source and
        dist targets to make final distribution easier to make.
        (install): install programs to /usr/bin.

        * deb/Makefile.in (install): install programs to /usr/bin.

        * deb/list.c (pkg_list): enforce a maximum limit of ten characters
        for the package name in the output.
        (pkg_list): left-justify the version number to make it easier for
        the front-end to parse the output.
        (pkg_list): replace first '\n' character in packages[n].description
        with '\0'.

        * deb/install.c (archive_extract): use the `p' option to `tar' to
        ensure that permissions are preserved.

Sat Aug 27 09:53:37 1994  Ian Murdock  (imurdock@debra.debian.org)

        * dpkg 0.93.6 released.

        * deb/util.c (return_info): only unlink CONTROL if ARCHIVE_FLAG is
        true!

Fri Aug 26 15:38:22 1994  Ian Murdock  (imurdock@debra.debian.org)

        * dpkg 0.93.5 released.

        * deb/contents.c (pkg_contents): merged function archive_contents
        into function pkg_contents.

        * deb/contents.c (pkg_contents): use lstat (rather than stat) so
        that symbolic links are recognized.
        (pkg_contents): print the usual `<path> -> <link_to>' now that we
        recognize symbolic links.

        * deb/util.c (return_info): create a FIFO to pipe the needed
        information to the ``formatter'' rather than creating a directory
        in /tmp for the package information, which is what we used to do.

Thu Aug 25 11:46:27 1994  Ian Murdock  (imurdock@debra.debian.org)

        * lib/fake-ls.c (mk_date_string): return a pointer to malloc'ed
        area.
        (mk_mode_string): ditto.

        * dpkg.sh: make sure the control information is extracted to a
        uniquely-named temporary directory during package installation.

        * dpkg.sh: execute the pre- and post-removal scripts during
        package removal.

        * dpkg.sh: exit immediately if dpkg-util.deb reports failure.

        * deb/install.c (pkg_control): make sure that `package' exists and
        is a Debian archive before doing anything.

        * deb/install.c (pkg_extract): make sure that `package' exists and
        is a Debian archive before doing anything.

        * deb/install.c (pkg_install): unlink `extract_output' when done.

        * deb/remove.c (pkg_remove): use lstat (rather than stat) so that
        --remove does not get confused and think that a symbolic link to a
        directory is actually a directory, which results in the symbolic
        link never being removed at all.

ChangeLog begins Thu Aug 25 11:46:27 1994 for dpkg 0.93.5.
<|MERGE_RESOLUTION|>--- conflicted
+++ resolved
@@ -1,4 +1,3 @@
-<<<<<<< HEAD
 dpkg (1.15.6) UNRELEASED; urgency=low
 
   [ Raphaël Hertzog ]
@@ -42,7 +41,7 @@
   * Slovak (Ivan Masár). Closes: #559269
 
  -- Raphaël Hertzog <hertzog@debian.org>  Tue, 17 Nov 2009 17:24:47 +0100
-=======
+
 dpkg (1.15.5.4) unstable; urgency=low
 
   * Fix Dpkg::Index::get() and remove(). Thanks to Roderich Schupp
@@ -61,7 +60,6 @@
   * Fix Debian changelog parser so that the trailer line is again checked.
 
  -- Raphael Hertzog <hertzog@debian.org>  Mon, 07 Dec 2009 09:24:31 +0100
->>>>>>> f9481448
 
 dpkg (1.15.5.3) unstable; urgency=low
 

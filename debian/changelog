<<<<<<< HEAD
dpkg (1.15.4) UNRELEASED; urgency=low

  [ Guillem Jover ]
  * Call _g instead of g_ in dpkg-name.
  * Fix inverted logic when deciding to assume the architecture in dpkg-name
    when the package didn't have such field.
  * Do not take into account Revision and Package_Revision fields in dpkg-name
    and dpkg-scanpackages as they have been handled already by “dpkg-deb -I”.
  * Switch dpkg-scansources to use Dpkg::Cdata instead of duplicating the
    .dsc parsing code. As a side effect it now handles properly bogus files.
  * Do not remap obsolete fields in dpkg-scanpackages as they have been
    handled already by “dpkg-deb -I”.

  [ Raphael Hertzog ]
  * Replace install-info by a wrapper around GNU's install-info. The wrapper
    will be dropped in squeeze+1. dpkg now Breaks: old versions of
    info-browsers that do not depend on the new install-info package
    that provides the real functionality. Closes: #9771, #523980
    See http://wiki.debian.org/Transitions/DpkgToGnuInstallInfo for details.
  * Fix dpkg's preinst in case /var/lib/dpkg/alternatives contains unexpected
    sub-directories. Closes: #535138
  * Upgrade Standards-Version to 3.8.2 (no changes).

  [ Updated dpkg translations ]
  * Asturian (Marcos Alvarez Costales). Closes: #535327
  * French (Christian Perrier).
  * German (Sven Joachim).

  [ Updated man page translations ]
  * German (Helge Kreutzmann), proofreading by Jens Seidel.

  [ Updated scripts translations ]
  * German (Helge Kreutzmann).

 -- Guillem Jover <guillem@debian.org>  Sat, 27 Jun 2009 19:25:30 +0200
=======
dpkg (1.15.3.1) unstable; urgency=low

  [ Modestas Vainius ]
  * Fix wildcard support in symbol files. Closes: #536034

 -- Guillem Jover <guillem@debian.org>  Wed, 08 Jul 2009 11:26:36 +0200
>>>>>>> 30f797c7

dpkg (1.15.3) unstable; urgency=low

  [ Guillem Jover ]
  * Unset TAR_OPTIONS when extracting .deb archives.
  * Use default compressor values in dpkg-source from Dpkg::Source::Compressor.
  * Fix dpkg-scanpackages to properly detect spurious overrides.
  * Rewrite dpkg-name in perl.
  * Do not close already closed files in some error conditions in libdpkg.
  * Use the correct units (KiB) in dpkg-split when referring to partsize.
  * Document in dpkg-statoverride(8) that mode needs to be specified in
    octal. Closes: #534551
  * Mark argument names in dpkg-statoverride.1 in italic.
  * Explicitly pass field argument to Dpkg::ErrorHandling::unknown().
  * Move unknown() from Dpkg::ErrorHandling to Dpkg::Fields.

  [ Raphael Hertzog ]
  * Unset TAR_OPTIONS when creating/extracting tar archives for source
    packages. Closes: #530860
  * Add cleanup of all invalid (master) alternatives in preinst script.
    Closes: #530633, #531611, #532739, #521760
  * Let update-alternatives fix a manual alternative with a dangling symlink
    by switching it to automatic mode. Closes: #529999
  * Add missing paragraph separator in dpkg-buildpackage(1). Thanks to Per
    Andersson <avtobiff@gmail.com>. Closes: #532769
  * Fix english mistake (“as you request” → “as you requested”) in several
    places. Thanks to David Stansby for the patch. Closes: #533171
  * Support tags before symbols in symbols file contained in source packages.
    The first two tags are "optional" (use it to not fail if the symbol might
    disappear from the library without breaking the ABI) and "arch" to
    restrict the set of architectures where the symbol is supposed to exist.
    Thanks to Modestas Vainius <modestas@vainius.eu> for the patch.
    See dpkg-gensymbols(1) for more information. Closes: #521551
  * Do not include #MISSING lines in symbols files integrated in binary
    packages. Closes: #526251
  * Assume an implicit version of "Base" for all unversioned symbols
    that are merged into a SymbolFile. Closes: #533181
  * Add new tag "ignore-blacklist" to force-include symbols which are
    normally blacklisted. This can be useful for libgcc to include symbols
    that the toolchain allows to be shared but that are often static (and
    hence are blacklisted for this reason). Closes: #533642
  * In dpkg-source, explicitly pass --keyring ~/.gnupg/trustedkeys.gpg to
    gpgv as it does not use it if other --keyring parameters are given.
    Closes: #530769
  * In dpkg-vendor, allow to use dashes instead of spaces in vendor
    filenames. Closes: #532222
  * Skip dpkg-genchanges' warning about lower version numbers for backports
    (recognized by ~bpo or ~vola in their version number). Closes: #525115
  * Support all checksum algorithms in dpkg-scanpackages/dpkg-scansources.
    Closes: #533828
  * Fix dependency parsing code in Dpkg::Deps to not accept "foo\nbar"
    even if foo is valid. Closes: #534464
    Thanks to Andrew Sayers for spotting the problem.

  [ Joachim Breitner ]
  * Warn about unused substvars in dpkg-gencontrol. Closes: #532760

  [ Updated dpkg translations ]
  * Catalan (Jordi Mallach). Closes: #532109
  * Czech (Miroslav Kure).
  * German (Sven Joachim). Closes: #534831
  * Simplified Chinese (Deng Xiyue). Closes: #531387
  * Swedish (Peter Krefting).

  [ Updated dselect translations ]
  * Czech (Miroslav Kure).

  [ Updated man page translations ]
  * German (Helge Kreutzmann).
  * Swedish (Peter Krefting).

  [ Updated scripts translations ]
  * German (Helge Kreutzmann).
  * Swedish (Peter Krefting).

 -- Guillem Jover <guillem@debian.org>  Sat, 27 Jun 2009 19:06:43 +0200

dpkg (1.15.2) unstable; urgency=low

  [ Guillem Jover ]
  * Fix FTBFS on GNU/Hurd due to a missmatched define usage in
    start-stop-daemon. Closes: #530446
  * Remove obsolete priorities support from dselect.
    Thanks to Sven Joachim <svenjoac@gmx.de>.
  * Fix bashism (“echo -e”) in dselect disk setup method. Closes: #530071
  * Properly parse fdisk output in dselect disk setup method.
  * Fix memory leaks due to not destroying some pkg iterators.

  [ Updated dpkg translations ]
  * Asturian (Marcos Alvarez Costales). Closes: #529889
  * Basque (Piarres Beobide). Closes: #529857
  * French (Christian Perrier).
  * German (Sven Joachim).

  [ Updated man page translations ]
  * German (Helge Kreutzmann).

  [ Updated dselect translations ]
  * French (Christian Perrier).

  [ Updated scripts translations ]
  * French (Christian Perrier).
  * German (Helge Kreutzmann).

 -- Guillem Jover <guillem@debian.org>  Tue, 26 May 2009 01:00:36 +0200

dpkg (1.15.1) unstable; urgency=low

  [ Raphael Hertzog ]
  * Fix dpkg-genchanges to not include the additional upstream tarballs
    when they are not desired (specific to source packages using format 3.0
    quilt).
  * Call quilt only once to apply all patches instead of once per patch
    when building 3.0 (quilt) source packages. Closes: #518453
  * Fix dpkg-shlibdeps so that it works again when analyzing binaries
    outside of package's directory. Closes: #518687
  * Modify dpkg-shlibdeps to let shlibs.local override symbols files too.
  * Drop support of debian/control's “Format” field used by dpkg-source while
    it's not too late. Instead debian/source/format should be used to indicate
    the desired source package format.
  * Update deb-triggers(5) and dpkg-trigger(1) to add a reference to
    /usr/share/doc/dpkg/triggers.txt.gz. Closes: #519717
  * Avoid perl warnings in dpkg-gencontrol and dpkg-genchanges when the
    Architecture field is missing in a binary package. Closes: #510282
  * Modify Dpkg::Version::check_version() to not die by default.
    Closes: #510615
  * dpkg-source now ignores all possible vi swap file extensions (and not
    only .swp). The corresponding exclude pattern for -I also got tightened to
    only catch filenames starting with a dot. Closes: #515540
  * dpkg-gencontrol displays a better error message when an ORed dependency
    is used in a union field like Conflicts, Replaces or Breaks.
    Closes: #489238
  * dpkg-source's signature check is now done with gpgv if possible and
    timeouts if not completed within 10 seconds. Closes: #490929
    When using gpg, use --no-default-keyring to be consistent with gpgv's
    behaviour to not use the user's keyring. Closes: #440841
  * Update dpkg-dev dependencies: Closes: #472942
    - Move gnupg to Recommends. It's needed to sign .dsc and .changes.
    - Add gpgv to Recommends. Useful to check signatures of extracted packages.
    - Add debian-maintainers to Suggests. Together with debian-keyring they
    contain all the GPG keys required to verify official Debian packages.
  * Drop /etc/dpkg/origins as it's taken over by base-files (see #487437).
  * Fix dpkg-shlibdeps to properly initialize a symbol-based dependency
    even when some symbols are associated with a (fake) version "0". Such a
    version means that the symbol has always existed in all versions of the
    package.
  * When dpkg delegates to dpkg-query or dpkg-deb to do the actual work, add
    the "--" marker to explicitely document the end of options so that
    arguments starting with a dash are not interpreted as options.
    Closes: #293163
    Thanks to Bill Allombert for the patch.
  * dpkg now correctly refuses empty parameters when an integer value is
    wanted. Closes: #386197 Based on a patch by Bill Allombert.
  * Fix a mistake in the french translation of dpkg's manual page.
    Thanks to Jonathan Gibert. Closes: #522032
  * Fix dpkg-source to not die when uncompressor processes are killed by
    SIGPIPE due to tar closing the pipe without exhausting all the data
    available. Closes: #523329
  * dpkg-gencontrol now handles properly (empty) dependencies which contain
    only spaces. Closes: #522787
  * dpkg-source now accepts additional tarballs (in format "3.0 (quilt)")
    with a "component" name containing dashes. Closes: #524376
  * Fix dpkg-source to not complain on binary files that are ignored and are
    not going to be included in the debian tarball of a "3.0 (quilt)" source
    package. Closes: #524375
  * Bump Standards-Version to 3.8.1 (no change required).
  * Do not store usernames and group names in tarballs created by dpkg-source,
    they are anyway ignored at unpack time. Closes: #523184
  * Fix update-alternatives to not remove real files installed in place of
    an alternative link when the corresponding alternative is fully removed.
    Closes: #526538
  * Add a new dpkg-vendor tool to query vendor information stored in
    /etc/dpkg/origins. It can be used in debian/rules to enable different
    behaviour depending on the current vendor at the time of the build.
    Closes: #498380
    Modify dpkg-buildpackage to not set the DEB_VENDOR environment variable,
    packages should use the dpkg-vendor program instead.
  * Ensure that the automatic patch created in format "3.0 (quilt)" is always
    well registered with quilt even when it's updated by a new call to
    dpkg-source. Thanks to Goswin von Brederlow for the initial patch.
    Closes: #525858
  * Do not update/create debian/patches/.dpkg-source-applied during build,
    it's only meant to document what patches have been applied at extraction
    time. Closes: #525835
  * Let dpkg-buildpackage add the missing execute right on debian/rules if
    needed. Display a warning when it happens. Closes: #499088
  * Allow to combine -nc and -S in dpkg-buildpackage but display a warning
    saying that it's not advised. Closes: #304404
  * Let dpkg-buildpackage error out with subprocerr() when dpkg-checkbuilddeps
    is interrupted/killed by a signal. Closes: #498734
  * Fix dpkg-buildpackage/dpkg-genchanges to properly interpret option -v0.
    Closes: #475916
  * Improves how dpkg-parsechangelog handles non-existing versions
    in its --since, --until, --to, --from options. Approximate the intent
    by selectioning the nearest version instead. Closes: #477638
  * Update dpkg-parsechangelog's documentation to make it clearer that spaces
    are not allowed between single characters options and their values.
    Closes: #494883
  * Don't let dpkg-scanpackages complain about missing overrides when
    no overrides file has been given. Closes: #468106
    Thanks to Piotr Engelking for the patch.

  [ Guillem Jover ]
  * Fix typo in dpkg output (‘unexecpted’ → ‘unexpected’). Closes: #519082
    Thanks to Ivan Masár.
  * Sync archtable with architectures currently present in Debian sid.
    - Remove m68k.
    - Add kfreebsd-i386 and kfreebsd-amd64.
  * Add avr32 to cputable. Closes: #523456
  * Detect the curses headers to use instead of hardcoding them.
  * Make dpkg-source do not set arch:any in .dsc on arch-restricted packages.
    Thanks to Philipp Kern <pkern@debian.org>. Closes: #526617
  * Add '.hgtags' to the default dpkg-source -i regex and -I pattern.
    Closes: #525854
  * Use backticks instead of non-portable make $(shell) function in automake.
  * Do not install dselect and start-stop-daemon man pages when the programs
    have been disabled from configure.
  * Move Debian specific keyrings to the Debian vendor class and change the
    Ubuntu vendor class to inherit from it.
  * Do not set the Arch substvar in dpkg-source, avoiding generating warnings
    when there's no compiler present. Closes: #526132
  * Preserve faulting errno when printing reason in start-stop-daemon fatal
    function.
  * Only print fatal errno string in start-stop-daemon if it was non-zero.
  * Print the valid values for the IO scheduler class in start-stop-daemon
    --help output.
  * Print a warning when using obsolete '--print-installation-architecture'.
    Closes: #528171
  * Remove obsolete --largemem and --smallmem dpkg options.
  * Remove obsolete --force-auto-select dpkg option.
  * Remove obsolete priorities support from dpkg.
  * Remove obsolete 822-date program.
  * Do not right justify the database reading progress percent counter.
  * Remove deprecated status on substvars for dpkg-source dpkg-genchanges,
    and stop producing warnings.
  * Make deprecated dpkg-scanpackages --udeb option produce a warning.
  * Change dpkg-source --help output to state there's no default substvar
    file to match reality.
  * Warn in start-stop-daemon if the argument to --name is longer than the
    supported kernel process name size. Closes: #353015, #519128
  * Do not warn in dpkg-deb when parsing unknown fields with the “Private-”
    prefix. Based on a patch by Nils Rennebarth. Closes: #353040

  [ Frank Lichtenheld ]
  * Dpkg::Version: Remove unnecessary function next_elem which just
    replicates the standard shift behaviour.

  [ Colin Watson ]
  * Add "keyrings" vendor hook, used by dpkg-source to allow vendors to
    supply additional keyrings against which source package signatures will
    be verified. Implement this for Ubuntu. Closes: #525834

  [ Updated dselect translations ]
  * German (Sven Joachim).
  * Swedish (Peter Krefting).

  [ Updated scripts translations ]
  * French (Christian Perrier).
  * German (Helge Kreutzmann).
  * Swedish (Peter Krefting).

  [ Added dpkg translations ]
  * Asturian (Marcos Alvarez Costales). Closes: #519478, #519813, #519998
  * Esperanto (Felipe Castro). Closes: #523023

  [ Updated dpkg translations ]
  * French (Christian Perrier).
  * German (Sven Joachim).
  * Slovak (Ivan Masár). Closes: #519084
  * Swedish (Peter Krefting).
  * Russian (Yuri Kozlov). Closes: #526659

  [ Updated man page translations ]
  * German (Helge Kreutzmann).
  * Swedish (Peter Krefting).

 -- Guillem Jover <guillem@debian.org>  Thu, 21 May 2009 06:45:45 +0200

dpkg (1.15.0) experimental; urgency=low

  [ Guillem Jover ]
  * Do not suggest manually changing the alternative symlinks on
    update-alternative's verbose mode. Closes: #412487
  * Refactor subprocess signal setup.
  * Mark and coalesce similar strings for translation.
  * Add '.be' to the default dpkg-source -i regex. Closes: #481716
    Based on a patch by Ben Finney.
  * Fix link order when using libcompat.a and libintl.a by placing them after
    libdpkg.a. Based on a patch by Martin Koeppe. Closes: #481805
  * Remove duplicate program name from dpkg-trigger badusage output.
  * Trim trailing slash and slash dot from 'dpkg -S' arguments when those
    are path names, but not on patterns. Closes: #129577
  * Fix the support for passing more than one --status-fd option to dpkg.
    Until now only the last one was being used.
  * Replace realloc plus error checking usage with m_realloc.
  * Add '.hgignore' to the default dpkg-source -i regex and -I pattern.
    Closes: #485365
  * Support diverting files when origin and destination are on different file
    systems. Based on a patch by Juergen Kreileder. Closes: #102144, #149961
  * Do not silently enable --rename on dpkg-divert --remove. Closes: #160848
  * Do not allocate memory when lstat fails during package upgrade.
  * Properly lstat the correct file when using --root on package upgrade.
    Thanks to Egmont Koblinger. Closes: #281057
  * Print a longer string when a disallowed field value is found when parsing.
  * Use $(filter ...) instead of $(findstring ...) to extract space separated
    options from DEB_BUILD_OPTIONS in debian/rules.
  * Do not leave new conffile as .dpkg-new when it has been diverted, also
    properly activate the file trigger for the diverted conffile.
    Based on a patch by Timothy G Abbott. Closes: #58735, #476899
  * Improve comment on BUGS section in dpkg-deb.1 about lack of authentication
    and checksum support in .deb files. Closes: #492052
  * Use a troff special character for the copyright symbol on man pages.
  * Mark program names in dpkg-trigger.1 in bold.
  * Unmark dselect debug messages for translation.
  * Use a the warning function to uniformly print all warning messages.
  * Properly use internerr to report about programming bugs.
  * Do not log repeated strings when the write call wrote partial data.
  * Change dir to / after chroot when using --instdir.
    Thanks to Colin Watson <cjwatson@ubuntu.com>. Closes: #509578
  * Make dpkg log files user readable. Closes: #480556
  * Clarify in the start-stop-daemon man page that the signal sent by default
    is TERM not KILL. Closes: #507568
  * Warn in dpkg-deb man page that -x will modify the extraction directory
    permissions. Closes: #502496
  * Make start-stop-daemon behave the same way whether --chuid gets a user
    name or a uid. Closes: #368000
  * Add new option --procsched to start-stop-daemon to be able to set the
    process scheduling policy and priority. Closes: #175740
  * Add initial C unit test suite for libdpkg.
  * Sanitize --status-fd output by replacing newlines with spaces.
    Closes: #505172
  * Remove unneeded cpio dependency from dpkg-dev.
  * Add kopensolaris support to ostable and triplettable. Closes: #509312
  * Document in deb.5 in detail the currently supported format, ar member
    names, types of tar archives and data.tar members.
  * Print correct feature name on «dpkg --assert-*» failures.
  * Add progress reporting to dpkg while reading the file list database.
    Based on a patch by Romain Francoise.
  * Add new option --iosched to start-stop-daemon to be able to set the
    IO scheduling class and priority. Closes: #443535
    Thanks to Chris Coulson <chrisccoulson@googlemail.com>.
  * Add tar format detection support to the internal extractor.
  * Add support for ustar long names using the prefix field. Closes: #474092
  * Code refactoring and cleanup, some of the major changes include:
    - Use standard interfaces instead of ad-hoc ones.
    - Fix memory leaks.
    - Fix compilation warnings.
    - Constify string members in structures and arguments in functions.
    - Make local functions static.
    - Remove unused functions, macros and variables.
    - Fix and cleanup libcompat broken replacement implementations.
    - Reduction of module interdependencies.
    - Rename function and variable names to make them more clear.
    - Cleanup and split of header files.

  [ Raphael Hertzog ]
  * Enhance dpkg-shlibdeps's error message when a library can't be found to
    include the ELF format of the desired library. Closes: #474671
  * dpkg-gensymbols now refuses empty values for the the -v -P and -e
    parameters.
  * Update dpkg(1) to refer to conffile whenever we speak of configuration
    file handled by dpkg. Thus harmonize vocabulary with the policy. Thanks
    to Helge Kreutzmann <debian@helgefjell.de>. Closes: #381219
  * Improve error message stating that dpkg is unable to create a file so that
    it also refers to the real filename instead of the non-diverted name only.
    Thanks to Daniel Hahler for the patch. Closes: #457135
  * dpkg-gencontrol can now again read the control file from its standard
    input with "-c-". Closes: #465340
  * Add DEB_VENDOR environment variable in the build environment to be able
    to change behaviour dynamically depending on the vendor of the current
    system (or target system when the user overrides DEB_VENDOR by setting
    it himself). Closes: #457371
  * dpkg-shlibdeps give less strong warnings for symbols not found in NEEDED
    libraries when the shared library is a non-public directory and is likely
    to be a plugin. Closes: #481165
  * Clarify list of packages displayed by dpkg --get-selections and
    dpkg-query -l. Thanks to Jidanni. Closes: #487455
  * Document -A option in dpkg-buildpackage(1). Closes: #482834
  * Add some warning concerning the available file and the related commands.
    They are mostly obsolete for APT users. Closes: #481185
  * Add new option --listpackage to dpkg-divert. Thanks to Timothy G Abbott
    <tabbott@MIT.EDU> for the patch. Closes: #485012
  * Add new option --require-valid-signature to dpkg-source. Closes: #390282
  * In dpkg-query(1) document the origin of the various fields and warn that
    they are not always available. Closes: #488293
  * Improve error message in install-info when the file doesn't exist.
    Thanks to Thomas Hood <jdthood@yahoo.co.uk>. Closes: #107098
  * Use description of installed package as fallback in dselect.
    Based on a patch from Bruce Sass <bmsass@shaw.ca>. Closes: #21659
  * Reduce memory usage of dselect by avoiding usage of a big infopad.
    Thanks to Michel Lespinasse <walken@zoy.org> for the patch.
    Closes: #395140
  * Largely improve and update dpkg-buildpackage's manual page.
  * Clarify two points in dpkg-source(1). Closes: #490693
  * Support RUNPATH exactly like RPATH in dpkg-shlibdeps. Closes: #502258
    Thanks to Javier Serrano Polo <jasp00@terra.es>.
  * Set Standards-Version to 3.8.0 (no changes needed).
  * Drop some unneeded lintian overrides.
  * Fix a chmod call in dpkg-source to not fail when POSIXLY_CORRECT is set.
    Closes: #506028
  * Optimize dpkg-shlibdeps by caching parsed symbols files and
    objdump objects. Thanks to Modestas Vainius <modestas@vainius.eu> for the
    patch. Closes: #503954
  * Add new framework to hook vendor-specific logic (see
    module Dpkg::Vendor::Default).
  * Add Ubuntu vendor object implementing lookup of launchpad bugs in
    changelogs and a safety-check for Maintainer fields of forked packages
    (launched during source build). Closes: #426752, #499924
  * Improve behaviour of update-alternatives --config. Thanks to
    Osamu Aoki <osamu@debian.org> for the initial patch. We can know
    select between manual and auto in --config and --all. Closes: #392430
  * Fix update-alternatives to not switch to manual mode an alternative
    with a broken symlink (instead let the current action fix it).
    Also ensure that a message is displayed by default when such a switch is
    made. Closes: #141325, #87677
  * Fix update-alternatives' logic to rename files. It failed to ignore errors
    in some cases where it wanted to when the source file didn't exist.
    Closes: #99870
    This also makes update-alternatives less noisy when this happens since we
    don't call mv when we know that it's going to fail.
    Closes: #98822
  * Properly remove inappropriate slave links in update-alternatives even when
    we switch to manual mode with --set or --config. Closes: #388313
  * Modify update-alternatives to always remove the alternative group when the
    last alternative is removed (even in manual mode).
  * Ensure that update-alternative --install fix the links if the alternative
    installed is the one currently selected. Closes: #100135
  * Let update-alternatives deal with empty files in its administrative
    directory by ignoring them. Closes: #457863
  * Add new --target and --as-root options to dpkg-buildpackage to call
    any debian/rules target with the proper build environment.
    Closes: #477916
  * Move update-alternatives, dpkg-divert and dpkg-statoverride to /usr/bin
    but keep compatibility symlinks in /usr/sbin for the squeeze release
    until all maintainer scripts are fixed (see
    http://lintian.debian.org/tags/command-with-path-in-maintainer-script.html).
    Closes: #216606
  * Use dh_lintian to install lintian overrides. Build-Depends on debhelper
    (>= 6.0.7) for this. Update debhelper compatility level to 6 at the same
    time.
  * Drop cleanup-info script.
  * Reset umask to 0022 in dpkg-gencontrol and dpkg-gensymbols to ensure that
    files created in the DEBIAN directory have sane permissions.
    Closes: #516481
  * Rewrite update-alternatives (so that we can understand it again) and
    implement new features on top of it:
    - the --config output is now sorted. Closes: #437060
    - it now logs information to /var/log/dpkg.log. Closes: #445270
    - it forbids reusing master alternative as slave and vice-versa.
      Closes: #342566
    - it forbids reusing alternative links managed by other alternatives
    - new sanity checks on --install parameters. Closes: #423176
    - install slave link only if the corresponding slave file is available.
      Closes: #143701
    - new option --get-selections to export the configuration of all
      alternatives. It's a simple way to discover the name of all available
      alternatives. Closes: #273406, #392429
    - new option --set-selections to reconfigure a set of alternatives in
      a single command.
  * Document in update-alternatives(8) how one can repair all broken
    alternatives with a single command. Closes: #250258, #395556
  * Modify dpkg-gensymbols to replace #PACKAGE# on the fly while installing
    symbols files so that package having libraries whose name varies between
    architectures do not need to hardcode the package name. Closes: #517264

  [ Pierre Habouzit ]
  * Add a --query option to update-alternatives. Closes: #336091, #441904

  [ Updated scripts translations ]
  * Polish (Wiktor Wandachowicz). Closes: #514106

  [ Updated manpages translations ]
  * Polish (Wiktor Wandachowicz). Closes: #514106

  [ Updated dpkg translations ]
  * Portuguese (Miguel Figueiredo).
  * Korean (Changwoo Ryu).
  * Romanian (Eddy Petri?or)
  * Slovak (Ivan Masár). Closes: #514490

 -- Guillem Jover <guillem@debian.org>  Mon, 02 Mar 2009 06:13:53 +0200

dpkg (1.14.25) unstable; urgency=low

  [ Guillem Jover ]
  * Fix typo in package description ('privides' -> 'provides').
    Thanks to Pascal De Vuyst <pascal.devuyst@gmail.com>. Closes: #510755
  * Do not lose conffiles while replacing them from another package on the
    same install run. Closes: #513857
    As a side effect this fixes the following symptoms:
    - Do not do unneeded conffile prompts when it wasn't locally changed.
    - Do not ensure (and thus do not output debug information) that the
     .dpkg-new and .dpkg-tmp directories for an existing directory do not
      exist. Closes: #80416

  [ Raphael Hertzog ]
  * dpkg-deb now always produces GNU tarballs inside .deb and ignores
    TAR_OPTIONS. Closes: #513863

  [ Updated dpkg translations ]
  * Basque (Piarres Beobide). Closes: #506092, #509851
  * Simplified Chinese (Deng Xiyue). Closes: #506177
  * Traditional Chinese (Tetralet). Closes: #513312

  [ Updated dselect translations ]
  * Basque (Piarres Beobide). Closes: #509852
  * Norwegian Bokmål (Hans F. Nordhaug).
  * Portuguese (Miguel Figueiredo). Closes: #509904

  [ Updated scripts translations ]
  * Add missing space in French translation.
    Thanks to Cyril "Oeil de lynx" Brulebois.

 -- Guillem Jover <guillem@debian.org>  Tue, 03 Feb 2009 00:00:41 +0200

dpkg (1.14.24) unstable; urgency=low

  [ Raphael Hertzog ]
  * Fix parsing of objdump output (by dpkg-shlibdeps) in a special case where
    the symbol name is separated only with a single space. Closes: #506139
  * Fix dpkg-shlibdeps behaviour when Build-Depends-Package is used in the
    symbols file. It was merging all dependency templates into the generated
    dependency instead of simply modifying the minimal version. Thanks to
    Modestas Vainius <modestas@vainius.eu>. Closes: #507346
  * Fix dpkg-source to correctly extract a source package even when called
    from a non-writable directory when a target directory has been specified
    on the command line. Closes: #507217, #507219

  [ Guillem Jover ]
  * Do not allow installing packages with non-obsolete conffiles owned by
    other packages without a proper Replaces field. Closes: #508392

  [ Updated dselect translations ]
  * Galician (Marce Villarino). Closes: #509887

  [ Updated dpkg translations ]
  * Galician (Marce Villarino). Closes: #509150
  * Vietnamese (Clytie Siddall). Closes: #509424

  [ Updated scripts translations ]
  * Improve German translation.

 -- Guillem Jover <guillem@debian.org>  Mon, 29 Dec 2008 05:38:31 +0100

dpkg (1.14.23) unstable; urgency=low

  [ Raphael Hertzog ]
  * Blacklist "__gnu_local_gp" symbol for dpkg-gensymbols. Closes: #500188
    Thanks to Thiemo Seufer <ths@debian.org>.
  * Important bugfix in dpkg-gensymbols for people using includes in symbol
    files: the current object didn't flow back from the included file to
    the including file.
  * Fix Dpkg::Version comparison code. Closes: #504135

  [ Guillem Jover ]
  * Untangle fatal abort condition from the “too many errors” one in the
    archives and packages processing loop. Closes: #367226
  * Abort on unrecoverable fatal errors instead of continuing execution, as
    the recovery code assumed the execution would not be reaching it again
    and some times bogus update files were created either with incompletely
    written content or with '#padding' lines. Closes: #497041, #499070

  [ Updated dpkg translations ]
  * Brazilian Portuguese (Felipe Augusto van de Wiel).
  * Catalan (Jordi Mallach).
  * Czech (Miroslav Kure). Closes: #505910
  * French (Christian Perrier)
  * German (Sven Joachim).
  * Greek (Emmanuel Galatoulas). Closes: #498585
  * Japanese (Kenshi Muto).
  * Korean (Changwoo Ryu). Closes: #505777
  * Norwegian Bokmål (Hans F. Nordhaug).
  * Polish (Wiktor Wandachowicz).
  * Portuguese (Miguel Figueiredo). Closes: #505869
  * Russian (Yuri Kozlov). Closes: #499028, #505735
  * Romanian (Eddy Petri?or).
  * Slovak (Ivan Masár). Closes: #506024
  * Spanish (Javier Fernandez-Sanguino). Closes: #505836
  * Swedish (Peter Krefting).

  [ Updated scripts translations ]
  * Fix typo in Russian. Closes: #499736
  * Fix wrong translation in French. Closes: #504123
  * French (Christian Perrier).

  [ Updated manpages translations ]
  * German (Helge Kreutzmann).

 -- Guillem Jover <guillem@debian.org>  Tue, 18 Nov 2008 11:50:56 +0200

dpkg (1.14.22) unstable; urgency=low

  [ Raphael Hertzog ]
  * The last "small fix" actually broke conversion of source packages to
    "3.0 (quilt)" format when they have local changes and no pre-existing
    quilt series file. Now always provide a valid name in QUILT_SERIES.
    Closes: #496920
  * Fix permissions of the automatically generated pacth in "2.0" and "3.0
    (quilt)" format. They were improperly set to 0600 due to tempfile()
    and were not reset to a sane value. Closes: #496925
  * Fix dpkg-gensymbols to not scan (real) directories accessed through a
    symlink contained in the build tree as they may well not be part of
    the package (with absolute symlinks). It was already skipping symlinks
    (since 1.14.16.6) for similar reasons.

  [ Updated dpkg translations ]
  * Basque (Piarres Beobide). Closes: #496753
  * Brazilian Portuguese (Felipe Augusto van de Wiel).
  * Galician (Jacobo Tarrio).
  * Norwegian Bokmal (Hans Fredrik Nordhaug). Closes: #497309
  * Swedish (Daniel Nylander and Peter Krefting).
  * Vietnamese (Clytie Siddall). Closes: #497893

  [ Updated manpages translations ]
  * Swedish (Peter Krefting).

  [ Updated scripts translations ]
  * Swedish (Peter Krefting).

 -- Raphael Hertzog <hertzog@debian.org>  Fri, 05 Sep 2008 16:54:45 +0200

dpkg (1.14.21) unstable; urgency=low

  [ Raphael Hertzog ]
  * Small fix in "3.0 (quilt)" source format when using non-standard name
    of the quilt series.
  * Handle debian.tar.gz files like diff.gz in dpkg-buildpackage and
    dpkg-genchanges to detect the kind of upload.
  * Add "armel" to /usr/share/dpkg/archtable. Closes: #487768
  * Modified Dpkg::BuildOptions to recognize and use spaces as separator
    in DEB_BUILD_OPTIONS (in order to conform with the Debian policy
    ruling established in #430649). Closes: #486937
  * Fix dpkg-source to not use -i and -I by default with "1.0" source
    packages. Closes: #495138

  [ Guillem Jover ]
  * When loading the status file fix up any inconsistent package in state
    triggers-awaited w/o the corresponding package with pending triggers.
    Closes: #487637, #486843, #489068
  * Fix --no-act in triggers related code. Closes: #495097
  * Do not assert when dpkg stops processing packages due to too many
    errors occurred while configuring or removing packages.
    Thanks to Ian Jackson <ian@davenant.greenend.org.uk>. Closes: #483655
  * Move lzma from dpkg Suggests to Pre-Depends. Closes: #456332
  * Match description of -si option in dpkg-buildpackage to the one in
    dpkg-genchanges. Closes: #493743
  * Close --status-fd file descriptors on exec, so that they are not
    inherited by the childs. Closes: #471488, #487684
  * State that the preferred front-end is aptitude and replace one instance
    of dselect usage with apt-get. Closes: #483785

  [ Updated manpages translations ]
  * French (Florent Usseil).
  * German (Helge Kreutzmann).

  [ Updated scripts translations ]
  * Russian (Yuri Kozlov). Closes: #490076
  * German (Helge Kreutzmann).

  [ Updated dpkg translations ]
  * Basque (Piarres Beobide). Closes: #490905
  * Czech (Miroslav Kure).
  * French (Christian Perrier).
  * German (Sven Joachim).
  * Korean (Changwoo Ryu).
  * Romanian (Eddy Petri?or).
  * Russian (Yuri Kozlov). Closes: #488689
  * Simplified Chinese (Deng Xiyue). Closes: #496176
  * Slovak (Ivan Masár). Closes: #488903, #495505
  * Thai (Theppitak Karoonboonyanan). Closes: #488090

  [ Added dpkg translations ]
  * Lithuanian (Gintautas Miliauskas). Closes: #493326

  [ Updated dselect translations ]
  * Romanian (Eddy Petri?or).

 -- Guillem Jover <guillem@debian.org>  Tue, 26 Aug 2008 05:32:39 +0300

dpkg (1.14.20) unstable; urgency=low

  [ Guillem Jover ]
  * Change UTF-8 '©' to '(C)' in deb-version.5 (unfuzzy translations).
  * Document --force-breaks in 'dpkg --force-help' output.
  * Document triggers --debug values in dpkg.1. Thanks to Sven Joachim.
  * Improve package descriptions for dpkg, dpkg-dev and dselect.
    Thanks to Justin B Rye for the review and corrections. Closes: #484002
  * When dpkg-divert does renames do no check the target file if the source
    does not exist and the rename is thus being disabled. This also allows
    to remove bogus diversions. Closes: #476973, #469033
  * Properly close triggers 'File' file, so it does not get leaked to childs.

  [ Raphael Hertzog ]
  * Add missing 'use File::Path' in Dpkg::Source::Package::V3::quilt.
  * Use debian/patches/debian-changes-<version> (without the trailing ".diff")
    as default name for the automatic patch created by the format "3.0
    (quilt)". This ensures a saner cohabitation with patch systems that
    apply all of debian/patches/*.{diff,patch}.
  * Improve patch parser to accept more patches that are accepted by patch
    itself.
  * Correctly skip comments in quilt series files (concerns "3.0 (quilt)" source
    packages). Closes: #486323
  * The automatically created patches (in source package formats "2.0" and
    "3.0 (quilt)") will now contain "/dev/null" as previous filename when the
    patch creates a new file (instead of putting the same name).
  * Set PERL_DL_NONLZY to 1 in perl scripts that are likely to be called in
    package's configuration scripts to work around the perl bug #479711.

  [ Helge Kreutzmann ]
  * Fix a typo in dselect.1.

  [ Updated dpkg translations ]
  * Basque (Piarres Beobide). Closes: #481043
  * Brazilian Portuguese (Felipe Augusto van de Wiel).
  * Catalan (Jordi Mallach). Closes: #383448
  * Czech (Miroslav Kure).
  * French (Christian Perrier).
  * Galician (Jacobo Tarrio). Closes: #483441
  * German (Sven Joachim).
  * Norwegian Bokmal (Hans Fredrik Nordhaug). Closes: #480626
  * Polish (Wiktor Wandachowicz).
  * Simplified Chinese (Deng Xiyue). Closes: #483143
  * Swedish (Peter Karlsson).
  * Vietnamese (Clytie Siddall). Closes: #481199

  [ Updated manpages translations ]
  * German (Helge Kreutzmann).
  * Polish (Wiktor Wandachowicz).
  * Swedish (Peter Karlsson).

  [ Updated scripts translations ]
  * French (Christian Perrier).
  * German (Helge Kreutzmann).
  * Polish (Wiktor Wandachowicz).
  * Russian (Yuri Kozlov).
  * Swedish (Peter Karlsson).

  [ Updated dselect translations ]
  * Brazilian Portuguese (Felipe Augusto van de Wiel).
  * Polish (Wiktor Wandachowicz).

 -- Raphael Hertzog <hertzog@debian.org>  Wed, 18 Jun 2008 09:33:54 +0200

dpkg (1.14.19) unstable; urgency=low

  [ Guillem Jover ]
  * Fix a double-free by setting scontext to NULL after calling freecon.
    Based on a patch by Russell Coker. Closes: #474339
  * Add missing import of internerr in Dpkg::Source::Patch.pm.
    Thanks to Marco d'Itri. Closes: #479205
  * Consider also custom Package-Type fields when printing warnings in
    dpkg-gencontrol. Closes: #452273

  [ Raphael Hertzog ]
  * Add missing import of subprocerr in Dpkg::Source::Package. Thanks to Sven
    Joachim for the patch.
  * Handle symlinks better when deciding if dpkg-source has to copy the
    original tarball in the current extraction directory. Closes: #475668
  * Fix the dpkg-source error message about unrepresentable changes to
    source because the type of a file changed (new and old were inverted).
  * Fix dpkg-genchanges to detect udeb based on Package-Type control
    header instead of file extension analysis on uploaded files.
    Closes: #476113
  * Fix dpkg-source to grant correct permissions to tarballs of native
    source packages. Closes: #477784
  * Add Conflicts: devscripts (<< 2.10.26) to ensure that people are
    using versions of debsign/mergechanges that support the Checksums fields
    in *.dsc and *.changes.
  * Cleanup the various Conflicts/Replaces fields to remove references
    to package that have disappeared before sarge (this includes dpkg-doc-ja,
    dpkgname, and dpkg-static which has never officially been built).
    dpkg-iasearch has been kept as popcon still reports a few installations.
  * Collapsed multiple conflicts of dpkg with old versions of dpkg-dev
    in a single Conflicts: dpkg-dev (<< 1.14.16).
  * The "3.0 (quilt)" source package format now parses correctly series files
    with patch options and warn if something else than -p1 is used.
  * Change the way dpkg-source finds the perl object to use to unpack/build
    a source package to ignore the minor part of the Format: version.
    For example "1.0" and "1.1" would both map to Dpkg::Source::Package::V1
    instead of ::V1_0 and ::V1_1 before. Similarly "3.0 (quilt)" now maps to
    ::V3::quilt instead of ::V3_0::quilt.
  * Fix changelog parser to not fail when an unexpected changelog entry
    appears without the preceding heading line. Closes: #478925
  * Change the "2.0" and "3.0 (quilt)" source packages to refuse by default
    binary files in the debian sub-directory. They have to be whitelisted
    through debian/source/include-binaries. Closes: #473041
  * Make sure triggers are activated when a file is removed in a directory
    shared by multiple packages. Closes: #479850

  [ Helge Kreutzmann ]
  * Minor fixes and clarifications to man pages.

  [ Updated dpkg translations ]
  * Brazilian Portuguese (Felipe Augusto van de Wiel). Closes: #480579
  * Czech (Miroslav Kure).
  * French (Florent Ussel).
  * Galician (Jacobo Tarrio).
  * German (Sven Joachim).
  * Polish (Wiktor Wandachowicz).
  * Portuguese (Miguel Figueiredo).
  * Russian (Yuri Kozlov). Closes: #478827
  * Slovak (Ivan Masár). Closes: #478897
  * Swedish (Peter Karlsson).

  [ Updated manpages translations ]
  * German (Helge Kreutzmann).
  * Polish (Wiktor Wandachowicz).
  * Swedish (Peter Karlsson).

  [ Updated scripts translations ]
  * German (Helge Kreutzmann).
  * Polish (Wiktor Wandachowicz).
  * Russian (Yuri Kozlov). Closes: #479142
  * Swedish (Peter Karlsson).

  [ Updated dselect translations ]
  * Brazilian Portuguese (Felipe Augusto van de Wiel).
  * Czech (Miroslav Kure).
  * French (Christian Perrier).
  * German (Sven Joachim).
  * Russian (Yuri Kozlov). Closes: #478802
  * Slovak (Ivan Masár). Closes: #479007

 -- Guillem Jover <guillem@debian.org>  Mon, 12 May 2008 08:33:07 +0300

dpkg (1.14.18) unstable; urgency=low

  [ Guillem Jover ]
  * Bump po4a version in Build-Depends to 0.33.1-1, as usage of UTF-8
    in original man pages was causing build failures. Closes: #473498
  * Add triggers documentation to dpkg-dev. Closes: #473449
  * Add deb-triggers.5 and dpkg-trigger.1 man pages, and document new
    statuses and options in dpkg.1.

  [ Raphael Hertzog ]
  * When dpkg-source builds a source package of Format: 2.0 or 3.0 (quilt) it
    applies the patches before the build if
    debian/patches/.dpkg-source-applied doesn't exist. This file is created
    during extraction if patches are applied, and is auto-excluded from the
    debian tarball. This enables on-the-fly conversion of source packages from
    Format: 1.0 to Format: 3.0 (quilt) without manual intervention of the
    user. This feature can be disabled with the option --no-preparation.
  * The dpkg-source option --skip-patches disables application of patches
    during extraction of source packages using Format: 2.0 or Format: 3.0
    (quilt).
  * Ensure the Files field is last in *.dsc and *.changes. This is a
    work-around for some braindead dsc parsers (dupload and sbuild for
    instance, see #473518 and #470440).
  * Initialize dependencies for libraries having symbols files with the
    smallest minimal version listed in the symbols file instead of using
    an unversioned dependency. It's the only way to ensure the library
    presence if it wasn't available in all versions of the package that ever
    existed. Closes: #474079
  * Don't use the -p option of diff for Format: 1.0 source packages.
    dpkg-source of sarge doesn't accept data after @@. Closes: #474417

  [ Updated dselect translations ]
  * German. (Sven Joachim).
  * Swedish (Peter Karlsson).

  [ Updated dpkg translations ]
  * Portuguese (Miguel Figueiredo).
  * Simplified Chinese (Deng Xiyue). Closes: #473523
  * Swedish (Peter Karlsson).
  * Vietnamese (Clytie Siddall). Closes: #473726

  [ Updated manpages translations ]
  * German (Helge Kreutzmann).
  * Swedish (Peter Karlsson).

  [ Updated scripts translations ]
  * German (Helge Kreutzmann).
  * Swedish (Peter Karlsson).

 -- Guillem Jover <guillem@debian.org>  Tue, 08 Apr 2008 07:00:10 +0300

dpkg (1.14.17) experimental; urgency=low

  [ Guillem Jover ]
  * Replace strdup plus error checking usage with a new m_strdup function.
    Closes: #379028
  * Add new keybinding in dselect to restore all selections back to
    whatever's currently installed. Closes: #151540
    Thanks to Colin Watson.
  * Use system timersub and fix timeval normalization in multiplication in
    start-stop-daemon. Thanks to Andreas Påhlsson. Closes: #462225
  * Cosmetic fixes to start-stop-daemon output and man page. Document that
    --chuid will change the group even if it has not been specified. Add
    EXIT STATUS and EXAMPLE sections to man page. Thanks to Justin Pryzby.
  * Add Raphael Hertzog to Uploaders, and remove Brendan O'Dea and
    Christian Perrier with their permission.
  * Use functions from libcompat when those are not provided by the system.
    - Add strnlen to libcompat.
    - Link programs against libcompat which provides obstack. Closes: #142042
  * Change dpkg-gencontrol to not output the Homapage field on udeb.
  * Reintroduce 'no-debsig' back in dpkg.cfg to avoid failing to install any
    package when debsig-verify is installed. Closes: #311843
  * Fix some small memory leaks. Closes: #469520
    Thanks to Sean Finney.
  * Correct broken dselect logic for self-conflicting packages.
    Thanks to Ian Jackson.
  * Implement 'Breaks' properly in dselect. Closes: #448946
    Thanks to Ian Jackson.
  * Fix erroneous description of Breaks in dselect output.
    Thanks to Ian Jackson.
  * Allow compilation with --disable-nls on systems without libintl.h where
    a non glibc claims to be glibc. Closes: #465420
  * Fix crash when a .deb file becomes unreadable while dpkg is starting.
    Thanks to Ian Jackson. Closes: #255882
  * Few file descriptor cleanup and error handling fixes.
    Thanks to Ian Jackson. Closes: #443338
  * Move test suite invokation to a new check target in debian/rules.
  * Add support for nocheck DEB_BUILD_OPTIONS in debian/rules, so that the
    dpkg test suite can be skept if desired.
  * Improve log and status-fd output by printing more status change updates
    and actions. Thanks to Ian Jackson.
  * Implement triggers support. Thanks to Ian Jackson.
    Closes: #17243, #68981, #215374, #217622, #248693, #308285

  [ Raphael Hertzog ]
  * Add a warning displayed by dpkg-genchanges if the current version is
    smaller than the previous one. Closes: #4655
  * Add -d and -c options in dpkg-checkbuilddeps to override
    build-depends/conflicts. Closes: #114774
  * Include list of libraries in dpkg-gensymbols' warning about new/lost
    libraries.
  * Add -R option to dpkg-buildpackage so that one can replace the usual
    "debian/rules" by something else. Closes: #355654
  * Always list all binary packages in the Description: field of .changes
    files. It's nice for reviewers and mentors.debian.net was using this field
    on source only uploads to display short description of what the package is
    about.
  * Handle the case when the library has a different SONAME than the one used
    to find it. Closes: #462413
  * Fix Dpkg::Version and Dpkg::Fields::Object to import _g() from
    Dpkg::Gettext. Thanks to Adam Heath and Olivier Berger for spotting
    this. Closes: #465651
  * Change PATH during make check to look into build directories containing
    dpkg and the related scripts. Thanks to Mike Frysinger. Closes: #466957
  * Some lintian cleanup:
    - add overrides for some useless I: tags
    - drop unused overrides
    - updated several manual pages to fix hyphen-used-as-minus-sign
    - fixed manpage-has-errors-from-man in several manual pages
    - removed empty debian/dpkg.prerm
  * Removed old upgrade code from dpkg's preinst and postinst which only
    concerns upgrading from dpkg version older than the one in oldstable
    already. And thus we get rid of old the last usage of read in those
    scripts (fixes lintian's warning read-in-maintainer-script).
  * Removed sorting of dependencies in dpkg-gencontrol and dpkg-source. But
    kept it for all other fields (Enhances, Conflicts, Replaces, Breaks,
    Build-Conflicts and Build-Conflicts-Indep).
  * Instead changed dpkg-shlibdeps to sort the dependencies generated in
    ${shlibs:*} variables.
  * Changed the logic of simplification of dependencies: if any dependency
    must be discarded due to another dependency appearing further
    in the field, the superseding dependency will take the place of the
    discarded one. Added a test case for this.
  * dpkg-shlibdeps properly accounts usage of symbols provided by private
    libraries without SONAME. Closes: #469838
  * Add a new warning to dpkg-shlibdeps when a library NEEDED is in fact
    not used by any of the binaries analyzed. Closes: #472332
  * Add a new --warnings=<value> option to select the set of warnings to
    activate. By default, do not activate the warning about useless
    libraries at the binary level (instead the new warning above is activated
    by default: it's less strict and more useful).
  * dpkg-source has been heavily refactored to make it easier to support
    multiple source package formats. Several new source package formats have
    been added:
    - the format "2.0" is the original wig&pen
    - the format "3.0 (quilt)" is based on 2.0. It uses a tarball for the
      debian directory and can thus include binary files. Binaries
      outside of the debian directory can be also included if they
      are listed in debian/source/include-binaries (and option
      --include-binaries will generate this file automatically).
      Closes: #4588, #4628
    - thus it will also preserve timestamps on Debian-provided
      documentation like README.Debian. Closes: #366555
    - it handles an explicit series of patches and the patch can thus be
      named without constraints. Patches can contain arbitrary
      headers/comments between file chunks. Closes: #363018
    - it ignores changes on a number of temporary and VCS-specific files
      by default. Closes: #203792, #323909
    - the patches in debian/patches can remove files. Closes: #12564
    - the patches are applied at unpack time. Closes: #463048
    - the formats "3.0 (quilt/native)" don't include VCS directories by
      default. Closes: #435126
    - the format "3.0 (custom)" can be used to create a source package
      containing arbitrary files. It's useful for helper tools that can
      generate the files by themselves in a more efficient way
      (like all the *-buildpackage tools). Closes: #246918
    - the formats "3.0 (git/bzr)" are experimental formats based
      on corresponding VCS repositories. Thanks to Joey Hess and Colin Watson
      respectively.
  * dpkg-source has a new --no-check option. It disables GPG check and
    checksums checks. Closes: #220758
  * dpkg-shlibdeps is now able to look into directories containing libraries
    used by cross-built binaries provided that the right environment variable
    are set. Closes: #453267
  * Change default value of LDFLAGS (set by dpkg-buildpackage) to ''
    instead of '-Wl,-Bsymbolic-functions'. It's safer at this point of the
    release cycle.
  * dpkg-buildpackage will set PKG_CONFIG_LIBDIR (but not override an existing
    value) in case of cross-compilation so that pkgconfig finds .pc files
    in the directory specific to the target architecture. Closes: #439979

  [ Frank Lichtenheld ]
  * Add a warning in dpkg-buildpackage if the build-dependencies are not
    satisfied during -S. Closes: #445552
  * Add a missing space in the German scripts translation. Closes: #463398
  * Add improved deb-shlibs.5 manual page by Zack Weinberg. Closes: #466135
  * dpkg-buildpackage exports some build related environment variables
    now. Based on a patch by Matthias Klose. Closes: #465282
    (See dpkg-buildpackage(1) and https://wiki.ubuntu.com/DistCompilerFlags
     for details)
  * Add support for use of SHA1 and SHA256 checksums in .dsc and
    .changes files. Information will be available in Checksums-Sha{1,256}
    fields. .changes format version increased to 1.8.
  * Link dselect against libncursesw. Closes: #466321
  * Forward port a patch from the old changelog parser to the new
    one that got lost during the transition. '+' and '.' can now
    be used in distribution names yet again. Reported by dann frazier.
    Closes: #467470

  [ Updated dpkg translations ]
  * Korean (Changwoo Ryu).
  * Polish (Robert Luberda).
  * Romanian (Eddy Petrişor).
  * Slovak (Ivan Masár). Closes: #471342
  * Swedish (Peter Karlsson).
  * Thai (Theppitak Karoonboonyanan). Closes: #468916

  [ Updated manpages translations ]
  * German (Helge Kreutzmann).
  * Polish (Robert Luberda).
  * Swedish (Peter Karlsson).

  [ Updated dselect translations ]
  * Basque. (Piarres beobide). Closes: #462403

  [ Updated scripts translations ]
  * German (Helge Kreutzmann).
  * Polish (Robert Luberda).
  * Swedish (Peter Karlsson).

  [ Updated dselect translations ]
  * Polish (Robert Luberda).
  * Romanian (Eddy Petrişor).

 -- Guillem Jover <guillem@debian.org>  Sun, 30 Mar 2008 12:48:22 +0300

dpkg (1.14.16.6) unstable; urgency=medium

  * Let dpkg-gensymbols skip directories which are just symlinks when scanning
    the package build dir.
  * Bump urgency to medium to compensate lost days in testing migration due to
    the two last uploads.

 -- Raphael Hertzog <hertzog@debian.org>  Sat, 26 Jan 2008 19:20:40 +0100

dpkg (1.14.16.5) unstable; urgency=low

  * Fix dpkg-gensymbols handling of #include so that one can include multiple
    times the same file and have it properly taken into account.
  * Add many armel-specific symbols to dpkg-gensymbols' blacklist.
    Closes: #462318

 -- Raphael Hertzog <hertzog@debian.org>  Thu, 24 Jan 2008 14:20:10 +0100

dpkg (1.14.16.4) unstable; urgency=low

  * Import capit in Dpkg::Cdata from Dpkg::Fields. Closes: #462172

 -- Guillem Jover <guillem@debian.org>  Wed, 23 Jan 2008 08:44:32 +0200

dpkg (1.14.16.3) unstable; urgency=low

  [ Raphael Hertzog ]
  * Remove the ":utf8" layer that utf8-encodes already valid utf8.
    Closes: #462098
  * Disable variable substitution in dpkg-genchanges. Closes: #462079, #462089

  [ Guillem Jover ]
  * Make start-stop-daemon set the supplementary groups if the real user or
    group are different than the ones we should switch to. Closes: #462075
  * Fix segfault in start-stop-daemon when using --group w/o --chuid (as
    a side effect, using --group alone works for the first time in years).
    Closes: #462072
  * Fix timeout computations for start-stop-daemon --retry option. This has
    not worked properly for a long time (maybe never), but came to light
    due to #460903's fix. Closes: #462104

 -- Guillem Jover <guillem@debian.org>  Tue, 22 Jan 2008 23:39:59 +0200

dpkg (1.14.16.2) unstable; urgency=low

  * Change uid after changing gid and initializing supplementary groups in
    start-stop-daemon. Closes: #462018
  * Change temporary dpkg Breaks on dpkg-dev (= 1.14.13) and (= 1.14.14)
    to Conflicts, so that users from etch can upgrade to sid (or lenny
    once dpkg has migrated).

 -- Guillem Jover <guillem@debian.org>  Tue, 22 Jan 2008 13:05:22 +0200

dpkg (1.14.16.1) unstable; urgency=low

  * Add libtimedate-perl to dpkg-dev's Depends and to Build-Depends.
    Reported by Aurelien Jarno. Closes: #461875

 -- Frank Lichtenheld <djpig@debian.org>  Mon, 21 Jan 2008 12:48:51 +0100

dpkg (1.14.16) unstable; urgency=low

  [ Guillem Jover ]
  * Add build-essential as an implicit Build-Depends in dpkg-checkbuilddeps.
    Closes: #402901
  * Add build-essential to dpkg-dev Recommends.
  * Do not warn about unrecognized Homepage field in binary package stanzas
    in dpkg-genchanges and dpkg-source. Closes: #460309
  * Do not use the enoent helper binary, and use perl POSIX module instead.
  * Keep checking for the process when start-stop-daemon is called with
    --retry even if the daemon removed the pidfile. Closes: #460903
    Thanks to Justin Pryzby for the analysis.
  * Make --quiet silence --test in start-stop-daemon. Closes: #367998
  * Check current uid and gid in start-stop-daemon before calling setuid,
    setgid and initgroups. Closes: #222524
    Based on a patch by Samuel Thibault.
  * Remove unimplemented --test option from update-alternatives.
    Closes: #392432, #461247
  * Additionally check if errno is EEXIST after rmdir(2), as SUSv3 specifies
    that on non-empty directories it can either return that or ENOTEMPTY.
    This fixes run time problems on Solaris.
  * Fix start-stop-daemon --help output to state that --name is one of the
    possible required options to use. Closes: #354999
  * Demote dselect from priority important to optional. Closes: #461327
  * Fix portability issues on HP-UX, by not using backticks inside double
    quotes in m4 files. Closes: #24514
  * Switch Maintainer address to <debian-dpkg@lists.debian.org> from
    <team@dpkg.org>.
  * Add README.feature-removal-schedule describing the features to be removed
    and README.api describing the provided APIs.

  [ Frank Lichtenheld ]
  * Make the -L option of dpkg-parsechangelog actually work (it's
    only been eleven years...)
  * Import the code from my external Parse::DebianChangelog as
    Dpkg::Changelog and Dpkg::Changelog::Debian. Using this
    from parsechangelog/debian adds the following requested
    features:
     - Option to use a non-lossy format. Closes: #95579
     - Various options to better control how many entries
       should be displayed. Closes: #226932

  [ Raphael Hertzog ]
  * Replaced all the remaining code in controllib.pl by new modules. All
    scripts have been adjusted to use the new modules and controllib.pl has
    been removed.
  * The code to parse debian/control is available in a perl module
    Dpkg::Control. Closes: #26554
  * Temporarily add a Breaks: dpkg-dev (= 1.14.13), dpkg-dev (= 1.14.14) on
    dpkg for the convenience of sid users. Closes: #459815
  * Update dpkg-source(1) to explain better what the directory after -b is.
    Closes: #323606
  * Also force version in ${binary:Version} if dpkg-gencontrol -v<version>
    is used. That way we're consistent with the definition of that variable
    in deb-substvars(5). Closes: #433477
  * Add support of Dm-Upload-Allowed field. Closes: #453400
  * Fix dpkg-shlibdeps's filtering of duplicated dependencies in fields of
    lesser priority (when -d is used).
  * Fix behaviour of dpkg-shlibdeps when the same binary was passed multiple
    times for use in different dependency fields (-d option).
  * Change logic of -si option of dpkg-genchanges to include the original
    tarball only if the current upstream version differs from the upstream
    version of the previous changelog entry. Replaces the heuristic based
    on revision number (-0, -0.1 or -1). Closes: #28701
  * Some code refactoring on dpkg-genchanges and bug fixes in the generation
    of the Description: field. As a result, source only uploads will no more
    have Description fields.
  * Add support of wildcard entries in symbols files. This makes it much
    simpler to write symbols files for well managed libraries but in that case
    dpkg-gensymbols can't check any more if symbols have disappeared.
    Closes: #459359

  [ Updated manpages translations ]
  * Fix typo in French. Closes: #460021
  * German (Helge Kreutzmann).

  [ Updated dpkg translations ]
  * Basque (Piarres Beobide). Closes: #459565
  * French (Christian Perrier).
  * German, Basque, Norwegian Bokmål, Swedish, Vietnamese, Simplified Chinese,
    Galician unfuzzied.
  * Russian (Yuri Kozlov). Closes: #460708

  [ Updated scripts translations ]
  * Russian (Yuri Kozlov). Closes: #460709
  * Swedish (Peter Karlsson).

 -- Guillem Jover <guillem@debian.org>  Mon, 21 Jan 2008 10:00:45 +0200

dpkg (1.14.15) unstable; urgency=low

  [ Raphael Hertzog ]
  * Make sure {dpkg-dev,dselect}.preinst are included in the source tarball.
    Closes: #452730
  * Blacklist armel-specific symbols in dpkg-gensymbols. Reported by Riku
    Voipio. Closes: #457964
  * Fix typos in various manpages. Patch from A. Costa. Closes: #458276
  * Make dpkg-shlibdeps choose the right symbols files when we have several
    debian/*/DEBIAN/symbols for a given soname. Closes: #458860
  * Add a -S<pkgbuilddir> option to dpkg-shlibdeps to indicate a package build
    tree to scan first when trying to find a needed library.
  * Change dpkg-gensymbols to mark symbols that disappeared with #MISSING
    instead of #DEPRECATED, it's clearer for people.
  * Fix Dpkg::Shlibs::Objdump to properly take into account R_*_COPY
    relocations. Closes: #454036
  * Explain better the order in which postinst/prerm scripts are called
    between a package and its dependencies. Thanks to Nicolas François and
    Helge Kreutzmann for their suggestions. Closes: #379641
  * Fix Dpkg::BuildOptions so that dpkg-buildpackage doesn't double all
    options in DEB_BUILD_OPTIONS when called with the -j parameter.
    Closes: #453656

  [ Guillem Jover ]
  * Move compression related variables to a new Dpkg::Compression module.
  * Remove disabled, obsolete and quite incomplete Hebrew translations.
  * Revert dpkg-dev versioned dependency bump on dpkg >= 1.14.13 back to
    >= 1.14.6, as the compression variables are now in a module in dpkg-dev.
  * Do not disaplay garbage in dselect on monochrome terminals, by setting
    a missing ncurses character attribute. Closes: #155741, #157093
    Thanks to Sven Rudolph.
  * Do not loop endlessly in dselect with very long package descriptions.
    Closes: #179320, #342495
    Thanks to John Zaitseff.
  * Ignore wrapped lines in install-info when matching section titles.
    Closes: #214684
    Thanks to Andreas Metzler and Ian Zimmerman.
  * Do not use strdup for execvp arguments. Closes: #379027
  * Do not print 'failed to kill' warning in start-stop-daemon when polling
    the pid. Closes: #157305, #352554
    Thanks to Samuel Thibault.
  * Properly print build message in dpkg-buildpackage for lzma and bzip2
    compressed sources. Closes: #458519
  * Promote bzip2 Recommends to Depends for dpkg-dev. Closes: #458521
  * Add lzma to dpkg-dev Depends.
  * Do not automatically enable -j if DEB_BUILD_OPTIONS contains parallel=n,
    and allow overriding its value from the environment. Closes: #458589
  * Fix Dpkg::BuildOptions to parse all options in DEB_BUILD_OPTIONS, so
    that dpkg-buildpackage called with -j preserves unrecognized options.
  * Fix several signed vs unsigned value comparisons that were making some
    code to never be executed.

  [ Updated dpkg translations ]
  * French (Christian Perrier).
  * German (Sven Joachim). Closes: #459223
  * Norwegian Bokmål (Hans Fredrik Nordhaug). Closes: #457918, #458732
  * Simplified Chinese (Deng Xiyue). Closes: #459018
  * Swedish (Peter Karlsson).
  * Vietnamese (Clytie Siddall). Closes: #459016

  [ Updated scripts translations ]
  * French (Christian Perrier).
  * Swedish (Peter Karlsson).

  [ Updated man pages translations ]
  * Swedish (Peter Karlsson).

 -- Guillem Jover <guillem@debian.org>  Mon, 07 Jan 2008 12:12:16 +0200

dpkg (1.14.14) unstable; urgency=low

  * Fix override disparity: set priority of dselect to important.
  * Add libio-string-perl to Build-Depends as it's needed by a non-regression
    test (fix FTBFS, thus a quick upload).
  * Make dpkg-dev depend on dpkg (>= 1.14.13) as the latest Dpkg.pm is needed
    for dpkg-source.

 -- Raphael Hertzog <hertzog@debian.org>  Thu, 27 Dec 2007 11:20:38 +0100

dpkg (1.14.13) unstable; urgency=low

  [ Frank Lichtenheld ]
  * Add an own manpage for Dpkg's version format. Mostly stolen
    from policy. Closes: #373003
  * Fix control file parsing for field values starting with a colon.
    Apparently nobody ever needed this until Vcs-Cvs came along.
    Closes: #453364
  * Copy the usr/share/doc directory to dpkg-dev and dselect (Instead
    of using symlinks). The space requirements are minimal and adding
    the needed dependencies to comply with policy would be way more
    inconvenient. Pointed out by Rene Engelhard. Closes: #452730
  * Allow more than one arch and more than one type of a package
    in debian/files. Parts of the patch by Goswin von Brederlow
    and Bastian Blank. Closes: #356299, #377400, #229143
  * Allow building only architecture independent packages (-A).
    Closes: #109794, #200454
  * Bump Standards-Version to 3.7.3 (no changes)

  [ Raphael Hertzog ]
  * When dpkg-shlibdeps finds a lib in a directory which is just a symlink to
    another directory that is also considered, remember the other directory
    name as the canonical one. Closes: #453885
  * dpkg-shlibdeps doesn't warn any more about libm.so.6 being unused if the
    binary is also linked against libstdc++ since g++ always add an implicit
    -lm. Closes: #454616
  * Included files in symbols files (via #include) do no more need to repeat
    the header line. Closes: #455260
  * Tweak the sort algorithm between dependencies so that intervals
    are displayed as "a (>= 1), a (<< 2)" instead of the opposite.
    Closes: #455520
  * Extend format of symbols files to support arbitrary fields of
    meta-information. First field is Build-Depends-Package used to extract the
    version requirement possibly encoded in the Build-Depends field and make
    sure that the generated dependency is at least as strict as this one.
  * Fix dpkg-gensymbols to not update version info of a deprecated symbol.
    Closes: #457739
  * Fix dpkg-source's behaviour with options -sk -sK -sp -sP. Closes: #457784

  [ Guillem Jover ]
  * Ignore the man pages when building without NLS support. Closes: #457673
  * Fix perl warnings:
    - Check for undefined values when reading from the alternative db.
  * Properly handle symlinks for alternatives with inexistent slave links.
    Closes: #76295, #246906, #433567, #451872, #220044, #392440, #441021
    Closes: #443241
    Based on a patch by Daniel Leidert <daniel.leidert@wgdd.de>.
  * Fail when diverting to a non existent directory. Closes: #245562
    Thanks to Flavio Stanchina <flavio@stanchina.net>.
  * Refactor update-alternatives.

  [ Updated dpkg translations ]
  * French (Christian Perrier, as this was trivial).
  * Spanish (Javier Fernández-Sanguino Peña). Closes: #456984
  * Swedish (Peter Karlsson).

  [ Updated man pages translations ]
  * German (Helge Kreutzmann).
  * Swedish (Peter Karlsson).

  [ Updated scripts translations ]
  * French (Frédéric Bothamy).
  * German (Helge Kreutzmann).
  * Japanese (Kenshi Muto). Closes: #455841
  * Swedish (Peter Karlsson).

 -- Guillem Jover <guillem@debian.org>  Thu, 27 Dec 2007 09:16:45 +0200

dpkg (1.14.12) unstable; urgency=low

  [ Raphael Hertzog ]
  * Add -I<file> option to dpkg-gensymbols to force the usage of a specific
    symbols file.
  * Dpkg::Shlibs::find_library() now returns canonicalized paths.
  * dpkg-shlibdeps always tries the realpath() of a lib as fallback when
    trying to identify the package of a lib (and not only for symlinks).
  * dpkg-shlibdeps doesn't fail any more if it can't find unversioned
    libraries on the presumption that they are just private libraries. Outputs
    a warning instead.
  * Expand the dpkg-shlibdeps manual page with explanations concerning
    failures.
  * The environment variable DPKG_GENSYMBOLS_CHECK_LEVEL can be used to force
    dpkg-gensymbols to use a precise level of checks. Closes: #452022

  [ Guillem Jover ]
  * Define several private functions and variables as static.
  * Move extern declarations to header files and stop defining them as extern.
  * Unify parsing of Section and Priority in dpkg-gencontrol with Homepage.
  * Switch dpkg-scanpackages to use the new Dpkg::ErrorHandling and
    Dpkg::Versions modules.

 -- Guillem Jover <guillem@debian.org>  Thu, 29 Nov 2007 06:14:09 +0200

dpkg (1.14.11) unstable; urgency=low

  [ Raphael Hertzog ]
  * dpkg-shlibdeps now ignores the lack of dependency information in some
    specific cases (instead of failing):
    - when the library is in the same package than the binary analyzed
    - when the library is not versionned and can't have a shlibs file
  * dpkg-shlibdeps now only displays 10 warnings about symbols not found for
    each binary and a count of skipped warnings. Closes: #452318
  * dpkg-shlibdeps: optimize "dpkg -S" lookups by caching results, patch
    from Aaron M. Ucko <ucko@debian.org>. Closes: #452577

  [ Guillem Jover ]
  * Fix dpkg-scanpackages to properly support an optional override file.
    Closes: #452621

 -- Guillem Jover <guillem@debian.org>  Sat, 24 Nov 2007 07:19:02 +0200

dpkg (1.14.10) unstable; urgency=low

  [ Raphael Hertzog ]
  * dpkg-shlibdeps now correctly identify private libraries (avoid many
    warnings with perl/python modules). Closes: #452338
  * Move capit() to a Dpkg::Fields module and use it in dpkg-shlibdeps.
    Closes: #452262
  * Add more debug messages to dpkg-shlibdeps to ease collecting information
    in case of problems.
  * dpkg-shlibdeps now accepts again empty dependencies in shlibs files.
  * dpkg-shlibdeps will try harder to identify packages providing a library
    by looking up dpkg -S on the realpath of any symlink to a library.
    Closes: #452339
  * dpkg-source now correctly identifies the extension of the
    orig.tar.{gz,bz2,lzma} file and won't unexpectedly create "Format: 2.0"
    .dsc files.

  [ Guillem Jover ]
  * Add support for Package-Type in dpkg-name.
  * Restore cross compilation support by honouring the environment host and
    arch variables to override the default values on the dpkg-dev scripts.

  [ Updated man pages translations ]
  * Swedish (Peter Karlsson)

  [ Added scripts translations ]
  * Swedish (Peter Karlsson)

 -- Guillem Jover <guillem@debian.org>  Fri, 23 Nov 2007 06:32:27 +0200

dpkg (1.14.9) unstable; urgency=low

  [ Raphael Hertzog ]
  * Fix bad behaviour of Dpkg::Path::get_pkg_root_dir() and adjust
    dpkg-shlibdeps accordingly. Closes: #452012
  * Fix Dpkg::Deps to accept empty fields. Closes: #452013

  [ Updated man pages translations ]
  * German (Helge Kreutzmann).

 -- Guillem Jover <guillem@debian.org>  Tue, 20 Nov 2007 07:15:41 +0200

dpkg (1.14.8) unstable; urgency=low

  [ Raphael Hertzog ]
  * Heavy rework of dpkg-shlibdeps:
    - Support "symbols" files to generate finer-grained dependencies.
      Those files can be created by the new dpkg-gensymbols command.
      Closes: #430367
    - Uses now all paths in RPATH (instead of only the first).
      Closes: #395942
    - Support parsing include directives in /etc/ld.so.conf. Closes: #431597
    - Libraries are also searched in the public directories of packages
      being built and thus debian/shlibs.local can effectively define
      dependencies for libraries that are being built. Closes: #80340
    - "symbols" files use the full SONAME as key instead of splitting it in
      (name, version) like in the "shlibs" format. This allows binaries to
      be linked with unversioned libraries and not fail. Note that
      unversioned libraries are still a very bad idea.  Closes: #48208
    - dpkg-shlibdeps now supports '-x<package>' options that can be used to
      exclude packages from generated dependencies (use with care though).
      Closes: #41907, #109954
    - If dpkg-shlibdeps doesn't find any dependency information for a
      shared library that is actively used, then it will fail. This can be
      disabled with the option '--ignore-missing-info'. Closes: #10807
  * Switch perl programs to use the new Dpkg::Deps module. This changes the
    behaviour of dpkg-gencontrol and dpkg-source which will rewrite and
    simplify dependencies and build dependencies as possible. Multiple
    dependencies on the same package are replaced by their intersection.
    Closes: #178203, #186809, #222652

  [ Frank Lichtenheld ]
  * Add $(MAKE) check to build target
  * Allow to use other compressions than gzip on dpkg-source -b
    (NOTE: this will result in a Format: 2.0 source package!).
    Closes: #382673
  * Various small fixes to the manpages suggested by Helge Kreutzmann.
    Closes: #445858
  * Fix Dpkg::BuildOptions (and thereby dpkg-buildpackage) to really
    set DEB_BUILD_OPTIONS. Found by Daniel Shepler. Closes: #446119
  * Change some ' in shell code in dpkg-source.1 and dpkg-query.1 to
    proper \(aq. Reported by Daniel van Eeden. Closes: #447476

  [ Guillem Jover ]
  * Use shipped perl modules when calling perl programs at build time.
  * Switch perl programs to use the new Dpkg::ErrorHandling and Dpkg::Arch
    perl modules.
  * Add support for format strings in Dpkg::ErrorHandling functions.
  * Move build and host arch detection code from dpkg-architecture to
    Dpkg::Arch.
  * Add initial udeb support:
    - Support new fields fields Package-Type, Subarchitecture, Kernel-Version
      and Installer-Menu-Item. Closes: #383916
    - New '--type' option for dpkg-scanpackages.
  * Make dpkg-dev Conflict on dpkg-cross << 2.0.0 which was sourcing
    dpkg-buildpackage expecting it to be a shell script. Closes: #445852
  * Get rid of undefined macros from man pages. Thanks to Colin Watson
    for the analysis.

  [ Updated dselect translations ]
  * Czech (Miroslav Kure).

  [ Added dpkg translations ]
  * Thai (Theppitak Karoonboonyanan). Closes: #446501

  [ Updated dpkg translations ]
  * Czech (Miroslav Kure).
  * Galician (Jacobo Tarrio). Closes: #446624
  * Polish (Robert Luberda).
  * Russian (Yuri Kozlov). Closes: #446278

  [ Updated man pages translations ]
  * German (Helge Kreutzmann). Closes: #448354
  * Polish (Robert Luberda).
  * Swedish (Peter Karlsson).

  [ Added scripts translations ]
  * German (Helge Kreutzmann). Closes: #448353

  [ Updated scripts translations ]
  * Polish (Robert Luberda).
  * Swedish (Peter Karlsson).

 -- Guillem Jover <guillem@debian.org>  Mon, 19 Nov 2007 10:36:30 +0200

dpkg (1.14.7) unstable; urgency=low

  [ Guillem Jover ]
  * Add back $dpkglib into @INC, needed by the controllib.pl require in
    822-date. Closes: #440962
  * Document in dpkg-scanpackages that apt now requires Packages.bz2 in
    preference to Packages.gz. Closes: #440973
  * Stop recognizing the obsolete Optional field when building packages.
  * Use fakeroot, if present, by default to gain root privileges in
    dpkg-buildpackage.
  * Fix typos in dpkg-deb.1 and start-stop-daemon.8. Closes: #441051
    Thanks to A. Costa.
  * After '<prerm> remove' fails and while doing the error unwinding, if
    the '<postinst> abort-remove' call succeeds, preserve the old status
    instead of unconditionally setting it to 'Installed'. Closes: #432893
    Thanks to Brian M. Carlson.
  * Add Vcs-Browser and Vcs-Git fields to debian/control.
  * Add a Homepage field to debian/control (to be changed later when
    there's a more formal site).
  * Allow comparing unsupported architectures for equality and identity.
    Based on a patch by Frank Lichtenheld. Closes: #427210
  * Document Origin and Bugs fields in deb-control.5. Closes: #173463
  * Do not replace substvars for build dependencies (it was not supported
    anyway).

  [ Frank Lichtenheld ]
  * Add _MTN to dpkg-source -i default regex. Suggested by Jari Aalto.
  * Convert dpkg-buildpackage to a Perl script.
    Fix some bugs in the new script detected in experimental:
    Closes: #444362
  * dpkg-buildpackage accepts a -j<n> option now which will set
    MAKEFLAGS(-j<n>) and DEB_BUILD_OPTIONS(parallel=<n>) accordingly.
    parallel=<n> in DEB_BUILD_OPTIONS will be passed to MAKEFLAGS as
    well. Based on an idea by Robert Millan. Closes: #440636
  * Allow dpkg-source -I without a pattern which will load a default
    list of pattern similar to -i without regexp. Patch by
    Jari Aalto. Closes: #440972
  * Rework documentation of dpkg-source's -i and -I options.
    Closes: #323911, #440956
  * Add --utf8-strings to gpg call in dpkg-buildpackage since
    that seems to be the better default. Suggested by Székelyi Szabolcs.
    Closes: #379418
  * Let dpkg-buildpackage error out early if the version number from
    the changelog is not a valid Debian version. Closes: #216075
  * Fix dpkg-source to create correct diffs for files with spaces in
    their name (apparantly we don't have many of those ;).
    Based on a patch by Marcel Toele. Closes: #445380

  [ Updated dpkg translations ]
  * Basque (Piarres Beobide). Closes: #440859
  * Danish (Claus Hindsgaul). Closes: #441106
  * French (Frédéric Bothamy).
  * German (Sven Joachim). Closes: #440537
  * Nepali (Shiva Prasad Pokharel). Closes: #437825
  * Portuguese (Miguel Figueiredo). Closes: #441113
  * Romanian (Eddy Petrişor).
  * Vietnamese (Clytie Siddall). Closes: #440502
  * Korean (Sunjae Park). Closes: #443190

  [ Updated man pages translations ]
  * German (Helge Kreutzmann).
  * Swedish (Peter Karlsson).
  * Korean (Sunjae Park). Closes: #443191

  [ Updated scripts translations ]
  * Correct a typo in the French translation. Closes: #443276
  * Swedish (Peter Karlsson).

 -- Guillem Jover <guillem@debian.org>  Mon, 08 Oct 2007 07:31:34 +0300

dpkg (1.14.6) unstable; urgency=low

  [ Frank Lichtenheld ]
  * Synchronise usage information of dpkg, dpkg-deb, and
    dpkg-query man pages. This fixes some small mistakes
    and also Closes: #321520

  [ Guillem Jover ]
  * Man pages cleanup:
    - Some italics and bold fixes.
    - Unify ellipsis, argument separator, and remove redundant program name
      preceding the options.
    - Substitute 'FILES' header with 'SEE ALSO' in dpkg-buildpackage(1),
      and remove leftover string from man page split. Closes: #439306
    - Split option descriptions so that it gets easier to distinguish.
    - Unify author and copyright information formatting.
  * Move variables automatically modified at build time for the perl scripts
    to a new style perl module (Dpkg) and make all programs use it.
  * Switch 'dpkg-gettext.pl' to a new style perl module (Dpkg::Gettext).
  * Implement support for Breaks field. Closes: #379140
    Thanks to Ian Jackson.
  * Run the deconfiguration of each package to be deconfigured once, instead
    of once per each conflicting package being removed. Closes: #378003
    Thanks to Ian Jackson.
  * Do not segfault when the result from a 'dpkg-query -l' is bigger than
    the total number of current packages, and do not produce repeated
    results with overlapping patterns on 'dpkg-query -W'. Closes: #428427
  * Tightening dpkg-dev versioned Depends to dpkg 1.14.6, and dpkg Conflicts
    against << dpkg-dev 1.14.6, where the perl modularization started.
  * Do not print empty lines after 'Setting up ...' output. Closes: #392317
  * When a slave alternative is inapplicable do not attempt to create the
    slave link before removing it again. Closes: #411699
    Thanks to Ian Jackson.
  * Do not consider it a file conflict if the package contains a symlink
    to a directory where the existing symlink on-disk points to the
    same place. Closes: #377682
    Thanks to Ian Jackson.
  * Fix perl warnings:
    - When removing a non diverted file with dpkg-divert. Closes: #438416
  * Implement support for Homepage field. Closes: #142324
  * Ignore XB- fields instead of XC- fields from control file binary package
    stanzas in dpkg-genchanges.
  * Explicitely ignore all known fields from the control file source package
    stanza in dpkg-genchanges, instead of leaving unknown fields unwarned.
  * Implement support for Vcs-Browser, Vcs-Arch, Vcs-Bzr, Vcs-Cvs, Vcs-Darcs,
    Vcs-Git, Vcs-Hg, Vcs-Mtn and Vcs-Svn fields in control file source
    package stanza.
  * Implement support for Tag field.

  [ Updated scripts translations ]
  * French (Frédéric Bothamy, Christian Perrier).
  * Swedish (Peter Karlsson).

  [ Updated dpkg translations ]
  * Dzongkha (Tshewang Norbu). Closes: #430931
  * Nepali (Shiva Prasad Pokharel). Closes: #435353
  * Polish (Robert Luberda).
  * Russian (Yuri Kozlov). Closes: #436147
  * Swedish (Peter Karlsson).

  [ Updated dselect translations ]
  * Russian (Yuri Kozlov). Closes: #436149
  * Swedish (Peter Karlsson).

  [ Updated man pages translations ]
  * German (Helge Kreutzmann).
  * Polish (Robert Luberda).
  * Swedish (Peter Karlsson).

 -- Guillem Jover <guillem@debian.org>  Wed, 05 Sep 2007 07:36:02 +0300

dpkg (1.14.5) unstable; urgency=low

  [ Guillem Jover ]
  * Add lpia support to ostable and triplettable.
  * Fix dpkg-source to not emit duplicated entries for the Architecture field
    in the .dsc file.
  * Fix dpkg-scanpackages to load the override file after having filled the
    packages information. Closes: #428169, #428470
  * Add '.shelf' to the default dpkg-source -i regex. Closes: #427827
    Thanks to Adeodato Simó.
  * Support a colon separated list of paths from the ELF RPATH field in
    dpkg-shlibdeps. Thanks to Jiří Paleček. Closes: #427988
  * Man pages cleanup:
    - Reference deb-substvars(5) instead of dpkg-substvars(5). Closes: #429182
    - Mark dpkg-* commands in bold.
    - Unify title header.
    - Remove an additional space in install-info(8) and mark gzip in bold
      and remove redundant reference to GNU.
    - Fix explanation of dpkg-source '-b' option, remove a reference to
      checking for a missing empty string argument, and add a reference
      to '-sX' arguments affecting the behaviour. Closes: #428167
    - Remove documented dpkg-gencontrol options in dpkg-source left over
      from the man pages split.

  [ Frank Lichtenheld ]
  * Fix typo in German translation of start-stop-daemon(8).
    Noted by Joachim Breitner. Closes: #430008
  * Correct permission and owner/group handling when extracting
    tar balls to match more the user's preferences instead of
    ours or the ones from the originator of the tar ball. Patch
    by Ian Jackson. Closes: #390915, #207289
  * dpkg-source warns now about new empty files since those will
    not be represented in the diff. Closes: #383394

  [ Updated dselect translations ]
  * French (Christian Perrier).
  * Romanian (Eddy Petrişor).

  [ Updated dpkg translations ]
  * Estonian (Ivar Smolin). Closes: #427589
  * Portuguese (Miguel Figueiredo).
  * Romanian (Eddy Petrişor).
  * Spanish (Javier Fernandez-Sanguino). Closes: #429958

  [ Updated man pages translations ]
  * German (Helge Kreutzmann).

 -- Frank Lichtenheld <djpig@debian.org>  Tue, 03 Jul 2007 00:27:07 +0200

dpkg (1.14.4) unstable; urgency=low

  [ Guillem Jover ]
  * Fix perl warnings:
    - When unpacking a source package with -sp from a different directory
      than the one containing the tarball. Closes: #424998
  * Remove an unused variable in dpkg-statoverride by renaming it to the
    initially intended name. Closes: #425041
  * Fix loose regex in dpkg-source (/\.debian.tar/ -> /\.debian\.tar/).
    Thanks to Kylan Robinson. Closes: #425629
  * Revert change on 1.14.0 from Aaron M. Ucko. Trim down duped entries only
    when passing them to dpkg-query instead. Closes: #425641
  * Recognize again architecture wildcards. Closes: #424670

  [ Updated dpkg translations ]
  * Basque (Piarres Beobide). Closes: #425776
  * French (Frédéric Bothamy).
  * Galician (Jacobo Tarrío).

 -- Guillem Jover <guillem@debian.org>  Thu, 24 May 2007 19:30:26 +0300

dpkg (1.14.3) unstable; urgency=low

  [ Guillem Jover ]
  * Fix perl warnings:
    - In dpkg-genchanges when called with -S. Closes: #423193
    - In architecture comparison operations. Closes: #423452
    - Fill slavepaths undefined entries with an empty string to guarantee
      they are always defined. Closes: #423140, #423451, #423544, #423555
  * Include the new split man pages deb-substvars.5, deb-override.5 and
    deb-shlibs.5 in dpkg-dev.
  * Fix deb-substvars.5 section to match reality.
  * Refactor update-alternatives.
  * Fix dpkg-divert to work again w/o specifying the '--divert' and
    '--package' or '--local' options. Closes: #423864
  * Document in install-info.8 that when no '--section' option is specified,
    install-info will try to use the INFO-DIR-SECTION entry from the info
    file. Add missing commas. Thanks to Kurt B. Kaiser. Closes: #397737
  * Disambiguate in install-info.8 the use of 'Info directory' with
    'Info dir file'. Closes: #420766
  * Document in deb-control.5 that the control file can have '#'-style
    comments. Closes: #406481
  * Make start-stop-daemon fork twice while daemonizing.

  [ Updated dpkg-dev translations ]
  * French (Frédéric Bothamy). Closes: #423392

  [ Updated dpkg translations ]
  * French (Christian Perrier).
  * German (Sven Joachim). Closes: #423401

  [ Updated dselect translations ]
  * German (Sven Joachim). Closes: #423403

 -- Guillem Jover <guillem@debian.org>  Tue, 15 May 2007 16:02:59 +0300

dpkg (1.14.2) unstable; urgency=low

  [ Guillem Jover ]
  * Remove bashisms in dpkg-buildpackage. Closes: #422239
  * Handle case in update-alternatives when there's no existing alternative
    to configure. Closes: #260987, #353252, #367717, #392431
  * Add solaris support to ostable and triplettable. Closes: #361866
  * Properly create the generic name symlink in update-alternatives for new
    alternatives. Closes: #422979
  * Include translations again, which disappeared due to a dirty source tree
    and a bogus Makefile.am for the man pages. Closes: #423029, #423085

 -- Guillem Jover <guillem@debian.org>  Wed, 09 May 2007 22:22:45 +0300

dpkg (1.14.1) unstable; urgency=low

  [ Guillem Jover ]
  * Fix partial upgrades by tightening dpkg-dev versioned Depends to
    dpkg 1.14.0, and dpkg Conflicts against << dpkg-dev 1.14.0, where
    the triplettable support first appeared. Closes: #422848

 -- Guillem Jover <guillem@debian.org>  Tue, 08 May 2007 18:23:49 +0300

dpkg (1.14.0) unstable; urgency=low

  [ Guillem Jover ]
  * Make the copyright information in dpkg-deb.1 and dpkg-split.1 match the
    one in the source. Thanks to Nicolas François. Closes: #379320
  * Allow dpkg-buildpackage to properly override '-b' when passed after '-B'.
    Thanks to Julian Gilbey. Closes: #397479
  * Move retrieval of uid and gid information from controllib.pl into a
    function, so that scripts not needing it do not execute that code.
    Based on a patch by Riku Voipio. Closes: #396884
  * Do not bail out in dpkg when building without start-stop-daemon support,
    by checking if the macro value is true instead of it being defined.
    Thanks to Mark Rosenstand.
  * Make all perl scripts use strict and warnings, to ease catching errors.
  * Refactor update-alternatives code, with the side effect that now commands
    on non existing link group files will return an error code (except
    for --remove, now). Closes: #273407
  * Add a missing newline to a warning message in dpkg. Closes: #390914
    Thanks to Ian Jackson.
  * Fix typo in variable name in dpkg-source which was causing it to not
    create directories when extracting the diff. Closes: #374645
  * Fix up and down keystrokes in the dselect help message. Closes: #383438
    Thanks to Sven Joachim.
  * Convert 822-date to be a simple wrapper around 'date -R'. 822-date is
    now deprecated and should not be used anymore. It might be removed
    sometime in the future. Closes: #31634, #367712, #314462
    Thanks to Frank Lichtenheld.
  * Add '.gitignore' to the default dpkg-source -i regex. Closes: #409566
    Thanks to Julien Cristau.
  * Add '.hg' to the default dpkg-source -i regex. Closes: #414794
  * Use l10n-friendlier strings to describe dependencies. Closes: #390916
    Thanks to Ian Jackson.
  * Change priority for dpkg-dev from standard to optional to match the
    override.
  * Do not use a build-stamp in debian/rules.
  * Fix confusing bottom status lines in dselect, unifying them by removing
    the method or package name and capitalizing. Closes: #9085
  * Check proper error value returned by BZ2_bzerror. Closes: #410605
  * Exit with an error instead of an assert if a file name is too long when
    building a .deb package. Closes: #393069
  * Exit with an error instead of an assert if the number of conflictors is
    exceeded. Remove bogus comments. Closes: #377855
  * Fix regular expression special-casing Origin, Bugs and Maintainer fields
    which was making X[SBC]- fields containing such strings to propagate into
    the .deb control file unprocessed. Thanks to Colin Watson.
  * Add support for '--admindir' in dpkg-buildpackage, dpkg-checkbuilddeps
    and dpkg-shlibdeps. Closes: #162348
  * Cleaning and format unification of manual pages.
  * Make the override-file argument to dpkg-scanpackages optional.
  * Refactor compression filtering code.
  * Split override file information from dpkg-scanpackages.1 into
    deb-override.5 manual page.
  * Split dpkg-source.1 into independent man pages, namely deb-substvars.5,
    deb-shlibs.5, dpkg-buildpackage.1, dpkg-distaddfile.1, dpkg-genchanges.1,
    dpkg-gencontrol.1, dpkg-parsechangelog.1 and dpkg-shlibdeps.1.
  * Support building binary packages with the member data.tar.lzma compressed
    with lzma.
  * Require gettext 0.16.1.
  * Show the epoch (if present) when displaying package versions.
    Closes: #107449, #179913, #345594, #393924, #405668
    Based on a patch by Jeffrey W. Baker.
  * Switch from pseudo-tags to usertags, and update the documentation.
  * Fix typo in German dpkg man page. Closes: #416167
    Thanks to Martin Weis.
  * Properly sort Uploaders field in generated .dsc files.
  * Reorder a bit the fields in output files.
  * Speed up dpkg-shlibdeps by avoiding doing a dpkg-query for duped
    libraries. Thanks to Aaron M. Ucko. Closes: #421290
  * Generalize source architecture handling by abstracting it through the new
    Debian triplet and the new triplettable.
  * Add armel support to ostable and triplettable. Closes: #414087

  [ Updated dpkg translations ]
  * Dutch (Bart Cornelis).
  * French (Frédéric Bothamy).
  * Polish (Robert Luberda).
  * Romanian (Eddy Petrişor).
  * Simplified Chinese (Anthony Wong). Closes: #415320
  * Traditional Chinese (Anthony Wong). Closes: #415230

  [ Added dpkg translations ]
  * Estonian added (Ivar Smolin). Closes: #422404
  * Kurdish added (Erdal Ronahi). Closes: #418154
  * Marathi added (Priti Patil). Closes: #416810

  [ Updated man pages translations ]
  * German (German l10n team). Closes: #418528
  * Polish (Robert Luberda).

  [ Updated dselect translations ]
  * Dutch (Bart Cornelis).
  * Polish (Robert Luberda).

 -- Guillem Jover <guillem@debian.org>  Tue, 08 May 2007 11:11:50 +0300

dpkg (1.13.25) unstable; urgency=low

  [ Guillem Jover ]
  * Fix year 2018 in changelog for Michael Alan Dorman's upload in 1998,
    which was confusing the changelog parsers. Closes: #402526
  * Document in its man page that update-alternatives requires cooperation
    from all packages dealing with the specific file. Closes: #396338
    Thanks to Tomas Pospisek <tpo_deb@sourcepole.ch>.
  * Require POSIX inside subprocerr in controllib.pl. Closes: #390636
    Thanks to Brendan O'Dea <bod@debian.org>.
  * Support extracting lzma compressed source and binary packages,
    and add a Suggests on package lzma. Closes: #347715
  * Add '/emul/ia32-linux' biarch paths to dpkg-shlibdeps. Closes: #403216
  * Remove non-modified /etc/dpkg/dpkg.cfg configuration file when upgrading
    from versions 1.9.21 through 1.10.28, to avoid getting prompted about
    conffile changes. Closes: #398061

  [ Updated dpkg translations ]
  * Chinese (Traditional, Asho Yeh).
  * Korean (Sunjae Park). Closes: #394135, #404938
  * Norwegian Bokmal (Hans Fredrik Nordhaug). Closes: #391143
  * Nepali (Shiva Prasad Pokharel).
  * Romanian (Eddy Petrişor).
  * Catalan (Jordà Polo).
  * Swedish (Peter Karlsson).
  * Vietnamese (Clytie Siddall). Closes: #399343

  [ Added dpkg translations ]
  * Punjabi (A S Alam).

  [ Updated dpkg-dev translations ]
  * Catalan (Jordi Mallach).

  [ Updated dselect translations ]
  * Korean (Sunjae Park). Closes: #404943

 -- Guillem Jover <guillem@debian.org>  Tue,  2 Jan 2007 00:23:57 +0200

dpkg (1.13.24) unstable; urgency=low

  [ Guillem Jover ]
  * Fix dselect segfault by adding a field description matching the
    dependency field enum position. Closes: #392731, #392724

  [ Updated dpkg Translations ]
  * Nepali (Shiva Prasad Pokharel). Closes: #373728

 -- Guillem Jover <guillem@debian.org>  Fri, 13 Oct 2006 16:34:39 +0300

dpkg (1.13.23) unstable; urgency=low

  [ Guillem Jover ]
  * Add initial support for the Breaks field, by parsing but rejecting it.
    Thanks to Ian Jackson <iwj@ubuntu.com>. Closes: #375703
  * Use dpkg-architecture from the source tree to get the target Debian
    architecture, instead of duplicating the logic in the m4 files.
  * Remove comment headers in dselect/helpmsgs.{cc,h} about the files being
    autogenerated, replace them with a proper license and copyright comment.
    Closes: #382308
  * Add a new line at the end of m4/compiler.m4 file, to cope with an
    autoreconf failure due to the new m4 1.4.7.

  [ Nicolas François ]
  * Specify --null before the -T tar's option to avoid the "tar: -: file name
    read contains nul character" warning.
    Closes: #376351, #375749, #376724, #377279

  [ Added dpkg Translations ]
  * Dzongkha (Kinley Tshering).

  [ Updated dpkg Translations ]
  * Basque (Piarres Beobide). Closes: #375118
  * Brazilian Portuguese (Andre Luis Lopes).
  * Catalan (Robert Millan, Jordi Mallach). Closes: #383448
  * Czech (Miroslav Kure).
  * Danish (Claus Hindsgaul).
  * Dutch (Bart Cornelis).
  * Dzongkha (Tenzin Dendup). Closes: #388192
  * French (Frédéric Bothamy).
  * Galician (Jacobo Tarrio).
  * German (Sven Joachim). Closes: #381409, #381740
  * Hungarian (SZERVÁC Attila).
  * Italian (Stefano Canepa, Davide Viti). Closes: #387821
  * Japanese (Kenshi Muto). Closes: #386963
  * Khmer (Khoem Sokhem). Closes: #375099
  * Portuguese (Miguel Figueiredo, Rui Branco).
  * Romanian (Eddy Petrişor).
  * Russian (Yuri Kozlov). Closes: #376746, #391143
  * Slovak (Peter Mann). Closes: #387282
  * Spanish (Javier Fernandez-Sanguino). Closes: #386759
  * Swedish (Daniel Nylander). Closes: #383643
  * Vietnamese (Clytie Siddall). Closes: #383588

  [ Added dpkg-dev Translations ]
  * Catalan (Jordi Mallach).
  * French (Philippe Batailler).

  [ Updated dselect Translations ]
  * Brazilian Portuguese (Andre Luis Lopes).
  * Catalan (Robert Millan, Jordi Mallach).
  * Danish (Claus Hindsgaul).
  * German (Sven Joachim). Closes: #384843
    (Sven is now the new German translation maintainer for dpkg and dselect).
  * Hungarian (SZERVÁC Attila).
  * Indonesian (Arief S Fitrianto). Closes: #391144
  * Italian (Stefano Canepa).
  * Japanese (Kenshi Muto).
  * Norwegian Bokmål (Hans Fr. Nordhaug).
  * Russian (Yuri Kozlov).
  * Slovak (Peter Mann).
  * Spanish (Javier Fernández-Sanguino Peña). Closes: #391144
  * Swedish (Daniel Nylander).
  * Vietnamese (Clytie Siddall).

  [ Updated man pages translations ]
  * French (Philippe Batailler).
  * German (Helge Kreutzmann). Closes: #379030

  [ Added man pages translations ]
  * German (Helge Kreutzmann).
    Closes: #379286, #379298, #379417, #379433, #379661, #379798, #379825
    Closes: #379985, #380130, #380239, #380365, #381047, #380660, #380443
    Closes: #381349, #381488
  * Japanese (KISE Hiroshi).
    Closes: #381141, #381865, #384768, #385675, #386965, #388837

 -- Guillem Jover <guillem@debian.org>  Thu, 12 Oct 2006 02:56:09 +0300

dpkg (1.13.22) unstable; urgency=low

  [ Guillem Jover ]
  * Version the po4a Build-Depends to >= 0.23 as we are using options
    introduced in that version. Thanks to Sergio Gelato. Closes: #370536
  * Add '.bzrtags' directory to default dpkg-source -i regex.
    Suggested by Adeodato Simó. Closes: #370392
  * Print update-alternatives '--config' listing layout evenly spaced.
    Closes: #325895
  * Clarify the legend in update-alternatives '--help' (Andrew Ferrier).
    Closes: #305318
  * Add the source version inside parenthesis to the Source field in the
    generated .changes and binary packages if the binary package version
    differs (like in binNMUs). Closes: #62529
  * Add missing comment serving as documentation about abort-remove on
    removal in dpkg.postinst (Justin Pryzby). Closes: #372145
  * Fix typo in dpkg-deb manpage (Robert Luberda). Closes: #373999
  * Clarify dpkg-architecture new options '-e' and '-i' in man page, add
    backward compatibility information and give some examples.
    Thanks for the initial suggestions to Junichi Uekawa. Closes: #370830
  * Modified some strings to be able to merge them in the .pot files.
  * Add new '--umask' option to start-stop-daemon. Closes: #368003

  [ Frank Lichtenheld ]
  * dpkg-source issued spurious warnings about fields defined with
    XB-. They now get correctly suppressed. Closes: #374154
  * Give a correct warning when the user requested an unknown
    sign command that we will default to a pgp style interface.
    Closes: #133470

  [ Updated dpkg Translations ]
  * Romanian (Eddy Petrişor).
  * Galician (Jacobo Tarrio).
  * French (Christian Perrier).
  * Swedish (Peter Karlsson).
  * Basque (Piarres Beobide). Closes: #373107
  * Polish (Robert Luberda).
  * Catalan (Guillem Jover).

  [ New dpkg Translations ]
  * Nepali (Paras Pradhan). Closes: #373728

  [ Updated dselect Translations ]
  * Simplified Chinese (Kov Tchai). Closes: #366260

  [ Updated man pages translations ]
  * Polish (Robert Luberda).

  [ Christian Perrier ]
  * Typo fix in update-alternatives ("alternativse"). Thanks to Eddy Petrisor
    for spotting it. Translations unfuzzied.
  * Make similar messages in dpkg-statoverride and dpkg-divert exactly similar
    Thanks to Eddy Petriso for spotting them, again.

 -- Guillem Jover <guillem@debian.org>  Wed, 21 Jun 2006 18:03:29 +0300

dpkg (1.13.21) unstable; urgency=low

  [ Guillem Jover ]
  * Disambiguate error message about conflicting command line actions by
    providing both long and short option names. Based on a suggestion by
    Josip Rodin. Closes: #45575
  * Add '/lib32' and '/usr/lib32' to the dpkg-shlibdeps library path search
    list. Closes: #367892
  * Revert usage of English perl non-essential module from install-info.
    Closes: #369928, #369958, #370157, #370174, #370210
  * Print the correct file being parsed by dpkg-parsechangelog's debian
    parser. Closes: #368961
  * Fix dependency cycle breaking in the case when every link involves
    a Provides (Ian Jackson). This is a proper fix for #349442.
    Closes: #370017

  [ Updated dpkg Translations ]
  * Czech (Miroslav Kure).
  * Vietnamese (Clytie Siddall).

 -- Guillem Jover <guillem@debian.org>  Sun,  4 Jun 2006 19:02:44 +0300

dpkg (1.13.20) unstable; urgency=low

  [ Frank Lichtenheld ]
  * Add gettext support for the Perl scripts. Based on a patch by
    Nicolas François. Closes: #165843
  * Only print usage information of dpkg-scanpackages on stdout
    if requested explicetly. Use stderr in case of error.
    Closes: #366659
  * Add remarks to dpkg-scansources and dpkg-scanpackages
    man pages about the need to compress the generated files
    to be able to access them via apt. Closes: #65839
  * Allow '+' and '.' in distribution names in Debian changelogs.
    Based on a patch by John Wright.
    Closes: #361171
  * Use the Debian keyring in dpkg-source when checking signatures
    of .dsc files, if available. Closes: #364726
  * Let dpkg-buildpackage pass through all remotely sensible
    -sX options to dpkg-source (-s[nsAkurKUR] currently).
    Closes: #36586
  * Improve the description of --showformat in dpkg-deb
    man page and add a pointer to the complete description
    of the option in dpkg-query.
  * Don't spew out garbage from dpkg-deb, if the second argument
    to -I is a absolute filename. Based on a patch by Ian Eure.
    Closes: #35573
  * Fix --ignore-depends argument value parsing. Closes: #169125
  * Completely remove md5sum diversion madness.  Instead, we Pre-Depend
    on a version of textutils which provides /usr/bin/md5sum.  We rely on
    the logic in coreutils to remove our diversions. Patch by
    Ian Jackson. Closes: #315784, #313605
  * Try harder to detect dependency cycles that contain Provides
    links. Closes: #349120, #349442
  * Update archtable to reflect current archive: Add amd64 and remove
    sh. Closes: #367329
  * Don't claim in dpkg man page that we set DPKG_OLD_CONFFILE and
    DPKG_NEW_CONFFILE on sub shells since we actually don't.
  * Fix printing of user defined fields with --showformat and
    document the existance of this feature in dpkg-query man page.
  * Make --forget-old-unavail more reliable by deleting architecture
    information of removed packages. Patch by Piotr Engelking.
    Closes: #208532
  * When building packages with dpkg-deb give a more useful error
    message in case a conffile entry has leading whitespace. Patch
    by David Lopez Moreno. Closes: #281562
  * Don't drop directories that contain our conffiles too early from
    our file listing. Otherwise we might leave them behind on purge
    if we share them with other packages.
    Closes: #174180, #198128, #198522, #318825, #366178

  [ Nicolas François ]
  * Fix typos in the Russian man pages. Thanks to Stepan Golosunov.
    Closes: #366587
  * Honour tabbing requested via --showformat even if the field to
    be printed is empty. Closes: #361671
  * Flush the terminal's input before prompting what to do with a
    configuration file. Closes: #316551
  * Fix the --force-depends-version option. Closes: #57104

  [ Guillem Jover ]
  * Standarize scripts usage output format and at the same time make
    the strings easier for the translators. Add '--help' and '--version'
    for most of the scripts. Print the usage and version to stdout.
  * Do not strip the epoch from the source:Upstream-Version substvar.
    Closes: #366351
  * Properly check and report lock file existence in install-info.
    Based on patch by Ben Pfaff. Closes: #368874
  * Correct default info directory for '--infodir' in intall-info man
    page (Ben Pfaff). Closes: #368875
  * Print the bogus version and prefix the error message with 'dpkg: '
    when using '--compare-versions'. Closes: #369177
  * Remove duplicated string " , at changelog " in dpkg-parsechangelog's
    debian style parser (Julian Gilbey). Closes: #369205
  * Update the Section and Priority fields in the status file from the
    new packages. We assume that the information from the binary package
    is correct, otherwise it should be fixed there to match the archive
    override file (Koblinger Egmont).
    Closes: #54529, #58106, #81171, #230610, #237622, #237626
  * Bump Standards-Version to 3.7.2 (no changes needed).
  * Add lintian overrides for dpkg, dpkg-dev, dselect and sources.
  * Replace logrotate installation logic with dh_installlogrotate.

  [ Updated dpkg Translations ]
  * Portuguese (Miguel Figueiredo).
  * Polish (Robert Luberda).
  * Hungarian (SZERVÁC Attila).
  * Romanian (Eddy Petrişor).
  * Russian (Yuri Kozlov). Closes: #366353
  * Czech (Miroslav Kure).
  * Simplified Chinese (Kov Tchai). Closes: #366985
  * Swedish (Peter Karlsson).
  * Galician (Jacobo Tarrio).
  * Slovak (Peter Mann).
  * Dutch (Bart Cornelis).
  * Basque (Piarres Beobide). Closes: #366185

  [ Updated dselect Translations ]
  * Polish (Robert Luberda).
  * Basque (Piarres Beobide). Closes: #366187
  * Czech (Miroslav Kure).
  * Romanian (Eddy Petrişor).

  [ Updated man pages translations ]
  * Polish (Robert Luberda).

 -- Guillem Jover <guillem@debian.org>  Wed, 31 May 2006 07:43:16 +0300

dpkg (1.13.19) unstable; urgency=low

  [ Frank Lichtenheld ]
  * Add -follow (back) to find call in dpkg-scanpackages.
    Closes: #358011
  * Fix error in archive.c that lead to a infinite loop when
    installing files with long, non-ASCII filenames in
    certain locales. Closes: #346436

  [ Updated dpkg Translations ]
  * French (Christian Perrier).
  * Galician (Jacobo Tarrio).
  * Romanian (Eddy Petrişor).
  * Dutch (Bart Cornelis).
  * Swedish (Peter Karlsson).
  * Danish (Claus Hindsgaul). Closes: #362317
  * Czech (Miroslav kure).
  * Vietnamese (Clytie Siddall). Closes: #363264
  * Spanish (Javier Fernández-Sanguino Peña). Closes: #357911
  * Basque (Piarres Beobide). Closes: #363683, #363679
  * Japanese (Kenshi Muto). Closes: #365334

  [ Updated dselect Translations ]
  * Romanian (Eddy Petrişor).
  * Galician (Jacobo Tarrio).
  * French (Christian Perrier).
  * Dutch (Bart Cornelis).

  [ Nicolas Francois ]
  * Generate the Russian man pages in the KOI8-R charset. Closes: #361987
  * Document the shlibs.local format in dpkg-source(1). Closes: #316485
  * Fix a typo in an error message. Thanks to Justin Pryzby. Closes: #364539

  [ Guillem Jover ]
  * Fix strings so that they can be more easily translated. Closes: #134358
  * Add new substvars source:Version, source:Upstream-Version and
    binary:Version so packages will be able to avoid breaking on binNMUs.
    Based on a patch by Ken Bloom and Jeroen van Wolffelaar. Closes: #358530
  * Support binNMU safe packages even when source and binary differ in
    version.
  * Rename dpkg:UpstreamVersion to dpkg:Upstream-Version. Make dpkg:Version
    and dpkg:Upstream-Version get the current dpkg versions instead of the
    ones from the package being built.
  * Split usage strings to make it easier for translators when those change.
    Closes: #323957
  * Standarize start-stop-daemon usage output format.
  * Make install-info '--dir-file' option compatible with GNU install-info
    by renaming the infodir variable to dirfile and not appending the
    '/dir' string except when initializing from '--info-dir' or
    '--infodir' (Wayne Davison). Closes: #61640, #67237, #286275
  * Make install-info add a new line after adding the last entry at the
    end of the dir file, which makes the info readers able to see those
    last enties (Nicolas François). Closes: #164495
  * Use the numerical value of errno instead of a string in install-info
    when checking if the locking error was due to an already existing
    file, which is locale dependent, and die accordingly. Based on a patch
    by Nicolas François. Closes: #199204, #210781
  * Escape hyphens in man pages.
  * Bump Standards-Version to 3.7.1.
  * Wrapped debian/control fields except Uploaders given current policy.

 -- Guillem Jover <guillem@debian.org>  Thu,  4 May 2006 14:05:21 +0300

dpkg (1.13.18) unstable; urgency=low

  [ Updated dpkg Translations ]
  * Romanian (Sorin Batariuc). Closes: #356664
  * Danish (Claus Hindsgaul). Closes: #356188
  * Polish (Robert Luberda).
  * Dutch (Bart Cornelis).

  [ Updated dselect Translations ]
  * Spanish (Javier Fernández-Sanguino Peña). Closes: #357912
  * Danish (Claus Hindsgaul). Closes: #356188
  * Polish (Robert Luberda).
  * Russian (Yuri Kowlov). Closes: #361415

  [ Updated man pages translations ]
  * Typos corrected in French dpkg-source man page
    Thanks to Nicolas Bonifas who spotted them
  * Russian completed. Thanks to Yuri Kozlov.
    Closes: #361415

  [ Christian Perrier ]
  * Correct typos in man pages. Thanks to A. Costa for spotting them
    Closes: #358091, #358092, #358093, #358094, #358095

  [ Guillem Jover ]
  * Add a '[!]' in --force-all help denoting that it is a dangerous option.
    Closes: #359935
  * Prefix any chroot path to the exec file name when stating it in
    start-stop-daemon. Closes: #318771, #333066
  * Add '-r' to the help output of start-stop-daemon (Jared Spiegel).
    Closes: #354869
  * Use mustsetvar when setting the value of the sversion variable in
    dpkg-buildpackage (Andrew Suffield). Closes: #158953
  * Pass '--admindir' option over to dpkg-query when passing '--admindir' or
    '--root' to dpkg (initial patch by Branden Robinson).
    Closes: #153305, #271041, #282853, #307715, #355915
  * Support system library directories in dpkg-shlibdeps symlinked from
    '/lib/ldconfig'. Closes: #356452
  * Document that 'dpkg --get-selections' and 'dpkg-query -l' without a
    pattern will not list packages in state purge. Closes: #355633
  * Obsolete force/refuse 'auto-select' dpkg option.
  * Add new '--clear-selections' option to dpkg (Andrew Suffield).
    Closes: #112388
  * Use '--clear-selections' in the dpkg man page example on how to transfer
    the status to another installation. Closes: #137442

 -- Guillem Jover <guillem@debian.org>  Mon, 10 Apr 2006 06:40:22 +0300

dpkg (1.13.17) unstable; urgency=low

  [ Frank Lichtenheld ]
  * Fix handling of -DArchitecure=foo in dpkg-gencontrol. Closes: #251911
  * Handle architectures in all dependency fields in debian/control,
    even those of binary packages. Closes: #252657, #324741, #347819
  * More dpkg-scanpackages fixes (--arch option handling). Closes: #353506

  [ Guillem Jover ]
  * Add missing parentheses surrounding a man page section reference
    in the dpkg-source man page (Matt Kraai). Closes: #353731
  * Fix misspelling of "occurred" as "occoured" in dpkg-gencontrol and
    dpkg-source (Matt Kraai). Closes: #353949
  * Major cleanup of manpages, by using properly the bold and italic
    attributes and other embellishments.
  * Add dpkg-query(1) in the SEE ALSO section in dpkg(1). Closes: #354643
  * Don't try to compile in SELinux support on GNU/kFreeBSD amd64.
  * Add new quiet option to dpkg-source to supress warnings. Closes: #355065
  * Do not expand architecture aliases anymore in .dsc files.
  * Change start-stop-daemon's --exec behaviour again on GNU/Linux to compare
    the referred file pointed by the '/proc/<pid>/exe' symlink, stripping
    any ' (deleted)' string and stating the result. Closes: #354867

  [ Updated man pages translations ]
  * Polish (Robert Luberda). Closes: #353782
  * French (Philippe Batailler).

  [ Updated dselect Translations ]
  * Hungarian (Szervác Attila).
  * Dutch (Bart Cornelis).
  * Czech (Miroslav Kure).

  [ Updated dpkg Translations ]
  * Italian (Lele Gaifax)
  * Simplified Chinese (Carlos Z.F. Liu).
  * Portuguese (Miguel Figueiredo).
  * Dutch (Bart Cornelis).
  * Hungarian (Szervác Attila).
  * Czech (Miroslav Kure).
  * Russian (Yuri Kozlov). Closes: #357724

 -- Guillem Jover <guillem@debian.org>  Mon, 20 Mar 2006 03:33:03 +0200

dpkg (1.13.16) unstable; urgency=low

  * The "not really a brown paper bag needed but it's close" release

  [ Guillem Jover ]
  * Move auxiliary autotools scripts to config/.
  * Require gettext 0.14.5.
  * Move the methods directory to dselect/methods, so the contents will not
    be installed if dselect is not to be built.
  * Move dselect gettext strings to its own domain provided now by the
    dselect package.

  [ Frank Lichtenheld ]
  * Fix override handling in dpkg-scanpackages which was broken in
    1.13.14 and .15. Closes: #353305
  * Make -isp the default behaviour of dpkg-gencontrol as it is
    always used anyway these days. Suggested by Matthew Vernon.
    Closes: #215233
  * Typo fixes in man pages by A. Costa:
    - dpkg-deb.1 Closes: #353424
    - dpkg-statoverride.8 Closes: #353425
    - install-info.8 Closes: #353426
    - start-stop-daemon.8 Closes: #353427
    - update-alternatives.8 Closes: #353428
    - dpkg.1, dpkg.cfg.5 Closes: #353429

 -- Frank Lichtenheld <djpig@debian.org>  Sat, 18 Feb 2006 17:59:00 +0100

dpkg (1.13.15) unstable; urgency=low

  [ Guillem Jover ]
  * Add a missing closing parenthesis in a dpkg string (Jordi Mallach).

  [ Christian Perrier ]
  * Updated Translations:
    - Brazilian Portuguese (Andre Luis Lopes). Closes: #352432
    - Galician (Jacobo Tarrio). Closes: #352443

  [ Updated Translations ]
  * Catalan (Jordi Mallach).
  * Portuguese (Miguel Figueiredo).
  * Swedish (Daniel Nylander).

  [ New Translations ]
  * Hungarian (Szervác Attila).

  [ New Manpage Translations ]
  * Hungarian (Szervác Attila): dpkg.cfg.5 and dselect.cfg.5.

 -- Frank Lichtenheld <djpig@debian.org>  Wed, 15 Feb 2006 23:37:40 +0100

dpkg (1.13.14) experimental; urgency=low

  [ Guillem Jover ]
  * Make start-stop-daemon print the proper version instead of 'VERSION'.
  * Set the HOME environment variable when using the --chuid switch in
    start-stop-daemon. Closes: #295169, #267784
  * Cleanup and unify program usage and version output, make it more i18n
    friendly. Fix wrong gettext usage with interparsed macros.
    Thanks to Changwoo Ryu for noticing. Closes: #237915
  * Mark some strings as translatable (Changwoo Ryu). Closes: #256387
  * Remove a trailing 'C' character from update-alternatives manpage.
  * Use pkg-config to get the proper flags to link against libselinux.
    Add a Build-Dependency on pkg-config, thighten libselinux1-dev to
    at least version 1.28-4 which provides a .pc file, and remove
    libsepol1-dev as libselinux1-dev is Depending on it.
  * Add command descriptions in the synopis, and add a usage example for
    -f in the dpkg-query manpage. Thanks for the initial patch to
    Philippe Batailler. Closes: #352091
  * Document about the default log file, the behaviour in case of multple
    --log options and add a reference to dpkg.cfg manpage in the dpkg manpage.
    Thanks to James R. Van Zandt. Closes: #350440
  * Escape ` and ' in manpages otherwise they are converted to quotation
    marks, which makes cut and paste not work. Thanks to Denis Barbier.
    Closes: #349925

  [ Frank Lichtenheld ]
  * Let dpkg-source ignore comments in the hunk header as used by
    diff -p (Anand Kumria). Closes: #344880
  * Let dpkg-buildpackage create a .changes file even if signing the
    .dsc file failed. This makes it easier to just sign the package
    later (Julian Gilbey). Closes: #217963
  * Change heuristics of dpkg-buildpackage's gpg check to allow for
    more complex setups (Julian Gilbey). Closes: #163061
  * Add files and dirs used by bzr to default dpkg-source -i regex
    (maximilian attems). Closes: #345164
  * Add .git directory to default dpkg-source -i regex.
    Suggested by Hans Ulrich Niedermann. Closes: #351885
  * dpkg-scanpackages can now output Packages files with multiple
    versions of a single package (Don Armstrong). Closes: #229589.
  * dpkg-scanpackages outputs help when given the --help or -h option
    (Don Armstrong). Closes: #319541
  * Document dpkg-scanpackage -m in man page.
  * Let warn dpkg-source if more than one -sX option was given and
    document the behaviour in this case in the man page.
    Closes: #246637
  * Make dpkg-source -b more robust regarding to existing symlinks
    by creating new files in a secure manner. Closes: #178839, #338591
  * Fix some semantic errors in dpkg-shlibdeps due to typos in used
    variables.
  * On package configuration, differentiate between modified and
    deleted configuration files (Ian Jackson). Closes: #351361
  * Improve processing of disappearing conffiles (Ian Jackson).
    This is part of the fix for #108587.
  * Let dpkg-source -x touch all patched files to have the same
    timestamp to mitigate time-skew problems (Denis Barbier).
    Closes: #105750
  * Strip any newlines from Uploaders field on dpkg-source -b.
    Closes: #254449

  [ Christian Perrier ]
  * Switch to po4a for manpages translation. Closes: #320122
    This adds a Build-Depends on po4a.
  * Add Vietnamese to po/LINGUAS as it was previously missing.
  * Updated Translations:
    - Catalan (Jordi Mallach). Closes: #351587
    - French (Christian Perrier): 1011t.
    - Galician (Jacobo Tarrio): 1002t. Closes: #351795
    - Basque (Piarres Beobide): 1002t. Closes: #351845
    - Slovak (Peter Mann): 1002t. Closes: #352087, #352311
    - Vietnamese (Clytie Siddal): 1011t. Closes: #352307

 -- Frank Lichtenheld <djpig@debian.org>  Sun, 12 Feb 2006 02:32:12 +0100

dpkg (1.13.13) unstable; urgency=low

  [ Frank Lichtenheld ]
  * dpkg and dselect are now in section admin, not section base.
    Correct info in the control file.
  * Bump Standards-Version to 3.6.2 (no changes).
  * Fix typo in dpkg-architecture man page. Closes: #334330
  * Honor LD_LIBRARY_PATH in dpkg-shlibdeps. Fixes a regression
    from 1.13.11 to .12.
  * Don't recurse into package directories to search for local
    shlibs files since it is obviously a waste of time. Based
    on a suggestion by Steve Langasek. Closes: #338725

  [ Christian Perrier ]
  * Updated Translations:
    - Dutch (Bart Cornelis). Fix error mentioned in #323908 by
      Stephan Kramer.
    - Japanese (Kenshi Muto). Closes: #349808

  [ Guillem Jover ]
  * Fix typo in dpkg-statoverride manpage. Closes: #348113
    Thanks to Marc Haber <mh+debian-packages@zugschlus.de>.
  * Document the --no-debsig option in dpkg manpage. Closes: #316367
    Thanks to Bastian Kleineidam <calvin@debian.org>.
  * Fix typos in dselect manpage. Closes: #310358
    Thanks to A Costa <agcosta@gis.net>.
  * Fix typo in start-stop-daemon's help output. Closes: #333673
    Thanks to Christoph Maser <cm@financial.com>.
  * Document the correct format string for dpkg-query --showformat option.
    Update -l example and lower case the program name in the title header.
    Thanks to Zefram <zefram@fysh.org>. Closes: #174976
  * Make dpkg-architecture not print the warning about a missmatch between
    gcc target machine type and GNU target system type if the actions are
    '-e' or '-i'.

 -- Frank Lichtenheld <djpig@debian.org>  Sat, 28 Jan 2006 13:04:16 +0100

dpkg (1.13.12) experimental; urgency=low

  * Due to the changes in dpkg-shlibdeps it is not recommended
    to use this version for building packages intended to be
    uploaded into an official archive, yet.

  [ Frank Lichtenheld ]
  * Update AUTHORS and debian/copyright for new maintainer team.

  * Don't use the ldd output in dpkg-shlibdeps. Search for the
    matching libraries ourself. This fixes problems with both
    symlinked directories, Closes: #103024, #145714, #164020, #285857
    and biarch builds. Closes: #317082
  * Let dpkg-gencontrol bail out with an error if parsedep
    found an error while parsing a dependency field. Closes: #228125
  * dpkg-source -x now tries to chown all files extracted from
    tar files. The temporary directory is now created with mode
    0700, too. Together this should make it safer to run
    dpkg-source -x as root. Based on suggestions by Marcus
    Brinkmann and Colin Watson. Closes: #144571, #238460
  * Let dpkg-source -b check the build relation fields before
    putting them into the .dsc. As a side effect they also
    get normalized. Closes: #254449
  * Check the gpg signatures of .dsc files before unpacking. See
    the upstream changelog for a full description of the semantics.
    Based on a patch by Matt Zimmerman. Closes: #48711
  * Let dpkg-source ensure (as good as possible) that all
    build source packages can also be unpacked.
    Closes: #6820, #7014
    Also fixed handling of md5sum -b output in dpkg-source on
    the way. Based on a patch by Ingo Saitz. Closes: #316123
  * Check for illegal architecture strings in dpkg-gencontrol and
    dpkg-source. dpkg-gencontrol will only issue a warning while
    dpkg-source will error out. Closes: #96920
  * Add support "package types" to dpkg-shlibdeps. Patch by Joey Hess.
    Closes: #335056, #345475
  * Fix man page references to dpkg and dselect man pages. Many
    of them still had a wrong section.
    Closes: #332826
  * Let dpkg-source -b warn about special permissions of files added
    in the diff since these will get lost. Closes: #306125
  * dpkg-source -x didn't work in case the upstream version or
    the Debian version ended with ~. Fixed.

  [ Christian Perrier ]
  * Updated Translations:
    - French (Christian Perrier).
    - Polish (Bartosz Fenski). Closes: #314237
    - Norwegian Bokmal (Hans F. Nordhaug). Closes: #315548, #315990
    - Czech (Miroslav Kure). Closes: #323775, #345347
    - Russian (Yuri Kozlov). Closes: #323821, #335170
    - Japanese (Kenshi Muto). Closes: #323938
    - Brazilian Portuguese (Andre Luis Lopes). Closes: #325224, #332872
    - Russian (Yuri Kozlov). Closes: #335170, #349151
    - Swedish (Peter karlsson). Closes: #325990, #344058, #337164, #334063
    - Norwegian Nynorsk (Håvard Korsvoll). Closes: #315987
    - Portuguese (Miguel Figueiredo).
      Closes: #315461, #323674, #323642, #330021
    - Spanish (Javier Fernández-Sanguino Peña). Closes: #323662, #315253
    - Danish (Claus Hindsgaul). Closes: #348575, #323779, #337948, #325687
    - Dutch (Bart Cornelis). Closes: #323908
    - German (Michael Piefel). Closes: #323964
    - Italian (Stefano Canepa). Closes: #324114, #344671, #347225
    - Catalan (Jordi Mallach). Closes: #324456
    - Basque (Piarres Beobide). Closes: #342089, #332698
    - Tagalog (Eric Pareja). Closes: #337307
    - Simplified Chinese (Tchaikov). Closes: #338268
    - Galician (Jacobo Tarrío). Closes: #338904
    - Romanian (Eddy Petrişor). Closes: #340674
    - Vietnamese (Phan Vinh Thinh, Clytie Siddall).
    - Indonesian (Parlin Imanuel). Closes: #344513
    - Greek (Galaxico). Closes: #344646
    - Czech (Miroslav Kure). Closes: #345347
  * Fixed broken translation:
    - Brazilian Portuguese (James Troup). Closes: #332872
  * Fix Russian man page for start-stop-deamon(8)
    Closes: #325804
  * Fix German man page for update-alternatives(8)
    Closes: #329908
  * Fix typo in dpkg online help message. Unfuzzy translations
    Closes: #349299

  [ Guillem Jover ]
  * Add armeb to cputable. Closes: #331232
    Thanks to Lennert Buytenhek <buytenh+debian@wantstofly.org>.
  * Don't try to compile in SELinux support on GNU/kFreeBSD.  Closes: #313300
    Thanks to Aurelien Jarno <aurel32@debian.org>.
  * When linking statically, explicitly add libsepol, even if its only a
    transitive library. The proper fix should come with a pkg-config file.
    Based on a patch by Bart Martens <bart.martens@advalvas.be>.
    Closes: #347744, #348659
  * Add support for architecture wildcards, but for now they will only be
    exposed in debian/control files, not in binary nor source packages.
    Closes: #291939
  * Change start-stop-daemon's --exec option behaviour on GNU/Linux to
    compare the filename pointed by '/proc/<pid>/exe' instead of the inode
    and device numbers. Thanks to Vasilis Vasaitis <v.vasaitis@sms.ed.ac.uk>.
    Closes: #337942

 -- Frank Lichtenheld <djpig@debian.org>  Tue, 24 Jan 2006 11:15:36 +0100

dpkg (1.13.11.1) unstable; urgency=low

  * Change maintainers to new team.

 -- Scott James Remnant <scott@netsplit.com>  Thu, 12 Jan 2006 07:56:49 +0000

dpkg (1.13.11) unstable; urgency=low
  
  The "Good, clean fun" Release.

  * Fixed the always broken error handling so that only the intended
    cleanup handlers are run, rather than ones that we didn't expect.
    This corrects the bug when a package's postrm fails and the package is
    left in an installed state with no files; the package will now be left
    in a half-installed state, as originally intended.  Found by Marga
    Manterola while documenting the maintainer scripts.  Closes: #296026.
  * Fixed removal of files involved in diversions during upgrade, caused by
    checking whether the "directory" was in use by another package without
    actually checking whether or not it was a directory.  Closes: #310390.
  * Fixed package saving to not disappear packages who divert anything from
    the installing package out of the way.  Closes: #113626.
  * Improved clean-up of unpack failure during install or upgrade, to leave
    the system in exactly the same state as it started in.
    Closes: #47404, #82407, #121173, #170869, #201848, #236733, #268639.
  * Fixed crash when unpacking a package which has an unversioned Replaces
    declared on it by another package previously unpacked in the same run
    (Colin Watson).  Closes: #322595.

  * New install unwinding fixed to ensure we don't leave a version in the
    status db for a not-installed package.
  * Corrected error call when encountering a corrupted filesystem tarfile
    to not print "Success".  Closes: #95570.
  * Fixed castration of potentially unsafe devices to not follow symlinks.
    Closes: #169928.
  * Marked log file descriptor as close-on-exec.  Closes: #320925.
  * Re-worked dpkg-source -x to allow all manner of strange things maintainers
    seem to do, unpacking isn't the right place to enforce sanity; we'll
    do it in -b later on >:-).  Closes: #316470, #317760, #318473, #318745,
    #322359, #322361, #322362.

  * Corrected dselect synopsis line to match consensus.  Closes: #318659.
  * Changed dpkg-name to use a shell redirect rather than the /dev/stderr
    device that may not be writable.  Closes: #318376.
  * Adjusted various dpkg-query options to avoid outputting a trailing
    newline.  Closes: #151651, #319781.
  * Changed references to "statusoverride" file to just "statoverride"
    to make it match reality.  Closes: #320952.
  * Fixed several bugs with the default diff ignore list used by dpkg-source.
  * Added ,,* to the list of default diff ignore list.  Closes: #322917.

  * Fixes to dpkg-dev (Frank Lichtenheld):
    - dpkg-checkbuilddeps will now exit with an error if it is unable to
      parse a dependency field.  Closes: #171762, #302229.
    - dpkg-genchanges will now output a warning if given -sd for a native
      package, as it's going to ignore it.  Closes: #5571.
    - dpkg-source fixed to give a more meaningful error message if given
      a directory as the first argument.  Closes: #306874.
    - dpkg-source fixed to handle being given an absolute path to -b.
      Closes: #147574.
    - Fix controllib.pl to allow whitespace before version operators.
      Closes: #273489, #310306.
    - Fix architecture dependency parsing that sometimes generated wrong
      list of requirements.  Closes: #319816.
    - Make the default control field name mangling behaviour "nicer" by
      upper-casing all letters that come after a dash.  Closes: #306474.
    - Ignore trailing newlines in single paragraph control files.
      Closes: #57194, #156319
  * Documentation:
    - Fixed typo in dpkg-architecture man page.  Closes: #317770.
    - Documented dpkg-deb -W/--show and --showformat.  Closes: #319784.

 -- Scott James Remnant <scott@netsplit.com>  Wed, 17 Aug 2005 04:44:44 +0100

dpkg (1.13.10) unstable; urgency=low
  
  The "Bully's Special Prize" Release.

  * Removed /usr/sbin/start-stop-daemon.  Closes: #313400.
  * Fixed md5sum diversion removal.  Closes: #313415.
  * Fixed dpkg-source to handle native tarballs with a Debian revision.
    Closes: #313381, #313433.
  * Fixed upgrade from pre-sarge dpkg outside of dselect.  Closes: #314575.
  * Changed log times to be local rather than UTC.  Closes: #313347.
  * Changed log writing to be line-buffered.  Closes: #314550.
  * Moved log creation to postinst, and don't fail if base-passwd hasn't
    been configured yet.  Closes: #316084.
  * Don't try to compile in SELinux support on Hurd.  Closes: #313398.
  * Place code for SELinux support in the right place so it will actually
    get compiled in and used (Manoj Srivastava).  Closes: #314886.

  * Documentation:
    - Added missing word to dpkg-architecture manpage.  Closes: #313554.
    - Reference to dpkg manpage in dpkg.cfg corrected.  Closes: #314262.
  * Updated Translations (Christian Perrier):
    - Basque (Piarres Beobide Egana).  Closes: #313474.
    - Catalan (Jordi Mallach).  Closes: #313288.
    - Czech (Miroslav Kure).  Closes: #314431.
    - Danish (Claus Hindsgaul).
    - French (Christian Perrier).
    - German (Jens Seidel).  Closes: #314125.
    - Greek (Greek team).  Closes: #314828.
    - Italian (Lele Gaifax).
    - Japanese (Kenshi Muto).  Closes: #313330.
    - Russian (Yuri Kozlov).  Closes: #313620.
  * Hebrew translation de-activated on request of the translator until there
    is better support for RTL languages.  Closes: #313282.

 -- Scott James Remnant <scott@netsplit.com>  Tue, 28 Jun 2005 14:19:06 +0100

dpkg (1.13.9) unstable; urgency=low
  
  The "On like Donkey Kong" Release.

  * Only open the log file when we first need to write to it, this avoids
    the need to suppress errors when not root which fakeroot defeated anyway.
  * Stop dpkg-source clobbering an existing .orig directory during unpacking.
    Closes: #21236.
  * Allow an alternate output directory to be specified to dpkg-source by
    giving a second argument to -x.  Closes: #246802, #282323.
  * Added .arch-inventory to default diff ignore regexp.  Closes: #304297.

  SELinux support (Manoj Srivastava):
  * On SELinux-enabled systems, try to set the security context when the
    package is unpacked.  Closes: #193653, #249496, #307139.
  * Added build-dependancy on libselinux1-dev.

  Improvements to dpkg-source (Brendan O'Dea):
  * Support unpacking of "Wig And Pen" (Format 2.0) source packages.
  * Multiple pristine upstream tarballs allowed.
  * Native and upstream tarballs may be bzip2-compressed instead of gzip,
    as may the debian diff or tarball.
  * Unsupported format error fixed to output the unsupported format
    rather than the supported one.  Closes: #156317.

 -- Scott James Remnant <scott@netsplit.com>  Sun, 12 Jun 2005 15:52:43 +0100

dpkg (1.13.8) experimental; urgency=low
  
  The "In like Flynn" Release.

  * Linux 2.6.12 changed the behaviour of mmap to fail and set EINVAL when
    given a zero length, rather than returning NULL.  This is POSIXly
    correct, so handle zero-length package control files (like available).

 -- Scott James Remnant <scott@netsplit.com>  Fri, 10 Jun 2005 07:39:44 +0100

dpkg (1.13.7) experimental; urgency=low
  
  The "Maidenhead Creeping Water Plant" Release.

  * Reduced inability to open a log file to a warning, suppressed for
    non-root operations.  Closes: #312383.

 -- Scott James Remnant <scott@netsplit.com>  Thu,  9 Jun 2005 06:12:56 +0100

dpkg (1.13.6) experimental; urgency=low
  
  The "Just kidding about the God part" Release.

  * Fixed incorrect installation location of /etc/logrotate.d/dpkg caused
    by a mis-understanding of dh_install's abilities.

 -- Scott James Remnant <scott@netsplit.com>  Mon,  6 Jun 2005 05:58:36 +0100

dpkg (1.13.5) experimental; urgency=low
  
  The "Flatulent Elm of West Ruislip" Release.

  * Actions and package states are now logged by default in the
    /var/log/dpkg.log file.  This file is rotated monthly and can be
    disabled by commenting the line in /etc/dpkg/dpkg.cfg.
  * User decisions about conffiles are now logged.
  * dpkg-source no longer complains about Enhances field.  Closes: #159642,
    #159745, #159746.
  * preinst no longer relies on procps being installed.  Closes: #311808.

  * Architecture Support:
    - Change DEB_*_GNU_CPU from i386 to i486, to reflect reality.
      DEB_*_ARCH_CPU remains at i386, you should be checking against that.
      Closes: #310394.
    - Fixed order ostable is read to prevent Linux becoming the Hurd.
      Closes: #309603.
  * Updated Manpage Translations (Christian Perrier):
    - Syntax error corrected in Swedish man page for dpkg-deb.
      Closes: #300980.
    - Syntax error corrected in Spanish man page for dpkg-scanpackages.
      Closes: #300981

 -- Scott James Remnant <scott@netsplit.com>  Mon,  6 Jun 2005 05:34:21 +0100

dpkg (1.13.4) experimental; urgency=low
  
  The "Or the Wabbit gets it" Release.

  * Add -L option to dpkg-architecture to list architecture strings
    we can accept.

 -- Scott James Remnant <scott@netsplit.com>  Tue, 29 Mar 2005 13:31:15 +0100

dpkg (1.13.3) experimental; urgency=low
  
  The "Paying off Karma at a vastly accelerated rate" Release.

  * Missing newline added to warning output function.  Closes: #283798.
  * Fixed prototype warning in dpkg-scansources.  Closes: #213577, #219760,
    #267505.
  * Removed trailing line from debian origins file.  Closes: #264904.
  * Changed dpkg-buildpackage to say "source changed by" rather than
    "source maintainer is".  Closes: #247313.
  * Fixed dpkg-gencontrol to allow '-' in architecture names.  Closes: #274677.
  * Fixed "unknown information field" error to report field that it doesn't
    know about.  Closes: #275243.

  * Documentation:
    - Remove "medium-level" from description of dpkg.  Closes: #292454.
    - Harmonised argument names in update-alternatives(8).
      Closes: #267095, #284941
    - Documented what the '+' and '*' mean in update-alternatives --config
      output.  Closes: #270486.
    - Mention aptitude alongside dselect in 'dpkg --usage' and
      'dpkg-deb --help', fix quote style of mention in 'dpkg --help'.
      Closes: #274800, #278118.
    - Associate --truename with the description of what it does in
      dpkg-divert(8).  Closes: #277076.
    - Removed last remaining references to the packaging manual, replacing
      with better references.  Closes: #262775.
    - Documented format of file dpkg --set-selections takes.  Closes: #270043.

 -- Scott James Remnant <scott@netsplit.com>  Mon, 21 Mar 2005 03:10:27 +0000

dpkg (1.13.2) experimental; urgency=low
  
  The "Mysteriously Unnamed" Release.

  * md5sum has been removed, the coreutils or textutils version will be
    diverted to /usr/bin/md5sum.  Closes: #6633, #136110.
    The following bugs are filed against the dpkg md5sum, so no longer apply.
    Closes: #95755, #193877, #223381, #264195, #270241, #286632,
  * Take Replaces into account when installing packages; don't issue a
    "trying to overwrite" error if the file that already exists is in
    a package that Replaces the one being installed.
    Closes: #164595, #184635, #277890.
  * Allow actions and status changes to be logged to a file.  Disabled by
    default, uncomment line in /etc/dpkg/dpkg.cfg to enable.
    Closes: #957, #53376, #77109, #143882, #284499.
  * Don't truncate output of 'dpkg -l' when stdout is not a tty.
    Closes: #92263, #253860, #258608, #261822, #282790.
  * Fix further compilation problems with gcc 4.0.  Closes: #299699
  * Handle tar files without trailing slash in directory names.
    Closes: #287152.
  * Output arguments to maintainer scripts with -D2.  Closes: #237684,
    #296030.
  
  * Architecture Support:
    - Added ppc64.  Closes: #263743.
    - Split archtable into cputable and ostable, archtable is retained
      for compatibility with other packages that might use it only.
    - dpkg-architecture no longer canonises -t argument.  Closes: #173205.
    - dpkg-architecture output includes new DEB_*_ARCH_OS and
      DEB_*_ARCH_CPU variables that contain the Debian system and CPU
      names respectively.
    - dpkg-architecture outputs (mostly) correct GNU system names now,
      in particular this means that it will output "linux-gnu" instead
      of "linux".  You should use the new _ARCH_OS variables instead.
  * Documentation:
    - Add examples to dpkg-divert(8).  Closes: #291816.
    - Correct typo in dpkg-architecture(1).  Closes: #299090.

 -- Scott James Remnant <scott@netsplit.com>  Fri, 18 Mar 2005 16:21:32 +0000

dpkg (1.13.1) experimental; urgency=low
  
  The "Livin' like a good boy oughta" Release.
  
  * Removed dpkg --print-gnu-build-architecture option.  Use variables
    defined by dpkg-architecture instead.
  * Soft-deprecated dpkg --print-installation-architecture.  Use
    dpkg --print-architecture instead, which now does the same thing.
  * dpkg --print-architecture no longer calls c-compiler.  Closes: #164863.
  * Removed third field from /usr/share/dpkg/archtable.

  * Now we no-longer pre-depend on dselect, check the upgrade will work
    in preinst and give the user a chance to abort if they haven't yet
    installed dselect and need to.  Closes: #282335.
  * Fix handling of GNU longname and longlink when a tarfile entry has
    both.  Closes: #128388.
  * md5sum no longer outputs "-" when no argument is supplied.
    Closes: #164591, #164889.
  * Add darcs metadirectory to dpkg-source diff ignore list.  Closes: #289760.
  * Add new '-f' short option to dpkg-query as equivalent to --showformat.
    Closes: #281627.
  * Report conffile conflicts and per-package errors on the status-fd.
    Closes: #297880.
  * Correct typo in dpkg-architecture.  Closes: #282701.
  * Fix start-stop-daemon's support for GNU/kFreeBSD.  Closes: #258051.

  * Architecture Support:
    - Added kfreebsd-amd64.  Closes: #280963.
    - Added m32r.  Closes: #280710.
    - Clean up of archtable.  Closes: #118910, #286898.
    - Clean up of dpkg-architecture.  Closes: #256323.
  * Updated Translations (Christian Perrier):
    - French (French Team).
    - Greek (Konstantinos Margaritis).  Closes: #295922.

 -- Scott James Remnant <scott@netsplit.com>  Thu,  3 Mar 2005 12:09:07 +0000

dpkg (1.13.0) experimental; urgency=low
  
  The "Three banana strategy" Release.

  * Remove the /usr/info or /usr/info/dir symlinks we used to create.
    Closes: #206063, #288415.
  * Fix cast in lvalue assignment that gcc 4.0 doesn't like.
    Closes: #282669, #284797.
  * Correct bashism in disk method update script.  Closes: #260568.

  * Scorched-earth reimplementation of the build process and control files
    with debhelper and automake.  Closes: #200683, #217946, #229629, #260568,
    #266995, #279701, #283640, #292973, #293041.
  * Remove SGML and POD documentation formats due to both licensing and
    sanity issues.  Closes: #285806.
  * The dpkg-doc and dpkg-static packages are no more.
  * dpkg.cfg cleaned up to remove non-useful examples.
    Closes: #169618, #305192.
  
 -- Scott James Remnant <scott@netsplit.com>  Fri, 14 Jan 2005 19:28:00 +0000

dpkg (1.10.28) unstable; urgency=low
  
  The "Awh, yeah?  Ripper!" Release.

  * New Translations (Christian Perrier):
    - Romanian (Eddy Petrisor).  Closes: #309714.
    - Tagalog (Eric Pareja).  Closes: #296407.
  * Updated Translations (Christian Perrier):
    - French (Christian Perrier).
    - Greek (Konstantinos Margaritis).  Closes: #295922
    - Indonesian (Arief S Fitrianto).  Closes: #296733
  * Updated Manpage Translations (Christian Perrier):
    - French (Philippe Batailler).
    - Syntax error corrected in Brazilian Portuguese man page for
      update-alternatives.  Closes: #300646

 -- Scott James Remnant <scott@netsplit.com>  Thu, 26 May 2005 18:18:10 +0100

dpkg (1.10.27) unstable; urgency=low

  The "Grab your gun and bring in the cat" Release.

  * New Translations (Christian Perrier):
    - Indonesian (Arief S Fitrianto).
    - Norwegian Bokmål (Bjorn Steensrud).
  * Updated Translations (Christian Perrier):
    - Dutch (confusing option corrected by Christian Perrier).
    - Galician (Jacobo Tarrio).
    - Korean (Seo Sanghyeon).
    - Simplified Chinese (Carlos Liu).
    - Traditional Chinese (Asho Yeh).

 -- Scott James Remnant <scott@netsplit.com>  Thu, 10 Feb 2005 15:10:22 +0000

dpkg (1.10.26) unstable; urgency=low

  The "Captain Tight-Pants" Release.

  * Fix incorrect claim that 'Q' in dselect quits without saving changes
    (really 'X').
  * Revert to current 'stable' behaviour of Space/Enter/'Q' in the dselect
    help screen, Space leaves the help screen and Enter and 'Q' do nothing.
    It's dangerous to encourage users to press Enter or 'Q' since they
    commit changes in the package selection screen.

  * New Translations (Christian Perrier):
    - Basque (Piarres Beobide Egaña).  Closes: #281245.
      (Was really added in 1.10.24, but forgotten from ALL_LINGUAS.)
    - Bosnian (Safir Šećerović).
    - Slovak (benco).  Closes: #284896, #289341
    - Traditional Chinese (Asho Yeh).  Closes: #287375.
  * Updated Translations (Christian Perrier):
    - Brazilian Portuguese (André Luís Lopes).  Closes: #281228.
    - Catalan (Jordi Mallach).  Closes: #281333.
    - Czech (Miroslav Kure).  Closes: #281231.
    - Danish (Claus Hindsgaul).  Closes: #281103.
    - Dutch (Christian Perrier).  Closes: #282087.
    - Galician (Héctor Fernéndez López).
    - German (Michael Piefel).  Closes: #281503.
    - Italian (Stefano Canepa). Closes: #282543.
    - Japanese (Kenshi Muto).  Closes: #281144.
    - Korean (Changwoo Ryu).  Closes: #282246.
    - Norwegian Nynorsk (Håvard Korsvoll).  Closes: #281456.
    - Polish (Bartosz Feñski).
    - Portuguese (Miguel Figueiredo).  Closes: #281122, #289359.
    - Russian (Yuri Kozlov).  Closes: #281166.
    - Simplified Chinese (Tchaikov, Carlos Liu).
    - Spanish (Javier Fernández-Sanguino Peña).  Closes: #281117.
    - Swedish (Peter Karlsson).  Closes: #281165.

 -- Scott James Remnant <scott@netsplit.com>  Tue, 11 Jan 2005 16:26:51 +0000

dpkg (1.10.25) unstable; urgency=low

  The "你他媽的天下所有的人都該死" Release.

  This release is to correct the mangled Simplified Chinese translation
  included in 1.10.24 caused by rebellion of the translator's mail client.

  * Updated Translations (Christian Perrier):
    - Dutch (Bart Cornelis).  Closes: #278700.
    - Polish (Bartosz Fenski).  Closes: #280406.
    - Simplified Chinese (Tchaikov, Carlos Liu).  Closes: #278676.

 -- Scott James Remnant <scott@netsplit.com>  Thu, 11 Nov 2004 20:06:57 +0000

dpkg (1.10.24) unstable; urgency=low

  The "Donald, where's your troosers?" Release.

  * Add support for uncompressed data.tar archive members and bzip2-
    compressed data.tar.bz2 members of binary packages.  Closes: #34727.

  * New Translations (Christian Perrier):
    - Basque (Piarres Beobide).  Closes: #265491.
    - Greek (George Papamichelakis).  Closes: #260809.
    - Hebrew (Lior Kaplan).  Closes: #275267.
    - Simplified Chinese (Tchaikov, Carlos Liu).  Closes: #265197.
  * Updated Translations (Christian Perrier):
    - Brazilian Portuguese (Andre Luis Lopes).  Closes: #260964, #273947,
      #278063.
    - Czech (Miroslav Kure).  Closes: #255904, #278178.
    - Catalan (Jordi Mallach).  Closes: #278098.
    - Danish (Claus Hindsgaul).  Closes: #278097.
    - Dutch (Bart Cornelis).  Closes: #268271, #268886, #274366, #278061.
    - Galician (Hector Fernandez).
    - German (Michael Piefel).  Closes: #276462, #278168.
    - French (Christian Perrier).
    - Japanese (Kenshi Muto).  Closes: #272456, #278141.
    - Italian (Lele Gaifax).
    - Korean (Changwoo Ryu).  Closes: #261528, #278142.
    - Norwegian Nynorsk (Håvard Korsvoll).  Closes: #275387, #278286.
    - Polish (Bartosz Fenski).  Closes: #268452, #278064.
    - Portuguese (Miguel Figueiredo).  Closes: #268266, #261424, #261519,
      #278294.
    - Russian (Yuri Kozlov).  Closes: #268452, #278154.
    - Spanish (Javier Fernández-Sanguino Peña).  Closes: #277173, #278117.
    - Swedish (Peter Karlsson).
  * Updated Manpage Translations (Christian Perrier):
    - French (Philippe Batailler).  Closes: #268048.
    - Spanish (Ruben Porras).  Closes: #261807.
    - Swedish (Peter Karlsson).

 -- Scott James Remnant <scott@netsplit.com>  Wed, 27 Oct 2004 09:25:58 +0100

dpkg (1.10.23) unstable; urgency=low

  The "Let the Wookie win" Release.

  * Updated hurd start-stop-daemon support.  Closes: #133640, #254180.
  * Removed usage of non-POSIX test options.  Closes: #256302.

  * Architecture Support:
    - Renamed x86-64 to amd64.  Closes: #252346, #254598.
  * Documentation:
    - Correct typo in dpkg-divert(8).  Closes: #254175.
  * New Translations:
    - Korean (Changwoo Ryu).  Closes: #254590.
  * Updated Translations:
    - Catalan (Jordi Mallach).
    - Danish (Claus Hindsgaul).  Closes: #252407.
    - French (Christian Perrier).  Closes: #252586.
    - Italian (Lele Gaifax).
    - Polish (Bartosz Fenski).  Closes: #254209.
    - Spanish manpages (Ruben Porras).  Closes: #246158, #246159, #246160,
      #246161, #246162, #246163, #246164.

 -- Scott James Remnant <scott@netsplit.com>  Mon, 19 Jul 2004 19:52:14 +0100

dpkg (1.10.22) unstable; urgency=low

  The DebConf4 Release.

  This release is mostly intended to mop up the minor and trivial bug
  fixes in the list and clear out the documentation changes.  As such,
  it should be treated with even more suspicion than is normal.

  * Use colouring to break cycles earlier to avoid long loops whilst
    installing or configuring packages.  Closes: #232445, #246857.
  * Don't try to configure packages that disappeared in the same
    run.  Closes: #202997.
  * Fix segfault when "gcc -dumpmachine" returns a non-matching triplet.
    Closes: #211850.
  * Remove restriction that package names be at least two characters long.
    Closes: #237734.
  * Fix dpkg-source (actually controllib.pl) to output the field name
    properly again.  Closes: #226931, #246595.
  * Make dpkg-scanpackages output Origin and Bugs fields with proper
    casing.  Closes: #154422.
  * Add support for DOS line-endings to md5sum.  Closes: #246103.
  * Fix start-stop-daemon segfault on Hurd.  Closes: #133640.
  * Allow dpkg-shlibdeps to run as non-root users.  Closes: #96881.
  * Correct various compiler warnings.  Closes: #229766.

  * Architecture Support:
    - Added x86-64 (x86_64 / amd64).  Closes: #238483, #241938.
    - Added i?86-gnu (Hurd).  Closes: #216695, #236331.
    - Added i386-kfreebsd-gnu and i386-knetbsd-gnu.  Closes: #250176.
  * Packaging:
    - Create $(docdir) even when --without-sgml-doc is passed so the
      ChangeLog can be installed.  Closes: #137719.
    - Stop hardcoding the list of manual page languages in debian/rules,
      so we include Spanish, Russian and Brazilian Portugese.  Closes: #245994.
    - Quote LDFLAGS in debian/rules to allow multiple options.
      Closes: #230242.
  * Documentation:
    - Move dpkg-scanpackages and dpkg-scansources to section 1 as they
      are user tools.  Closes: #114946.
    - Correct hyphen characters in manpages.  Closes: #212284, #247086, #226800.
    - Remove obsolete references to the Debian Packaging Manual.
      Closes: #122910, #140695.
    - Correct 'n' and 'p' key descriptions in dselect help message.
      Closes: #120562.
    - Add --force-bad-verify to dpkg manpage.  Closes: #192812.
    - Correct dpkg manpage to refer to --force-remove-reinstreq instead of
      -non-existant --force-reinstreq option.  Closes: #232831.
    - Correct documentation of --compare-versions arguments.  Closes: #232317.
    - Correct usage of "et al" to "et al.".  Closes: #230751.
    - Add dpkg-reconfigure(8) to SEE ALSO section of dpkg(8).  Closes: #233282.
    - Suggest packages that provide additional functionality in the dpkg
      manpage.  Closes: #81355.
    - Suggest dselect update in description of dpkg --update-avail.
      Closes: #206163.
    - Suggest aptitude as well as dselect.  Closes: #217042.
    - Suggest fakeroot for dpkg-source -r.  Closes: #175897.
    - Correct documentation of start-stop-daemon.  Closes: #41554, #211856.
    - Correct documentation of start-stop-daemon manpage to refer to --retry
      alongside --stop.  Closes: #204691.
    - Add note that start-stop-daemon will chdir("/") unless -d is specified.
      Closes: #217823, #218060.
    - Correct documentation of dpkg-query --list.  Closes: #232639.
    - Correct invalid use of &quot; within update-alternatives(8) with .BR.
      Closes: #244624.
    - Rewrite description of dpkg-source -i to indicate the intent of the
      default setting rather than the exact exclusions.  Closes: #227169.
    - Correct documentation of dpkg-statoverride --update.  Closes: #85079.
    - Correct documentation of update-alternatives --install.  Closes: #179648.
    - Documented dpkg:Version and dpkg:UpstreamVersion substvars.
      Closes: #85815, #85818.
    - Fix spelling error in utils/md5sum.1.  Closes: #250281.
    - Replace "&c." with the slightly clearer "etc.".  Closes: #235773.
    - Correct various typos.  Closes: #219623, #221235.
  * Updated Translations:
    - Catalan (Jordi Mallach).
    - French (Christian Perrier).  Closes: #246359.
    - Italian (Lele Gaifax).
    - Japanese manpages (KISE Hiroshi).  Closes: #248483.
    - Russian (Nikolai Prokoschenko).  Closes: #249254.
    - Spanish manpages (Ruben Porras).  Closes: #246158, #246159, #246160,
      #246161, #246162, #246163, #251830.
  * New Translations:
    - German start-stop-daemon and update-alternatives manpages
      (Helge Kreutzmann).  Closes: #247116, #249454.
    - Spanish dpkg-scansources manpage (Ruben Porras).  Closes: #246164.

 -- Scott James Remnant <scott@netsplit.com>  Tue,  1 Jun 2004 18:21:40 -0300

dpkg (1.10.21) unstable; urgency=low

  * Fix incorrect linked list node removal code that caused every second
    shared or diverted conffile to be deleted by dpkg.
    Closes: #10879, #33046, #47267, #90623, #98210, #109691, #146167.
    Closes: #155456, #204275.
  * Call mknod with the required device type.  Closes: #158916.
  * Correct the default query output format to be consistent with
    what the underlying library expects.  Closes: #174973.
  * Fix missing NULL-termination in dpkg-query -W display of dependency
    fields.  Closes: #174978
  * Strip output from md5sum(1) after the first whitespace character.
    Closes: #200763.
  * Output a warning if we cannot open a configuration file instead of
    treating it as a fatal error, in case our home directory is not readable
    by root.  Closes: #200701.
  * Set LC_ALL to C before spawning off dpkg --search, to avoid searching
    on localized strings.  Closes: #244316.
  * Don't require argument for start-stop-daemon -V.  Closes: #237589.
  * Correct use of @ARGV within dpkg-scanpackages, allowing -u to work
    once again.  Closes: #225086, #241503.
  * Make sure file permissions passed to dpkg-statoverride are numeric.
    Closes: #161156.
  * Correctly break out of the loop in install-info.
    Closes: #124225, #160761.
  * Add --dir-file option to install-info for GNU install-info
    compatibility.  Closes: #179192
  * Refer to debian-policy in dpkg-doc's description instead of the
    non-existant packaging-manual.  Closes: #120970.
  * Remove incorrect mention of build-essential from dpkg-checkbuilddeps
    manpage.  Closes: #219210.
  * Add a note about diverting shared libraries to the dpkg-divert
    manpage.  Closes: #214699.
  * Updated Translations:
    - Brazilian Portugese (Andre Luis Lopes).  Closes: #237864.
    - Catalan (Jordi Mallach).
    - Danish (Claus Hindsgaul).  Closes: #237624.
    - Dutch (Pieter-Paul Spiertz, Bart Cornelis, Erwin).
      Closes: #102094, #151799, #207758.
    - French (Sam Hocevar).  Closes: #243191.
    - German (Florian Ernst).  Closes: #109669, #115352, #187952, #244098.
    - Japanese manpages (KISE Hiroshi).  Closes: #220776.
    - Polish (Bartosz Fenski).  Closes: #242870.
    - Spanish (Javier Fernández-Sanguino Peña).  Closes: #166052.
    - Swedish (Peter Karlsson).
  * New Translations:
    - Japanese dpkg-source manpage (KISE Hiroshi).  Closes: #239000.
    - Norwegian Nynorsk (Gaute Hvoslef Kvalnes).  Closes: #233614.
    - Portguese (Miguel Figueiredo).  Closes: #240081.
    - Spanish dpkg-source manpage (Ruben Porras).  Closes: #171489.

 -- Scott James Remnant <scott@netsplit.com>  Sun, 25 Apr 2004 18:55:10 +0100

dpkg (1.10.20) unstable; urgency=high

  * Update Japanese translation.  Closes: #224616
  * Update French translation.  Closes: #218713
  * Fix spelling error in German md5sum man page.  Closes: #230750
  * Fix typo in pt_BR po file.  Closes: #192102
  * Revert fix for #232916, this turns out to be a bug in the pgpgp
    wrapper, dpkg worked fine with pgp itself.

 -- Scott James Remnant <scott@netsplit.com>  Thu, 11 Mar 2004 11:24:54 +0000

dpkg (1.10.19) unstable; urgency=high

  * Distinguish unmet build dependencies from build conflicts.
    Closes: #217943, #235266.
  * Force NULL-termination of all tar file entry names.  Closes: #232025.
  * Allow dselect to use the full window width.  Closes: #139781.
  * Pass correct number of arguments for format string when out of disk
    space.  Closes: #213038, #217286, #213543, #213846.
  * Remove duplicated entries from ChangeLog.  Closes: #157437.
  * Fix dpkg-buildpackage when used with PGP.  Closes: #232916.
  * Update support for Debian FreeBSD.  Closes: #211566.
  * Store Architecture in the status file.  Closes: #228253.
  * Don't print offending lines in md5sum.  Closes: #170953.
  * Check bounds of md5sum lines.  Closes: #168443, #199489, #199693.

 -- Scott James Remnant <scott@netsplit.com>  Mon,  8 Mar 2004 19:05:32 +0000

dpkg (1.10.18.1) unstable; urgency=medium

  * Non-maintainer upload to fix release-critical bugs.
  * Terminate string buffer in main/remove.c.  Closes: #228379.
  * Prevent stashing of hardlinked devices and setuid or setgid binaries
    by removing permissions on upgrade as well as on remove.
    Closes: #225692.
  * Update dpkg conflicts to << 1.10, instead of 1.9.
    Closes: #190611, #221989, #222760.

 -- Scott James Remnant <scott@netsplit.com>  Thu, 26 Feb 2004 01:17:27 +0000

dpkg (1.10.18) unstable; urgency=medium

  * Rebuild, tagging and releasing correctly from cvs this time.

 -- Adam Heath <doogie@debian.org>  Mon, 27 Oct 2003 13:39:56 -0600

dpkg (1.10.17) unstable; urgency=medium

  * Make dselect do conflict resolution when dealing with automatically
    selected recommended package. Thanks to Colin Watson for the analysis
    and patch. Closes: Bug#151663
  * Branden Robinson <branden@debian.org>:
    s/dpkg-checkbuild/dpkg-checkbuilddeps/ in usage.
  * dpkg-checkbuilddeps now sets $reduce_arch.  Closes: #212796.
  * Goswin Brederlow <brederlo@informatik.uni-tuebingen.de>:
    Add -u in dpkg-scanpackages.  Closes: #214123.
    Add -a<arch> command to dpkg-scanpackages.
  * Add .#* to dpkg-source's default ignore filter.  Closes: #217380.
  * Matthias Urlichs <smurf@smurf.noris.de>:
    Don't assume /usr/info/dir exists if /usr/info does.  Closes: #165770.
  * Jordi Mallach <jordi@debian.org>:
    Update Catalan translation.
  * Fix errors with dependency fields that reference ${dpkg:Version}.
    Closes: #213108.

 -- Adam Heath <doogie@debian.org>  Mon, 27 Oct 2003 13:04:57 -0600

dpkg (1.10.16) unstable; urgency=low

  * Almost *EVERY* damn file was including config.h in the wrong spot.
    After making it the first include, then off_t/size_t/etc could actually
    be redefined to be 64-bit compatible.
  * Jordi Mallach <jordi@debian.org>:
    Fix configure to set HAVE_SETLOCALE.  Closes: #211816
  * "Loïc Le Loarer" <lll_deb@m4x.org>:
    Add a -d|--chdir option to start-stop-daemon.  Closes: #151802
  * Split the background block into 2 parts: one that does the fork, and
    opens /dev/tty and /dev/null, and one that does everything else.  The
    second block is then moved to be run right before the exec.  This
    allows error messages to be seen from the child(previously, they were
    lost), and allows for the chroot to not require the device files.
    These changes based on the bugs filed by:
    Marc Herbert <Marc.Herbert@ens-lyon.fr>: Closes: #155219
    Loïc Le Loarer <lll_deb@m4x.org>: Closes: #151800
  * Mario Lang <mlang@debian.org>:
    When --start, --startas and --pidfile are given, print 'process'
    instead of '(null)' for the process name, if it's already running.
    Closes: #209355
  * Imported several translated manpages, from debian-doc cvs:
    * Spanish: 822-date.1 cleanup-info.8 deb-control.5 deb-old.5
      deb.5 dpkg-checkbuilddeps.1 dpkg-deb.1 dpkg-divert.8 dpkg-name.1
      dpkg-scanpackages.8 dpkg-split.8 dpkg-statoverride.8 dpkg.8
      dselect.8 md5sum.1 start-stop-daemon.8 update-alternatives.8
      "Esteban Manchado Velázquez" <zoso@debian.org>: Closes: #171489
    * French: deb.5
      Julien Louis <arthur51@ifrance.com>: Closes: #164906
    * Portuguese: dpkg.8 dselect.8
  * Matt Zimmerman <mdz@debian.org>
    In dpkg's manpage, -O had an inverted word.  Closes: #111711
  * Marcin Owsiany <porridge@debian.org>:
    Fix Polish translation of 'conflicts with'  Closes: #112057
  * Jiri Masik <masik@darbujan.fzu.cz>:
    Improve Czech translation of: "dpkg - warning: ignoring request to
    remove %s which isn't installed."  Closes: #117518
  * Marco Nenciarini <mnencia@prato.linux.it>:
    Fix missing space in Italian translation when listing files, and the
    file is diverted.  Closes: #138244
  * Piotr Roszatycki <Piotr_Roszatycki@netia.net.pl>:
    Update Polish translation.  Closes: #142370
  * Martin Quinson <mquinson@ens-lyon.fr>:
    Fix missing space in French translation of: "%s - warning: downgrading
    %.250s from %.250s to %.250s.\n"  Closes: #149142
  * Hidetaka Iwai <tyuyu@sings.jp>:
    Fix typo in Japanese translation of dpkg --force-help; dowgrade ->
    downgrade:  Closes: #157819
  * Martin Quinson <mquinson@ens-lyon.fr>:
    Fix French translation when listing files, and the file is diverted.
    Closes: #162154
  * Rune Schjellerup <olberd@odense.kollegienet.dk>:
    Fix Danish translation of(was missing the leading space): " does not
    appear to be available\n"  Closes: #192972
  * Fix md5sum when handling large files.  Closes: #162691
  * Fix dpkg-checkbuilddeps calling of parsedep.  It wasn't setting
    use_arch.  Closes: #212796.
  * Joey Hess <joeyh@debian.org>:
    Change formatting of info.dir.  Closes: #167379.

 -- Adam Heath <doogie@debian.org>  Sat, 25 Oct 2003 15:46:16 -0500

dpkg (1.10.15) unstable; urgency=low

  * Fix detection of va_copy.
  * Back out debian/rules build-arch detection.  It is *not* possible *at
    all* to detect available targets in a rules file.  Period.

 -- Adam Heath <doogie@debian.org>  Fri, 19 Sep 2003 20:02:19 -0500

dpkg (1.10.14) unstable; urgency=low

  * controllib.pl:
    * Rewrote the parsedep stuff, so that it wasn't done during control
      file parsing.  Scripts that need the internal parsed format should
      call parsedep on the field's value.
    * Split the substvars parsing into a separate function.
    * No longer validate dependency fields when reading the control file.
      Some fields may have vars in them, which breaks the validation.
    * dpkg-gencontrol calls substvars after parsing the control file, and
      then validates the substituted depends lines.  Originally,
      substitution occured only during writing of the final output file.
    * Andreas Barth <aba@not.so.argh.org>:
      Fix bad regex that didn't allow spaces in dependency field parsing.
      It now directly matches what the c code expects.  It previously was
      allowing all of \S, which matched on '('.
      Closes: #211660.
  * Remove stale debug in debian/control that would have broken
    installation on s390.
  * We were calling our own local copy of dpkg-gencontrol, but the
    system-installed copy of dpkg-shlibdeps.  Now, both are called from
    the build directory.

 -- Adam Heath <doogie@debian.org>  Fri, 19 Sep 2003 12:29:34 -0500

dpkg (1.10.13) unstable; urgency=low

  * Fix parsing of deps when both () and [] are specified.
  * Set $host_arch in controllib.pl:parsedep.
  * dpkg-checkbuilddeps doesn't output the [] stuff when finding invalid
    deps.

 -- Adam Heath <doogie@debian.org>  Wed, 17 Sep 2003 13:23:15 -0500

dpkg (1.10.12) unstable; urgency=low

  * Fix dpkg-source output of build-depends lines.

 -- Adam Heath <doogie@debian.org>  Tue, 16 Sep 2003 13:43:45 -0500

dpkg (1.10.11) unstable; urgency=low

  * dpkg no longer provides any BYHAND files.  If you need the source
    tarball, use the orig.tar.gz file available in the pool.  The
    precompiled tars were hold-overs from when debs were not standard
    ar/tar files.
  * Install /usr/share/doc/dpkg/pseudo-tags, which talks about the bug
    titling we use to mark bugs for filtering in the Debian bts.
  * Updated ca.po.
  * Teach dpkg-source that ~ is legal in version numbers
  * Add build-depends on sgml-base, and increase gettext build-depends to
    0.12.1-3.
  * Updated config.sub and config.guess in cvs.
  * Change use of strncpy in parsedb to memcpy.  Closes: #160447
  * No longer generate helpmsgs.{cc,h}.
  * several controllib changes:
    * Moved dependency parsing logic from dpkg-checkbuilddeps.
      The dpkg-checkbuilddeps parser didn't support empty fields, while
      the controllib parser did.
    * All dependency fields parsed by controllib.pl support [arch]
      specifiers.  If the arch specifier doesn't apply for the current
      arch, then the item will not be added to the internal list structure.
    * Comment lines(that begin with '#') are removed during parsing.
    * Store the original casing of field names, for use in error reporting.
    * Store the original field's casing with 'o:' prepended in %fi.
      * ballombe@merulo.debian.org:
        dpkg-checkbuilddeps now handles empty fields.  Closes: #111562
      * Branden Robinson <branden@debian.org>:
        support comments(first char on line begins with '#') in
        debian/control.  Closes: #191810
      * Bastian Blank <waldi@debian.org>:
        Allow for per-arch generated dependency fields.  Closes: #170575
      * Branden Robinson <branden@debian.org>:
        Report the original casing of field names when they are unknown.
        Closes: #177753
  * Patch dpkg-buildpackage to call debian/rules -qn build-arch, and if
    it's available, modify -B handling appropriately.  If build-arch is not
    available, then when -B was called, do *not* pass -B on to
    dpkg-checkbuilddeps.  Closes: #203097
  * Frank Lichtenheld <frank@lichtenheld.de>:
    Apply patch, to handle missing infodir.bak, and empty files.  Closes:
    #196361
  * Change standard_startup and standard_shutdown into macros.  Closes:
    #200351.
  * Andrew Suffield <asuffield@debian.org>:
    Fix inverted test of eof in parsedb, while looking for eof after
    field name.  Closes: #198218
  * Yann Dirson <dirson@debian.org>
    Add set -e to dpkg-doc.postinst.  Closes: #191261
  * Michael Weber <michaelw@debian.org>:
    dpkg --print-architecture now does gcc -dumpmachine instead of
    --print-libgcc-file-name.  Closes: #131893, #8241, #106793, #210285
  * Daniel Silverstone <dsilvers@digital-scurf.org>:
    Apply patch to change hashing function, and increase bin size, for
    the package database.  Closes: #206416
  * Paul Eggert <eggert@CS.UCLA.EDU>:
    Apply patch to make dpkg work with POSIX 1003.1-2001.  Closes:
    #204894
  * Joey Hess <joeyh@debian.org>:
    Fix "stripping trailing /" message from dpkg-statoverride.  Closes:
    #203782
  * Sami Liedes <sliedes@cc.hut.fi>:
    Increase filesdb bin size, and alter hashing function.  Closes:
    #179385
  * Anthony Towns <aj@azure.humbug.org.au>:
    Retry removing empty dirs during purge.  Closes: #112386
  * Darren Salt <linux@youmustbejoking.demon.co.uk>:
    Add .cvsignore to dpkg-source's default diff ignore regex.  Also fix
    missing \ escape for .deps.  Closes: #174013
  * Koblinger Egmont <egmont@uhulinux.hu>:
    Fix segfault with --status-fd.  Closes: #173618
  * Colin Watson <cjwatson@debian.org>,
    Andrew Suffield <asuffield@debian.org>:
    Add .svn, {arch}, and .arch-ids to dpkg-source -i default regex.
    Closes: #169359
  * Falk Hueffner <falk@debian.org>:
    Added alphaev68-linux-gnu to archtable.  Closes: #199360
  * Elie Rosenblum <fnord@debian.org>:
    Apply patch to support OpenBSD.  Closes: #154277
  * Geoff Richards <qef@laxan.com>:
    Add --config to action section, and add as EXAMPLES section.  Closes:
    #208014, #115759
  * Yann Dirson <dirson@debian.org>:
    install-info --version and --help now display on stdout.  Closes:
    #154633
  * Dan Jacobson <jidanni@dman.ddts.net>:
    Mention what dpkg and dpkg-query -S will not find.  Closes: #153096
  * Sebastian Leske <sleske@enterprise.mathematik.uni-essen.de>:
    Mention in dpkg(8) that downgrading a package can have serious
    consequences.  Closes: #61156
  * Dan Jacobson <jidanni@dman.ddts.net>:
    In dpkg-scanpackages(8), including small note that other tools might
    use the generated Packages file.  Closes: #208894
  * Warren Turkal <wturkal@cbu.edu>:
    Fix some typos in dpkg-source(1).  Closes: #207259, #204123, #167426
  * Dan Jacobson <jidanni@dman.ddts.net>:
    Alter text in dselect(8), implying that other interfaces are available
    for installing packages.  Closes: #206164.
  * Daniel Bonniot <bonniot@users.sourceforge.net>:
    Note in start-stop-daemon(8) that --nicelevel takes an argument.
  * Ruben Porras <nahoo82@telefonica.net>:
    Remove duplicate 'can' in deb-control(5).  Closes: #183840
  * Dan Jacobson <jidanni@dman.ddts.net>:
    Fix short description in dpkg-scansources(8).  Closes: #175770
  * Zefram <zefram@fysh.org>:
    In dpkg(8), move dpkg-query options to their own subsection, like
    dpkg-deb.  Closes: #174971
  * Thomas Hood <jdthood@yahoo.co.uk>
    Add --dry-run and --simulate as synonyms to --no-act.  Closes:
    #165099
  * Junichi Uekawa <dancer@netfort.gr.jp>:
    Fix wrong reference to DEB_BUILD_GNU_SYSTEM on --host in
    dpkg-architecture(1).  Closes: #163621
  * Michael Klein <michael.klein@puffin.lb.shuttle.de>:
    s/Usuaully/Usually/ in deb-control.5.  Closes: #161819
  * Joey Hess <joeyh@debian.org>:
    Removed reference in dselect(8) about recommends not being handled
    well.  Closes: #157973
  * Andrew Suffield <aps100@doc.ic.ac.uk>:
    s/dpkg-source/dpkg-parsechangelog/ in dpkg-parsechangelog -h.
    Closes: #155822
  * Matej Vela <vela@debian.org>:
    Unhighlight "May be repeated multiple times." in dpkg-source(1).
    Closes: #151845
  * Jordi Mallach <jordi@debian.org>:
    Make all actions in dpkg-deb -h lower case.  Closes: #150642
  * Alexander Hvostov <root@aoi.dyndns.org>:
    Add -g|--group to start-stop-daemon, and document properly.  Closes:
    #127342
  * Szerb Tamas <toma@mlf.linux.rulez.org>:
    s/THANKS/THANKS.gz/ in dpkg(8).  Closes: #91348
  * "James R. Van Zandt" <jrv@vanzandt-pc.mitre.org>:
    In dpkg(8), mention running dselect, install after --set-selections.
    Closes: #175236
  * Yann Dirson <dirson@debian.org>:
    Remove disabled --command-fd from help.  Closes: #169619
  * Tobias Burnus <tburnus@physik.fu-berlin.de>:
    Apply patch to update-alternatives that provides --set and --remove-all
    commands.  Closes: #133745.
  * Osamu Aoki <debian@aokiconsulting.com>:
    Add --all to update-alternatives, that calls --config on all
    alternatives.  Closes: #126621
  * Dan Jacobson <jidanni@jidanni.org>:
    Alter --config prompt, to be more clear, that one must 'press' enter to
    accept the default.  Closes: #203557
  * Peter Moulder <pmoulder@bowman.csse.monash.edu.au>:
    Fix some -w issues in update-alternatives.  Closes: #137313
  * Eduard Bloch <edi@gmx.de>:
    Apply patch to check whether the target path exists on removing.
    Closes: #37254
  * Colin Walters <walters@debian.org>:
    After opening files, set binmode.  Closes: #175363

 -- Adam Heath <doogie@debian.org>  Tue, 16 Sep 2003 12:52:11 -0500

dpkg (1.10.10) unstable; urgency=low

  * Update archtable for hurd.  Closes: #187509.
  * Make the dpkg-iasearch conflicts versioned.  Closes: #170698.
  * Surround sed call with '' in Makefile.in.  Closes: #187534.
  * Strip trailing / from the file args in dpkg-statoverride.  Closes:
    #184239.
  * Modified to use autotools-dev.  Closes: #179656.
  * Add netbsd support.  Closes: #179658, #179659.
  * Support hypenated values in dpkg-architeture. Closes: #179661
  * No longer managed the /usr/doc symlinks.

 -- Adam Heath <doogie@debian.org>  Sat, 26 Apr 2003 15:10:24 -0500

dpkg (1.10.9) unstable; urgency=low

  * Fix dereference in main/help.c:cu_closefd(), which was the cause of
    close(random number) on most arches, but close(0) on s390x.
  * Add s390x to archtable.  Closes: #160976.

 -- Adam Heath <doogie@debian.org>  Sun, 15 Sep 2002 13:21:38 -0500

dpkg (1.10.8) unstable; urgency=low

  * Make the multiline regex have an upper bound, instead of being
    unbounded, as newer perls have a larger stack frame, which cause them
    to segfault quicker with larger inputs.  Closes: #159756.

 -- Adam Heath <doogie@debian.org>  Thu,  5 Sep 2002 16:32:01 -0500

dpkg (1.10.7) unstable; urgency=low

  * Fix double free in modstatdb_init, in the case that modstatdb_shutdown
    was called previously.  Closes: #159515.

 -- Adam Heath <doogie@debian.org>  Tue,  3 Sep 2002 18:59:19 -0500

dpkg (1.10.6) unstable; urgency=low

  * Don't call nffreeall, in any of the c/c++ programs.  It appears dselect
    slightly corrupts it's memory enough that it can't be freed without
    segfaulting.  Closes: #159023.

 -- Adam Heath <doogie@debian.org>  Sun,  1 Sep 2002 00:19:18 -0500

dpkg (1.10.5) unstable; urgency=low

  * Fix segfault in md5sum if the file being checked doesn't exist.
    Closes: #154503.
  * Fix extraction of md5sum in dpkg-scanpackages.  Closes: #153769.
  * Handle directories better in md5sum.  Closes: #157453.
  * Fix read past buffer in lib/nfmalloc.c.  Closes: #157304.
  * Fix several read pass buffer bugs, and a memleak.  Closes: #155362.
  * Fix segfault when --auto-deconfigure is given.  Closes: #157762.
  * Allow spaces between the end of a version, and the trailing ')'.
    Closes: #154898.
  * Fixes for HURD:  Closes: #156545
    * Add i386-gnu0.3 to archtable.
    * Fix handling of static compiles, with regard to zlib.
  * Previous install-infos(before 1.10) handled multiple dir file entries,
    because they would copy the entire stanza unmodified.  The newest
    version does not do this, as it reformats the options, and thereby
    only takes the first line.  So, we now split all the lines from the
    stanza, and process them all.  Closes: #147492.
  * Fix corruption of available file, caused by use of memory that was
    previously freed.  Closes: #154257.
  * Fix several minor memleaks.
  * Remove /usr/sbin/start-stop-daemon.  Closes: #156437.

 -- Adam Heath <doogie@debian.org>  Thu, 29 Aug 2002 16:43:15 -0500

dpkg (1.10.4) unstable; urgency=low

  * Remove -ffunction-sections and -fdata-sections.  Closes: #152130.
  * Install archtable into /usr/share/dpkg/.

 -- Adam Heath <doogie@debian.org>  Sun, 14 Jul 2002 15:17:56 -0500

dpkg (1.10.3) unstable; urgency=low

  * Move dselect.cfg to dselect package. Closes: Bug#152132
  * Install methods into /usr/lib/dpkg/methods, not /usr/lib/dpkg.  Closes:
    #152161.
  * Fix test inversion in start-stop-daemon, when checking the pid given in
    a pid file.  Thanks Thomas Morin <thomas.morin@enst-bretagne.fr>.
    Closes: #152270.
  * If in --test mode, and --stop is given, increment n_killed, so that
    start-stop-daemon returns the proper exit value.  Thanks Thomas Morin
    <thomas.morin@enst-bretagne.fr>.  Closes: #151992.

 -- Adam Heath <doogie@debian.org>  Thu, 11 Jul 2002 22:58:43 -0500

dpkg (1.10.2) unstable; urgency=low

  * Make configuration files in $HOME work again
  * dpkg + dpkg-static conflict with dpkg-dev << 1.9, to fix md5sum error
    in dpkg-source.  Closes: #151691.
  * Remove -Z from patch call, in dpkg-source, as it makes patch warn about
    missing timestamps.  Closes: #151965
  * Install debian/dselect.conffiles.

 -- Adam Heath <doogie@debian.org>  Thu,  4 Jul 2002 21:08:09 -0500

dpkg (1.10.1) unstable; urgency=low

  * Add conflict with dpkg-iasearch which intruded on our namespace.
  * Replace manpages-de which includes one of our manpages.  Closes: #151485
  * Don't always call autoheader when building. Closes: #151471
  * Fix double conflict in dpkg. Closes: Bug#151581
  * Move dselect methods to dselect package.
  * dpkg-checkbuilddeps no longer checks for build-essential. dpkg should
    not hardcode Debian policy.
  * Make dpkg-genchanges accept ~ as part of a package filename.
    Closes: Bug#150739
  * Move dpkg.cfg and dselect.cfg manpages into dpkg package. Closes: Bug#132901

 -- Wichert Akkerman <wakkerma@debian.org>  Tue,  2 Jul 2002 12:34:07 +0200

dpkg (1.10) unstable; urgency=low

  * dpkg now reorders symlinks when extracting debs.  However, this is also
    still done when building debs.  After a stable release of Debian has
    occurred with this modified dpkg, the reordering when building can be
    removed.
  * Fixed upper/lowercase problems with package names. Closes: Bug#58091
    (and 3 others).
  * Add Russian manual pages
  * Fix n in dselect package list (performs searchagain now)
  * Fix layout problem in dpkg-divert manpage. Closes: Bug#103667
  * When a package is set to hold, and a reinstallation is requested,
    -E will not properly skip it.  Closes: #45787.
  * Make dpkg-checkbuilddeps use dpkg-architecture. Closes: Bug#104230
  * Improve dpkg-archtecture documentation. Closes: Bug#104232
  * Update German translation. Closes: Bug#97239
  * Update Polish translation. Closes: Bug#115783
  * Update French translation.
  * Update Brazilian translation.
  * Update Danish translation.
  * Update Galician translation.
  * Update Portuguese translations.
  * Add Catalan translation
  * Add German md5sum manpage
  * Add Brazilian update-alternatives manpage. Closes: Bug#122132
  * Improve dselect manpage. Closes: Bug#103839
  * dpkg-name(1) no longer mentions the non-existing dpkg(5) manpage.
    Closes: Bug#104214
  * Improve handling of Recommends and Suggests in dselect. Closes: Bug#34942
  * Add per-user configuration files. Closes: Bug#103845
  * Split dselect into its own package. dpkg Pre-Depends on it
    to make sure no weird things happen during an upgrade but this
    will allow us to make dselect option at some point in the future.
    Closes: #114249.
  * Make colours in dselect user-configurable. Closes: Bug#103994
  * Make Q do an abort in the method selection menu to make things more
    consistent with the package list
  * Fix test for nice(2) failure in start-stop-daemon. Closes: Bug#104561
  * Improve the dselect helpscreen a bit. Closes: Bug#72634
  * New version comparison routine that can handle arbitrarily large numbers
    and accepts `~' as a low-sorting character. Closes: Bug#93386
  * dselect now accepts regular expressions when searching for packages
    and can search in package descriptions as well.
    Closes: Bug#81009,#83139
  * Move query commands into a seperate dpkg-query command. For the old options
    (-L,-l,-s,-S) dpkg will still call it for you.
  * Add configurable package listing support to dpkg-query
  * Handle window resize in dselect main menu. Closes: Bug#98275
  * update-rc.d moved to the sysvinit package. Closes: Bug#108887,#109282
  * Add --showformat and --show options to dpkg-deb and dpkg-query to
    allow one to customize the output format
  * several install-info cleanups:
    * Move /usr/info/dir to /usr/share/info/dir.  Closes: #67174.
    * If /usr/share/info doesn't exist, print a message saying so,
      instead of the confusing "couldn't lock" error.  Closes: #2531.
    * If /usr/share/info/dir doesn't exist, or is empty, try to copy the
      backup from /var/backups/infodir.bak.  Closes: #121309.
    * Add a --remove-exactly option, and allow for relative filenames.
      Closes: #92650.
    * Use the section from the .info file if --section is not given.
      Closes: #76100.
    * Error messages now include the filename being processed.
      Closes: #66735
    * /usr/share/info/dir now has it's entries formatted to even widths. 
      Closes: #11228
    * --calign|--align|--maxwidth are now ignored.
  * strip enoent as well. Closes: Bug#112378
  * Fix format error in Dutch translation. Closes: Bug#113120
  * When parsing stdin, md5sum now displays '-' as the filename, to match
    textutils md5sum.  Closes: #121489.
  * Apply patch from bug, to give update-alternatives a --list command.
    Closes: #120924.
  * Make dpkg-checkbuilddeps always check for build-essential.
    Closes: Bug#118420.
  * Use space seperated output instead of comma seperated in
    dpkg-checkbuilddeps
  * Update default ignore expression in dpkg-source to also match *~ and
    *.swp in subdirs. Closes: Bug#127458
  * Handle errors when verifying md5sums. Closes: Bug#102367
  * dpkg-source now uses reliable timestamps for changed files.
    Closes: Bug#105750
  * Fix typo in start-stop-daemon help message. Closes: Bug#131439
  * update-alternative exits with a non-zero exit code when displaying
    a non-existing alternative. Closes: Bug#131496
  * Use gzip -c in install-info. Closes: Bug#131758
  * start-stop-daemon works on HP-UX now. Closes: Bug#130130
  * Fix dselect spin when run without input. Closes: Bug#132476
  * Update-alternatives now correctly restores an alternative to auto mode
    when removing a manually selected alternative. Closes: Bug#132632
  * Copy bugs and origin information into status file. Closes: Bug#132714
  * Improve wording of update-alternatives --config text. Closes: Bug#133035
  * Add manpages for dpkg.cfg and dselect.cfg. Closes: Bug#132901
  * Improve test for illegal packagename for dpkg-gencontrol -p option
  * Fix segfault when getenv("PATH") returns null.  Closes: Bug#136349
  * Add Large File Summit extensions. Closes: Bug#130509
  * Fix typo in dpkg-source manpage. Closes: Bug#141906
  * Re-fix handling of multiple blank lines in control. Closes: Bug#143117
  * Document --force-confmiss and --force-bad-verify. Closes: Bug#146855
  * Drop upgrade compat stuff in dpkg postinst for ancient versions (over
    5 years old)
  * Always set CLOEXEC on the lock fd.  Closes: Bug#147872
  * Clean up tmp files when ctrl-c is sent to dpkg-source.  Closes:
    Bug#58653.
  * dpkg-source no longer requires exact case matches for fields in
    debian/control.  Closes: Bug#139159.
  * dpkg-scanpackages now gives proper case for Source and Installed-Size.
    Closes: Bug#119532.
  * dpkg-architecture: s/build on/built on/; same for 'build for'.
    Closes: Bug#140441.
  * cl-debian.pl now recognizes emergency as valid in changelogs.
    Closes: Bug#138013.
  * Properly count recursive expansion of variables, instead of just
    counting all variable expansions.  Closes: #144121.
  * Add -I<filename> to dpkg-buildpackage and dpkg-source, to excludes
    files from tar, when building a native package.  Closes: Bug#75947.
  * Close the old debian/files file, before doing a rename.  Closes:
    Bug#111503.
  * Fix documentation of -v<version> for dpkg-parsechangelog, removing the
    requirement that the version has to be in the changelog.  Closes:
    Bug#117968.
  * Fix typo in dpkg-source(1), s/-su/-sU/.  Closes: Bug#126340.
  * Add dpkg-scansources to dpkg-scanpackages(8).  Closes: Bug#147924.
  * Change /usr/info into a symlink to /usr/share/info if possible

 -- Wichert Akkerman <wakkerma@debian.org>  Fri, 21 Jun 2002 21:53:15 +0200

dpkg (1.9.21) unstable; urgency=low

  * Fix corrupt Swedish translations that would some error messages display
    incorrectly.
  * Enable --force-overwrite by default in /etc/dpkg/dpkg.cfg
  * dpkg.cfg is now no longer a conffile. This means the installer can
    change defaults depending on how an install is done
  * Detect truncated debs, and abort the unpack.  Closes: #138569.
  * Improve dpkg(8) --force documentation
  * Fix error in Russian dselect translation

 -- Wichert Akkerman <wakkerma@debian.org>  Thu, 16 May 2002 19:42:29 +0200

dpkg (1.9.20) unstable; urgency=medium

  * Fix assertion when --auto-deconfigure is set.  Closes: #137765.
  * Fix segfault discovered by fixing the above.
  * Fix segfault when getenv("PATH") returns null.  Closes: #136349
  * Recompiled against updated zlib, to fix possible security issue.  Also
    bumped build-depends to match.  Closes: #137931(grave)

 -- Adam Heath <doogie@debian.org>  Sun, 17 Mar 2002 02:52:44 -0600

dpkg (1.9.19) unstable; urgency=medium

  * install-info continues to read all data from a pipe, until EOF.
    Closes: #99816(grave).
  * Add Catalan translation
  * Update Danish translation. Closes: Bug#131869
  * Update French translation.
  * update-alternative exits with a non-zero exit code when displaying
    a non-existing alternative. Closes: Bug#131496
  * Changed Maintainer to debian-dpkg@lists.
  * Fix "Up to date installed packages" for polish translation.  Closes:
    #116398.
  * Swap updated/up-to-date polish translations(they were reversed).
    Closes: #117583, #102961.
  * Mark /etc/alternatives/README as a conffile.
  * Strip .note, .comment, and /usr/lib/dpkg/enoent.
  * Make dpkg-gencontrol not warn about Uploaders.  Closes: #111090.

 -- Adam Heath <doogie@debian.org>  Sat,  2 Feb 2002 11:47:34 -0600

dpkg (1.9.18) unstable; urgency=low

  * Fix MD5Sum corruption when upgrading a package.  Closes: Bug#113961.
  * Add Wichert and I to debian/control:Uploaders.

 -- Adam Heath <doogie@debian.org>  Sat,  3 Nov 2001 00:31:00 -0600

dpkg (1.9.17) unstable; urgency=low

  * updated-rc.d moved to the sysvinit package. Closes: Bug#108887,#109282

 -- Wichert Akkerman <wakkerma@debian.org>  Wed, 22 Aug 2001 01:24:52 +0200

dpkg (1.9.16) unstable; urgency=low

  * Revert architecture-change to dpkg-source from 1.9.11, see ChangeLog
    for details.

 -- Wichert Akkerman <wakkerma@debian.org>  Thu,  5 Jul 2001 22:42:11 +0200

dpkg (1.9.15) unstable; urgency=low

  * Change policy of handling dscformat in dpkg-source
  * Fix the arglist construction for maintainer scripts
  * Revert dscformat to 1.0 since older dpkg-source versions do not have
    the new policy. In the future (starting at format 2.0 to maintain
    compatibility with old dpkg-source implementations) minor changes to
    the dscformat have to be fully backward and forward compatible.

 -- Wichert Akkerman <wakkerma@debian.org>  Sat, 30 Jun 2001 16:41:43 +0200

dpkg (1.9.14) unstable; urgency=low

  * Make the Uploaders field in a .dsc file optional.
  * Disabled sanity checking of source packages.  
 
 -- Adam Heath <doogie@debian.org>  Mon, 25 Jun 2001 02:22:40 -0500

dpkg (1.9.13) unstable; urgency=medium

  * Add a -W option to dpkg-source(and the other utils, where it is just
    passed thru), to turn certain errors into warnings(of which, only
    one is changed, namely, the 'tar doesn't contain preceeding directory'
    error).  Closes: #101813, and partially 101845.
  * Don't error out if the files in the tar have leading './', for
    dpkg-source.  (another partial close of 101845).
  * Handle the case where a single directory exists in the orig.tar.gz, but
    it is NOT of the form <pkg>-<ver>.  Closes: #101845.
  * Set LC_ALL in dpkg-source when we call external programs when we are
    going to parse their output.  Another bug from 101845.
  * Handle stating of truncated cpio filenames(100 char limit, bah), in
    dpkg-source.  Another bug from 101845.
  * Add support for an Uploaders field, which is read from the first
    paragraph of debian/control, and propagated to the .dsc.  This lists
    the people allowed to upload a package.  If it is not set, then the
    value of the Maintainer is placed into this field of the .dsc.  This
    bumps the .dsc format to 1.1.  Closes: #101815.
  * Handle symlinks in the tarball, and don't error out if found.
  * in controllib, make warnerrors default to warnings.  Affects
    dpkg-source.  This will be changed to be errors in the future.

 -- Adam Heath <doogie@debian.org>  Sun, 24 Jun 2001 13:48:52 -0500

dpkg (1.9.12) unstable; urgency=medium

  * Fix do_script() bug. Closes: Bug#101552
  * Fix building and extracting of certain kinds of source packages.
    Closes: #101684.
  * Added Colin Watson to THANKS.

 -- Adam Heath <doogie@debian.org>  Wed, 20 Jun 2001 18:27:03 -0500

dpkg (1.9.11) unstable; urgency=low

  * The "Hang on to your hats, it gets bumpy from here." release.
  * Trim trailing spaces from package names when checking builddeps.
    Closes: #101304.
  * Apply patch from bug to fix logic error that kept everything but
    Build-Deps from working in checkbuilddeps.  Closes: #101511.
  * Apply patch to correctly check the output of gcc on hurd, for
    dpkg-architecture. Closes: #99874.
  * The internal pod docs in dpkg-architecture were updated to reflect
    that -f was no longer implied when -q was given, but the build system
    wasn't generating new documentation.  Closes: #100997.
  * deb(5) now has a see-also for deb-old(5).  Closes: #99620.
  * Fix dpkg-shlibdeps infinite directory recursion thru symlinks.
    Closes: #97622.
  * Set the Architecture to 'source' only when doing source only uploads
    in the generated changes files.  Closes: #100144.
  * Document -nc in the dpkg-buildpackage manpage.  Closes: #101038.
  * Make dpkg-source work with GNU md5sum.  Closes: #97666.
  * in dpkg-source, when both arch: all and arch: <arch> packages exist in
    debian/control, don't promote the source arch: to any, but only list
    all and <arch>.  Closes: #94608
  * Apply patch from Colin Watson:  Closes: #89679
    * Reset SIGPIPE to DEFAULT when forking gzip.
    * set LANG to C before execing cpio, as we parse its output.
    * In checktarcpio() and checktarsane(), use the previously open pipes,
      instead of the opening files on disk(which was the old, ancient way).
    * Improve the output parsing of tar in checktarsane().
  * warn instead of die when find returns an error(which happens if there
    is a dangling symlink, because we use -follow).  Closes: #51479.
  * Change list of allowed urgencies in debian/changelog to: low, medium,
    high, and critcial.  Closes: #94475.
  * Error out if an illegal package name is used in dpkg-gencontrol.pl.
    Closes: #61211
  * Apply patch from Marcus Brinkmann to dpkg-buildpackage:  Closes:
    #98201.
    * Option -a implies option -d.
    * Set ARCH correctly to host architecture, rather than build arch.

 -- Adam Heath <doogie@debian.org>  Tue, 19 Jun 2001 22:15:25 -0500

dpkg (1.9.10) unstable; urgency=low

  * Fix [arch] parsing, and handle extra spaces better.  Closes: #100512,
    #101031.
  * Apply patch from bug, to fix cleanup of dpkg-divert temp files.
    Closes: #100474.
  * Swap j/k keys on the main menu, so they function like the package
    selection screen(and like vi).  Closes: #100502.
  * Multiple fixes in bug: Closes: #99892.
    * s/DEAD_JOE/DEADJOE/ in dpkg-source.
    * Switch to auto mode if alternative symlink is missing.
  * Update Spanish translation

 -- Adam Heath <doogie@debian.org>  Sat, 16 Jun 2001 14:57:45 -0500

dpkg (1.9.9) unstable; urgency=low

  * The leading and trailing spaces patch in the last upload had some
    issues with trailing spaces.  This fixes them.  No bug to close, as the
    bts is still down.

 -- Adam Heath <doogie@debian.org>  Wed,  6 Jun 2001 22:36:57 -0500

dpkg (1.9.8) unstable; urgency=low

  * Remove leading and trailing spaces from versions, and check for
    embedded spaces, inside dpkg.  Closes: #99186.
  * Handle varied use of spaces in dpkg-checkbuilddeps.  Closes: #98899.
  * Reset SIGPIPE back to default, in dpkg-source.  Closes: #98563.
  * Remove bogus $! check from dpkg-architecture.  Closes: #99428.

 -- Adam Heath <doogie@debian.org>  Sat,  2 Jun 2001 15:15:04 -0500

dpkg (1.9.7) unstable; urgency=low

  * If a new file doesn't exist on disk, but is a going to be installed as
    a directory, then don't error out.  Closes: Bug#17381.
  * Update japanese manpages.  Closes: Bug#97831.
  * Update it.po.  Closes: Bug#98273.
  * Fix bad cleanup in dpkg-divert.  Closes: Bug#98578,#98828,#98831.

 -- Adam Heath <doogie@debian.org>  Mon, 28 May 2001 18:59:03 -0500

dpkg (1.9.4) unstable; urgency=low

  * Oops.  EOF_mmap incorrectly detecting the end of the data block.
    Closes: Bug#95981.
  * After fixing the above bug, and using debootstrap to build a sid
    chroot, I discovered that my previous dependency cycle fix could cause
    segfaults in some situations.

 -- Adam Heath <doogie@debian.org>  Tue,  1 May 2001 23:04:46 -0500

dpkg (1.9.3) unstable; urgency=low

  * Fix compiles on ppc. Closes: Bug#95918.

 -- Adam Heath <doogie@debian.org>  Tue,  1 May 2001 00:29:45 -0500
   
dpkg (1.9.2) unstable; urgency=low

  * Recompile, to fix incorrect path 1.9.1/dpkg-divert. Closes: Bug#95845

 -- Adam Heath <doogie@debian.org>  Mon, 30 Apr 2001 14:21:28 -0400

dpkg (1.9.1) unstable; urgency=low

  * Fix segfault with empty status and available, and when missing a
    trailing new line.  Closes: Bug#95496
  * Make dpkg-shlibdeps not care if dpkg --search return with an error.
    Closes: Bug#95568
  * Fix corruption of user-defined fields in status and available.
    Closes: Bug#95567.
  * Changed dpkg.cfg to include no-debsig by default, as no debs are
    currently signed, and we get false errors when debsig-verify is
    installed.  This will be removed in the future, when the archive tools
    support package signatures.  Closes: Bug#95573
  * dpkg-buildpackage should only check for valid signinterface if the
    user specifies one. Closes: Bug#95598
  * Fix removing of diversions.  Closes: Bug#95655
  * Fix md5sum -c. Closes: Bug#95586

 -- Adam Heath <doogie@debian.org>  Sat, 28 Apr 2001 16:28:21 -0500

dpkg (1.9.0) unstable; urgency=low

  * Things should mostly work OpenBSD 2.8 as well now
  * Added a --status-pipe option.
  * Fixed several memleaks.
  * Profiled dpkg.
    * Reworked lib/parse.c:parsedb().  Instead of using getc(), then
      calling varbufaddc(), it now reads the entire file at once into a
      huge buffer, then moves pointers around, to do the parsing.  This
      gave a speedup of 33% on a dual celeron 333, when reading status and
      available.
    * various other speedups.
  * Removed all --smallmem code, as smallmem and largemem now actually
    use about the same amount of memory, and largemem is faster.  Both
    --largemem and --smallmem are now obselete options, and will print
    a warning if used. Closes: Bug#84905, #67528
  * Initialize unitialized variables.  This should solve several
    segfaults. Closes: Bug#25317(plus 9 others, thru the beauty of
    merges)
  * Found that when working with dependency cycles, and part of the cycle
    was a provide, the provider was not being considered, so the cycle
    could not be broken. Closes: Bug#87985(and 3 others)
  * Update German translation, Closes: Bug#80529,#80532,#87581
  * Update French translation, Closes: Bug#65284,#85035,#87238
  * Update Japanese translation, Closes: Bug#93873
  * Updated all other translations (but no bugs filed)
  * Add Danish translation
  * Remove spurious '%s' in Polish translation, Closes: Bug#74814
  * Add French manpages, courtesy of Philippe Batailler
  * Ingore vim swapfiles in dpkg-source, Closes: Bug#81630
  * remove --import option from dpkg-statoverride, Closes: Bug#81358
  * Replace nfmalloc implementation with obstack. Added obstack.[ch] to
    optlib, for non-GNU systems.
  * dpkg-divert only allows absolute filenames now. Closes: Bug#82419
  * Handle diffs from non-existing files to existing files. Closes: Bug#82708,
    #90982.
  * Small fixes to the buildsystem. Closes: Bug#84361
  * Fix dpkg-statoverride --update for things other then plain files.
    Closes: Bug#84449
  * Fix race with source directory disappearing in dpkg-source.
    Closes: Bug#45511
  * Fix manpage for dpkg-gencontrol. Closes: Bug#84625
  * Add -n option for dpkg-gencontrol to specify a filename. Closes: Bug#75796
  * Use POSIX glob instead of regexp in debian/rules. Closes: Bug#83042,
    #84582
  * fix typo in usage message for dpkg-divert, Closes: Bug#85977
  * Use full path for argv[0] when calling scripts. Closes: Bug#68783
  * Add ia64 support to dpkg-architecture.
  * Minor script changes, Closes: Bug#87485
  * Stop dpkg-genchanges from complaining about missing packages
    when doing a source-only build. Closes: Bug#87571,#15644,#25496
  * Various dpkg-architecture cleanups. Closes: Bug#87505
  * Modify dpkg-architecture to handle gcc versions containing letters.
    Closes: Bug#83083
  * dpkg-buildpackage updates: Closes: Bug#87572,#85847
    + make -C work properly
    + fix test for gpg secret keyring
    + improve source messages
    + skip signing pause when building unsigned packages
    + test for invalid signinterface. Closes: Bug#87579
    + remove debsign support, it's useless and doesn't work
    + Use correct architecture when naming .changes file. Closes: Bug#88015
  * Fix wording in dpkg-statoverride manpage for --add. Closes: Bug#85080
  * Fix typo in start-stop-daemon manpage. Closes: Bug#88225
  * Add dpkg-checkbuilddeps to check if build dependencies are satisfied
    and modify dpkg-buildpackage to call it if wanted.
    Closes: Bug#86453,#83812,#60717,#74372,#67896,#60717,#13961
  * dpkg-parsechangelog can read a changelog from stdin now. Closes: Bug#80142
  * Fix confusing wording for dpkg-buildpackage -uc option in manpage.
    Closes: Bug#83468
  * dpkg-statoverride now exits with exitcode 1 if we do a --list but don't
    output anything. Closes: Bug#84328
  * Remove Linux reference from all scripts, they should run fine on
    other OSes as well.
  * Mark last argument in dpkg-scanpackages usage info as optional.
    Closes: Bug#86658
  * Fix cache in dpkg-scanpackages version comparison. Closes: Bug#90722
  * Fix formatting error in dpkg-source.1. Closes: Bug#82723
  * Change dpkg-gencontrol to fix comma-related syntax errors after
    processing substvars. Closes: Bug#92908
  * Verify package signatures if debsig-verify is installed. Closes: Bug#37017
  * Handle window resize in dselect main menu. Closes: Bug#93559
  * Initialize all parts of the package record.  This should fix several
    segfaults people have been seeing in dpkg.  Closes: Bug#90328.
  * Apply patch from bug#86847, that escapes intl chars in filenames.
    Closes: Bug#83752, #85040, #86847, #89000.
  * Errors during dpkg -s(and other similiar commands) are now printed
    on stderr.  Closes: Bug#88987.
  * Add a --retry option to start-stop-daemon. Closes: Bug#75139
  * Fix regeps to extract Closes magic from a changelog so the #
    is really optional. Closes: Bug#94474
  * Remove useless statement from dpkg-shlibdeps. Closes: Bug#90516
  * Make the debian changelog parser identify itself with $progname.
    Closes: Bug#89409
  * Give a syntax error when we get an unexpected PGP signature in control
    files. Closes: Bug#75562
  * Change dpkg manpage to reflect that --force-statoveride is no enabled
    by default. Closes: Bug#95023
  * Handle dangling symlinks, by ignoring error code 1 from find, when
    processing --recursive. Closes: Bug#4784
  * dpkg -L, -S, -l, -s, and -p now return an error code if any package
    does not exist. Closes: Bug#4974, #72406
  * dselect has a configuration file as well now
  * Get ENOENT value at runtime in dpkg-divert instead of hardcoding it.
    Closes: Bug# 31620
  * Fix wrong ENOENT test in dpkg-divert. Closes: Bug#95088
  * Add support for more SuperH variants (sh[34]{,eb}-linux-gnu)
  * Fix formating and a typo in the dpkg manpage
  * Document the dpkg.cfg configuration file in dpkg(8)

 -- Wichert Akkerman <wakkerma@debian.org>  Thu, 26 Apr 2001 12:39:16 +0200

dpkg (1.8.3.1) unstable; urgency=low

  * Revert change to nfmalloc.c that was causing SIGBUS on sparc.

 -- Ben Collins <bcollins@debian.org>  Sat, 13 Jan 2001 08:52:11 -0500

dpkg (1.8.3) unstable; urgency=low

  * Do chown before chmod in dpkg-statoverride, Closes: Bug#81943
  * Fix recusion in dpkg-shlibdeps, Closes: Bug#81322
  * Really completely revert dpkg-source patches which broke backwards
    compatibility

 -- Wichert Akkerman <wakkerma@debian.org>  Fri, 12 Jan 2001 00:02:22 -0800

dpkg (1.8.2) unstable; urgency=low

  * Don't attempt to read from an input source when we only want 0 bytes.
    Also handle buggy systems that return EAGAIN instead of EINTR.  Closes:
    #81881.
 
 -- Adam Heath <doogie@debian.org>  Thu, 11 Jan 2001 00:43:50 -0600

dpkg (1.8.1.1) unstable; urgency=low

  * Apply patch from bug to fix badly generated diffs(in some
    circumstances).  Closes: #81152

 -- Adam Heath <doogie@debian.org>  Sat,  6 Jan 2001 16:07:33 -0600

dpkg (1.8.1) unstable; urgency=low

  * Make --name a valid option.  Closes: #31206, #51953.
  * dpkg-deb -I <pkg> <control> works again
  * Update Swedish translation

 -- Wichert Akkerman <wakkerma@debian.org>  Thu,  4 Jan 2001 19:31:13 +0100

dpkg (1.8.0) unstable; urgency=low

  * Add -k|--symlink option to dpkg-name.  Closes: #35040
  * Made the accelerator keys in dselect's main menu separate options, so
    that they can be translated separately.  Closes: #50955.
  * Added depends on sysvinit (>= 2.72), so that we can make sure that
    /etc/rcS.d exists.  Closes: #55037.
  * update-rc.d: Changed documentation and help, as -f only applies during
    remove.  Closes: #55049.
  * Added a --force-all option.  Closes: #61354.
  * Format help string for --abort-after like other option help strings.
    Closes: #62464.
  * Fix dselect methods to pass admindir to dpkg from dselect.
  * Minor tweak so that when patch 2.5.4 is manually used to apply a diff,
    it doesn't get applied multiple times.  Closes: #65021
  * Add --nicelevel to start-stop-daemon, to alter a programs priority
    before starting.  Closes: #65191.
  * Document that --largemem is the default, and that the test point is
    24 megs.  Closes: #65607.
  * Document that --set-selections does not actually install any
    packages.  Closes: #65340.
  * Fix typo in dpkg-deb.1.  Closes: #65945.
  * Add --truename option to dpkg-divert.  Closes: #68489.
  * Documented COLUMNS in dpkg(8).  Closes: #77001.
  * Modified DPKG_C_GCC_TRY_WARNS() to call AC_SUBST, so that we can
    use the result of the test during build time.  Closes: Bug#75138
  * Added description for "suggests" in main/depcon.c:describedepcon().
    Closes: Bug#74113
  * Removed bashing from dpkg.postinst.
  * Make '#' optional in Closes: tags.  Closes: Bug#63137.
  * Add -t to -h output in dpkg-buildpackage:  Closes: Bug#49598.
  * Fix typo in --compare-versions error message.  Closes: Bug#66474.
  * -R doesn't mean --root.  Closes: Bug#66068, #72013
  * Add armv3l to archtable.  Closes: Bug#72125
  * Fix two memory leaks, and lesson the memory foot print a tad.  Hints
    taken from 74259.
  * Fix some things perl5.6 complains about. Closes: Bug#77337
  * Fix referenes to dpkg-deb manpage. Closes: Bug#77855
  * Update Galish translation
  * Add new --import option to dpkg-statoverride to make it easy to
    import suidmanager settings.
  * Speedup patches by Adam Heath
  * statoverride fixes by Robert Luberda, Closes: Bug#78436
  * Add Linux S/390 support. Closes: Bug#79063
  * Using libz to decompress data instead of calling gzip.
    Closes: Bug#49581
  * Add gettext to build-depends
  * Fix warning when trying to remove a non-existing statoverride.
    Closes: Bug#79352
  * Be more paranoid with file permissions when extracing files
  * Apply statoverrides to more then just files
  * Update update-alternatives manpage to use FHS instead of FSSTND.
    Closes: Bug#80237
  * List descriptions for udebs in .changes

 -- Wichert Akkerman <wakkerma@debian.org>  Mon, 25 Dec 2000 17:19:31 +0100

dpkg (1.7.2) unstable; urgency=low

  * Fix parsing of configuration files
  * Add new powerpc-linux-gnu entry to archtable. Closes: Bug#76522
  * No longer bother to install emacs things. I don't use emacs myself
    and can't support that properly.
  * scripts/dpkg-shlibdeps.pl: Make it parse soname's in the format of
    "libfoo-X.X.so" (e.g. libdb-3.1.so) and use it. Also make it give a
    warning if there is a NEEDED line in the objdump output that we cannot
    grok.
  * scripts/dpkg-shlibdeps.pl: resolve library paths using a combination
    of the libc major version, and ldconfig -p output. Solves problems
    with errant libc5 deps.
  * Correct name of .changes file when doing source-only builds
  * Fix -ap option for dpkg-buildpackage. Closes: Bug#77305
  * Fix typo in update-alternatives manpage. Closes: Bug#77829
  * Fix typo in script-regexp update-rc.d. Closes: Bug#76029

 -- Wichert Akkerman <wakkerma@debian.org>  Thu, 23 Nov 2000 18:55:50 +0100

dpkg (1.7.1) unstable; urgency=medium

  * Fix a typo in the dpkg-statoveride manpage
  * dpkg-statoverride reads and writes the right file now
  * Make update-alternatives use the right dir for alternatives again

 -- Wichert Akkerman <wakkerma@debian.org>  Tue,  7 Nov 2000 01:16:39 +0100

dpkg (1.7.0) unstable; urgency=low

  * Allow the administrator to override file mode and ownership using the
    new dpkg-statoverride tool.
  * Use objdump instead of ldd in dpkg-shlibdeps
  * Fix logic in dpkg-shlibdeps so it looks for dependencies as specified
    in its documentation
  * Make update-alternatives update slave links with --config and properly
    switch the alternative to manual mode
  * HURD updates, Closes: Bug#57753,#57754,#57755
  * dpkg-architecture: -q should not imply -f, Closes: Bug#57761
  * add dpkg:UpstreamVersion and dpkg:Version substvars in dpkg-genchanges
    and dpkg-gencontrol.  Closes: Bug#62069,#64774
  * dpkg-genchanges: add new Changed-By field to .changes with the last
    person who made a change, and modify the Maintainer-field to be the
    actual maintainer. Update the format-version to 1.7 to reflect this.
  * dpkg-genchanges: allow a space between # and a to-be-closed bugnumber
  * dpkg-deb: reorder files when building a package
  * dpkg-statoverride: new tool to override ownership and modes for files
  * Check COLUMNS environment for dpkg -l output. Closes: Bug#65536
  * Add Origin and Bugs fields to the control file
  * Install new /etc/dpkg/origins/debian file
  * Corrections and updates to Swedish translation.
  * Add Galician, German, Dutch and Brazilian translations
  * archtable: add ia64 and sh; revert sparc64 so that it turns into sparc.
    There wont be a full binary-sparc64 port. Closes: Bug#70788
  * dselect/main.cc: small fixups to get it to compile with gcc-2.96
  * Clean up fd handling in some places. Closes: Bug#69359,#69360,#69361
  * Document -k option for dpkg-buildpackage. Closes: Bug#71808
  * Install commented dummy shlibs.default and shlibs.override files
  * Give dpkg a configurationfile
  * dpkg-scanpackages now uses the most recent version if multiple versions
    of a package are found.
  * don't rename a file to itself in dpkg-source. Closes: Bug#75060
  * Fix buffer overflow in cmdname handling in start-stop-daemon.
    Closes: Bug#75103
  * Don't abort if start-stop-daemon tries to read a non-existing pidfile.
    Closes: Bug#75105
  * Update formating of start-stop-daemon manpage. Closes: Bug#75110
  * Make a missing package a warning instead of an error in dpkg-genchanges

 -- Wichert Akkerman <wakkerma@debian.org>  Sun,  5 Nov 2000 17:28:39 +0100

dpkg (1.6.13) frozen unstable; urgency=low

  * Add Format-flag to .dsc format: we know we are going to change the
    format in the next release, this change will make dpkg-source abort
    with a reasonable error instead of doing unexpected things.
  * Fix error in gettext'ized string
  * Updated Czech, French, Polish and Spanish translations. Closes: Bug#63663
  * debian-changelog-mode.el: fix documentation string for
    debian-changelog-finalise-last. Closes: Bug#63003

 -- Wichert Akkerman <wakkerma@debian.org>  Mon,  8 May 2000 16:08:53 +0200

dpkg (1.6.12.99) frozen unstable; urgency=low

  * Pre-release for 1.6.13. which will only feature translation updates
  * Fix typo in dpkg-divert, Closes: Bug#60243
  * dpkg-genchanges: recognize non-deb packages (tarballs, such as
    dpkg-non-deb and boot-floppies disk tarballs). This makes sure that we
    include them when figuring out the Arch field in the .changes
  * mark another string as translateable, Closes: Bug#62543
  * fix location of --abort-after in --help output, Closes: Bug#62464
  * fix allocation error in checkpath(), Closes: Bug#62364
  * add Hold to list of desired package states in -l output, Closes: Bug#58765

 -- Wichert Akkerman <wakkerma@debian.org>  Fri, 21 Apr 2000 11:52:59 +0200

dpkg (1.6.12) frozen unstable; urgency=high

  * Fix test for gpg/pgp in dpkg-buildpackage. You can now build
    unsigned packages again. Closes: Bug#60395
  * Updated Spanish and Swedish translations. Closes: Bug#41735
  * Merge patch from Joel Klecker to remove emacsen-common stuff from dpkg-dev

 -- Wichert Akkerman <wakkerma@debian.org>  Mon,  3 Apr 2000 16:50:02 +0200

dpkg (1.6.11) frozen unstable; urgency=high

  * Oops, missed one case where the libc/ncurses conflict reared its
    ugly head and broke dselect miserably. 
  * fix syntax error in dpkg-divert. Closes: Bug#60050

 -- Wichert Akkerman <wakkerma@debian.org>  Fri, 10 Mar 2000 11:52:07 +1100

dpkg (1.6.10) frozen unstable; urgency=low

  * The `it rains in Sydney' release
  * Mark another string in dselect as translateable, Closes: Bug#58618
  * Fix typos, Closes: Bug#58619
  * Change dselect keybindings slightly so `n' really does searchagain
  * Updated Czech and Spanish translations, Closes: Bug#58617
  * dpkg-divert.pl: reinstate last writeability-patch. Modified
    to not abort on ENOENT: this indicates a directory does not (yet)
    exist. If this happens don't try to rename. This should fix all
    current dpkg-divert problems. Closes: Bug#59207,#58596
  * update-alternatives: switch back to auto-mode when manually selected
    alternative is removed, Closes: Bug#54933
  * dselect no longer segfaults on SIGWINCH but does The Right Thing
    instead. Closes: Bug#54303,#58697,#59419

 -- Wichert Akkerman <wakkerma@debian.org>  Tue,  7 Mar 2000 15:09:47 +1100

dpkg (1.6.9) frozen unstable; urgency=low

  * Fix typo in update-alternatives manpage
  * dpkg-architecture: -q should not imply -f, Closes: Bug#57761
  * Cleanup bits of install-info to make it more stable
  * Fix Build-Dependency for ncurses, Closes: Bug#58073
  * Some more documentation updates, Closes: Bug#57985
  * Revert patch to check for writeable filesystems in dpkg-divert,
    Closes: Bug#57840

 -- Wichert Akkerman <wakkerma@debian.org>  Fri, 18 Feb 2000 12:11:58 +0100

dpkg (1.6.8) frozen unstable; urgency=low

  * Turn --force-overwrite on by default
  * Fix a couple of small buildsystem errors
  * Support multiple adjacent newlines in control-style files, Closes: Bug#56056
  * Updated Czech and Swedish translations
  * Revert patch to change order of things when purging a package,
    Closes: Bug#56374
  * Handle failed open of /dev/tty in dpkg -l, Closes: Bug# 55041
  * Update Japanese translations, Closes: Bug# 56641, #57494, #57595
  * Update extended description for dpkg-dev, Closes: Bug# 56675
  * Implement verbose option for update-alternative
  * Fix conflicts handling

 -- Wichert Akkerman <wakkerma@debian.org>  Thu, 10 Feb 2000 15:31:31 +0100

dpkg (1.6.7) frozen unstable; urgency=low

  * dpkg compiles on HP-UX, Solaris and IRIX now
  * start-stop-daemon can chroot now, Closes: Bug#54513
  * Allow space between # and the bugnumber in the changelog
  * Display package description with waddnstr, Closes: Bug#54313
  * Updated Japanese manpages, Closes: Bug#54690, #55080
  * Upload full source for packages with version *-0.1, Closes: Bug#54651

 -- Wichert Akkerman <wakkerma@debian.org>  Sun, 16 Jan 2000 18:36:10 +0100

dpkg (1.6.6) unstable; urgency=low

  * dpkg-buildpackage supports debsign, Closes: Bug#58333
  * fix update-alternatives manpage, Closes: Bug#53859
  * Updated Polish translation
  * Pass admindir to dpkg, Closes: Bug#54039
  * Fix dpkg -l output
  * Remove dpkg-safelist again, it had issues

 -- Wichert Akkerman <wakkerma@debian.org>  Fri,  7 Jan 2000 19:51:45 +0100

dpkg (1.6.5) unstable; urgency=low

  * Update Spanish translation
  * Don't strip 8th bit in dselect packagelists, Closes: Bug# 49061
  * Don't use \z in dpkg-scansources, Closes: Bug# 53182
  * Correctly unregister internals manual, Closes: Bug# 53200
  * dselect helpessages can be translated now, Closes: Bug# 51381
  * dselect UI tweaks, including a new --expert mode
  * Added build-depends, Closes: Bug# 53394
  * Added THANKS-file with people who have contributed to the code
  * Use full width of tty in packagelisting, Closes: Bug# 53395
  * Add -z option to dpkg-deb to set compressionlevel when building
    packages, Closes: Bug# 53398
  * Fix segfaults when producing a diff between current and new conffile,
    Closes: Bug# 52197

 -- Wichert Akkerman <wakkerma@debian.org>  Sat, 25 Dec 1999 04:47:09 +0100

dpkg (1.6.4) unstable; urgency=low

  * No longer byte-compile for emacs
  * Add Swedish translation
  * start-stop-daemon: honour --oknodo if we fail to kill a process
    Closes: Bug#52580,#52185,#52457
  * Fix dselect program description, Closes: Bug#52328
  * Fix architecture-detection in dpkg-gencontrol, Closes: Bug#52616
  * Accept single-number values in update-rc.d, Closes: Bug#46810

 -- Wichert Akkerman <wakkerma@debian.org>  Sun, 19 Dec 1999 16:27:48 +0100

dpkg (1.6.3) unstable; urgency=high

  * Comment dselect changes from 1.6.2, they seem to have a problem
    Closes: #52043,52058,52088,51437
  * Really fix emacs-stuff. Hopefully. Closes: #51919,51525
  * Fix copyright display in dselect menu, Closes: #52093
  * Fix uid/gid-changes in start-stop-daemon, Closes: #52081

 -- Wichert Akkerman <wakkerma@debian.org>  Tue,  7 Dec 1999 17:06:00 +0100

dpkg (1.6.2) unstable; urgency=low

  * New dpkg-scansources, Closes: #51888
  * Fix default for elispdir, Closes: #51919,51525
  * New manpages for cleanup-info and dpkg-divert, Closes: #51539, 46657
  * Buildsystem updates, Closes: #51525, 51855, 51914
  * Modify dselect behaviour for suggests and recommends

 -- Wichert Akkerman <wakkerma@debian.org>  Sun,  5 Dec 1999 19:29:50 +0100

dpkg (1.6.1) unstable; urgency=low

  * Fix some slight packaging errors

 -- Wichert Akkerman <wakkerma@debian.org>  Fri, 26 Nov 1999 20:18:48 +0100

dpkg (1.6) unstable; urgency=low

  * Major overhaul of the buildsystem
  * Update Standards-Version to 3.1.0
  * Move to version 1.6 to reflect the amount of changes made
  * Fix mixup with Czech and Polish translations, Closes: Bug# 48986
  * utils/start-stop-daemon.c: Added ability for user.group arg to
    --chuid. Also, always call initgroups() when using --chuid.
  * utils/start-stop-daemon.8: Document above change, also add note to the
    --make-pidfile option concerning its problem with daemons that fork

 -- Wichert Akkerman <wakkerma@debian.org>  Thu, 25 Nov 1999 04:30:01 +0100

dpkg (1.4.1.19) unstable; urgency=low

  * Fix replaces for dpkg-dev
  * Add gettext-support to dselect
  * Added Czech and Polish translations for dpkg
  * Fixed incorrect patch for --print-architecture (oops, oh well
    it was already broken when there was no gcc anyway :)
  * Fixed missing mipseb that was supposed to be in the archtable
  * Better output in update-alternatives --config, now shows the
    current, and the prefered choices.
  * dpkg-name: ignore epoch when getting version
  * 50dpkg-dev.el: add it as a conffile for dpkg-dev
  * internals.sgml: Removed references to the versions of build tools,
    they date the document.
  * debian-changelog-mode.el: added hint for better log-email handling
  * Added recognition for new source-depends fields for policy
    referenced in bug #41232
  * dpkg-buildpackage: add -ap option to force a pause prior to starting
    the sign process. This helps for people who don't keep their signatures
    on the filesystem (on a floppy perhaps, then mount as needed).
  * minor script corrections
  * dpkg-dev control: Change gcc to c-compiler in the recommends field, and
    move cpio, patch and make to the depends line
  * Leave file info intact in available when installing packages. MD5sum,
    Filename, and MSDOS-Filename used to get lost when installing a
    package.
  * Added armv4l to archtable
  * Added 'D' to the list of choices for conffile handling, closes: #48137
  * Converted internals.sgml to debiandoc format. Also added a dpkg-doc
    package that contains the generated output from this file (.ps, .html
    and .info), includes doc-base support. Internals.sgml is also not
    generated on the binary-arch target, and is no longer "byhand"
  * dpkg-gencontrol: add "Source" to the fields placed in the control file
  * dpkg-parsechangelog: fixed loop for parsepath (#48526)
  * main/{processarc.c,depcon.c}: added new structure for conflictors,
    which contains a struct for conflicts. This is used to create an array
    of conflicting packages, which are going to be replaced. Allows for
    multiple conflicts and replaces. All conflictor handlers were
    converted to loops to handle each one (processarc.c).
  * dpkg-divert: Fix check for writable filesystem, closes: #48646

 -- Wichert Akkerman <wakkerma@debian.org>  Sat, 30 Oct 1999 15:14:40 +0200

dpkg (1.4.1.18) unstable; urgency=low

  * Backout dep check patch

 -- Ben Collins <bcollins@debian.org>  Sat, 23 Oct 1999 00:39:24 -0400

dpkg (1.4.1.17) unstable; urgency=low

  * Add support for long filenames, along with --assert-longfilenames
  * Added --chuid option to start-stop-daemon to allow switching to
    a different uid when starting a process
  * Add mipseb and mipsel to the archtable too, since mips and mipseb are
    both viable names for the mips big endian arch, and mipsel is also needed
  * Update dpkg-architecure's archtable
  * Added --config option to update-alternatives to allow easy changing
    of the registered alternatives for a specific name
  * Updated the deb-control(5) man page with all the current fields
    and uses
  * Made the large info screen show 5 lines of the pkglist so that
    it scrolled properly, and still showed the cursor in dselect
  * Removed references to dpkg(5) which seems to not exist anymore
  * Fixed `dpkg-deb --help' and dpkg-deb(1) from reporting --no-check
    when it's actually --nocheck (went with the hardcoded option, so
    this is just a documentation fix).
  * Added better check in disk.setup for a working NFS server. Makes
    it compatible with other non-Linux servers.
  * Corrected dpkg(8)'s example of using dpkg -i (showed it used with
    a .tar.gz instead of a .deb)
  * Applied patch to correct improper TMPDIR handling in dpkg-deb
  * When encountering an error in extracting the tar archives in the
    packages, we should abort the install, not simply give an error
    and continue.
  * Make dpkg give the builtin arch if there was an error while exec()'ing
    the C compiler with --print-architecture. We still fail if the
    output from gcc was bad in some way, since they may be of importance.
  * Removed the maintainer-configure portion in debian/rules, since
    we should be shipping the source with all the auto* stuff
    already generated anyway
  * Removed the ltconfig patch, and resort to a debian/rules fix
    to libtool itself after running configure
  * Removed shlibs.default.i386. It's now a template for arch porting to
    Debian/dpkg, we install it still, if there exists a file matching the
    arch
  * Reimplemented a better *stat cache for the removal checking code,
    this helps a lot when doing upgrades where the packages are a lot
    different in layout
  * Increased largemem auto detection to >= 24megs, since it's not uncommon
    for dpkg to actually use 16megs of ram all on its own when using the
    largemem setting (old minimum was 16megs)
  * debian/rules: chmod -x everything in /usr/lib to make lintian happy.
    in the clean phase just rm -rf $(BUILD), we don't need to run
    distclean and all that other stuff. Don't run "make dist", we
    simply copy the .tar.gz that dpkg-source creates for the byhand
    source.
  * Make start-stop-daemon exit(1) when we don't find one of the
    pid's we are trying to kill, in accordance with the man page.
  * When running --configure on an already installed package, just
    say it's installed, and not that it is in an unconfigurable
    state
  * Fixed some compiler warnings
  * Make dpkg check for uid 0 requirement, before checking the path
    since not being root, is probably the reason that the PATH is
    borked in the first place
  * Make -p short for --print-avail, and -P short for --purge
  * Fix typo in md5sum(1) man page
  * start-stop-daemon: Add --background and --make-pidfile options
  * update-alternatives: make sure we remove "old" symlinks when they
    are no longer pertinent. Add /etc/alternatives/README that refers
    to the update-alternatives(8) man page.
  * dpkg-divert: Add check for being able to write to the old/new
    destination before doing a rename. We fail on this, without
    changing the diversion registry
  * Fix bad regex in update-rc.d

 -- Wichert Akkerman <wakkerma@debian.org>  Thu, 21 Oct 1999 17:49:03 +0200

dpkg (1.4.1.16) unstable; urgency=medium

  * Hardcode ENOENT again since the errno-part of the POSIX module
    isn't in perl-*-base. sigh.

 -- Wichert Akkerman <wakkerma@debian.org>  Fri, 15 Oct 1999 04:01:14 +0200

dpkg (1.4.1.15) unstable; urgency=low

  * non-maintainer release.
  * Move dselect into its own package
  * Remove conffiles before directories when purging
  * Check if integrity from other packages will broken when processing
    an archive
  * dpkg-deb can handle package made with Linux ar.
  * Add check to update-alternatives to see if the sequencecode is between
    0 and 99
  * Fix failed assertion, which was actually two bugs: a logic error in
    checkforremoval and a wrong assumption in findbreakcycle
  * dselect doesn't die when you resize the terminal
  * check if a file is also in a new package before removing it when upgrading
  * offer to show a diff between the old and new conffile
  * dpkg-scanpackages: don't abort but only skip a package if we can't
    open it
  * Add HURD-support to  start-stop-daemon
  * Reinstate patch to not read available when doing --list-files
  * Add a couple of --force options to handle changed conffiles

 -- Wichert Akkerman <wakkerma@debian.org>  Thu, 14 Oct 1999 04:20:56 +0200

dpkg (1.4.1.14) unstable; urgency=low

  * non-maintainer release.
  * dpkg-source works again on empty diffs, Closes: Bug# 46159
  * Install locale-files in /usr/share, Closes: Bug# 46631
  * Make /usr/share/doc/dpkg-dev a symlink to /usr/share/doc/dpkg
  * Actually include fix to make update-alternatives works filesystems (oops!)
  * Check if codenumber is between 0 and 99, Closes: Bug# 46810

 -- Wichert Akkerman <wakkerma@debian.org>  Tue,  5 Oct 1999 19:19:05 +0200

dpkg (1.4.1.13) unstable; urgency=low

  * Non-maintainer release.
  * NMU number 13, lets see what breaks :)
  * update-alternatives works across filesystems now
  * Make -sgpg work in dpkg-buildpackage (typo)

 -- Wichert Akkerman <wakkerma@debian.org>  Tue, 28 Sep 1999 01:26:19 +0200

dpkg (1.4.1.12) unstable; urgency=low

  * Non-maintainer release.
  * Fix typo in chmodsafe_unlink that made dpkg chmod files that
    weren't setuid or setgid

 -- Wichert Akkerman <wakkerma@debian.org>  Sun, 26 Sep 1999 02:41:30 +0200

dpkg (1.4.1.11) unstable; urgency=low

  * Non-maintainer release.
  * Added sparc64 to archtable
  * Added entries for newer alpha architectures to the archtable
  * Always run patch and diff with LANG set to C.
  * Handle diff warning for files with no newline at the end of file
    Closes: Bug#45642

 -- Wichert Akkerman <wakkerma@debian.org>  Fri, 24 Sep 1999 03:23:54 +0200

dpkg (1.4.1.10) unstable; urgency=low

  * Non-maintainer release.
  * Build dpkg-scansources manpages using pod2man
  * dpkg-buildpackage changes:
    + fix signinterface-detection
    + use gpg by default if $HOME/.gnupg/secring.gpg exists

 -- Wichert Akkerman <wakkerma@debian.org>  Thu, 16 Sep 1999 15:36:43 +0200

dpkg (1.4.1.9) unstable; urgency=low

  * Non-maintainer release.
  * Updated dpkg-scansources to current version from Roderick Schertler
  * Update location of GPL in internals-manual
  * Update location of GPL and dpkg copyright in all manpages
  * Include patch from Roman Hodek for dpkg-source to handle diffs of files
    with lines that begin with two dashes.
  * Move dpkg-scansources to dpkg-dev package
  * Move dpkg-scansources manpage to section 8
  * Fix error that moved a lot of manpages to the dpkg package.
  * It looks like not reading the available-file for listfiles was not greeted
    with much enthiousiasm, so reverse the change.

 -- Wichert Akkerman <wakkerma@debian.org>  Wed, 15 Sep 1999 03:45:07 +0200

dpkg (1.4.1.8) unstable; urgency=low

  * Non-maintainer release.
  * Merge dpkg-doc-ja
  * Add patch from Raphael Hertzog <rhertzog@hrnet.fr> for dpkg-scansources
    to skip comments in signatures. This allows packages to also use GnuPG.

 -- Wichert Akkerman <wakkerma@debian.org>  Mon, 13 Sep 1999 04:16:33 +0200

dpkg (1.4.1.7) unstable; urgency=low

  * Non-maintainer release.
  * Use /usr/share/doc
  * Merge changes from dpkg-iwj tree:
    + change section in dpkg-deb.1 to 1
    + Use COPYINGFILE instead of hardcoded GPL-location in showcopyright()
    + varbufprintf (used for some error messages) vsnprintf return value
      assumption changed to correspond to reality rather than glibc-doc.
    + Don't read available-info when not needed (slightly improved from 
      dpkg-iwj: don't read for listfiles either :)
    + Cleanup --assert-* code
    + Assume largemem on systems without sysinfo(2).
    + modify preexec-script for easier script execution
    + Do not chmod(".../path/to/symlink",0600) causing many bad perms.
    + Sanity-check numbers for parameters
    + Move some logic from process_archive into wantinstall
    + Print '0' in dpkg-scanpackages if no packages found.

 -- Wichert Akkerman <wakkerma@debian.org>  Fri, 10 Sep 1999 04:06:32 +0200

dpkg (1.4.1.6) unstable; urgency=low

  * Non-maintainer release.
  * scripts/dpkg-architecture.pl: Update to latest version.
  * scripts/dpkg-architecture.1: Likewise.
  
 -- Marcus Brinkmann <brinkmd@debian.org>  Sat, 24 Jul 1999 18:24:21 +0200

dpkg (1.4.1.5) unstable; urgency=low

  * Non-maintainer release.
  * (dpkg-dev): Use emacsen-common for debian-changelog-mode.el
    (closes:Bug#20776,#31030).
  * Removed references to the packaging and policy manuals from debian/control.
  * Put debian-changelog-mode.el in dpkg-dev and remove from dpkg (closes:Bug#29271).
  * Fix paths in 50dpkg-dev.el using Roderick Schertler's patch
    (closes:Bug#28270,#29702,#26876,#29184,and others).
  * Note that bug number 17367 was fixed in 1.4.0.26.
  * Add Zack Weinberg's install-info patch for GNU install-info
    compatibility (closes:Bug#28965).
  * Add dpkg-architecture stuff from Marcus Brinkmann.
  * Remove debian-keyring suggests from dpkg.
  * Add -k<keyid> flag to dpkg-buildpackage.
  * --textmode works in gpg, remove kluge from dpkg-buildpackage.
  * Cleanup configure.in slightly (stop using tl_ macros, fix gettext stuff).
  * Attempt to make Debian source useful for non-Debian systems
    (i.e. distclean tree instead of maintainer-clean tree).
  * Sync with wichert's 1.4.1.4.
  * Add my ltconfig-1.3.2.diff (RPATH workaround).
  * Add dpkg-scansources program and man page.
  * Man pages in /usr/share/man.

 -- Joel Klecker <espy@debian.org>  Tue, 13 Jul 1999 18:12:15 -0700

dpkg (1.4.1.4) unstable; urgency=low

  * Also change developer-keyring to debian-keyring for dpkg-dev package
  * Include spanish translation from Nicolás Lichtmaier <nick@debian.org>
  * Depend on perl5 instead of perl

 -- Wichert Akkerman <wakkerma@debian.org>  Mon,  5 Jul 1999 00:04:14 +0200

dpkg (1.4.1.3) unstable; urgency=low

  * Modify tarobject() so it does not complain if we are creating a
    directory that replaces a removed file. This works around the
    problem that the filedatabase doesn't remember what filetype a
    file was by assuming it already was a directory

 -- Wichert Akkerman <wakkerma@debian.org>  Mon, 31 May 1999 23:49:23 +0200

dpkg (1.4.1.2) unstable; urgency=low

  * Non-maintainer upload
  * Rebuild, so this is glibc2.1 (unless you're on m68k), which is rumoured
    to also fix the i8n-problems.
  * Incorporate 1.6 format of .changes, patch from Guy Maor
  * Fix bug in section-handling of dpkg-scanpackages, patch from Guy Maor
  * Disable force-overwrites again, since we're in unstable
  * Assume largemem on systems for which sysinfo is not available, Bug# 33658

 -- Wichert Akkerman <wakkerma@debian.org>  Wed, 26 May 1999 15:50:17 +0200

dpkg (1.4.1.1) unstable; urgency=low

  * Non-maintainer upload
  * Install emacs-startup scripts with mode 0644 (lintian)
  * Incorporate changes in NMU 1.4.0.32 made by Vincent Renardias
    <vincent@waw.com> for slink:
    + Apply patch from Jim Pick for update-alternatives.pl to
      fix 'Important' bugs #30891 in dpkg and (#27382, #27383, #27696,
      #27703, #27736, #27097(merged bugs)) in jdk1.1.
  * Incorporate changes in NMU 1.4.0.33 made by me for slink:
    + Fix illegal perl construct (Bug# 30985)
    + Initialize oialtname->useinstead and oicontest->camefrom to 0 (Bug# 30397)
    + Update shlibs.default for libncurses 4 (Bug# 30332)
    + Suggest debian-keyring instead of developer-keyring (Bug# 27376, 30248)
    + Abort dpkg-divert when attempting to divert a directory (Bug# 30126)
    + Make dpkg-deb.1 aware that it is in section 1, not 8
    + Fix section in reference to dpkg-deb in dpkg.8 (Bug# 29740)
    + Fix typo in --force-help (Bug# 26193)
    + Correct path for debian-changelog-mode.el (Bug# 24606)
    + Make disk-method for dpkg use /var/run instead of /tmp to fix
      symlink-attacks (Bug# 21399)
    + Document -n and -f options for update-rc.d in manpage (Bug# 15913)
    + Add --abort-after option to change after how many errors we abort and
      change the default to 50 (Bug# 22940)
    + Fix controllib.pl: don't check debian/substvars unless needed, and
      don't depend on language settings (Bug# 31508)
    + Allow a - in the architecture-field (Bug# 25537)

 -- Wichert Akkerman <wakkerma@debian.org>  Mon,  1 Feb 1999 00:44:01 +0100

dpkg (1.4.1) unstable; urgency=low

  * Maintainer release by IWJ.
  * Changed Maintainer: field description.
  * Various changes to make the damn thing build.
  * Add .cvsignore files.

 -- Ian Jackson <ian@davenant.greenend.org.uk>  Sun,  1 Nov 1998 17:33:38 +0000

dpkg (1.4.0.31) unstable; urgency=low

  * dpkg/processarc.c: Make newfileslist static like the other arguments
    for register_cleanup's cu_* functions.
  * N-th fix for controllib.pl (simulate old behavior by trying stdin,
    stdout, and stderr for getlogin()).
  * Enable --force-overwrite for slink release, and comment where to do
    so (dpkg/main.c).
  * Recompile against ncurses4.

 -- Daniel Jacobowitz <dan@debian.org>  Thu, 22 Oct 1998 17:37:23 -0400

dpkg (1.4.0.30) unstable; urgency=low

  * dpkg-dev isn't allowed to have a Recommends: debian-keyring (as that's
    in contrib), so it's now lowered to a Suggests: . Thanks to James Troup
    for pointing this out. 

 -- J.H.M. Dassen (Ray) <jdassen@wi.LeidenUniv.nl>  Sat, 26 Sep 1998 13:59:23 +0200

dpkg (1.4.0.29) unstable; urgency=low

  * For now, prefer PGP over GPG.

 -- J.H.M. Dassen (Ray) <jdassen@wi.LeidenUniv.nl>  Tue, 22 Sep 1998 09:38:09 +0200

dpkg (1.4.0.28) unstable; urgency=low

  * Added gpg (GNU Privacy Guard) support:
    * scripts/buildpackage.sh: default to GPG (unless no GPG, but only a PGP
      secret key file is found), as GPG, unlike PGP, is DFSG-free.
    * Updated dpkg-source(1), and added gpg(1) and pgp(1) to the SEE ALSO
      section.
    * Worked around broken textmode implementation in GPG.
    * dpkg-dev now Suggests: gnupg .
  * No longer includes developer-keys.pgp . Instead, dpkg now Suggests: and
    dpkg-dev now Recommends: developer-keyring.
  * Compiled with latest libstdc++ (2.9).

 -- J.H.M. Dassen (Ray) <jdassen@wi.LeidenUniv.nl>  Mon, 21 Sep 1998 13:17:14 +0200


dpkg (1.4.0.27) unstable; urgency=low

  * REALLY fixed dpkg-dev, and new attempt to placate installer on internals.

 -- Daniel Jacobowitz <dan@debian.org>  Fri, 27 Jul 1998 15:58:04 -0400

dpkg (1.4.0.26.0.1) unstable; urgency=low

  * Binary-only upload for x86 and fixed dpkg-dev

 -- Daniel Jacobowitz <dan@debian.org>  Fri, 24 Jul 1998 15:58:04 -0400

dpkg (1.4.0.26) unstable; urgency=low

  * Non-maintainer upload.

  * Make --root work with maintainer scripts (Patch by Scott Barker,
    bugs #4863 and #3170).
  * Fix $(lispdir) bug if compiling without emacs (noticed by Joey Hess).

 -- Daniel Jacobowitz <dan@debian.org>  Thu, 23 Jul 1998 12:02:04 -0400

dpkg (1.4.0.25) unstable; urgency=low

  * Non-maintainer upload.
  
  * Add the requested -nc option to dpkg-buildpackage (Do
    not clean source tree, useful in debugging cycles).
  * controllib.pl: Again by popular acclamation, fix the getlogin() warnings.
    I redirected STDERR onto fd 0 before calling getlogin().
  * tools.m4: Fix display of whether c++ works.
  * dpkg-deb/extract.c: glibc 2.1 and some kernels want to make
    fflush() move the current fpos.  Until someone can fix that,
    protect with seek.
  * Add an extra 0, to dselect/{pkg,meth}keys.cc so it compiles again.
  * Start using lchown() if available.
  * Really fix #20353. (aclocal.m4 was the wrong place; that's a generated
    file.  The correct place is in tl_canon.m4.)

 -- Daniel Jacobowitz <dan@debian.org>  Tue, 21 Jul 1998 03:14:14 -0400

dpkg (1.4.0.24) unstable; urgency=low

  * Non-maintainer upload.

  * dpkg/main.c: Turn --force-overwrite off as default.
  * dpkg/main.c: don't list --force-overwrite as default in --force-help,
    noticed by Peter Weiss <Peter.Weiss@Informatik.Uni-Oldenburg.DE> and
    others. [#23542, part of #17409].
  * dpkg/dpkg.8: replaced with a newer version from Jim Van Zandt
    <jrv@vanzandt.mv.com>. [#21061]

  * dpkg-deb/build.c (do_build): add missing \n and improve error message
    when conffile name is too long. [#7057]

  * scripts/update-alternatives.8: replaced with better man page from
    Charles Briscoe-Smith <cpb4@ukc.ac.uk>. [#17283]
  * scripts/dpkg-source.1: corrected logic error in documentation for
    dpkg-gencontrol's -p option, as noticed by Oliver Elphick
    <olly@linda.lfix.co.uk>. [#14655]
  * scripts/controllib.pl (findarch): correct typo in error message,
    noticed by Yann Dirson <ydirson@a2points.com>. [#22106]
  * scripts/dpkg-buildpackage.sh: fix typo s/source version/source
    maintainer/, noticed by Joey Hess <joey@kite.ml.org>, Adam P. Harris
    <apharris@onshore.com> and others. [#10175, #15559]
  * scripts/dpkg-genchanges.pl: applied patch from Roman Hodek
    <Roman.Hodek@informatik.uni-erlangen.de> which solves problems with
    architecture specific packages in mostly architecture independent
    multi-binary source packages. [#14341, #20192].

  * doc/Makefile.am: remove any reference to the packaging manual, as it is
    now provided by the separate "packaging-manual" package.
  * doc/packaging.sgml: removed.
  * doc/developer-keys.pgp: updated to the current debian keyring.

  * aclocal.m4: applied patch from Joel Klecker <jk@espy.org> to handle
    egcs' --print-libgcc-file-name output. [#20353]
  
  * debian/copyright: correct FSF address.
  * debian/rules: add code from lesstif's debian/rules to make libtool
    less of a fool (i.e. not use -rpath and to link shared libraries
    against libraries it depends on).  Code by Richard Braakman
    <dark@xs4all.nl> and Yann Dirson <dirson@debian.org>.
  * debian/rules: remove all reference to the packaging manual as it is
    now provided by the seperate "packaging-manual" package. [#21581,
    #21186, #22698, #23342]
  * debian/rules: link dpkg-divert.1.gz to undocumented.7.gz as the lack
    of a real manpage has been reported in #11093.
  * debian/README.compile: removed gawk and bogus comment about gettext
    being in experimental, as reported by Santiago Vila <sanvila@unex.es>
    [#23344].  Added libpaperg (debiandoc2ps needs paperconf).
  * debian/shlibs.default.i386: updated for glibc, reported by Herbert Xu
    <herbert@gondor.apana.org.au>. [#13140]
  * debian/control (dpkg-dev): depend on perl as POSIX (not a part of
    perl-base) is needed by most of the perl dpkg-* scripts, noticed by
    Joel Klecker <jk@espy.org>. [#22115]

 -- James Troup <jjtroup@comp.brad.ac.uk>  Wed, 24 Jun 1998 14:38:52 +0200

dpkg (1.4.0.23.2) frozen unstable; urgency=low

  * Non-maintainer upload.
  * dpkg/main.c: Turn --force-overwrite back on as default.

 -- James Troup <jjtroup@comp.brad.ac.uk>  Tue, 23 Jun 1998 22:19:26 +0200

dpkg (1.4.0.23.1) frozen unstable; urgency=low

  * No real changes, only a new version code to make this go to frozen too.

 -- Nils Rennebarth <nils@debian.org>  Wed, 10 Jun 1998 17:29:58 +0200

dpkg (1.4.0.23) frozen unstable; urgency=low

  * Non-maintainer bug-fix release
  * Update the disk method to the hamm directory structure (Bug#21000)

 -- Nils Rennebarth <nils@debian.org>  Sun,  7 Jun 1998 19:14:51 +0200

dpkg (1.4.0.22) frozen unstable; urgency=medium

  * Non-maintainer bug-fix release
  * Install main changelog file as `changelog.gz' instead of
    `changelog.dpkg.gz' (Debian Policy, section 5.8) (Bug#6052,15157)
  * Avoid use of /tmp/*.$$ in preinst and postinst (Bug#19712)
  * Make sure diversions file is always created with mode 0644 (Bug#19494)
  * When removing a file, chmod it to 000 if it's a char or block
    device or remove its s[ug]id bits, if any (Bug#6006)
  * Minor fixes in the programmer's manual (Bug#6206)
  * Always create readable status and available files
    (Bug#9869,11887,14636,15786,19146)
  * Make dpkg-gencontrol honour -DArchtecture=xxxx (Bug#9893)
  * Allow different archs for the same binary in debian/files (Bug#9894)
  * Added workaround in /usr/lib/dpkg/methods/disk/setup
    to avoid bash warning (Bug#10111,10131)
  * Recognize old .deb packages with other locales (Bug#12232)
  * Added `SHELL=bash' to debian/rules: it uses bash-specific structs
  * Move some files from dpkg to dpkg-dev (part of Bug#13295)
  * Minor fix in packaging manual regarding to Standards-Version (Bug#14696)
  * Fixed --altdir and --admindir in update-alternatives (Bug#15332)
  * Strip /usr/lib/libdpkg* (Bug#15671)
  * dpkg: send output of --help, --force-help and -Dhelp to stdout
    (Bug#16051,18574)
  * send correct signals with start-stop-daemon (Bug#17258)
  * Make `dpkg-divert --test --remove' work as expected (Bug#19531)
  * Determine properly the architecture if gcc is egcs (Bug#20353)

 -- Juan Cespedes <cespedes@debian.org>  Sun,  5 Apr 1998 17:37:01 +0200

dpkg (1.4.0.21) unstable; urgency=low

  * Non-maintainer release to include a new update-rc.d
  * Fixed date on files in the archive from 2017 and 2018 by running
    touch foo; find . -newer foo | xargs -r touch; rm foo
  * Changed start-stop-deamon message "No <program> found; none killed." to
    "No <program> found running; none killed."

 -- Miquel van Smoorenburg <miquels@cistron.nl>  Thu,  5 Mar 1998 14:19:46 +0100

dpkg (1.4.0.20) unstable; urgency=low

  * Disabled --force-overwrites.
  * Removed core file from source

 -- Michael Alan Dorman <mdorman@debian.org>  Tue,  9 Jan 1998 03:34:28 -0500

dpkg (1.4.0.19) unstable; urgency=low

  * Changed methods/disk.setup to use output of
    'dpkg --print-installation-architecture' instead of hard-coded 
    '1386' (fixes #10995).
  * Patched dpkg-source to properly quote metacharacters in strings 
    before using them in pattern-matching expressions (fixes #10811).
  * Fixed several documentation typos (fixes #10764).
  * dpkg-source now works around 100-character filename limitation of cpio
    (fixes #10400).
  * dpkg-source now properly handles '\ no newline in source' message from
    patch (fixes #5041).
  
 -- Klee Dienes <klee@debian.org>  Sun, 13 Jul 1997 19:28:22 -0700

dpkg (1.4.0.18) unstable; urgency=low

  * dpkg-source now uses new -z option to GNU patch (still needs to be
    changed to detect and use old version as well) (fixes #9904, #10005, #10007).
  * Added i686 to archtable.
  * shlibs.default now uses xlib6 instead of elf-x11r6lib (fixes #9926).
  * debian-changelog-mode now uses interruptible completing type-in fields
    instead of the previous 'select-a-letter method'.  I consider this
    better and more standard than the previous way, but I'd welcome
    opinions to the contrary.  Consider this a 'probationary' change for
    now (fixes #9873, #9874).

 -- Klee Dienes <klee@debian.org>  Sun, 25 May 1997 09:56:08 -0400

dpkg (1.4.0.17) unstable; urgency=low

  * All of the dpkg binaries (but not dpkg-dev or dselect) now speak
    french, thanks to patches from Christophe Le Bars <clebars@teaser.fr>
  * Fix leading spaces before day in 822-date.
  * Changes from Tom Lees <tom@lpsg.demon.co.uk> to better support
    building on non-Debian systems; minor Makefile fixes.
  * Added 'ppc powerpc powerpc' to archtable.
  * Changed documentation paper size to US/Letter instead of A4 (A4
    may be better, but it's easier to print US/Letter on A4 than it is 
    to print A4 on US/Letter).
  
 -- Klee Dienes <klee@debian.org>  Tue,  13 May 1997 15:24:31 -0400

dpkg (1.4.0.16) experimental; urgency=low

  * Added generated sources to GNU-format source archive so it no longer
    requires perl to build.

 -- Klee Dienes <klee@debian.org>  Sat, 10 May 1997 17:34:29 -0400

dpkg (1.4.0.15) experimental; urgency=low

  * Changed dpkg-genchanges to check for ($arch == $substvar{'Arch'}), not
    ($arch ne 'all') (fixes #9688).
  * Fixed bug in start-stop-daemon.c (was using optarg after argument
    parsing was over) (fixes #9597, #9603, #9364).
  * Provide 50dpkg-dev.el for xemacs as well as emacs.
  * Explicitly provide path for debian-changelog-mode in 50dpkg-dev to use
    .el file as workaround until xemacs can read emacs19 .elc files.
  * Pass top_distdir explicitly to 'make dist' to accomodate bug in
    automake_1.1o-1.
  * Fix debian/build to make html documentation without including
    directories in tar archives (fixes #9348).
  
 -- Klee Dienes <klee@debian.org>  Fri,  9 May 1997 13:17:18 -0400

dpkg (1.4.0.14) experimental; urgency=low

  * Fixed buglet in install-info.pl (fixes #9438).
  * Re-write of update-rc.d.pl, primarily by Miquel van Smoorenburg
    <miquels@cistron.nl> (fixes #9434, #9436).
  * Renamed "dpkg Programmer's Manual" to "dpkg Internals Manual".
  
 -- Klee Dienes <klee@debian.org>  Tue,  6 May 1997 22:01:07 -0400

dpkg (1.4.0.13) experimental; urgency=low

  * Fix to start-stop-daemon so that it still takes numeric arguments (had
    been broken in 1.4.0.12) (fixes #9598).
  * Fix 822-date to sanity-check localtime() output (seconds must be the
    same as GMT).
  * Patch from Guy Maor <maor@ece.utexas.edu> to dpkg-source.pl to support
    pristine (MD5-equivalent) upstream sources.
  * Patch from Michael Alan Dorman <mdorman@calder.med.miami.edu> to
    update-rc.d.pl to fix handling multiple start/stop entries on a single
    line.
  * Several fixes to dpkg-genchanges to support -B option (added in
    1.4.0.12) (fixes #9340).
  * Handle errors from 822-date in debian-changelog-mode.el.
  * Changed cl-debian.pl to correctly handle extra whitespace in changelog
    datestamps.

 -- Klee Dienes <klee@debian.org>  Mon,  5 May 1997 18:12:43 -0400

dpkg (1.4.0.12) experimental; urgency=low

  * Re-wrote 822-date for clarity and to support timezone offsets >= 12h
    (New Zealand in DST is +1300, for example) (fixes #7130).
  * Patch from Juergen Menden <menden@morgana.camelot.de> to support
    archdependent-only builds (fixes #8912, #9245, #5359).
  * Fix archtable entry for powerpc (fixes #8794).
  * Strip /sbin/* and /usr/sbin/* in debian/rules (fixes #8853).
  * Moved start-stop-daemon to /sbin (fixes #8669).
  * Set sharedstatedir and localstatedir for $(MAKE) install in
    debian/rules (fixes #8852).
  * Fixes for update-rc.d(8) from Jim Van Zandt <jrv@vanzandt.mv.com>
    (fixes #8576).
  * No longer do variable substitutions when generating change file (fixes
    #5862).
  * Support symbolic signal names in start-stop-daemon (fixes #7715).
  * Add autoload for debian-changelog-mode to /etc/emacs/site-start.d
    (fixes #4519, #5841).
  * Add recommendation for gcc and make in dpkg-dev (gcc is needed for dpkg
    --print-architecture, used by dpkg-gencontrol; make is needed for any
    debian/rules file) (fixes #8470).
  * Minor changes to packaging manual section on source package
    conversion (fixes #6801).
  * Renamed "programmer's manual" to 'packaging manual'.
  * Start of new "programmer's manual" containing information on dpkg
    internals and build information.  This manual uses the new
    TeXinfo-SGML format, currently included in doc/.
  * dselect/pkgdepcon.cc now checks for debug not NULL, not just depdebug.
  * Changed makefiles to support building outside of source directory.
  * Include GNU-format source distribution with other non-debian packages.

 -- Klee Dienes <klee@debian.org>  Sun,  4 May 1997 11:08:19 -0500

dpkg (1.4.0.11) experimental; urgency=low

  * Patches for alpha and libc6 from Michael Alan Dorman
    <mdorman@calder.med.miami.edu>.
  * Fixed minor problems in dpkg-shlibdeps regular expressions for libc6.
  * Fix regex to detect directory creation in dpkg-source.pl.
  * Minor changes for automake-1.1n.

 -- Klee Dienes <klee@debian.org>  Sun, 23 Mar 1997 18:09:33 -0500

dpkg (1.4.0.10) unstable; urgency=medium

  * Fixed bug in controllib.pl (@fowner was entire passwd entry,
    not just [uid, gid] as it should have been).

 -- Klee Dienes <klee@debian.org>  Thu, 20 Mar 1997 13:06:52 -0500

dpkg (1.4.0.9) unstable; urgency=low

  * Check fputs() return values for (ret >= 0), not (ret != 0) (fixes #7522).
  * dpkg-shlibdeps no longer gives error for Java and statically linked
    binaries (fixes #4988).
  * Change 'details of the old format' to 'details of the new format' in
    deb-old.5 (fixes #7605).
  * dpkg-source -b now warns (was previously silent) if maintainer changes
    create new subdirectories.  dpkg-source -x now warns (previously gave
    error) if maintainer changes create new subdirectories (partially
    fixes #6866, #6671, #5045, #6482).    
  * Added manual page for start-stop-daemon (8). 
  * Added C version of start-stop-daemon by 
    Marek Michalkiewicz <marekm@i17linuxb.ists.pwr.wroc.pl> (fixes #1670).
  * Converted to use GNU automake for the build process by Tom Lees 
    <tom@lpsg.demon.co.uk>.<
  * Preliminary support for dpkg functions as a shared library (now
    provides libdpkg.so, but much work needs to be done in better
    segregating and defining the interface).
  * Preliminary internationalization support by Galen Hazelwood
    <galenh@debian.org>.  Only the library, dpkg-deb, md5sum, and dpkg
    have been converted so far.  No translations have yet been
    constructed.
  * Handle 'libc.so.6 => /lib/libc.so.6 (0x40010000)' format from libc6
    ldd (fixes #7603, #7926, #8688, #9179, #9134, #8516).
  * Removed policy.sgml (it has been moved to the debian-policy package).
  * Include patch from Darren Stalder <torin@daft.com> for
    dpkg-buildpackage to choose PGP key based on Maintainer: field of 
    package being built (or -m<maintainer> option, if present) (fixes 
    #7898).
  * Changed controllib.pl to use $ENV{LOGNAME}, getlogin(), and $<
    (in that order) to determine the intended ownership of 
    debian/{files,substvars},  (fixes #7324, #6823, #5659, #5965, #5929,
    #9239, #5366).
  * Don't sign .dsc file in dpkg-buildpackage if building a binary-only
    release (fixes #7260).
  * Updated developer-keys.pgp to latest revision (fixes #6134).
  
 -- Klee Dienes <klee@debian.org>  Mon, 17 Mar 1997 16:11:24 -0500

dpkg (1.4.0.8) unstable; urgency=medium

  * Corrected update-rc.d for bash 2.0
  * Updated developer-keys.pgp from
    http://www.iki.fi/liw/debian/debian-keyring.tar.gz

 -- Guy Maor <maor@ece.utexas.edu>  Mon, 3 Feb 1997 04:05:01 -0600

dpkg (1.4.0.7) stable unstable; urgency=HIGH

  * Fixed --assert-support-predepends failing between unpack & configure.
  * Added --assert-working-epoch option.

 -- Guy Maor <maor@ece.utexas.edu>  Sat, 25 Jan 1997 23:02:11 -0600

dpkg (1.4.0.6) stable unstable; urgency=high

  * Patched lib/vercmp.c to hopefully fix dselect epoch processing
    (Bug#6204), (Bug#4590).
  * Patched scripts/dpkg-buildpackage, scripts/dpkg-genchanges,
    scripts/dpkg-gencontrol for epoch processing, courtesy of Loic Prylli 
    <lprylli@graville.fdn.fr> (Bug#6138, Bug#5225).
  * Patched dpkg-genchanges to actually honor the -u switch to specify
    directory (Bug#5564).
  * Applied patch to main/archive.c to correct problems setting set[gu]id
    binaries, courtesy of Herbert Xu <herbert@greathan.apana.org.au>
    (Bug#5479). 
  * Applied patch to dpkg-source to correct debian-only package names,
    courtesy of Guy Maor <maor@ece.utexas.edu> (Bug#5355).

 -- Michael Alan Dorman <mdorman@calder.med.miami.edu>  Thu, 2 Jan 1997 11:36:09 -0500

dpkg (1.4.0.5) stable frozen unstable; urgency=medium

  * Distribution for frozen too.

 -- Heiko Schlittermann <heiko@lotte.sax.de>  Thu, 5 Dec 1996 09:13:42 +0100

dpkg (1.4.0.4) stable unstable; urgency=medium

  * Bug2962 fixed: patch from Ian Jackson applied
    (cursor keys won't work after search)
  * Manuals 2.1.2.2

 -- Heiko Schlittermann <heiko@lotte.sax.de>  Fri, 15 Nov 1996 20:21:18 +0100

dpkg (1.4.0.3) unstable; urgency=medium

  * dpkg-source -x: created bad permissions (set x-bit for
    all files pointed to by a symlink)

 -- Heiko Schlittermann <heiko@lotte.sax.de>  Fri, 18 Oct 1996 18:32:06 +0200

dpkg (1.4.0.2) unstable; urgency=medium

  * dpkg-buildpackage.sh: reverted the quoting change -- (you
    should use super, sudo, realy, but not su.  Or write a wrapper
    around su)
  * dpkg-buildpackge.sh: passing -m, -C, -v options to dpkg-genchanges
    more the way Ian likes ;-)
  * dpkg-source.pl: new function deoctify() as replacement for eval()
    (turn \ddd into the corresponding character) [rem: probably better
    solution would be to convert cpios output names into complete \ddd 
    representation as well tars output names] 
  * dpkg-source.pl: fixed 2 typos in failure message on creating 
    $origtargz.tmp-nest.
  * main/main.c: typo `tread' -> `treat'
  * main/enquiry.c: fixed the ignorance for some relations in --compare-versions
  * main/enquiry.c: missing version is now handled as described in `dpkg --help'
    (or at least as I understood `dpkg --help' PLEASE TRY IT)
  * lib/parsehelp.c: fixed parsing of epoch information

 -- Heiko Schlittermann <heiko@lotte.sax.de>  Sun, 6 Oct 1996 23:27:47 +0200

dpkg (1.4.0.1) unstable; urgency=medium

  * dpkg-source: doesn't get screwed up from hardlinks
    in the archive now
  * dpkg-source: doesn't get screwed up from `unprintable' characters
    in file names (e.g. from the kbd package) 
  * controllib.pl: $varlistvile -> $varlistfile (thanx Karl Sackett)
  * dpkg-buildpackge: quoting for $rootcommand (thanx  Michael Meskes)
    and `eval' as default $rootcommand
  * dpkg-*, controllib.pl: created debian/files and debian/substvars
    are chown'ed to `getlogin()' and its group
  * doc/: mv changed to mv -f
  * dpkg-buildpackage: added an option -a for overriding the
    architecture in the changes _file_name_
  * dpkg-buildpackage: pass -m* -v* .. options to dpgk-genchangelog
  * dpkg-name moved to dpkg-dev

 -- Heiko Schlittermann <heiko@lotte.sax.de>  Sat, 21 Sep 1996 22:06:01 +0200

dpkg (1.4.0) unstable; urgency=low (HIGH for new source format)

  * Corrected buffer overrun when dpkg-deb generates filename.  (Bug#4467.)
  * dpkg-shlibdeps works with DEBIAN/shlibs (thanks Heiko Schlittermann).
  * Added libm.so.5 to shlibs.default for i386/m68k.

  * Split binary package into two: dpkg and dpkg-dev.
  * dpkg-source(1) documents mode and ownership setting during extraction.

  * dpkg-scanpackages moved to /usr/bin.
  * Include /usr/bin/dpkg-deb, not dpkg-deb.dist; don't rename in scripts.
  * Copyright file changed slightly.
  * debian-changelog-mode uses magic key substitution strings.  (Bug#4419.)
  * Changed email address in control file to <ian@chiark.greenend.org.uk>.
  * Manuals and own Standards-Version: updated to 2.1.1.0.

 -- Ian Jackson <ian@chiark.greenend.org.uk>  Thu, 12 Sep 1996 01:13:33 +0100

dpkg (1.3.14) unstable; urgency=low

  * dpkg-buildpackage new -tc (clean source tree) option.

  * Formatted documentation removed by `make clean' and so not in source.
  * Manuals and own Standards-Version: updated to 2.1.0.0.
  * Distribute {policy,programmer}.{html.tar,ps}.gz with each upload.

 -- Ian Jackson <ian@chiark.chu.cam.ac.uk>  Sun, 1 Sep 1996 20:43:40 +0100

dpkg (1.3.13) unstable; urgency=low (HIGH for building new src X programs)

  * X shared libraries added to shlibs.default (=> `elf-x11r6lib').
  * dpkg-source tar invocation fixed so that TAPE env var doesn't break it.
  * dpkg-source copes better with missing final newline messages from diff.

  * dpkg-buildpackage usage message fixed: -si is the default.  (Bug#4350.)
  * dpkg-source error message about src dir mismatch typo fixed.  (Bug#4349.)

  * dpkg-source(1) has suggestions for dpkg-buildpackage -r option.
  * dpkg-source change date fixed.  (Bug#4351.)
  * More developers' keys.
  * Manual updates, own Standards-Version updated.

 -- Ian Jackson <ian@chiark.chu.cam.ac.uk>  Sat, 31 Aug 1996 20:08:18 +0100

dpkg (1.3.12) unstable; urgency=medium

  * dpkg prints old version number when upgrading.  (Bug#4340.)
  * dpkg-deb tries to detect and flag corruption by ASCII download.

  * dpkg-genchanges and dpkg-buildpackage say what source is included.

  * dpkg-buildpackage passes +clearsig=on to PGP (or pgpcommand).  (Bug#4342.)

  * dpkg-source prints better error for cpio not honouring -0t.
  * control file Suggests cpio >= 2.4.2, rather than just cpio.

 -- Ian Jackson <ian@chiark.chu.cam.ac.uk>  Fri, 30 Aug 1996 15:31:51 +0100

dpkg (1.3.11) unstable; urgency=low

  * EBUSY when dpkg removes a directory is only a warning.

  * dpkg-genchanges generates sensible warning (not confusing error
    about mismatch) for missing Section/Priority in binary packages.

  * Added dpkg --print-gnu-build-architecture option.
  * shlibs.default for m68k provided, as a copy of i386 version.

 -- Ian Jackson <ian@chiark.chu.cam.ac.uk>  Thu, 29 Aug 1996 14:05:02 +0100

dpkg (1.3.10) unstable; urgency=medium

  * dpkg-source(1) manpage alias symlinks are not dangling.
  * dselect selects things by default if they are installed.
  * Added `pentium' as alias for `i386' architecture.
  * Added `Suggests: cpio, patch' and explanatory text to Description.
    (Bugs #4262, #4263.)

  * More developers' PGP keys.
  * Manual updates, new source format released.

 -- Ian Jackson <ian@chiark.chu.cam.ac.uk>  Mon, 26 Aug 1996 14:30:44 +0100

dpkg (1.3.9) unstable; urgency=low (high for new source format)

  * dpkg --get-selections and --set-selections added.
  * New dpkg --force-not-root flag.

  * Don't replace directory with another package's file.  (Bug#4202.)

  * All manpages now installed compressed.
  * Copyright file moved to /usr/doc/dpkg/copyright.
  * Standards-Version updated (0.2.1.1).

 -- Ian Jackson <ian@chiark.chu.cam.ac.uk>  Sat, 24 Aug 1996 19:09:30 +0100

dpkg (1.3.8) unstable; urgency=low (high for new source format)

  * dpkg-buildpackage -sa, -si options work correctly.

  * update-rc.d(8) updated to reflect design and reality.
  * Programmers' and policy manual updates.

 -- Ian Jackson <ian@chiark.chu.cam.ac.uk>  Fri, 23 Aug 1996 12:48:26 +0100

dpkg (1.3.7) unstable; urgency=low (medium for source pkg docs)

  * dselect +/-/_/= on lines for all broken, new, local or whatever
    packages do not affect _all_ packages.  (Bug#4129.)

  * Support for diff-only uploads in source packaging tools.
  * dpkg-genchanges -d<descripfile> option renamed to -C.
  * dpkg-buildpackage understands -m, -v, -C (for dpkg-genchanges).
  * Support for debian/shlibs.local added to dpkg-shlibdeps.
  * Shared library files' search order defined in dpkg-source(1), and
    relevant files added to the FILES section.

  * Programmers' manual describes source packaging tools.
  * Policy manual mentions shared library control area file.
  * dpkg-source manpage includes dpkg-shlibdeps in title line.
  * Manuals have changelog and automatic version numbering.
  * changelogs (for dpkg and for manuals) installed.
  * binary target split into binary-arch and binary-indep in manual.
  * Manpages should be compressed.
  * Copyright file is moved to /usr/doc/<package>/copyright.
  * Changelogs must be installed in /usr/doc/<package>.
  
  * dpkg-deb(8) moved to dpkg-deb(1).

  * binary target split into binary-arch and binary-indep in source.
  * changelog entry for 1.2.14 copied from that (forked) release.

 -- Ian Jackson <ian@chiark.chu.cam.ac.uk>  Thu, 22 Aug 1996 15:36:12 +0100

dpkg (1.3.6) experimental; urgency=low (HIGH for new source format)

  * dpkg-source now has broken argument unparsing for tar.  (Bug#4195.)

  * dpkg-gencontrol writes to debian/tmp/DEBIAN/control by default.
  * dpkg-shlibdeps script added.

  * Back to old sh update-rc.d, and removed manpage, because new Perl
    version and the manpage have different syntax and semantics.
  * update-rc.d prints usage message for missing terminal `.'.  (Bug#4122.)

  * Use rm -rf instead of just rm -r in dpkg-deb --info &c.  (Bug#4200.)

  * Added support for Installed-Size to dpkg-gencontrol, and documented.
  * Source packaging substitution variables and name syntax rationalised.
  * dpkg-source scripts' usage messages improved slightly.
  * dpkg-source works with non-empty second (orig dir) argument.

  * Added rationale for copyright policy to manual.
  * More developers' PGP keys.
  * Control database handling cleanups (usu. Source field blanked).

 -- Ian Jackson <ian@chiark.chu.cam.ac.uk>  Tue, 20 Aug 1996 15:39:58 +0100

dpkg (1.3.5) experimental; urgency=low (high for debian-changelog-mode)

  * 822-date script included.  (Bug#4136.)
  * debian-changelog-add-version works on empty file.
  * debian-changelog-mode mode-help works properly.

  * dpkg-source tells patch not to make numbered backups.  (Bug#4135.)

  * More developers' PGP keys.
  * Paragraph on uucp -a and -g options removed from policy manual.

 -- Ian Jackson <ian@chiark.chu.cam.ac.uk>  Wed, 14 Aug 1996 14:46:47 +0100

dpkg (1.3.4) experimental; urgency=low

  * Removed debugging output from dpkg-source -x.  Oops.
  * Removed section on source package permissions from policy manual -
    dpkg-source now sorts these out.

 -- Ian Jackson <ian@chiark.chu.cam.ac.uk>  Sun, 11 Aug 1996 13:25:44 +0100

dpkg (1.3.3) experimental; urgency=low

  * Programmers' & policy manuals in source tree; HTML in /usr/doc/dpkg.
  * Old guidelines.info and text files in /usr/doc/dpkg removed.

  * dpkg-source sets permissions on extracted debianised source tree
    and does not copy ownerships out of archive even if running as root.

  * Emacs mode `dpkg changelog' renamed to `Debian changelog'.
  * Default changelog format renamed from `dpkg' to `debian'.

  * debian-changelog-mode sets fill-prefix correctly.
  * debian-changelog-mode urgencies except HIGH lowercase by default.
  * debian-changelog-mode displays keymap in doc string and so mode help.

  * More maintainers' PGP keys.

  * Remove built changelog parsers with `clean' target in source.

 -- Ian Jackson <ian@chiark.chu.cam.ac.uk>  Sat, 10 Aug 1996 23:35:51 +0100

dpkg (1.3.2) experimental; urgency=LOW (MEDIUM for dpkg-source)

  * Faster update-rc.d written in Perl by Miquel van Smoorenburg.
  * install-info --test doesn't lock dir.  (Bug#3992, thanks Darren).

  * dpkg-source doesn't break in the presence of any symlinks.

  * More developers' keys added to doc/developer-keys.pgp.
  * Install developers' keys in /usr/doc/dpkg/developer-keys.pgp.
  * dpkg-source documents undefined substvar behaviour.
  * minor debian/rules cleanups.

 -- Ian Jackson <ian@chiark.chu.cam.ac.uk>  Sat, 10 Aug 1996 02:13:47 +0100

dpkg (1.3.1) experimental; urgency=LOW

  * manpage for dpkg-source et al now available.
  * dpkg-changelog-mode.el installed in site-lisp, but still no autoload.

  * dpkg-source prints correct string for not-understood tar -vvt output.
  * dpkg-source parsing of tar -vvt output made more robust.

  * dpkg-buildpackage prints usage message on usage error.
  * dpkg-gencontrol can print usage message.
  * -T<varlistfile> option added to dpkg-source.
  * Description of -f<fileslistfile> corrected in dpkg-distaddfile usage.
  * -m<maintainer> synopsis changed in dpkg-genchanges usage.
  * debian/substvars may now contain blank lines.

 -- Ian Jackson <ian@chiark.chu.cam.ac.uk>  Thu, 8 Aug 1996 02:36:04 +0100

dpkg (1.3.0) experimental; urgency=LOW

  * dpkg can install named pipes.
  * dpkg-deb supports directory for destination, generates filename.
  * dpkg-{source,gencontrol,genchanges,parsechangelog,buildpackage},
    dpkg-distaddfile scripts to support new source package format.
  * a.out build no longer supported.
  * Changed to new source package format.

 -- Ian Jackson <ian@chiark.chu.cam.ac.uk>  Tue, 6 Aug 1996 02:31:52 +0100


dpkg (1.2.14) stable unstable; urgency=MEDIUM

  * dselect +/-/_/= on lines for all broken, new, local or whatever
    packages do not affect _all_ packages.  (Bug#4129.)

  * NOTE - THE HISTORY FORKS HERE.  1.2.14's change appears in 1.3.7.

 -- Ian Jackson <ian@chiark.chu.cam.ac.uk>  Thu, 22 Aug 1996 00:39:52 +0100


dpkg (1.2.13) unstable; urgency=LOW

  * dpkg --search produces correct output for diversions.
  * dpkg-name remove unnecessary arch missing warning.  (Bug#3482.)

  * dpkg-deb --build warns about uppercase chars in package name.

  * dpkg-scanpackages error messages updated and manpage provided
    (thanks to Michael Shields).
  * dpkg-scanpackages warns about spurious entries in override file.
  * dpkg-scanpackages `noverride' renamed to `override' everywhere.
  * dpkg-scanpackages field ordering to put Architecture higher.
  * dpkg-scanpackages field names capitalised appropriately.
  * dpkg-scanpackages invokes find with -follow.  (Bug#3956.)

  * guidelines say #!/usr/bin/perl everywhere, not #!/bin/perl.
  * Many developers' PGP keys added.

  * configure script uses ${CC} instead of $(CC) (again :-/).
  * developers' keys included in dpkg source tree and /usr/doc.
  * configure remade using autoconf 2.10-3 (was 2.4-1).

 -- Ian Jackson <ian@chiark.chu.cam.ac.uk>  Thu, 1 Aug 1996 02:46:34 +0100

dpkg (1.2.12); priority=LOW

  * dpkg --search and --list understand and comment on diversions.
  * dpkg-divert displays diversions more intelligibly.

  * Guidelines are somewhat clearer about descriptions.
  * deb(5) describes new format; old moved to deb-old(5).  (Bug#3435.)
  * deb-control(5) carries a warning about being out of date.

  * Added 1996 to dselect version/copyright.

 -- Ian Jackson <ian@chiark.chu.cam.ac.uk>  Thu, 4 Jul 1996 15:04:49 +0100

dpkg (1.2.11); priority=MEDIUM

  * dselect had dependency bug if installed package newer than avail.
  * Added `replaces' to dselect's list of package relationship strings.

 -- Ian Jackson <ian@chiark.chu.cam.ac.uk>  Mon, 1 Jul 1996 02:51:11 +0100

dpkg (1.2.10); priority=MEDIUM

  * Fixed bug in old-style version/revision number parsing.  (Bug#3440.)

 -- Ian Jackson <ian@chiark.chu.cam.ac.uk>  Sat, 29 Jun 1996 03:32:45 +0100

dpkg (1.2.9); priority=MEDIUM

  * Fixed status database updates reading bug.
  * `Setting up' message includes version number.
  * `existence check' message changed to say `cannot access archive'.

 -- Ian Jackson <ian@chiark.chu.cam.ac.uk>  Thu, 27 Jun 1996 13:39:36 +0100

dpkg (1.2.8); priority=LOW

  * dpkg --record-avail puts data in Size field.
  * strip / for rmdir(2) in cleanup to work around kernel bug.  (Bug#3275.)
  * dpkg-split --msdos no longer allows `-' and other chars in filenames.

  * manual dpkg-split(8) written.
  * dpkg-split minor typo in --auto usage error message fixed.
  * dpkg-deb(8) very minor cosmetic fix to --build option.

 -- Ian Jackson <ian@chiark.chu.cam.ac.uk>  Tue, 25 Jun 1996 03:00:14 +0100

dpkg (1.2.7); priority=LOW

  * dpkg-scanpackages syntax errors fixed.

 -- Ian Jackson <ian@chiark.chu.cam.ac.uk>  Fri, 21 Jun 1996 04:10:38 +0100

dpkg (1.2.6); priority=MEDIUM

  * NFS, CDROM and partition dselect methods include mountpoint
    in paths given to dpkg in [I]install, so they should now work.

  * Removed some leftover files from source tree.

 -- Ian Jackson <ian@chiark.chu.cam.ac.uk>  Wed, 12 Jun 1996 14:35:19 +0100

dpkg (1.2.5); priority=MEDIUM

  * Allow, but do not create, packages in half-installed state
    with no version number.  (Aargh.)

 -- Ian Jackson <ian@chiark.chu.cam.ac.uk>  Mon, 10 Jun 1996 04:55:43 +0100

dpkg (1.2.4); priority=MEDIUM

  * New dpkg-name from Erick (<pkg>_<version>_<arch>.deb convention).
  * Disappeared packages can't own conffiles any more !  (Bug#3214.)
  * install-info creates Miscellaneous sections with a newline
    following the heading.  (Bug#3218.)
  * cleanup-info script installed in /usr/sbin; called as appropriate
    by postinst.  Thanks to Kim-Minh Kaplan.  (Bug#3125.)
  * Allow superseded Essential packages to be purged after they've
    been removed (clear the Essential flag on removal, and ignore it
    on packages that are in stat_configfiles).

  * dselect disk methods understand `y' as well as `yes' for using
    development tree.
  * dselect doesn't make packages appear as `new' again if update
    of available packages fails.
  * dselect places method selection cursor over option last selected.

  * dpkg-scanpackages doesn't die when repeated packages are found.
  * dpkg-scanpackages allows many old maintainers (`//'-separated).

  * `Version' field is now mandatory (some operations already
    wouldn't work right anyway if it was't there).

  * update-rc.d(8) now says you must remove the script.  (Bug#3215.)
  * dpkg --force-help says that --force-overwrite is on by default.
  * dpkg-deb manpage rewritten.
  * debian.README (= /usr/doc/copyright/dpkg) edited slightly.

  * Some database parsing grunge removed (pdb_preferversion, &c).
  * Source tree doc/sgml contains some embryonic manuals.
  * Leftover files in lib directory in source tree deleted.

 -- Ian Jackson <ian@chiark.chu.cam.ac.uk>  Mon, 10 Jun 1996 03:52:01 +0100

dpkg (1.2.3); priority=HIGH

  * install-info doesn't replicate section headings (Bug#3125, #2973).
  * New dpkg-name manpage broken off from script (oops!).
  * dselect help screens made consistent with new strings, flags, &c.
  * dselect error flag column labelled E (Error), not H (Hold).
  * `Escape' no longer bound to `exit list without saving' in dselect.

 -- Ian Jackson <ian@chiark.chu.cam.ac.uk>  Tue, 28 May 1996 02:14:57 +0100

dpkg (1.2.2); priority=MEDIUM

  * Fixed dselect coredump found by Erick Branderhorst (thanks).
  * Sort obsolete removed packages separately, not under Available.

 -- Ian Jackson <ian@chiark.chu.cam.ac.uk>  Thu, 23 May 1996 21:31:05 +0100

dpkg (1.2.1); priority=MEDIUM

  * `=' key in dselect really does `hold' rather than `unhold'.
  * dselect dependency processing now interacts better with `hold'.
  * dselect `I' key (not `i') modifies display of the info window.
  * dselect shows unavailable packages as being unavailable.
  * dselect main menu headings and many other strings changed to try to
    discourage people from deselecting every package and using [R]emove.
    Notably, `select' changed to `mark' throughout.

  * dselect disk methods now print a few fewer double slashes.
  * dselect disk access methods will offer to use dpkg --record-avail
    to scan the available packages, if no Packages file is found.

  * New dpkg --compare-versions option, for the benefit of scripts &c.
  * New dpkg --clear-avail option forgets all available packages info.
  * New dpkg --print-avail option, prints `available' data (from Packages, &c).
  * dpkg usage message is more informative, but no longer fits on screen.
  * dpkg --avail option renamed --record-avail.

  * Latest dpkg-name from Erick Branderhorst.
  * dpkg-scanpackages has more sensible problem reporting.
  * postinst configure now gets null argument (not <unknown> or <none>)
    when there is no previously configured version.

  * Guidelines say that postinst configure is given previous version.
  * Guidelines don't refer to maintainer-script-args.txt in main text.
  * Guidelines (Texinfo source) uploaded separately.

  * Own version of strcpy (used for debugging) removed.
  * Interface to access methods document in source (doc/dselect-methods.txt).
  * debian.buildscript moves changes file into parent directory.

 -- Ian Jackson <ian@chiark.chu.cam.ac.uk>  Wed, 22 May 1996 01:26:31 +0100

dpkg (1.2.0); priority=MEDIUM

  * dselect can sort packages by available and installed states, and
    display their version numbers.  (Use O, o and V.)
  * Hold is properly integrated as a real `wanted state', rather than
    a separate flag.
  * Epochs in version numbers implemented, using the syntax
    <epoch>:<version>-<revision>.  (Epoch not usually displayed.)
  * dselect disk method is architecture-independent (uses dpkg's
    installation architecture, and looks in the right part of the tree).

  * dselect disk method doesn't try to satisfy the predependencies of
    packages which are on hold.
  * Fixed conflict-related assertion failure.  (Bug#2784.)
  * conffiles do not cause file conflicts if the conflicting package
    is in the `configuration only' state.  (Bug#2720.)
  * Fixed messages where available version number was reported as installed
    version in conflict and dependency messages.  (Bug#2654, Bug#2974.)

  * New format .deb files are default even for a.out compiles (but
    a.out version of dpkg is in old format).
  * Characters @:= (at colon equals) in package names now strictly
    forbidden everywhere (_ is still allowed in existing packages).
  * New dpkg --print-installation-architecture option prints installation
    architecture (compiled in), rather than build architecture (determined
    from gcc -print-libgcc-file-name).

  * Version messages show whether compiled a.out or ELF (i386 only).
  * Fixed missing space in version syntax error messages.
  * Manpage dpkg.8 installed with warning about inaccuracy.

  * Guidelines don't say to stop and restart daemons in runlevels 2345;
    instead they say to start in 2345 and stop in 016.
  * Guidelines and version messages say just Debian Linux.
  * Guidelines typo fix `"stop2' => `"stop"'.  (Bug#2867.)

  * doc/Makefile.in clean properly deletes various guidelines.info* files.

 -- Ian Jackson <ian@chiark.chu.cam.ac.uk>  Thu, 16 May 1996 00:01:21 +0100

dpkg (1.1.6); priority=MEDIUM

  * Check virtual dependencies when removing (ouch! - thanks SDE.)
  * Fixed bug in internal database validity management that could
    make dselect and dpkg dump core.  (Bug#2613.)
  * Fixed two coredumping bugs when using local diversions.  (Bug#2804.)
  * Fixed disappearance of overwritten packages.  (Bug#2696.)
  * install-info won't modify dir file before start of menu.
  * install-info will create Miscellaneous heading if no sections yet.

  * Only alphanums and +-. allowed in package names - enforced by
    dpkg-deb --build and documented in Guidelines.
  * dselect doesn't display packages unless they are installed, selected
    or available.
  * dselect doesn't show spurious section and priority headings.
  * dselect has a few extra keybindings (from Lee Olds).
  * --force message changed to `--force enabled' so that default is OK.

  * dpkg-name now includes architecture component in .deb filename,
    and translates - in package name to _.
  * .deb file has architecture component in filename.

  * Guidelines changed to say Pre-Depends is for experts only.
  * Guidelines say to provide a unidiff (-u) rather than an old context diff.
  * Guidelines say 755 root.root for shared libraries.

 -- Ian Jackson <ian@chiark.chu.cam.ac.uk>  Wed, 1 May 1996 00:47:22 +0100

dpkg (1.1.5); priority=MEDIUM (HIGH for diversions users)

  * Fixed coredump when using diversions.  (Bug#2603.)
  * Fixed typo in dpkg-divert which could lose diversions.  (Bug#2662.)

  * --force-overwrite is the default.
  * diversions.text provides better examples.

 -- Ian Jackson <ian@chiark.chu.cam.ac.uk>  Wed, 10 Apr 1996 13:59:30 +0100

dpkg (1.1.4); priority=MEDIUM

  * Allow overwriting of conflicting packages being removed.  (Bug#2614.)

  * a.out control file says Pre-Depends: libc4 | libc.  (Bug#2640.)
  * ELF control file and libc dependencies changed to use finalised scheme.
  * ELF control file and libc dependencies for i386 only.  (Bug#2617.)

  * Guidelines say use only released libraries and compilers.
  * Install wishlist as /usr/doc/dpkg/WISHLIST.
  * Remove spurious entries for Guidelines in info dir file.

  * dpkg-deb --build checks permissions on control (DEBIAN) directory.

  * Spaces in control file fields not copied by dpkg-split.  (Bug#2633.)
  * Spaces in split file part control data ignore.  (Bug#2633.)

  * Portability fixes, including patch from Richard Kettlewell.
  * Fixed minor configure.in bug causing mangled GCC -W options.

 -- Ian Jackson <ian@chiark.chu.cam.ac.uk>  Thu, 4 Apr 1996 01:58:40 +0100

dpkg (1.1.3); priority=LOW

  * dselect disk methods support Pre-Depends installation ordering.
  * When dpkg fails and --auto-deconfigure would help it says so.
  * dpkg --search output lists several packages with same file on one line.
  * Improved dpkg usage message somewhat.

  * dpkg-deb --build checks permissions and types of maintainer scripts.
  * dpkg-deb --build treats misspecified conffiles as error, not warning.
  * dpkg --print-architecture prints compiler's architecture while
    dpkg --version (&c) print system's arch (this to help cross-compiling).
  * More minor guidelines changes, including dir entry fixup.

  * configure script caches more values.
  * Changed maintainer email address to ian@chiark.chu.cam.ac.uk.

 -- Ian Jackson <ian@chiark.chu.cam.ac.uk>  Sat, 16 Mar 1996 19:18:08 +0000

dpkg (1.1.2); priority=LOW

  * Packaging guidelines installed properly (and as guidelines
    rather than debian-guidelines).
  * ELF version has more checks to stop you wrecking your dpkg installation.
  * dselect disk methods now look for a `local' tree as well, for
    people who want locally-available software of various kinds.
  * dpkg-divert has debugging message removed.
  * Minor guidelines changes.

  * Various makefile cleanups, mainly to do with ELF vs. a.out support.
  * debian.rules cleans out ~ files itself, as well as calling make clean.
  * debian.rules names .nondebbin.tar.gz file ELF too, if appropriate.

 -- Ian Jackson <iwj10@cus.cam.ac.uk>  Thu, 14 Mar 1996 03:38:29 +0000

dpkg (1.1.1elf); priority=LOW

  * Added /usr/lib/dpkg/elf-executables-ok and elf-in-kernel.
  * Replaces field now allows automatic removal of conflicting packages.
  * Replaces field now required to overwrite other packages' files.
  * Architecture field, and dpkg --print-architecture, supported.
  * build new format archives by default when compiled with ELF compiler.

  * symlinks are now installed atomically (good for shared libraries).
  * create /var/lib/dpkg/diversions in postinst if necessary (Bug#2465.)
  * Pre-Depends now correctly fails if package never configured.
  * dselect disk methods mount with -o nosuid,nodev.
  * update-rc.d defaults doesn't add both K and S in any one runlevel;
    dpkg postinst fixes up this situation if it sees it.

  * Assorted fixups to the Guidelines, which are now in one piece.
  * dpkg --list prints version string in one piece.
  * dpkg-scanpackages doesn't produce notice on output with list of
    packages with Section and/or Priority control file fields.

  * control file and debian.rules work both for ELF and non-ELF compiles.
  * most files compiled with -O2 (-O3 only for some critical files) -
    this fixes ELF build.

 -- Ian Jackson <iwj10@cus.cam.ac.uk>  Mon, 11 Mar 1996 04:25:28 +0000

dpkg (1.1.0); priority=LOW

  * dpkg supports Pre-Depends.
  * postinst script gets most-recently-configured version as $2.

  * lib/tarfn.c #includes <errno.h> (portability fix).

 -- Ian Jackson <iwj10@cus.cam.ac.uk>  Sun, 11 Feb 1996 21:07:03 +0000

dpkg (1.0.17); priority=LOW

  * dpkg --recursive follows symlinks (useful for devel tree).

 -- Ian Jackson <iwj10@cus.cam.ac.uk>  Sat, 10 Feb 1996 15:58:46 +0000

dpkg (1.0.16); priority=LOW

  * dpkg-deb much faster reading new format archives.  (Bug#2256.)
  * Developers' documentation in /usr/doc/dpkg/, /usr/info/.

  * Fixed typo in control file Description.

  * configure script tries to improve matters wrt sysinfo.
  * any debian-tmp.deb is deleted by `./debian.rules clean'.

 -- Ian Jackson <iwj10@cus.cam.ac.uk>  Sun, 4 Feb 1996 15:51:59 +0000

dpkg (1.0.15); priority=LOW

  * dselect disk methods should never unmount things they didn't mount.
  * debian.README aka /usr/doc/copyright updated.

 -- Ian Jackson <iwj10@cus.cam.ac.uk>  Tue, 30 Jan 1996 15:05:39 +0000

dpkg (1.0.14); priority=MEDIUM

  * fixed file descriptor leak in dpkg introduced in 1.0.11.
  * included dpkg-name in this package (conflicts with dpkg-name).

  * redraw in dselect main menu changed to use clearok (like in lists).
  * sa_restorer in struct sigaction no longer used (portability fix).
  * removed Guidelines from source package.

 -- Ian Jackson <iwj10@cus.cam.ac.uk>  Tue, 30 Jan 1996 02:52:29 +0000

dpkg (1.0.13); priority=MEDIUM

  * dselect partition and mounted methods work again.
  * dpkg-deb --no-act in usage message.

 -- Ian Jackson <iwj10@cus.cam.ac.uk>  Fri, 26 Jan 1996 18:37:03 +0000

dpkg (1.0.12); priority=MEDIUM (HIGH for users of 1.0.11)

  * Fixed frequent dpkg coredump introduced in 1.0.11.  (Bug#2219.)
  * dpkg-deb ensures version numbers start with alphanumerics.

 -- Ian Jackson <iwj10@cus.cam.ac.uk>  Wed, 24 Jan 1996 00:42:31 +0000

dpkg (1.0.11); priority=MEDIUM

  * corrected potentially serious problem with dpkg low-memory in-core
    files database.
  * dpkg-split --msdos puts output files in right directory.  (Bug#2165.)

  * diversions implemented - see `dpkg-divert --help'.

  * dselect shows and uses (for dependencies) currently installed
    version of a package if that is more recent.
  * dpkg --force-... options are in separate help screen.
  * better error messages for corrupted .deb archives.  (Bug#2178.)
  * dselect NFS method will unmount correct copy of NFS area if mounted
    twice.

  * removes some ELF compilation warnings.

 -- Ian Jackson <iwj10@cus.cam.ac.uk>  Fri, 19 Jan 1996 02:41:46 +0000

dpkg (1.0.10); priority=MEDIUM

  * dpkg-deb option parsing unmuddled (-I option was removed
    in 1.0.9 and broke dpkg-deb).  (Bug#2124.)

  * dpkg-split will work when ELF `ar' is installed, and is faster.

  * nfs dselect method now available.
  * disk methods don't prompt spuriously for Packages files.
  * cdrom+harddisk methods can find Packages files.

  * dpkg-scanpackages (creates Packages files) now in /usr/sbin.

  * various changes to help compilation of dpkg-deb, dpkg-split
    and md5sum on non-Debian systems.
  * <sys/fcntl.h> replaced by <fcntl.h> throughout.

 -- Ian Jackson <iwj10@cus.cam.ac.uk>  Sun, 14 Jan 1996 02:55:19 +0000

dpkg (1.0.9); priority=MEDIUM

  * dselect uninitialised variable coredump fixed (thanks Carl).

  * version numbers printed by --version fixed.  (Bug#2115.)
  * disk method problem with missing Packages files fixed.  (Bug#2114.)
  * dependency version relationships now <= >= << >> =.  (Bug#2060.)

  * install-info is in /usr/sbin, not /usr/bin.  (Bug#1924.)
  * dpkg regards Revision field as obsolete.

  * <asm/unistd.h> changed to <linux/unistd.h> (for m68k port).
  * scripts/Makefile.in `clean' target deletes scripts.

 -- Ian Jackson <iwj10@cus.cam.ac.uk>  Thu, 11 Jan 1996 20:51:20 +0000

dpkg (1.0.8); priority=LOW

  * update-alternatives slightly more helpful message.  (Bug#1975.)
  * cosmetic improvements to disk installation method.  (Bug#1970,1956.)
  * mounted filesystem and unmounted partition separate methods.  (Bug#1957.)

 -- Ian Jackson <iwj10@cus.cam.ac.uk>  Tue, 12 Dec 1995 04:07:47 +0000

dpkg (1.0.7); priority=MEDIUM (HIGH to upgrade syslogd)

  * dselect harddisk/CDROM method script handles multiple package
    areas.
  * Everything has a manpage, though many are very unhelpful indeed.

 -- Ian Jackson <iwj10@cus.cam.ac.uk>  Thu, 30 Nov 1995 03:59:14 +0000

dpkg (1.0.6); priority=MEDIUM (HIGH to upgrade syslogd)

  * conffiles can now be taken over properly from one package by
    another which replaces it.  (Bug#1482.)
  * dpkg will not deconfigure essential packages when --auto-deconfigure
    is set (this bug was fairly unlikely ever to be exercised).

  * dpkg checks for the presence of certain important programs on the PATH.
  * dselect is now more informative when a dependency is missing, saying
    "<package> does not appear to be available".  (Bug#1642, 1705).

  * `make distclean' fixed; config.* &c removed from source archive.
  * lib/lock.c now uses fcntl rather than flock, for better portability.

  * `Package_Revision: 0' removed from control file.
  * Some inaccuracies and bad formatting in various messages corrected.

 -- Ian Jackson <iwj10@cus.cam.ac.uk>  Tue, 21 Nov 1995 20:15:18 +0000

dpkg (1.0.5); priority=LOW

  * dpkg-split allows some space for the header.  (Bug#1649.)
  * dpkg-split now has --msdos option for 8.3 filenames.
  * dpkg-split --join &c will not complain about trailing garbage.

  * dselect & dpkg will no longer ignore SIGHUP will running subprocesses.

 -- Ian Jackson <iwj10@cus.cam.ac.uk>  Fri, 13 Oct 1995 13:59:51 +0100

dpkg (1.0.4); priority=MEDIUM (HIGH for dselect users with 1.0.3)

  * fixed bug which prevented dselect from displaying the bottom line of
    any listing screen.  This was introduced in 1.0.3, sorry !

  * a conffile will never cause a prompt if the package maintainer
    distributes a file identical to the user's, even if the file has
    been edited by both the user and the maintainer or is a
    newly-registered conffile.  (Bug#1639.)

  * dselect disk/cdrom method script says where to get Packages file.
  * dselect help has better descriptions of the functions of Return and Q.

  * postinst now warns about some problems with /usr/lib/dpkg/methods/hd.

 -- Ian Jackson <iwj10@cus.cam.ac.uk>  Thu, 12 Oct 1995 01:45:38 +0100

dpkg (1.0.3); priority=MEDIUM

  * dselect: fixed segfault when doing some multiple (de)selections.

 -- Ian Jackson <iwj10@cus.cam.ac.uk>  Tue, 10 Oct 1995 03:21:12 +0100

dpkg (1.0.2); priority=MEDIUM

  * problem with screen refresh after `o' (change order) corrected.

 -- Ian Jackson <iwj10@cus.cam.ac.uk>  Mon, 9 Oct 1995 13:11:04 +0100

dpkg (1.0.1); priority=LOW

  * much better dpkg performance on low-memory systems.
  * start-stop-daemon --name should now work. (oops!)
  * fixed typo which could turn into memory overwriting bug sometime.

 -- Ian Jackson <iwj10@cus.cam.ac.uk>  Sun, 8 Oct 1995 20:12:29 +0100

dpkg (1.0.0); priority=LOW

  * Version 1.0.0: dpkg is no longer beta.

  * tar extractor no longer looks up an empty string using getgrnam
    (this causes the libc to coredump when using NIS).

 -- Ian Jackson <iwj10@cus.cam.ac.uk>  Sun, 1 Oct 1995 13:07:36 +0100

dpkg (0.93.80); priority=LOW

  * dselect help screen intro changed to remove `much' before `help'.

  * update-alternatives.pl contains hardcoded ENOENT value, instead
    of requiring POSIX.pm to be present.

  * Makefiles changed to strip when installing instead of when building.

 -- Ian Jackson <iwj10@cus.cam.ac.uk>  Sat, 30 Sep 1995 01:44:12 +0100

dpkg (0.93.79) BETA; priority=LOW

  * DPKG_NO_TSTP environment variable which stops dpkg sending the
    process group a SIGTSTP (Bug#1496).
  * End key should work in dselect lists (Bug#1501).
  * various message typos (missing \n's) fixed (Bug#1504).

 -- Ian Jackson <iwj10@cus.cam.ac.uk>  Fri, 29 Sep 1995 03:27:01 +0100

dpkg (0.93.78) BETA; priority=LOW

  * dselect keystrokes help file typo fix.

 -- Ian Jackson <iwj10@cus.cam.ac.uk>  Thu, 28 Sep 1995 20:31:02 +0100

dpkg (0.93.77) BETA; priority=MEDIUM

  * dpkg --remove --pending will purge things when appropriate.

  * fixed failure to null-terminate dpkg conflict problem messages.
  * fixed bug in formatting of dependency version problem messages.

  * Conffiles resolution prompt for new conffile: typo fixed.
  * Changed dpkg usage error to suggest `-Dhelp' instead of `--Dhelp'.

 -- Ian Jackson <iwj10@cus.cam.ac.uk>  Wed, 20 Sep 1995 23:44:35 +0100

dpkg (0.93.76) BETA; priority=MEDIUM

  * dpkg --auto-deconfigure option (used automatically by dselect) allows
    `important' packages which many others depend on to be split.
  * dpkg should no longer fail an assertion during complicated
    multiple configurations involving packages which are on hold.

  * update-alternatives supports negative priorities.
  * /etc/alternatives is included in the .deb archive.

  * Package priorities changed: Required (Req), Important (Imp), Standard (Std),
    Optional (Opt) and Extra (Xtr).  For backward compatibility Base is an
    alias for Required, and Recommended is kept as a level just below Standard.

  * dselect shows introductory help screen when entering package lists (both
    main and recursive).
  * dselect help messages made more friendly.
  * dselect package list `quit, confirm, and check dependencies' key is
    now Return rather than lowercase `q'; likewise method list `select this
    one and configure it' key.
  * dselect selects packages with priority `standard' or better by default.
  * dselect `v=verbose' becomes `v=terse' when in verbose mode.

  * hard disk method unmounts /var/lib/dpkg/methods/mnt on failure.
  * disk methods' install message uses `stty' to find out what the
    interrupt character is, and uses that in the prompt (rather than ^C).
  * dpkg now tolerates ^Z characters in Packages files.
  * harddisk method doesn't display extra slash when updating packages file.
  * harddisk method burbles less if it doesn't have a good default.

  * dpkg-deb now supports new flexible format, but old format still default.

 -- Ian Jackson <iwj10@cus.cam.ac.uk>  Wed, 20 Sep 1995 02:49:41 +0100

dpkg (0.93.75) BETA; priority=MEDIUM

  * dselect no longer segfaults when you try to modify the last item.

  * dselect Makefile compiles with -g, and links without -s, but installs
    with -s, so that built source directory has debugabble binary.

 -- Ian Jackson <iwj10@cus.cam.ac.uk>  Tue, 12 Sep 1995 02:59:29 +0100

dpkg (0.93.74) BETA; priority=LOW

  * dpkg-split implemented and installed in /usr/bin/dpkg-split.
    (NB this is not compatible with Carl Streeter's old dpkg-split script.)
  * dpkg uses dpkg-split.
  * floppy disk method available - NB this is a first attempt only.

  * hard disk method uses --merge-avail rather than --update-avail.
  * installation by default of `standard' packages removed again.
    (I don't think this is the right place to do this.)
  * update-alternatives --remove correctly deletes all slave links;
    minor cosmetic improvements.

 -- Ian Jackson <iwj10@cus.cam.ac.uk>  Mon, 11 Sep 1995 02:06:05 +0100

dpkg (0.93.73) BETA; priority=LOW

  * dselect multi-package selection now done by `divider' lines
    actually in the package list, rather than horizontal highlight
    movement.
  * dselect help available, and keybindings rationalised.

  * postinst removes /usr/lib/dpkg/methods/hd if upgrading from
    0.93.42.3 or earlier.
  * `hold' flag changed to be settable by the user only, and
    made orthogonal to the `reinstallation required' flag.
  * dpkg will install by default any packages with priority of
    `standard' or better unless they're explictly deselected.

  * dselect dependency/conflict resolution will suggest marking absent
    packages for `purge' rather than `deinstall'.
  * disk method script produces message about invoking dpkg.
  * dpkg produces warning, not error, when it gets EPERM trying to
    remove a directory belonging to a package being removed.
  * dpkg, dpkg-deb usage error reporting improved.
  * dselect detects too-dumb terminals and stops.
  * dpkg-deb(8) updated a little (thanks to Bill Mitchell).

  * dselect debugmake script uses -O0.

 -- Ian Jackson <iwj10@cus.cam.ac.uk>  Sun, 10 Sep 1995 12:23:05 +0100

dpkg (0.93.72) BETA; priority=MEDIUM

  * /usr/sbin/update-alternatives added.

  * New names for certain control file fields (old names work
    as aliases): Optional -> Suggests, Recommended -> Recommends,
    Class -> Priority.
     
 -- Ian Jackson <iwj10@cus.cam.ac.uk>  Sun, 3 Sep 1995 16:37:41 +0100

dpkg (0.93.71) BETA; priority=LOW

  * dpkg doesn't silently overwrite `new' conffiles (Bug#1283).
  * case now not significant in Essential, Status and Class (Bug#1280).
  * dselect checks method scripts for execute, not for write.

  * spelling fixes in lib/dbmodify.c and dselect/helpmsgs.src.

  * dselect `clean' target deletes helpmsgs.cc and helpmsgs.cc.new.

 -- Ian Jackson <iwj10@cus.cam.ac.uk>  Thu, 31 Aug 1995 13:56:08 +0100

dpkg (0.93.70) BETA; priority=MEDIUM

  * dselect unmounted harddisk method has many silly bugs fixed.

  * dpkg --root option restored (was removed by mistake in 0.93.68).
  * minor cosmetic change to dselect subprocess failure message.

 -- Ian Jackson <iwj10@cus.cam.ac.uk>  Wed, 9 Aug 1995 22:18:55 +0100

dpkg (0.93.69) BETA; priority=MEDIUM

  * dpkg --configure and --remove should work properly when
    they have to defer processing (this tends to happen when many
    packages are processed at once).  (Bug#1209.)

  * dpkg --configure and --remove work better when `processing'
    several related packages with --no-act.

  * dpkg --auto is now two options, --pending or -a (for configure,
    remove, &c) and --recursive or -R (for install, unpack, &c).

  * dpkg debug options in usage message, and values available (-Dh).

 -- Ian Jackson <iwj10@cus.cam.ac.uk>  Wed, 9 Aug 1995 22:18:55 +0100

dpkg (0.93.68) BETA; priority=MEDIUM

  * dpkg won't get an internal error if you try to use the default
    conffiles response (ie, if you just hit return).  (Bug#1208.)

  * dselect hard disk and CD-ROM methods - the real thing, but ALPHA.

  * dselect allows you to go straight to `update' or `install' if
    you have already set up an access method.
  * new dpkg options --yet-to-unpack, --merge-avail and --update-avail.
  * dpkg -G is an abbreviation for dpkg --refuse-downgrade.
  * dpkg -R alias for --root withdrawn, pending reuse with different meaning.
  * dpkg --help message rationalised somewhat.

  * Obsolete `examples' and `dpkg-split' directories removed from
    source tree.  The `hello' package is a better example.

 -- Ian Jackson <iwj10@cus.cam.ac.uk>  Mon, 7 Aug 1995 02:16:25 +0100

dpkg (0.93.67) BETA; priority=LOW for C dpkg alpha testers, HIGH for others

  * dpkg no longer statically linked and -g.
  * calls to abort() changed to print string, file and line number first.
  * removed unused variable from dpkg source.

 -- Ian Jackson <iwj10@cus.cam.ac.uk>  Fri, 4 Aug 1995 01:39:52 +0100

dpkg (0.93.66) ALPHA; priority=MEDIUM

  * dpkg will correctly remove overwritten files from the lists of
    the package(s) that used to contain them.

  * dpkg --purge is now an action, rather than a modifier for --remove,
    and the -P alias for it is withdrawn.

  * dpkg --unpack/--install filenames in messages are now more sensible
    about when to use .../ (show as many trailing components as possible
    in 40 characters, or the whole path if that the last component is
    longer than that).

 -- Ian Jackson <iwj10@cus.cam.ac.uk>  Thu, 3 Aug 1995 02:11:03 +0100

dpkg (0.93.65) ALPHA; priority=MEDIUM

  * dpkg --remove should, when a package being removed is depended-on
    by another that is also queued for removal, defer the depended-on
    package rather than aborting it.  (Bug#1188.)

  * dpkg will not attempt to configure or remove a package more than
    once in the same run.  (Bug#1169.)

  * dpkg cosmetic fix to dependency problems message (this bug
    hasn't been triggered to my knowledge).

  * perl-dpkg no longer installed in /usr/bin.

 -- Ian Jackson <iwj10@cus.cam.ac.uk>  Wed, 2 Aug 1995 13:02:58 +0100

dpkg (0.93.64) ALPHA; priority=MEDIUM

  * dpkg marks a package as no longer `to be configured in this run'
    when an error occurs, so that other packages which depend on it
    will fail (rather than causing a loop and an assertion failure,
     packages.c:166: failed assertion `dependtry <= 4').

  * dselect initial selection granularity is single-package.
  * dpkg --no-also-select option renamed to --selected-only (old option
    still accepted, but no longer in --help).  Changed -N to -O.

  * dselect `update' option changed to `install' (and other options
    renamed too).  NB: old access methods will not work, because
    the `update' script should now be an `install' script.

  * dselect `installation methods' renamed to `access methods'.
  * dpkg --skip-same-version and --refuse-downgrade produce friendlier
    messages when they skip packages.
  * --licence option now properly mentioned in all programs' --version
    messages.

  * bad fix for ELF compile problem involving myopt.h removed (compile
    problem turned out to be a GCC bug.)

 -- Ian Jackson <iwj10@cus.cam.ac.uk>  Tue, 1 Aug 1995 03:03:58 +0100

dpkg (0.93.63) ALPHA; priority=LOW

  * preinst works around shell bug/misfeature involving `trap'.

  * dpkg --skip-same-version doesn't skip packages which have
    an error flag set or which aren't in a standard `installed' state.

  * dpkg --search now does a substring search if the string doesn't
    start with a wildcard character (*, [ or ?) or slash.

  * problem with C/C++ linkage of stuff in "myopt.h" fixed, to help
    with compiling with GCC 2.7.0.

  * dselect Makefile.in `clean' deletes curkeys.inc &c, so that they are
    not shipped in the distribution source and will be rebuilt on the
    target system.

 -- Ian Jackson <iwj10@cus.cam.ac.uk>  Thu, 27 Jul 1995 13:38:47 +0100

dpkg (0.93.62) ALPHA; priority=HIGH

  * dpkg purges leftover control scripts from /var/lib/dpkg/tmp.ci,
    rather than associating them with the wrong package.  (Bug#1101.)

  * dpkg won't `disappear' packages containing no files or directories,
    nor a package required for depends/recommended.  (Bug#1128.)

  * dpkg follows directory symlinks.  (Bug#1125.)

  * dselect fixups for ELF/GCC2.7.0 compilation.

 -- Ian Jackson <iwj10@cus.cam.ac.uk>  Fri, 21 Jul 1995 21:43:41 +0100

dpkg (0.93.61) ALPHA; priority=LOW

  * dselect keybindings and status characters and descriptions changed
    (in pursuance of Bug#1037, user interface problems, still open.)

  * Some cleanups to fix mistakes discovered by ELF-GCC 2.7.0, and fixup
    for newer C++ draft standard (`for' variable declaration scope change).

 -- Ian Jackson <iwj10@cus.cam.ac.uk>  Tue, 18 Jul 1995 01:42:51 +0100

dpkg (0.93.60) ALPHA; priority=HIGH

  * dpkg doesn't think packages have `disappeared' if you install
    several packages at once.  (later reported as Bug#1132.)

  * usage error messages tidied up.

 -- Ian Jackson <iwj10@cus.cam.ac.uk>  Sun, 16 Jul 1995 17:56:56 +0100

dpkg (0.93.59) ALPHA; priority=HIGH

  * dpkg doesn't break maintainer scripts &c if package `foo' exists
    when processing package `foobar'.  (Related to Bug#1101.)

  * dpkg implements `disappear' functionality.
  * dpkg/dselect remove dead entries from /var/lib/dpkg/status.

  * dpkg --list now sorted correctly and output somewhat improved.
  * some debugging messages moved from dbg_stupidlyverbose to dbg_scripts.
  * dpkg prints `Removing foo' message even if foo is not configured.
  * dpkg only prints `serious warning: files list file ... missing'
    once for each package.

 -- Ian Jackson <iwj10@cus.cam.ac.uk>  Sun, 16 Jul 1995 02:32:11 +0100

dpkg (0.93.58) ALPHA; priority=HIGH

  * dpkg should write out status even for packages which it has only
    encountered in the `available' file so far.

 -- Ian Jackson <iwj10@cus.cam.ac.uk>  Fri, 14 Jul 1995 20:19:21 +0100

dpkg (0.93.57) ALPHA; priority=LOW

  * dpkg does chroot when running maintainer scripts (--instdir
    should work right now, though I haven't been able to test it).

 -- Ian Jackson <iwj10@cus.cam.ac.uk>  Fri, 14 Jul 1995 01:32:30 +0100

dpkg (0.93.56) ALPHA; priority=HIGH

  * dpkg can now overwrite symlinks to directories, and will
    do correct handling of symlinks to plain files.
  * dpkg should not replace any directory with a symlink.

 -- Ian Jackson <iwj10@cus.cam.ac.uk>  Thu, 13 Jul 1995 02:43:36 +0100

dpkg (0.93.55) ALPHA; priority=MEDIUM

  * dpkg can now extract hardlinks.
  * dpkg configuration/removal works in the presence of dependency cycles.
  * dpkg should no longer fail an assertion at processarc.c:193.

 -- Ian Jackson <iwj10@cus.cam.ac.uk>  Wed, 12 Jul 1995 01:34:44 +0100

dpkg (0.93.54) ALPHA; priority=MEDIUM

  * dpkg and dselect no longer throw away all Class and Section
    information in /var/lib/dpkg/available.  (Oops.)
  * dpkg --refuse-<something> now works (this broke some dselect
    method scripts' attempts to use --refuse-downgrade).
  * dpkg --audit and --list implemented.

 -- Ian Jackson <iwj10@cus.cam.ac.uk>  Mon, 10 Jul 1995 00:35:13 +0100

dpkg (0.93.53) ALPHA; priority=LOW

  * dpkg --install/--unpack only skips on-hold packages with --auto.
  * dpkg doesn't fclose() the --fsys-tarfile pipe twice.
  * dpkg error handling and reporting cleaned up.
  * dpkg now lists any failed packages/files just before exiting.

 -- Ian Jackson <iwj10@cus.cam.ac.uk>  Sun, 9 Jul 1995 16:31:36 +0100

dpkg (0.93.52) ALPHA; priority=MEDIUM

  * dpkg won't segfault due to missing (Package_)Revision fields.
  * dpkg --search works.
  * dpkg will set execute permissions on scripts if necessary.
  * dpkg prints filenames in --unpack and --install.

 -- Ian Jackson <iwj10@cus.cam.ac.uk>  Sat, 8 Jul 1995 12:41:39 +0100

dpkg (0.93.51) ALPHA; priority=HIGH

  * dpkg --status and --listfiles now work.

  * dpkg --remove --auto won't try to remove everything (!)
  * dpkg --unpack doesn't coredump after unpacking the first package.
  * dpkg won't fail an assertion if it bombs out of --configure
    or --remove because of too many errors.

  * Support for `Essential' in dpkg (not yet in dselect).
  * `available' (Packages) file class and section override those
    from package control files.
  * `Essential: yes' added to control file.

  * Locking strategy changed, now uses flock (no more stale locks).
  * preinst now more helpful about conffiles upgrade problem.

 -- Ian Jackson <iwj10@cus.cam.ac.uk>  Sat, 8 Jul 1995 01:15:26 +0100

dpkg (0.93.50) ALPHA

  * C dpkg now in service.

  * dselect now installs in /usr/bin instead of /usr/sbin.
  * Improved `explanation of display' help and changed HSOC to EIOW.
  * dselect goes back to top of info display when you move the
    highlight.

  * Added <sys/types.h> to md5sum/md5.c, for the benefit of FreeBSD.
  * --admindir doesn't append `var/lib/dpkg' to its argument.

 -- Ian Jackson <iwj10@cus.cam.ac.uk>  Fri, 19 May 1995 21:03:08 +0100

dpkg (0.93.42.3) BETA; priority=LOW

  * Rebuilt using ncurses 1.9.2c-0.
  * Silenced `subcritical error' message if errno == ENOENT.

 -- Ian Jackson <iwj10@cus.cam.ac.uk>  Mon, 12 Jun 1995 13:09:24 +0100

dpkg (0.93.42.2) BETA; priority=HIGH

  * install-info --remove properly removes multi-line entries.
  * Slightly changed ^L redraw code in dselect package list.

 -- Ian Jackson <iwj10@cus.cam.ac.uk>  Sat, 10 Jun 1995 14:06:01 +0100

dpkg (0.93.42.1) BETA; priority=HIGH esp. for new installations

  * update-rc.d default no longer adds K entries in runlevels 2345.

 -- Ian Jackson <iwj10@cus.cam.ac.uk>  Tue, 6 Jun 1995 18:56:23 +0100

dpkg (0.93.42) BETA; priority=LOW; HIGH for dselect users

  * Fix unitialised variable reference bug in dselect (#890).
  * Fix problem with wordwrapping package and method descriptions.
  * Create /var/lib/dpkg/methods/mnt.

 -- Ian Jackson <iwj10@cus.cam.ac.uk>  Fri, 19 May 1995 21:03:08 +0100

dpkg (0.93.41) BETA; priority=LOW

  * Create /var/lib/dpkg/methods.
  * dpkg.pl noisily ignores --skip-same-version rather than barfing.

 -- Ian Jackson <iwj10@cus.cam.ac.uk>  Tue, 16 May 1995 13:28:27 +0100

dpkg (0.93.40) BETA; priority=LOW

  * dselect's subprogram failure message made to stand out more.

  * When switching out of curses, always move the cursor to the
    bottom right corner of the screen.

 -- Ian Jackson <iwj10@cus.cam.ac.uk>  Tue, 16 May 1995 01:03:38 +0100

dpkg (0.93.39) BETA; priority=LOW

  * dselect can now:
    - allow you to select and configure an installation method;
    - invoke installation method scripts to update the available file
      and unpack packages;
    - invoke dpkg to configure and remove packages.
    There are no installation methods available yet.

  * Search feature in dselect works (it was purely an ncurses bug).

  * dpkg-*.nondebbin.tar.gz now available (built by debian.rules).

  * The target directory for dpkg-deb --extract (also available as
    dpkg --extract) is no longer optional.  dpkg-deb suggests the use
    of dpkg --install if you omit it.

  * Added <errno.h> to lib/lock.c and fixed ref. to `byte' in
    md5sum/md5.c, for portability to Solaris 2.

  * Rebuilt `configure' and `config.h.in' using autoconf 2.3.
  * Revised function attribute support checking in configure script.
  * Removed obsolete `dselect.pl' from scripts directory.
  * New option --licence on all the C programs.

 -- Ian Jackson <iwj10@cus.cam.ac.uk>  Sun, 14 May 1995 18:05:38 +0100

dpkg (0.93.38) BETA; priority=MEDIUM

  * Version number comparisons (in dpkg and dselect) now >= <=
    as documented (Bug#831; thanks to Christian Linhart).

  * dselect now has a non-superuser readonly mode.
  * dselect doesn't pop up unsatisfied `Optional's when quitting.
  * `unable to delete saved old file' message fixed dpkg_tmp to dpkg-tmp.

  * Made dpkg convert `revision' to `package_revision' when reading
    (eg) the `status' file.  libdpkg.a has `revision' as a synonym
    for `package_revision' and writes the former.

  * Major improvements and many changes to C option parsing, database
    management, error handling, Makefiles &c to support dpkg.
  * dpkg-deb should now work if sizeof(void*) < sizeof(void(*)()).

 -- Ian Jackson <iwj10@cus.cam.ac.uk>  Mon, 24 Apr 1995 12:34:39 +0100

dpkg (0.93.37) BETA; priority=LOW (MEDIUM for dselect users)

  * Fixed segfault if no description available (Bug#735);
    thanks to Peter Tobias for the bug report.
  * Fixed other assorted minor bugs in description displays.

  * Changed dpkg-deb --info short option from -i to -I, to make
    it unique across dpkg and dpkg-deb (-i still works with
    dpkg-deb for backwards compatibility).

  * Produce more sensible error when main package list is empty.

 -- Ian Jackson <iwj10@cus.cam.ac.uk>  Fri, 7 Apr 1995 02:24:55 +0100

dpkg (0.93.36) BETA; priority=LOW (MEDIUM for dselect users)

  * All the C code (including dselect) updated to support `provides'
    (virtual packages).
  * Revamped dselect's related package selection/deselection
    algorithms.
  * Everything can now handle arbitrary `class' values (as well
    as the predefined ones which we understand and can interpret).
  * Fixed bug that prevented display update when moving down a small
    recursive package list in dselect.
  * Column heading characters corrected from `SHOC' to `HSOC'.

 -- Ian Jackson <iwj10@cus.cam.ac.uk>  Thu, 6 Apr 1995 12:48:13 +0100

dpkg (0.93.35) BETA; priority=MEDIUM

 * Preserve ownerships and permissions on configuration files.
 * Fix bug in conffile updating that could leave a hardlink
   <foo>.dpkg-new to the conffile <foo>.

 * Improved dselect's package list help messages.
 * Highlight now moves on after (de)selecting just one package.
 * Better algorithm for scrolling up/down when moving highlight.
 * Fixed bug in display of `preformatted' extended Description lines.
   (dselect is still ALPHA, but is fairly stable.)

 * Improved dpkg's message when configuring a package that doesn't
   exist, and when selecting or skipping a package that isn't
   currently selected (during unpack processing).

 * Description in control file expanded.

 * Scroll back to top when changing what is in the `info' area.

dpkg (0.93.34) BETA; priority=LOW (HIGH for dselect users)

 * dselect: Fixed bug which caused a coredump if you exited the
   package list if you'd made any changes.  Ouch !

 * dselect: Improved selection algorithm to show fewer extraneous
   packages; improved display for unavailable packages.

 * dpkg: Improved progress messages during unpacking somewhat.

dpkg (0.93.33) BETA; priority=LOW (HIGH for dselect users)

 * dselect now has a main menu.

 * Fixed nasty uninitialised data bug in dselect.

 * dselect now locks and unlocks the packages database.

Mon, 27 Mar 1995 03:30:51 BST  Ian Jackson <iwj10@cus.cam.ac.uk>

	* dpkg (0.93.32): Alpha dselect released and installed in
	                  /usr/sbin/dselect.
	* dpkg (0.93.32): Many portability enhancements: should now
	                  compile using GCC 2.6.3, and dpkg-deb should
	                  compile better on non-Linux systems.
	* dpkg (0.93.32): dpkg will not loop if its stdin disappears
	                  and it needs to prompt.
	* dpkg (0.93.32): Fixed removal dependency error to show
	                  correct package (Bug #648).
	* dpkg (0.93.32): Tidied up copyright notices.
	* dpkg (0.93.32): First draft of update-rc.d manpage, not yet
	                  installed in /usr/man.
	* dpkg (0.93.32): Changes to top-level Makefile.in to improve
	                  error trapping.
	* dpkg (0.93.32): Improved Makefile `clean' and `distclean'
	                  targets.
	* dpkg (0.93.32): Deleted irrelevant `t.c' from lib and
	                  dselect directories.
	* dpkg (0.93.32): Added vercmp.c with version comparison code.
	* dpkg (0.93.32): varbufextend message changed - varbufs not
	                  just for input buffers.
	* dpkg (0.93.32): varbuf has C++ member functions in header
	                  #ifdef __cplusplus.

Changes in dpkg 0.93.31:

* start-stop-daemon --pidfile now works (Bug#571).
* Fixed dependency processing bugs which could require a rerun of
  dpkg --configure (Bug#566).
* Fixed garbage output for `language' of control file in dpkg-deb --info.

Changes in dpkg 0.93.30:

* Added /usr/sbin/start-stop-daemon.

Changes in dpkg 0.93.09:

* Made postinst scripts really be run when dpkg --purge used.
* Added new --force-extractfail option - VERY DANGEROUS.

Changes in dpkg 0.93.28:

* Removed undef of 0x_p21 in read_database_file, which caused the
  the whole status database to become trashed when any update files
  were read.
* Make infinite-loop prevention and cycle detection work.
* Made findbreakcycle work (ie, break properly when cycle detected).
* New script, update-rc.d, to update links /etc/rc?.d/[KS]??*.
* dpkg.pl now sets the umask to 022.
* Cosmetic error message fix to dpkg-deb.
* Deleted OLD directory altogether.
* Improved error-trapping in top-level Makefile loops.

Changes in dpkg 0.93.27:

* Make version number specifications in Depends &c work.
* Added AC_PROG_CXX to autoconf.in for dselect.
* Changed myopt.h not to have cipaction field in cmdinfo (this was
  specially for dpkg-deb) - now we have a generic void*.
* Renamed `class' member of `pkginfoperfile' to `clas' [sic].
* Much work in `dselect' subdirectory.
* Deleted executables, objects and libraries from OLD tree !
* Minor changes to various copyright notices and top-of-file comments.
* Don't install nasty Perl dselectish thing as /usr/bin/dselect.

Changes in dpkg 0.93.26:

* Added --no-also-select instead of not auto-selecting on --unpack
  but doing so on --install; removed --force-unpack-any.

Changes in dpkg 0.93.25:

* Fixed duplicate output (failure to flush before fork) bug.
* More clarification of md5sum.c copyright.
* Corrected typo in ChangeLog in 0.93.24 source package.

Changes in dpkg 0.93.24:

* dpkg could copy conffiles info from one package to another.  Aargh.
  Bug #426.
* dpkg failed to initialise status if you tried to remove or
  configure a nonexistent package.  Bug #419.
* install-info now handles START-INFO-DIR-ENTRY entries like:
   * Gdb::                         The GNU debugger.
  Previously it would only accept (Bug #407):
   * Gdb: (gdb).                   The GNU debugger.
* When installing a new foo.info[.gz], install-info now replaces
   * Foo: (foo.info).              The Gnoo Foo.
  as well as just * Foo: (foo). ...
* Moved option parsing out of dpkg-deb into libdpkg.
* Assorted minor source code rearrangements.
* Fixed assorted copyright notices, clarified md5sum copyright.
* Corrected typo in 0.93.23 source package's ChangeLog.

Changes in dpkg 0.93.23:

* `dpkg-deb' --build now does a syntax check on the control file.
* `dselect' is now no longer called `debian', spurious copy removed
  from package top-level source directory.
* C control information parsing complete and somewhat tested.
* Moved `global' include files into $(srcdir)/include from ../lib,
  added some files to the lib Makefile, and arranged for pop_cleanup().

Changes in dpkg 0.93.22:

* Fixed bug which caused dpkg to see failures of md5sum where there
  were none (would also have caused dpkg to miss a real failure).
* Fixed failure to update some `status' database fields.

Changes in dpkg 0.93.21:

* Fixed error-handling bug which could corrupt database.

Changes in dpkg 0.93.20:

* Fixed bug which ran old (/var/adm/dpkg) postinst scripts.
* Fixed dpkg usage message which claimed -i => both --install & --info.
* Use Colin Plumb's MD5 code - faster, and better copyright.
* Manpages: dpkg-deb(8), deb-control(5), deb(5) - thanks to Raul
  Deluth Miller.  Also, an xfig picture of some C program innards.

Changes in dpkg 0.93.19:

* Don't delete the `list' file from the dpkg database.
* Fixed various bugs in the conffile handling.
* Conffiles that are symlinks will now be treated as if the
  `dereferenced' name of the file was listed in conffiles.  This means
  that /etc/foo -> /usr/etc/foo will cause all conffile updates of
  /etc/foo to create /usr/etc/foo.dpkg-tmp &c instead.  However, the
  link will be removed if --purge is used to delete all the conffiles.
* When doing a new installation, or when updating a conffile that
  wasn't listed as a conffile in the old version of the package, don't
  do any prompting but just install the version from the archive.
* Corrected error message if exec of dpkg --vextract failed
  and --instroot or --root specified.
* Added new --force-unpack-any option.
* Extra newline after --status output.
* Added -W options to CFLAGS.
* Fixed mistake in previous ChangeLog entry.

Changes in dpkg 0.93.18:

* Fixed invocation of dpkg-deb --vextract if --root or --instdir
  not specified.
* Create /var/lib/dpkg/updates.

Changes in dpkg 0.93.17:

* install-info --remove exits with status 0 if it doesn't find the
  thing to remove, instead of status 1.
* Error handling functions have __attribute__((format...)) if GCC.
* push_cleanup its arg takes void **argv instead of char **argv.
* Top-level Makefile.in has set -e before `for' loops.
* dpkg-deb --info not-an-existing-file produces fewer error messages.

Changes in dpkg 0.93.16:

* Made --root= option really extract to $instroot instead of `/'.
* install-info clears the 0444 bits in its umask.
* Fixed a few database handling bugs which cause dpkg always to fail,
  and usually to corrupt the status database in various ways.
* dpkg-deb completely rewritten, now doesn't tinker with
  /var/{adm,lib}/dpkg.  Should be faster.
* Directory structure and Makefiles in source package reorganised.

Changes in dpkg 0.93.15:

* Added `debian' (dselect), still very primitive.
* Database format changed, and moved from /var/adm to /var/lib.
* Added dpkg --avail mode, --list, --status and --search.
* Set of dpkg => dpkg-deb pass-through operations changed (but
  dpkg-deb not yet updated).
* Added --root, --admindir and --instdir, as well as --isok &c.
* Moved much stuff into /usr/lib/dpkg-lib.pl, rewritten status
  database handling.
* Put packages in `purge' state even if `deinstall' requested if
  they have no postrm and no conffiles.
* Version number comparisons fixed.
* insert-version.pl now installes lib.pl filename too.
* Strip trailing slashes when reading files from file lists.

Changes in dpkg 0.93.14:

* Fixed parsing of DEPENDS &c fields with trailing whitespace.
* postinst now fixes up broken ispell.control file.
* Cyclic dependency/multiple package removal processing: don't consider
  packages we've just removed when looking for a reason not to go ahead.
* Added call to postinst with `purge' argument for expunging old
  configuration etc. that aren't listed in conffiles.

Changes in dpkg 0.93.13:

* sub S_ISREG defined in dpkg.pl.
* Checking of DEPENDS &c fields was too lax, causing an internal error
  if you fed it certain kinds of broken control file.
* Fixed misleading message from bogus installationstatus call.
* New -u and -U options to dpkg-deb which don't unpack the /DEBIAN
  directory, and use these in dpkg.pl; clean up /DEBIAN in postinst.

Changes in dpkg 0.93.12:

* No longer needs *.ph files, since these appear to be broken.
* Postinst fixes up *.control files with curly brackets.
* embryo of dselect.

Changes in dpkg 0.93.11:

* New --ignore-depends option.
* This ChangeLog changed format here.

Wed Nov 30 15:38:21 GMT 1994  Ian Jackson  <iwj10@cus.cam.ac.uk>

	* dpkg 0.93.11 released.

	* conffile updating fixed.

	* Message `updgrade' in dpkg changed to `replace'.

	* install-info now copes with multi-line entries.

	* version numbers now done automatically in dpkg and install-info.

	* more debugging around conffiles updates.

	* *.hash files not deleted so soon.

	* adds brand new packages to status array so we can install them.

	* postinst does h2ph for {sys,linux}/{stat,types}.ph if required.

Mon Nov 28 02:00:13 GMT 1994  Ian Jackson  <iwj10@cus.cam.ac.uk>

        * dpkg 0.93.10 released.

        * dpkg.pl completely rewritten.

        * dpkg-deb: removed dabase-processing and --install option.

        * Makefiles reworked, debian.rules added.

        * Don't install anything in /usr/doc/examples.

        * dpkg-*.deb contains /usr/bin/dpkg-deb.dist, fixed up by postinst.

Thu Oct 20 13:22:20 1994  Ian Murdock  (imurdock@debra.debian.org)

        * dpkg 0.93.9 released.

        * dpkg.pl: Use $argument, not $package, with `--build'.
        Make sure that saved postinst scripts are executable.

Tue Oct 18 09:40:57 1994  Ian Murdock  (imurdock@debra.debian.org)

        * dpkg 0.93.8 released.

        * deb/remove.c (pkg_remove): Do not report an error from rmdir ()
        when `errno' is ENOTEMPTY (Directory not empty), because in this
        case we have found the highest-level directory in the package and
        are ready to exit the loop (i.e., it is a normal occurrence).

Mon Oct 17 10:44:32 1994  Ian Murdock  (imurdock@debra.debian.org)

        * Makefile.in: Adapted all Makefiles to the GNU Coding Standards.

        * deb/remove.c (pkg_remove): Make sure that parent directories are
        removed LAST!  This will result in complete removal of packages
        when --remove is called.  dpkg 0.93.7 (and earlier) had problems
        with this because it tried to remove directories in order, which
        will work most of the time, but not necessarily all of the time.

        * deb/list.c (pkg_list): Output is sorted by package name.

Tue Oct  4 12:27:10 1994  Ian Murdock  (imurdock@debra.debian.org)

        * deb/contents.c (pkg_contents): When a list file cannot be
        opened, silently fail and let the front-end explain the problem.

        * deb/util.c (return_info): When a control file cannot be opened,
        silently fail and let the front-end explain the problem.

        * deb/search.c (pkg_search): Exit 0 if the regular expression is
        matched and 1 if it is not.

Mon Oct  3 18:38:53 1994  Ian Murdock  (imurdock@debra.debian.org)

        * dpkg.pl: New file.  Replaces dpkg.sh.

        * deb/Makefile.in: Renamed `dpkg-util.deb' to `dpkg-deb'.

        * deb/build.c (pkg_build): `--build' is less verbose, instead
        letting the front-end add verbosity where appropriate.

        * deb/install.c (pkg_install): Ditto.

        * deb/remove.c (pkg_remove): Ditto.

        * deb/search.c (pkg_search): Ditto.

        * deb/describe.c (pkg_describe): `--describe' is less verbose,
        instead letting the front-end add verbosity where appropriate.
        The ``Description:'' label has been removed.

        * deb/version.c (pkg_version): `--version' is less verbose,
        instead letting the front-end add verbosity where appropriate.
        The ``Version:'' label has been removed, as has the maintainer
        information.

Mon Sep 12 14:22:04 1994  Ian Murdock  (imurdock@debra.debian.org)

        * deb/version.c (pkg_version): `--version' now reports the
        version number of dpkg if no argument is specified.

Thu Sep  1 13:31:37 1994  Ian Murdock  (imurdock@debra.debian.org)

        * dpkg 0.93.7 released.

        * deb/build.c (pkg_build): check status and exit if non-zero.

        * deb/contents.c (pkg_contents): ditto.

        * deb/install.c (archive_extract): ditto.

Thu Sep  1 13:20:08 1994  Ian Murdock  (imurdock@debra.debian.org)

        * deb/version.c (pkg_version): indent to the same point as
        pkg_describe.

Thu Sep  1 12:21:11 1994  Ian Murdock  (imurdock@debra.debian.org)

        * Makefile.in (dist): added debian.rules binary, source and
        dist targets to make final distribution easier to make.
        (install): install programs to /usr/bin.

        * deb/Makefile.in (install): install programs to /usr/bin.

        * deb/list.c (pkg_list): enforce a maximum limit of ten characters
        for the package name in the output.
        (pkg_list): left-justify the version number to make it easier for
        the front-end to parse the output.
        (pkg_list): replace first '\n' character in packages[n].description
        with '\0'.

        * deb/install.c (archive_extract): use the `p' option to `tar' to
        ensure that permissions are preserved.

Sat Aug 27 09:53:37 1994  Ian Murdock  (imurdock@debra.debian.org)

        * dpkg 0.93.6 released.

        * deb/util.c (return_info): only unlink CONTROL if ARCHIVE_FLAG is
        true!

Fri Aug 26 15:38:22 1994  Ian Murdock  (imurdock@debra.debian.org)

        * dpkg 0.93.5 released.

        * deb/contents.c (pkg_contents): merged function archive_contents
        into function pkg_contents.

        * deb/contents.c (pkg_contents): use lstat (rather than stat) so
        that symbolic links are recognized.
        (pkg_contents): print the usual `<path> -> <link_to>' now that we
        recognize symbolic links.

        * deb/util.c (return_info): create a FIFO to pipe the needed
        information to the ``formatter'' rather than creating a directory
        in /tmp for the package information, which is what we used to do.

Thu Aug 25 11:46:27 1994  Ian Murdock  (imurdock@debra.debian.org)

        * lib/fake-ls.c (mk_date_string): return a pointer to malloc'ed
        area.
        (mk_mode_string): ditto.

        * dpkg.sh: make sure the control information is extracted to a
        uniquely-named temporary directory during package installation.

        * dpkg.sh: execute the pre- and post-removal scripts during
        package removal.

        * dpkg.sh: exit immediately if dpkg-util.deb reports failure.

        * deb/install.c (pkg_control): make sure that `package' exists and
        is a Debian archive before doing anything.

        * deb/install.c (pkg_extract): make sure that `package' exists and
        is a Debian archive before doing anything.

        * deb/install.c (pkg_install): unlink `extract_output' when done.

        * deb/remove.c (pkg_remove): use lstat (rather than stat) so that
        --remove does not get confused and think that a symbolic link to a
        directory is actually a directory, which results in the symbolic
        link never being removed at all.

ChangeLog begins Thu Aug 25 11:46:27 1994 for dpkg 0.93.5.
<|MERGE_RESOLUTION|>--- conflicted
+++ resolved
@@ -1,4 +1,3 @@
-<<<<<<< HEAD
 dpkg (1.15.4) UNRELEASED; urgency=low
 
   [ Guillem Jover ]
@@ -34,14 +33,13 @@
   * German (Helge Kreutzmann).
 
  -- Guillem Jover <guillem@debian.org>  Sat, 27 Jun 2009 19:25:30 +0200
-=======
+
 dpkg (1.15.3.1) unstable; urgency=low
 
   [ Modestas Vainius ]
   * Fix wildcard support in symbol files. Closes: #536034
 
  -- Guillem Jover <guillem@debian.org>  Wed, 08 Jul 2009 11:26:36 +0200
->>>>>>> 30f797c7
 
 dpkg (1.15.3) unstable; urgency=low
 

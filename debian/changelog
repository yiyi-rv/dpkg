<<<<<<< HEAD
dpkg (1.15.9) UNRELEASED; urgency=low

  [ Guillem Jover ]
  * Fix realloc usage on compat scandir() implementation.

  [ Updated man page translations ]
  * German (Helge Kreutzmann).

   [ Updated scripts translations ]
  * German (Helge Kreutzmann).

 -- Guillem Jover <guillem@debian.org>  Thu, 29 Jul 2010 11:00:22 +0200
=======
dpkg (1.15.8.1) unstable; urgency=low

  * Fix off-by-one error in update-alternatives that lead to an infinite loop
    while writing the administrative file. Closes: #590854

 -- Raphaël Hertzog <hertzog@debian.org>  Thu, 29 Jul 2010 21:18:16 +0200
>>>>>>> 44c36ad2

dpkg (1.15.8) unstable; urgency=low

  [ Raphaël Hertzog ]
  * Add new commands --before-build and --after-build to dpkg-source
    and modify dpkg-buildpackage to call them automatically at the
    start and at the end of the process. With "3.0 (quilt)" source packages
    this ensures patches are applied even in case of binary-only builds.
    Closes: #572526
  * Merge non-regression test for Ubuntu's specificities concerning
    changelog handling. Closes: #582389
  * Fix some copy-paste mistakes in dpkg-architecture(1). Thanks to Ian Fleming
    <iflema@yahoo.com.au> for the patch and Colin Watson for forwarding out of
    Launchpad. Closes: #582404 LP: #564308
  * Clarify description of dpkg --configure in dpkg(1). Thanks to Colin Watson
    for the patch and to Robert Persson for the report.
    Closes: #582406 LP: #77287
  * Fix the non-regression test lib/dpkg/test/t-ar.c by not overflowing the
    size of ar_name. Thanks to Colin Watson for the report, analysis and patch.
    Closes: #582401
  * Modify Dpkg::Shlibs::Objdump to use the cross objdump binary when cross
    compiling. Thanks to Loïc Minier for the initial patch. Closes: #578365
  * Make dpkg-maintscript-helper more robust when required parameters are
    missing. Closes: #582814
  * Clarify that dpkg-maintscript-helper rm_conffile needs the last version of
    the package that did not remove the obsolete conffile if this was not
    implemented at the time the file became obsolete. Closes: #582893
  * Enhance dpkg-maintscript-helper rm_conffile and mv_conffile to work
    properly when <lastversion> is not given (or is empty). Closes: #582819
  * Small fix in dpkg-gensymbols' handling of tags. Closes: #583656
    Thanks to Michael Tautschnig <mt@debian.org> for the report and the fix.
  * update-alternatives has been rewritten in C, the only feature change
    should be that it uses its own logfile /var/log/alternatives.log (rotated
    like dpkg.log).
  * Implement new --unapply-patches option for dpkg-source with source formats
    2.0 and 3.0 (quilt) that unapplies the patches after a successful build.
    This option can be put in debian/source/local-options in the package VCS
    repository for instance.
  * Implement new --abort-on-upstream-changes option for dpkg-source with
    source formats 1.0, 2.0 and 3.0 (quilt). It aborts every time that you try
    to build a source package which contains (unmanaged) changes to the
    upstream source code. Closes: #579012
  * dpkg-source now captures the output of patch and prints it on error so
    that the user can better diagnose what went wrong. Closes: #575304
  * Fix Dpkg::Changelog to cope properly with an entry of version "0".
    Add non-regression test for this. Closes: #587382
  * Add --export command to dpkg-buildflags to be used in shell with eval.
  * Modify source format "3.0 (git)" to use git bundles. Thanks to Joey Hess
    for the patch.
    The usage of git bundle avoids distributing cruft. Closes: #477954
    It's no longer needed to tell which branch contains the debian packaging,
    it uses automatically the one that was used at build-time. Closes: #534637
  * Pass --no-name option to gzip to avoid encoding the timestamp in the file
    so that the result is more predictable. Closes: #587724
    Also pass --rsyncable to make source packages more rsync friendly.
  * Replace dpkg-source's tar ignore pattern "*~" with "*/*~" to avoid
    matching on the top level directory. Closes: #588265
  * In source formats "2.0" and "3.0 (quilt)", make sure to remove the
    upstream-provided debian directory before copying the debian-provided
    version of that directory in place. Closes: #590297

  [ Guillem Jover ]
  * Require gettext 0.18:
    - Remove embedded gettext files from the repository, now properly
      installed by autopoint for all po/ directories.
    - Add versioned Build-Depends.
  * Fix variable usage after delete in dselect.
  * Change default configure admindir to LOCALSTATEDIR/lib/dpkg from
    LOCALSTATEDIR/dpkg, so that we can use a correct --localstatedir=/var.
  * Add two new dpkg options --path-exclude and --path-include for filtering
    files on package installation. This allows embedded systems to skip
    /usr/share/doc, manpages, etc. Based on work from Tollef Fog Heen and
    Martin Pitt, thanks! Closes: #68788, #68861, #497304, #525567, #583902
  * Remove obsolete internal status aliases “postinst-failed” for
    stat_halfconfigured and “removal-failed” for stat_halfinstalled.
  * Check version syntax when parsing it from libdpkg based programs.
    Closes: #574704
  * Rewrite mksplit in C, and merge it into dpkg-split.
  * Rewrite dpkg-divert in C.
  * Use linux-any wildcard for libselinux1-dev Build-Depends instead of
    using a list of negated architectures.
  * Use Breaks instead of Conflicts in dpkg, dpkg-dev and libdpkg-perl binary
    packages.
  * Move Dpkg.pm and Dpkg/Gettext.pm from dpkg to libdpkg-perl.
  * Bump Standards-Version to 3.9.1.
  * Detect when another process has locked the database, and mention that
    problematic dpkg --audit results might be due to ongoing operations.
    Closes: #80252
  * Add new dpkg --force-confask option that forces a conffile prompt when
    the conffile from the new package does not differ from the previous one.
    Thanks to Henning Makholm <henning@makholm.net>. Closes: #102609
  * On dpkg-divert --rename, check if the source file exists, and disable
    renaming if it does not. Closes: #550252
    As a side effect, this avoids useless errors when the destination
    directory is not existent or writable. Closes: #581544
  * Properly compute the longest package description from all to be displayed
    on “dpkg-query --list”, so that it does not get incorrectly trimmed.
  * Consistently use earlier/later instead of smaller/bigger when describing
    comparison relationships. Closes: #587641
  * Stop exporting DPKG_LIBDIR to maintainer scripts, no need for it anymore.
  * Assign correct SE Linux label on non-regular files. Based on a patch by
    Russell Coker <russell@coker.com.au>. Closes: #587949
  * Add -F option to dpkg-buildpackage to be able to explicitly specify a
    normal full build and combine it with -nc. Closes: #547993
  * Add missing mentions of the Breaks field alongside the other fields
    sharing the same syntax in deb-control(5).
    Thanks to Osamu Aoki <osamu@debian.org>. Closes: #590472

  [ Updated programs translations ]
  * Catalan (Guillem Jover).
  * German (Sven Joachim).
  * Russian (Yuri Kozlov). Closes: #579149
  * Swedish (Peter Krefting).

  [ Updated man page translations ]
  * German (Helge Kreutzmann).
  * Russian (Yuri Kozlov). Closes: #579149
  * Spanish (Omar Campagne).
  * Swedish (Peter Krefting).

  [ New scripts translation ]
  * Spanish (Omar Campagne).

  [ Updated scripts translations ]
  * French (Christian Perrier).
  * German (Helge Kreutzmann). Improved by Holger Wansing.
  * Russian (Yuri Kozlov). Closes: #579149
  * Swedish (Peter Krefting).

 -- Guillem Jover <guillem@debian.org>  Thu, 29 Jul 2010 09:37:35 +0200

dpkg (1.15.7.2) unstable; urgency=low

  [ Raphaël Hertzog ]
  * Update dpkg-buildflags to respect $XDG_CONFIG_HOME and to use
    $XDG_CONFIG_HOME/dpkg/buildflags.conf by default.
  * Update deb-substvars(5) to codify how variables containing multiple
    lines must be managed.
  * Fix boolean evaluation of Dpkg::Version so that version 0 evaluates to
    false and dpkg-shlibdeps can strip the minimal version specification.
    Closes: #579724
    Document this behaviour in the API and add non-regression test to ensure
    it's kept.
  * Let dpkg-buildflags error out when a required parameter is missing.
    Closes: #579722
  * Add Bug-Ubuntu field in DEP-3 template provided in the automatic header
    of patches in 3.0 (quilt) source packages. Thanks to Benjamin Drung
    <bdrung@ubuntu.com> for the patch. Closes: #578002
  * Update deb-override(5) by removing references to usage of sections
    to place the packages on the mirrors and by indicating that the Debian
    policy offers a list of allowed values for section and priority.
    Closes: #575410
  * Update reference to triggers.txt.gz in dpkg-trigger(1) and deb-triggers(5)
    to match the new location. Closes: #580774
  * Drop mention of PKG_CONFIG_LIBDIR in dpkg-buildpackage(1), the feature has
    been removed in 1.15.6.
  * Rename /usr/lib/dpkg/maintscript-helper into
    /usr/bin/dpkg-maintscript-helper, it is a public interface even if working
    around known limitations.
  * Add "supports" command to dpkg-maintscript-helper to ensure the wanted
    command is supported before calling it.

  [ Guillem Jover ]
  * Add powerpcspe support to ostable and triplettable.
    Thanks to Sebastian Andrzej Siewior <sebastian@breakpoint.cc> and
    Kyle Moffett <Kyle.D.Moffett@boeing.com>. Closes: #568123, #575158
  * Fix dpkg --root by properly stripping again the root directory from the
    path of the maintainer script to execute. Closes: #580984
  * On Linux use sync() instead of an fsync() per file on deferred extraction,
    to workaround performance degradation on ext4. Closes: #578635

  [ Gerfried Fuchs ]
  * Fix syntax error in dpkg-name. Closes: #581315

 -- Guillem Jover <guillem@debian.org>  Wed, 19 May 2010 07:57:14 +0200

dpkg (1.15.7.1) unstable; urgency=low

  * Fix dpkg-source -b (without -i) for source packages 1.0. Closes: #578693
    It was erroneously ignoring all changes because the ignore regex was
    wrong (due to the change to ignore debian/source/local-options).
  * Add missing call to textdomain() in dpkg-mergechangelogs to make
    translations work.

 -- Raphaël Hertzog <hertzog@debian.org>  Thu, 22 Apr 2010 08:05:20 +0200

dpkg (1.15.7) unstable; urgency=low

  [ Raphaël Hertzog ]
  * Clarify the plan concerning dpkg-source, debian/source/format and
    the default source format in dpkg-source(1). Add a warning
    in dpkg-source to invite people to always create debian/source/format.
    We deprecate the fallback to "1.0" (it's there for backwards compatibility
    only) and debian/source/format is going to be mandatory at some point in
    the future. Closes: #553928
  * Add .gitattributes to list of files ignored by dpkg-source.
  * Document most common warnings and errors of dpkg-source in its manual
    page.
  * Let dpkg-source read options from debian/source/local-options as well but
    do not include that file in the generated source package.
  * Improve explanation of --all option in dpkg-parsechangelog(1). Thanks to
    Jari Aalto. Closes: #575706
  * Fix dpkg to not lose package metadata on filesystems where readdir()
    returns new files added after the opendir() call, btrfs in particular
    triggered the problematic behaviour. Closes: #575891
  * Tigthen the regex used by dpkg-source to match the component name of
    supplementary tarballs so that undercore (_) are not allowed as it was
    supposed to be.
  * Introduce a new script called dpkg-buildflags: its purpose is to retrieve
    compilation flags and it should be used within debian/rules to pass
    the right compilation flags to the build process. dpkg-builpackage still
    exports them to not break packages currently relying on them but packages
    should now start using dpkg-buildflags instead. Closes: #560070
  * For Ubuntu set default value of LDFLAGS to -Wl,-Bsymbolic-functions.
  * Cleanup some old Conflicts/Replaces, thanks to Helge Kreutzmann.
  * Modify dselect to treat all unknown package as known and marked for purge.
    This is a temporary work-around so that dselect doesn't try to reinstall
    packages of priority > standard that were removed or not installed. Thanks
    to Robert Luderda for the patch. Closes: #559519, #556889
  * dpkg now exports DPKG_MAINTSCRIPT_NAME to maintainer scripts with the
    type of maintainer script currently running (preinst, postinst, prerm,
    postrm). Closes: #546577
  * dpkg now exports DPKG_LIBDIR to maintainer scripts pointing to the
    private directory containing internal programs like the upcoming
    maintscript-helper.
  * Add $DPKG_LIBDIR/maintscript-helper program that can be used in
    maintainer scripts to perform common operations working around
    current dpkg limitations: first version supports removing obsolete
    conffiles and renaming conffiles. Closes: #514316
  * Fix "dpkg-scansources -e", it was calling a non-existing function.
    Closes: #578162
  * Add new script dpkg-mergechangelogs to do 3-way merges of Debian
    changelogs. Add libalgorithm-merge-perl to Recommends for the
    benefit of this script.

  [ Colin Watson ]
  * Modern tar files typically use NormalFile1 rather than NormalFile0 for
    file objects. A typo meant that the former never triggered rename
    deferral. Closes: #577756
  * Use the new list of files on rename deferral instead of old one, so that
    newly added files get installed.

  [ Guillem Jover ]
  * Report deferred trigger errors on status-fd. Closes: #574599
    Thanks to Michael Vogt <michael.vogt@ubuntu.com>.
  * When creating hard links to normal files on extraction use the .dpkg-new
    filename for source as the file is not yet in place due to the rename
    deferral. Thanks to Colin Watson for the initial patch.
  * Do not output the Package-Type field on udeb.
  * Fix versioned Replaces to not produce file overwrite errors on downgrades.
    Closes: #568566
  * Fix installation of replaced and replacing packages in reverse order
    (first the replacing then the replaced) for which the replaced package
    is supposed to get disappeared, to disappear the correct package and not
    lose track of the ownership of the replaced files.

  [ Updated dpkg translations ]
  * German (Sven Joachim).

  [ Updated dselect translations ]
  * German (Sven Joachim).

  [ Updated man page translations ]
  * German (Helge Kreutzmann).

  [ Updated scripts translations ]
  * German (Helge Kreutzmann).

 -- Guillem Jover <guillem@debian.org>  Wed, 21 Apr 2010 04:05:55 +0200

dpkg (1.15.6.1) experimental; urgency=low

  [ Guillem Jover ]
  * Fix two memory leaks introduced in 1.15.6.
  * Always use C99 variadic macros, as the build requires them anyway, we
    avoid exposing the configure variable HAVE_C99 on installed headers.
  * Use __attribute__ keyword depending on compiler support, we avoid
    exposing the configure variable HAVE_C_ATTRIBUTE on installed headers.
  * Do not allow a --retry schedule in start-stop-daemon where forever is
    the last item, as it needs something to repeat over. Closes: #570938
  * Show dselect dependency/conflicts resolution screen again, by switching
    the code to use STL's min() and max() instead of preprocessor macros, to
    avoid multiple evaluation of arguments. Regression introduced in 1.15.6.
    Based on a patch by Robert Luberda <robert@debian.org>. Closes: #574816
  * Defer the fsync and rename for normal files in tar extraction so that
    it's done in one pass afterwards, to avoid massive I/O degradation due to
    the serialization from each write + fsync. This restores extraction times
    to numbers closer to the ones before the fsync patch introduced in 1.15.6.

  [ Raphaël Hertzog ]
  * Accept source packages without "Format" field for compatibility with very
    old source packages. Thanks to Colin Watson for the report and the patch.
    Closes: #574097

  [ Updated dpkg translations ]
  * French (Christian Perrier).
  * Swedish (Peter Krefting).

  [ Updated scripts translations ]
  * Swedish (Peter Krefting).

 -- Guillem Jover <guillem@debian.org>  Wed, 24 Mar 2010 13:56:28 +0100

dpkg (1.15.6) experimental; urgency=low

  [ Raphaël Hertzog ]
  * debian/control: Add the accent on my first name.
  * Perl API cleanup:
    - rename Dpkg::Deps dump() methods into output([$fh]), overload string
      representation ("$dep") to provide the result of $dep->output()
    - prefix public functions in Dpkg::Deps with deps_ and export them
      by default
    - rename Dpkg::Source::Compressor in Dpkg::Compression::Process
    - rename Dpkg::Source::CompressedFile in Dpkg::Compression::FileHandle
      and completely redesign its API
    - update Dpkg::Compression's API to use compression_* functions
      instead of granting direct access to variables, integrate
      there management of default compression
    - introduce Dpkg::Interface::Storable and update many modules
      to make use of it
    - update Dpkg::BuildOptions to provide an object-oriented interface
    - update Dpkg::Checksums to provide an object-oriented interface
  * Drop debian-maintainers from Suggests since it's obsolete, the
    corresponding keyring is in debian-keyring.
  * Merge support of symbol patterns in dpkg-gensymbols. Thanks to
    Modestas Vainius for his work (see further for more details).
  * Accept filename with spaces and colon in the output of objdump.
    Required so that dpkg-shlibdeps support such files properly.
    Thanks to Raphaël Geissert for the patch. Closes: #565712
  * When unpacking a "3.0 (quilt)" source package, tell quilt where
    patches are (to be) stored. Requires quilt >= 0.48-5 to work.
    Closes: #557619
  * Fix update-alternatives to not try to reinstall an unknown alternative
    when the link group is broken, instead switch to the best choice in
    automatic mode. Closes: #566406
  * Don't return duplicate bug numbers in Launchpad-Bugs-Fixed:.
    Thanks to Brian Murray <brian@ubuntu.com> for the report
    and the patch. Closes: #569618
  * Add $VERSION numbers to all perl modules. Closes: #465256
    1.00 and higher means that the API should be stable
  * While parsing diff's output, accept any sentence that contains the word
    differ (as specified by POSIX) to identify that binary files could not be
    compared. Closes: #570008
  * dpkg-gencontrol does no longer accept arch-specific dependencies in
    arch: all packages. Closes: #560071
  * dpkg-gencontrol no longer warns if a substitution variable provided by -V
    is not used (the warning is meant to catch unused substitutions coming
    from the file, those are package specific with debhelper). Closes: #557133
  * dpkg-gencontrol now indicates which package is concerned by the substvars
    warning that it displays. Closes: #566837
  * dpkg-buildpackage now supports options --source-option=<opt> and
    --changes-option=<opt> to forward arbitrary options to dpkg-source and
    dpkg-genchanges respectively. Closes: #566230
  * The -T option of dpkg-{source,gencontrol,genchanges} can now be used
    multiple times to read substitution variables from multiple files.
    Closes: #363323
  * dpkg-source now supports an option --create-empty-orig in formats
    "2.0" and "3.0 (quilt)" to auto-create the main original tarball when
    there are supplementary tarballs. This makes it easier to bundle
    multiple software together. Closes: #554488
  * dpkg-source supports long option names --diff-ignore and --tar-ignore for
    -i and -I. A new option --extend-diff-ignore is introduced. Those options
    can thus now be used in debian/source/options.
  * Generate manual pages for perl modules.
  * Introduce the libdpkg-perl package and clarify its status in README.api.
  * Update Standards-Version to 3.8.4 (no changes needed).
  * Drop unused lintian override for arch-dep-package-has-big-usr-share on
    dselect.
  * The rewritten Dpkg::Checksums deals properly with filenames with
    spaces. Closes: #572030
  * dpkg-source does no longer fallback to other source formats if the
    requested one is not usable. Closes: #557459
  * Modify dpkg-source to error out when it would apply patches containing
    insecure paths (with "/../") and also error out when it would apply a
    patch through a symlink. Those checks are required as patch will happily
    modify files outside of the target directory and unpacking a source package
    should not be able to have any side-effect outside of the target
    directory. Fixes CVE-2010-0396.
  * Also error out when the quilt series contains a path with "/../" as this
    can cause patch to create files outside of the source package due
    to the -B .pc/$path option that it gets.

  [ Guillem Jover ]
  * Handle argument parsing in dpkg-checkbuilddeps and dpkg-scanpackages
    in a way consistent with the rest of the tools.
  * Recognize --help in addition to -h in dpkg-checkbuilddeps.
  * Add a --version option to dpkg-checkbuilddeps.
  * Improve and mark more messages in writedb() to make translators lifes
    easier. Closes: #408525
  * Improve update-alternatives --display output to use two leading spaces
    for current link and slave information. Use single quotes for both “best”
    and the alternative it's pointing to. Closes: #549167
  * Refer to “half configured” instead of “failed config” in «dpkg-query -l»
    header and dselect package status printing for consistency.
  * Make “dpkg-statoverride --quiet” actually do something, and quiesce
    most of the inoquous warning messages. Closes: #403211
  * Make “dpkg-statoverride --update --add” fail if it cannot update the
    mode and owner of the file. This would fail later on when dpkg itself
    applies the overrides, so better to signal this earlier.
  * Add sparc64 to cputable. Thanks to Aurelien Jarno <aurel32@debian.org>.
    Closes: #560010
  * Do not allow diverting a file to itself, which makes the file to get
    removed. Closes: #312206
  * Make the check for duplicate fields in a stanza in libdpkg actually work,
    which now makes it fatal, as was intended originally. This should not
    cause problems for anything using dpkg-dev to build packages as those
    are already fatal on that case.
  * Add new deb-split(5) man page.
  * Fix misspellings of “explicitly” all over the place.
  * Normalize ar member names when reading (removing trailing spaces and
    slash), this allows deb-split packages be created with GNU ar.
  * Validate compression level on dpkg-deb argument parsing.
  * Fix error handling, clean up and refactor compression code.
    Thanks to Jonathan Nieder for several of the patches.
  * Do not print unambiguous epoch on dpkg file overwrite error.
  * Rename Dpkg::IPC::fork_and_exec() to Dpkg::IPC::spawn().
  * Change dpkg-dev to Depend on perl instead of perl5 and perl-modules.
  * Fix small memory leaks related to scandir() in dpkg-deb and libdpkg.
  * Fix dpkg-query and dpkg-trigger to actually print a version on --version.
  * Always spawn a new shell on conffile prompt, instead of supporting
    self backgrounding, remove DPKG_NO_TSTP environment variable support.
    Closes: #38334
  * Set DPKG_SHELL_REASON, DPKG_CONFFILE_OLD and DPKG_CONFFILE_NEW environment
    variables when spawning a shell for conffile examination. Closes: #60329
    Thanks to Daniel Martin <Daniel.Martin@jhu.edu> for the idea.
  * Add support for disabling update-alternatives at configure time using
    --withouth-update-alternatives.
  * Add support for disabling install-info at configure time using
    --withouth-install-info.
  * Update debian/copyright.
  * Use Debian instead of ‘Debian GNU/Linux’ when referring to the
    distribution.
  * On dpkg --no-act with --install, --unpack or --record-avail, and
    dpkg-deb --info or --field use mkdtemp() to create a temporary directory
    instead of insecure tempnam() or tmpnam() functions.
  * Remove --license and --licence options from tools.
  * Securely remove newly installed files when rolling-back a failed unpack.
  * Change default lzma compression level from 9 to 6.
    Thanks to Jonathan Nieder for the initial patch.
  * Add support for xz compressed data.tar member of binary packages. Add
    xz-utils to dpkg's Pre-Depends. Closes: #542160
    Thanks to Jonathan Nieder for the initial patch.
  * Use xz command to handle lzma compressed files in dpkg and dpkg-dev.
    This removes the lzma package from both dpkg and dpkg-dev dependencies.
  * Do not set PKG_CONFIG_LIBDIR in dpkg-buildpackage when cross-building.
    The proper solution to this is to let the build system choose the
    appropriate pkg-config binary for the build or host system in the same
    way pkg.m4 is handling it now. Closes: #551118
  * Dynamically link against all external libraries. This includes libbz2
    and zlib for dpkg-deb and and libselinux for dpkg on GNU/Linux.
  * Mark the libdpkg.a API as volatile and require any possible users to set
    LIBDPKG_VOLATILE_API to acknowledge that fact.
  * Add a new libdpkg-dev package with the headers and the static library,
    although its API should be considered volatile.
  * Reorganize the doc contents that goes into each package:
    - README.multicd only in dselect.
    - README.api only in development packages, dpkg-dev and libdpkg-dev.
    - triggers.txt only in dpkg-dev.
  * Move source.lintian-overrides to debian/source/lintian-overrides.
  * Switch SE Linux support to explicitly set path context. This fixes the
    mislabeling of files under <admindir> on conffile extraction or on unpack
    errors, due to improper default context restoration. Closes: #498438
  * Use FIEMAP when available (on Linux based systems) to sort the .list
    files loading order. With a cold cache it improves up to a 70%.
    Thanks to Morten Hustveit <morten@debian.org>.
  * When FIEMAP is not available use posix_fadvise() to start preloading the
    .list files before loading them. With a cold cache it improves up to 40%.
    Thanks to Stefan Fritsch <sf@sfritsch.de>. Closes: #557560
  * Call fsync(2) after writting files on disk, to get the atomicity
    guarantees when doing rename(2). Based on a patch by
    Jean-Baptiste Lallement <jeanbaptiste.lallement@gmail.com>.
    Closes: #430958
  * Call fsync(2) on database directories after creating, renaming or
    unlinking files, to guarantee the new file entry is correctly listed
    in the directory. Base on a patch by
    Jean-Baptiste Lallement <jeanbaptiste.lallement@gmail.com>.
  * Document in the man page the effects of setting TMPDIR for dpkg and
    dpkg-deb, HOME for dselect and dpkg and PAGER for dpkg. Closes: #572836
  * Document the exit codes for dpkg-query. Closes: #571798
  * Document “dpkg-query -l” abbreviated state information in the man page.
    Based on a patch by Marc-Jano Knopp <pub_br_debian.org@marc-jano.de>.
    Closes: #383869
  * Honour LINGUAS environment variable when installing translated man pages.
  * Allow disabling at configure time Unicode ncurses support for dselect.
    Based on a patch by Yuri Vasilevski <yvasilev@gentoo.org>.

  [ Modestas Vainius ]
  * Implement symbol patterns (Closes: #563752). From now on, it is possible to
    match multiple symbols with a single entry in the symbol file template.
    While the concept is not new (wildcards also match multiple symbols),
    patterns cover much more ground and are a lot more flexible. Together with
    the framework, 3 basic pattern types are supported:
    - c++ - matching C++ symbols by their demangled name (as emitted by
      c++filt);
    - symver - matching by symbol version. It replaces the wildcards feature
      which is still supported for backwards compatibility but is reimplemented
      on top of the new framework;
    - regex - matching symbol names with perl regular expression.
    Basic patterns may be combined where it makes sense.
  * As a positive side effect of the new symbol patterns implementation,
    patterns are now treated like normal symbols whenever possible, e.g. a
    pattern is MISSING if it does not match anything. As a result,
    dpkg-gensymbols is now able to detect NEW/MISSING symbols when patterns are
    present in the symbol file (Closes: #541464). Please note, however, that
    there is no way to detect symbol changes in the pattern match sets.
  * Add source version to the dpkg-gensymbols diff label, reformat it according
    to the rules of dpkg-name.
  * Add -a<arch> option to dpkg-gensymbols.
  * Add -q option to dpkg-gensymbols. -c0 will never fail but still generate a
    diff. Use -c0 -q to keep dpkg-gensymbols completely quiet as before
    (Closes: #568228).

  [ Jonathan Nieder ]
  * Fix a file handle leak in “dpkg-deb --info”. Thanks to Raphael Geissert
    for the report and patch.

  [ Helge Kreutzmann ]
  * Add dpkg-gensymbols.1 to the translatable man page set.

  [ Updated dpkg translations ]
  * Catalan (Guillem Jover).
  * French (Christian PERRIER).
  * German (Sven Joachim).
  * Italian 'Milo Casagrande). Closes: #567531
  * Simplified Chinese (Aron Xua). Closes: #558794
  * Slovak (Ivan Masár). Closes: #559269
  * Swedish (Peter Krefting).

  [ Updated dselect translations ]
  * Catalan (Guillem Jover).
  * French (Christian Perrier).
  * German (Sven Joachim).
  * Spanish (Javier Fernández-Sanguino). Closes: #572861
  * Swedish (Peter Krefting).

  [ Updated man page translations ]
  * French (Christian Perrier): correcting inconsistencies for the translation
    of "original" here and there. Thanks to Julien Valroff for pointing this.
  * German (Helge Kreutzmann).
  * Swedish (Peter Krefting).

  [ Updated scripts translations ]
  * Catalan (Guillem Jover).
  * French (Christian PERRIER).
  * German (Helge Kreutzmann).
  * Swedish (Peter Krefting).

 -- Guillem Jover <guillem@debian.org>  Fri, 12 Mar 2010 00:15:31 +0100

dpkg (1.15.5.6) unstable; urgency=low

  * dpkg-source: with format "3.0 (quilt)" ensure quilt's .pc directory is
    created before trying to register a new patch in .pc/applied-patches.
    Thanks to Tommi Vainikainen <thv+debian@iki.fi> for the report and the
    patch. Closes: #561237
  * Fix dpkg-buildpackage to set "parallel=" in DEB_BUILD_OPTIONS instead of
    the invalid "parallel=-1" when option "-j" is given. Closes: #562038
  * Clarify how dpkg-source --print-format works and display messages on
    STDERR when the requested format is discarded. Closes: #560391
  * Add ${misc:Depends} in all Depends fields.

 -- Raphaël Hertzog <hertzog@debian.org>  Fri, 08 Jan 2010 17:57:43 +0100

dpkg (1.15.5.5) unstable; urgency=low

  * Allow again new lines in dpkg-source and dpkg-genchanges on substvar and
    maintainer arguments.

 -- Guillem Jover <guillem@debian.org>  Tue, 22 Dec 2009 09:49:49 +0100

dpkg (1.15.5.4) unstable; urgency=low

  * Fix Dpkg::Index::get() and remove(). Thanks to Roderich Schupp
    <roderich.schupp@googlemail.com> for the patch. Closes: #558595
  * Modify implementation of "3.0 (quilt)" source format to not be
    behave differently depending on whether quilt is installed or not.
    The option --without-quilt is thus gone and dpkg-source creates
    and relies on the .pc directory to know whether patches are applied
    or not. Closes: #557667
  * Add new dpkg-source option --single-debian-patch supported by the source
    format "3.0 (quilt)" so that it behaves more like 1.0 and its single diff
    that is constantly updated with all upstream changes. Useful if the
    workflow is VCS based and can't generate a full patch set.
  * dpkg-source now uses debian/source/patch-header as header of the automatic
    Debian patch in format "3.0 (quilt)".
  * Fix Debian changelog parser so that the trailer line is again checked.

 -- Raphaël Hertzog <hertzog@debian.org>  Mon, 07 Dec 2009 09:24:31 +0100

dpkg (1.15.5.3) unstable; urgency=low

  [ Raphaël Hertzog ]
  * Avoid usage of IO::String in dpkg-scanpackages, rely on Dpkg::IPC
    instead to directly get a pipe file descriptor. Closes: #557013
  * Put "3.0 (quilt)" in the default list of formats tried by dpkg-source
    after "1.0" and before "3.0 (native)".
  * Let dpkg-source fail if several upstream orig.tar files are available
    (using different compression scheme) since we don't know which one
    to use.
  * Add missing "use Dpkg::Gettext" in Dpkg::Changelog::Entry::Debian.
    Closes: #557668
  * When building "3.0 (quilt)" source packages, use QUILT_PATCH_OPTS="-t -F 0
    -N -u -V never -g0" so that quilt is as strict as dpkg-source's internal
    implementation of quilt. Closes: #557664, #558233
  * Before accepting to build a 3.0 (quilt) source packages, ensure that
    debian/patches is a directory (or non-existing) and that
    debian/patches/series is a file (or non-existing). Closes: #557618
  * Dpkg::IPC::fork_and_exec() now includes the changed environment
    variables in the default error message displayed when the sub-process
    fails.

  [ Guillem Jover ]
  * Verify that the alternative used in update-alternatives --set has been
    registered instead of failing with an undefined value in the slave
    method. Closes: #554136
  * Strip leading spaces in the first line of a field's value in
    Dpkg::Control::Hash. Closes: #557547

 -- Guillem Jover <guillem@debian.org>  Fri, 27 Nov 2009 19:23:36 +0100

dpkg (1.15.5.2) unstable; urgency=low

  * Change Dpkg::Version API to accept invalid versions by default and add
    is_valid() method. The boolean evaluation of a version object returns
    true if the version is valid, false otherwise.
  * Update dpkg-shlibdeps to always use Dpkg::Version now that it can
    contain the empty version string. Closes: #556786
  * Keep compatibility with perl 5.8 by avoiding the _ prototype.

 -- Raphaël Hertzog <hertzog@debian.org>  Wed, 18 Nov 2009 11:54:50 +0100

dpkg (1.15.5.1) unstable; urgency=low

  * Fix build failures due to off_t type missmatch caused by not including
    <config.h> first on the unit tests. Suggested by Pierre Habouzit and
    Julien Cristau, thanks!

 -- Guillem Jover <guillem@debian.org>  Tue, 17 Nov 2009 16:42:00 +0100

dpkg (1.15.5) unstable; urgency=low

  [ Guillem Jover ]
  * Remove obsolete conffiles on purge. Closes: #421367, #453005, #454628
  * Update list of binaries dpkg checks on the PATH.
    - Remove install-info, now a wrapper that will disappear soonish.
    - Add programs used by dpkg itself: sh, rm, find, tar and dpkg-deb.
  * Check and warn on duplicate conffiles in dpkg-deb. Closes: #131633
  * Make the upstream build system silent by default with automake 1.11 or
    newer, and always verbose when building the Debian packages.
  * Fix small leak when parsing ‘--ignore-depends’ option values.
  * Define compatibility WCOREDUMP only if the system does not have it.
  * When start-stop-daemon fails to set the io scheduling warn instead of
    finishing fatally. Closes: #553580
  * Update md5 file paths in debian/copyright.
    Thanks to Jonathan Nieder <jrnieder@gmail.com>.
  * On ‘dpkg-trigger --help’ print the default admindir instead of the one
    passed on the command line.
  * Abort on configure if the required C99 extensions are not supported.
  * Add C coding style document.
  * Make dpkg as strict as dpkg-statoverride on input when validating the
    parsed data from the statdb.
  * Rewrite dpkg-statoverride in C.
  * Use C99 snprintf function family semantics to avoid having to call them
    in a loop to grow the varbuf buffer. This should reduce memory usage and
    be slightly faster on varbufprintf calls.
  * Use the size from stat to allocate the buffers for readlink, instead of
    indefinitely calling readlink and growing the buffer. This should reduce
    memory usage when handling lots of symlinks, and be slightly faster.
  * Rework varbuf api to avoid increasing buffers indefinitely when adding
    content to them, regardless of space being already available.
  * Fix build macros to allow start-stop-deaemon to use TIOCNOTTY.
  * Generate the autoconf version from git to make it easier to see when a
    snapshot version is being used.
  * Add infrastructure for doxygen, for now not installed anywhere.
  * Allow overriding the pkg-config path to ease cross-compilation.
    Suggested by Tollef Fog Heen <tfheen@err.no>.
  * Fix spelling errors in the Catalan translation. Closes: #553328
    Thanks to Robert Millan.
  * Update the FSF postal address in the source code license headers by
    replacing it with a URL to the gnu.org page.
  * Fix a file descriptor leak in dpkg-deb.
    Reported by Raphael Geissert <atomo64@gmail.com>.
  * Fix resource leaks on error conditions in compat scandir.
  * Add a new status-fd action when disappearing a package. Closes: #537338

  [ Raphaël Hertzog ]
  * Add versioned dependency on base-files (>= 5.0.0) to dpkg-dev to ensure
    that /etc/dpkg/origins/default exists. Closes: #545274
  * Update Standards-Version to 3.8.3 (no changes needed).
  * Major changes to the perl API:
    - Dpkg::Control is now Dpkg::Control::Info
    - Dpkg::Cdata is gone and is replaced by a new Dpkg::Control
    - Dpkg::Control::Fields contains authoritative information
      about fields allowed in various types of control information
      (and can be customized by each vendor). It also integrates
      information that was previously available through Dpkg::Deps.
    - Dpkg::Changelog has been split in multiple modules and largely
      modified to offer an interface that is now more in line with the
      other modules.
  * All dpkg-* perl programs that work with control information have been
    updated to use the new Dpkg::Control interface.
    In this process, dpkg-scanpackages has been fixed to not skip non-standard
    fields. Closes: #494136
  * Create Launchpad-Bugs-Fixed directly in the changelog parsing code thanks
    to a new vendor hook post-process-changelog-entry. Closes: #536066
  * Integrate dpkg-ftp into dselect. Add the required Replaces and Conflicts.
  * dpkg-scanpackages/dpkg-scansources now supports compressed override files.
  * dpkg-scanpackages now supports a new --medium option as needed to
    generate Packages.cd file for consumption by the multicd dselect access
    method. Closes: #402527
  * Integrate dpkg-multicd into dselect. Add the required Replaces and
    Conflicts. The dpkg-scanpackages fork is dropped. Closes: #516631
  * Fix bashisms in dselect multicd access method. Closes: #530070
  * Add support of "xz" compression method for source packages. Add dependency
    dpkg-dev → xz-utils to ensure xz and unxz are available.
  * Fix dpkg-source --include-binaries to correctly compute the path name of
    the discovered binary files. Closes: #554612
  * Remove extra quoting that should not be there while passing an exclude
    file to git ls-files during build of 3.0 (git) source package.
    Thanks to Courtney Bane for the patch. Closes: #551829
  * Optimize dpkg-source -b by avoiding many diff calls when not required.
    Thanks to Mike Hommey for the idea. Closes: #554689
  * Add new option --print-format to dpkg-source to be able to know by advance
    the source format that would be used during a build.
  * Modify dpkg-source -b to use default build options from
    debian/source/options. Thus it's now possible to have sticky options, for
    example for the choice of a compression method (--compression=<comp>).
  * dpkg-source outputs the list of upstream files modified by the diff.gz
    (applies only to source packages using format 1.0). Closes: #482166
    It also recommends usage of 3.0 (quilt) format during dpkg-source -b if it
    detects changes to upstream files that are stored in the .diff.gz.
  * Add DEP-3 compliant headers to automatic patches created by dpkg-source
    in 3.0 (quilt) source format. Closes: #543581
  * Switch dpkg to source format "3.0 (native)" with bzip2 compression.

  [ Updated dpkg translations ]
  * Czech (Miroslav Kure).
  * French (Christian Perrier).
  * German (Sven Joachim).
  * Italian (Milo Casagrande). Closes: #548615, #555806
  * Polish (Wiktor Wandachowicz). Closes: #548541
  * Swedish (Peter Krefting).

  [ Updated dselect translations ]
  * Czech (Miroslav Kure).
  * French (Christian Perrier).
  * German (Sven Joachim).
  * Polish (Wiktor Wandachowicz). Closes: #548541
  * Swedish (Peter Krefting).

  [ Updated man page translations ]
  * French (Christian Perrier).
  * French translation error fixed (Christian Perrier)
    Thanks to Pietro Battiston for spotting it. Closes: #545446
  * German (Helge Kreutzmann).
  * Polish (Wiktor Wandachowicz). Closes: #548541
  * Swedish (Peter Krefting).

  [ Updated scripts translations ]
  * German (Helge Kreutzmann).
  * Polish (Wiktor Wandachowicz). Closes: #548541
  * Swedish (Peter Krefting).

 -- Guillem Jover <guillem@debian.org>  Tue, 17 Nov 2009 10:17:57 +0100

dpkg (1.15.4.1) unstable; urgency=medium

  * Do not mark any package as unseen in dselect. This is a workaround
    until it learns how to store such information again. Closes: #545366

 -- Guillem Jover <guillem@debian.org>  Mon, 19 Oct 2009 15:15:17 +0200

dpkg (1.15.4) unstable; urgency=low

  [ Guillem Jover ]
  * Call _g instead of g_ in dpkg-name.
  * Fix inverted logic when deciding to assume the architecture in dpkg-name
    when the package didn't have such field.
  * Do not take into account Revision and Package_Revision fields in dpkg-name
    and dpkg-scanpackages as they have been handled already by “dpkg-deb -I”.
  * Switch dpkg-scansources to use Dpkg::Cdata instead of duplicating the
    .dsc parsing code. As a side effect it now handles properly bogus files.
  * Do not remap obsolete fields in dpkg-scanpackages as they have been
    handled already by “dpkg-deb -I”.
  * Properly mark packages being purged for disappearance from the database.
    This will make the status database not be left behind with traces of old
    not-installed packages. Closes: #472208
  * On parse mark not-installed leftover packages for automatic removal from
    the database on next dump. This obsoletes the --forget-old-unavail option,
    thus making it now a no-op. Closes: #33394, #429262
  * Document “hold” under package selection states instead of flags in dpkg(1).
  * Remove trailing ‘/’ and ‘/.’ from the directory name to be used as the
    package name on “dpkg-deb -b”. Closes: #218018, #373602
  * Remove obsolete ‘hold’ and ‘hold-reinstreq’ internal status flags.
  * Add fakeroot to dpkg-dev Recommends. Closes: #536821
  * Fix an always false test when trying to decide which package to deselect
    to resolve a dependency problem in dselect.
  * Add uClibc Linux support to ostable and triplettable. Closes: #455501
  * Add uClinux support to ostable and triplettable.
    Thanks to Simon Richter <sjr@debian.org>.
  * When aborting due to file conflicts print the version of the conflicted
    package. Closes: #540019
  * Remove double slash in database path visible to the user in some error
    conditions.
  * Stop macthing sparc64-*-* GNU triplets with sparc Debian architecture.
  * Add support for config.d style directories in dpkg and dselect,
    (/etc/dpkg/dpkg.cfg.d and /etc/dpkg/dselect.cfg.d respectively).
  * Define DPKG_MAINTSCRIPT_ARCH on the maintainer script environment to the
    architecture the package got built for.
  * Document DPKG_MAINTSCRIPT_PACKAGE maintainer script environment variable
    in dpkg man page.
  * Document DPKG_RUNNING_VERSION maintainer script environment variable
    in dpkg man page.
  * Change po4a usage to not create unwated changes depending if doing out or
    in-tree builds.
  * Use po4a “--previous” support when updating the man pages.
    Suggested by Christian Perrier <bubulle@debian.org>.
  * On configuration error print file name and line number.
  * Allow quoting values in configuration file options.
  * Add new --pre-invoke and --post-invoke hooks in dpkg.
  * Add new --control-path command to dpkg-query.
  * Use ohshit on bad version syntax in --compare-versions.
  * Add Multi-Arch to the list of known binary package fields for dpkg-dev.
    Thanks to Steve Langasek <vorlon@debian.org>.

  [ Raphaël Hertzog ]
  * Replace install-info by a wrapper around GNU's install-info. The wrapper
    will be dropped in squeeze+1. dpkg now Breaks: old versions of
    info-browsers that do not depend on the new install-info package
    that provides the real functionality. Closes: #9771, #523980
    See http://wiki.debian.org/Transitions/DpkgToGnuInstallInfo for details.
  * Fix dpkg's preinst in case /var/lib/dpkg/alternatives contains unexpected
    sub-directories. Closes: #535138
    And also when one of the file doesn't contain correct alternatives
    information (improper number of lines). Closes: #537558
  * Upgrade Standards-Version to 3.8.2 (no changes).
  * Update deb-substvars(5) to list fields that do not support substvars.
    Closes: #535353
  * Fix dpkg-parsechangelog to include all entries with -v0 parameter.
    Closes: #537800
  * Fix update-alternatives to mention the correct slave link that can't
    be installed due to a conflicting file instead of quoting the master link.
  * Add support for extra override file in dpkg-scanpackages. Thanks to Robert
    Millan for the patch. Closes: #537559
  * Add support for extra override file in dpkg-scansources.
  * Document format of extra override file in a new manual page
    deb-extra-override(5).
  * Update sample in dpkg-gensymbols(1) to give an accurate listing of
    64 bit arches. Thanks to Julien Cristau for the patch. Closes: #540382
  * Create /etc/cron.daily/dpkg to handle the backup of
    /var/lib/dpkg/status in /var/backups. This is taken out of the cron
    package and need no conflicts/breaks as the code does nothing if
    the current status file is already backupped. Thanks to Leo 'costela'
    Antunes <costela@debian.org> for the patch. Closes: #541412
  * Change behaviour of dpkg --merge-avail to not update a package's
    information if the version provided is older than the one already listed
    in the available file. Thanks to Ian Jackson
    <ian@davenant.greenend.org.uk> for the patch. Closes: #496114
  * dpkg-architecture can now export DEB_{HOST,BUILD}_ARCH_{BITS,ENDIAN}
    (pointer size and endianness):
    - cputable (in dpkg) modified to contain those information
    - dpkg-dev depends on dpkg (>= 1.15.4) to ensure that we have an updated
      cputable (and so that a versioned build-dependency on dpkg-dev is enough
      to use this new feature)
    Closes: #531307
  * Split overly long Binary: field values over multiple lines. This is
    allowed since policy 3.8.3. Closes: #494714
  * Improve performance of dpkg-shlibdeps by caching minimal version
    associated to each library in Dpkg::Shlib::SymbolFile. Thanks to
    Jiří Paleček <jpalecek@web.de> for the patch.
  * Slightly improve dpkg-source(1) by giving the section name that we're
    referring to. Closes: #544037
  * Fix translation error in german manpage of dpkg-buildpackage. Thanks
    to Joachim Breitner <nomeata@debian.org>. Closes: #541829

  [ Modestas Vainius ]
  * Provide a meaningful label for dpkg-gensymbols diff.

  [ Updated dpkg translations ]
  * Asturian (Marcos Alvarez Costales). Closes: #535327
  * French (Christian Perrier).
  * German (Sven Joachim).
  * Italian (Milo Casagrande). Closes: #536538
  * Russian (Yuri Kozlov). Closes: #542254
  * Slovak (Ivan Masár). Closes: #537742
  * Swedish (Peter Krefting).

  [ Updated dselect translations ]
  * Russian (Yuri Kozlov). Closes: #542254
  * Slovak (Ivan Masár). Closes: #537741

  [ Updated man page translations ]
  * French (Christian Perrier).
  * German (Helge Kreutzmann), proofread by Jens Seidel.
  * Swedish (Peter Krefting).

  [ Updated scripts translations ]
  * French completed (Christian Perrier).
  * German (Helge Kreutzmann).
  * Russian (Yuri Kozlov). Closes: #542254
  * Swedish (Peter Krefting).

 -- Guillem Jover <guillem@debian.org>  Sun, 06 Sep 2009 09:37:45 +0200

dpkg (1.15.3.1) unstable; urgency=low

  [ Modestas Vainius ]
  * Fix wildcard support in symbol files. Closes: #536034

 -- Guillem Jover <guillem@debian.org>  Wed, 08 Jul 2009 11:26:36 +0200

dpkg (1.15.3) unstable; urgency=low

  [ Guillem Jover ]
  * Unset TAR_OPTIONS when extracting .deb archives.
  * Use default compressor values in dpkg-source from Dpkg::Source::Compressor.
  * Fix dpkg-scanpackages to properly detect spurious overrides.
  * Rewrite dpkg-name in perl.
  * Do not close already closed files in some error conditions in libdpkg.
  * Use the correct units (KiB) in dpkg-split when referring to partsize.
  * Document in dpkg-statoverride(8) that mode needs to be specified in
    octal. Closes: #534551
  * Mark argument names in dpkg-statoverride.1 in italic.
  * Explicitly pass field argument to Dpkg::ErrorHandling::unknown().
  * Move unknown() from Dpkg::ErrorHandling to Dpkg::Fields.

  [ Raphaël Hertzog ]
  * Unset TAR_OPTIONS when creating/extracting tar archives for source
    packages. Closes: #530860
  * Add cleanup of all invalid (master) alternatives in preinst script.
    Closes: #530633, #531611, #532739, #521760
  * Let update-alternatives fix a manual alternative with a dangling symlink
    by switching it to automatic mode. Closes: #529999
  * Add missing paragraph separator in dpkg-buildpackage(1). Thanks to Per
    Andersson <avtobiff@gmail.com>. Closes: #532769
  * Fix english mistake (“as you request” → “as you requested”) in several
    places. Thanks to David Stansby for the patch. Closes: #533171
  * Support tags before symbols in symbols file contained in source packages.
    The first two tags are "optional" (use it to not fail if the symbol might
    disappear from the library without breaking the ABI) and "arch" to
    restrict the set of architectures where the symbol is supposed to exist.
    Thanks to Modestas Vainius <modestas@vainius.eu> for the patch.
    See dpkg-gensymbols(1) for more information. Closes: #521551
  * Do not include #MISSING lines in symbols files integrated in binary
    packages. Closes: #526251
  * Assume an implicit version of "Base" for all unversioned symbols
    that are merged into a SymbolFile. Closes: #533181
  * Add new tag "ignore-blacklist" to force-include symbols which are
    normally blacklisted. This can be useful for libgcc to include symbols
    that the toolchain allows to be shared but that are often static (and
    hence are blacklisted for this reason). Closes: #533642
  * In dpkg-source, explicitly pass --keyring ~/.gnupg/trustedkeys.gpg to
    gpgv as it does not use it if other --keyring parameters are given.
    Closes: #530769
  * In dpkg-vendor, allow to use dashes instead of spaces in vendor
    filenames. Closes: #532222
  * Skip dpkg-genchanges' warning about lower version numbers for backports
    (recognized by ~bpo or ~vola in their version number). Closes: #525115
  * Support all checksum algorithms in dpkg-scanpackages/dpkg-scansources.
    Closes: #533828
  * Fix dependency parsing code in Dpkg::Deps to not accept "foo\nbar"
    even if foo is valid. Closes: #534464
    Thanks to Andrew Sayers for spotting the problem.

  [ Joachim Breitner ]
  * Warn about unused substvars in dpkg-gencontrol. Closes: #532760

  [ Updated dpkg translations ]
  * Catalan (Jordi Mallach). Closes: #532109
  * Czech (Miroslav Kure).
  * German (Sven Joachim). Closes: #534831
  * Simplified Chinese (Deng Xiyue). Closes: #531387
  * Swedish (Peter Krefting).

  [ Updated dselect translations ]
  * Czech (Miroslav Kure).

  [ Updated man page translations ]
  * German (Helge Kreutzmann).
  * Swedish (Peter Krefting).

  [ Updated scripts translations ]
  * German (Helge Kreutzmann).
  * Swedish (Peter Krefting).

 -- Guillem Jover <guillem@debian.org>  Sat, 27 Jun 2009 19:06:43 +0200

dpkg (1.15.2) unstable; urgency=low

  [ Guillem Jover ]
  * Fix FTBFS on GNU/Hurd due to a missmatched define usage in
    start-stop-daemon. Closes: #530446
  * Remove obsolete priorities support from dselect.
    Thanks to Sven Joachim <svenjoac@gmx.de>.
  * Fix bashism (“echo -e”) in dselect disk setup method. Closes: #530071
  * Properly parse fdisk output in dselect disk setup method.
  * Fix memory leaks due to not destroying some pkg iterators.

  [ Updated dpkg translations ]
  * Asturian (Marcos Alvarez Costales). Closes: #529889
  * Basque (Piarres Beobide). Closes: #529857
  * French (Christian Perrier).
  * German (Sven Joachim).

  [ Updated man page translations ]
  * German (Helge Kreutzmann).

  [ Updated dselect translations ]
  * French (Christian Perrier).

  [ Updated scripts translations ]
  * French (Christian Perrier).
  * German (Helge Kreutzmann).

 -- Guillem Jover <guillem@debian.org>  Tue, 26 May 2009 01:00:36 +0200

dpkg (1.15.1) unstable; urgency=low

  [ Raphaël Hertzog ]
  * Fix dpkg-genchanges to not include the additional upstream tarballs
    when they are not desired (specific to source packages using format 3.0
    quilt).
  * Call quilt only once to apply all patches instead of once per patch
    when building 3.0 (quilt) source packages. Closes: #518453
  * Fix dpkg-shlibdeps so that it works again when analyzing binaries
    outside of package's directory. Closes: #518687
  * Modify dpkg-shlibdeps to let shlibs.local override symbols files too.
  * Drop support of debian/control's “Format” field used by dpkg-source while
    it's not too late. Instead debian/source/format should be used to indicate
    the desired source package format.
  * Update deb-triggers(5) and dpkg-trigger(1) to add a reference to
    /usr/share/doc/dpkg/triggers.txt.gz. Closes: #519717
  * Avoid perl warnings in dpkg-gencontrol and dpkg-genchanges when the
    Architecture field is missing in a binary package. Closes: #510282
  * Modify Dpkg::Version::check_version() to not die by default.
    Closes: #510615
  * dpkg-source now ignores all possible vi swap file extensions (and not
    only .swp). The corresponding exclude pattern for -I also got tightened to
    only catch filenames starting with a dot. Closes: #515540
  * dpkg-gencontrol displays a better error message when an ORed dependency
    is used in a union field like Conflicts, Replaces or Breaks.
    Closes: #489238
  * dpkg-source's signature check is now done with gpgv if possible and
    timeouts if not completed within 10 seconds. Closes: #490929
    When using gpg, use --no-default-keyring to be consistent with gpgv's
    behaviour to not use the user's keyring. Closes: #440841
  * Update dpkg-dev dependencies: Closes: #472942
    - Move gnupg to Recommends. It's needed to sign .dsc and .changes.
    - Add gpgv to Recommends. Useful to check signatures of extracted packages.
    - Add debian-maintainers to Suggests. Together with debian-keyring they
    contain all the GPG keys required to verify official Debian packages.
  * Drop /etc/dpkg/origins as it's taken over by base-files (see #487437).
  * Fix dpkg-shlibdeps to properly initialize a symbol-based dependency
    even when some symbols are associated with a (fake) version "0". Such a
    version means that the symbol has always existed in all versions of the
    package.
  * When dpkg delegates to dpkg-query or dpkg-deb to do the actual work, add
    the "--" marker to explicitly document the end of options so that
    arguments starting with a dash are not interpreted as options.
    Closes: #293163
    Thanks to Bill Allombert for the patch.
  * dpkg now correctly refuses empty parameters when an integer value is
    wanted. Closes: #386197 Based on a patch by Bill Allombert.
  * Fix a mistake in the french translation of dpkg's manual page.
    Thanks to Jonathan Gibert. Closes: #522032
  * Fix dpkg-source to not die when uncompressor processes are killed by
    SIGPIPE due to tar closing the pipe without exhausting all the data
    available. Closes: #523329
  * dpkg-gencontrol now handles properly (empty) dependencies which contain
    only spaces. Closes: #522787
  * dpkg-source now accepts additional tarballs (in format "3.0 (quilt)")
    with a "component" name containing dashes. Closes: #524376
  * Fix dpkg-source to not complain on binary files that are ignored and are
    not going to be included in the debian tarball of a "3.0 (quilt)" source
    package. Closes: #524375
  * Bump Standards-Version to 3.8.1 (no change required).
  * Do not store usernames and group names in tarballs created by dpkg-source,
    they are anyway ignored at unpack time. Closes: #523184
  * Fix update-alternatives to not remove real files installed in place of
    an alternative link when the corresponding alternative is fully removed.
    Closes: #526538
  * Add a new dpkg-vendor tool to query vendor information stored in
    /etc/dpkg/origins. It can be used in debian/rules to enable different
    behaviour depending on the current vendor at the time of the build.
    Closes: #498380
    Modify dpkg-buildpackage to not set the DEB_VENDOR environment variable,
    packages should use the dpkg-vendor program instead.
  * Ensure that the automatic patch created in format "3.0 (quilt)" is always
    well registered with quilt even when it's updated by a new call to
    dpkg-source. Thanks to Goswin von Brederlow for the initial patch.
    Closes: #525858
  * Do not update/create debian/patches/.dpkg-source-applied during build,
    it's only meant to document what patches have been applied at extraction
    time. Closes: #525835
  * Let dpkg-buildpackage add the missing execute right on debian/rules if
    needed. Display a warning when it happens. Closes: #499088
  * Allow to combine -nc and -S in dpkg-buildpackage but display a warning
    saying that it's not advised. Closes: #304404
  * Let dpkg-buildpackage error out with subprocerr() when dpkg-checkbuilddeps
    is interrupted/killed by a signal. Closes: #498734
  * Fix dpkg-buildpackage/dpkg-genchanges to properly interpret option -v0.
    Closes: #475916
  * Improves how dpkg-parsechangelog handles non-existing versions
    in its --since, --until, --to, --from options. Approximate the intent
    by selectioning the nearest version instead. Closes: #477638
  * Update dpkg-parsechangelog's documentation to make it clearer that spaces
    are not allowed between single characters options and their values.
    Closes: #494883
  * Don't let dpkg-scanpackages complain about missing overrides when
    no overrides file has been given. Closes: #468106
    Thanks to Piotr Engelking for the patch.

  [ Guillem Jover ]
  * Fix typo in dpkg output (‘unexecpted’ → ‘unexpected’). Closes: #519082
    Thanks to Ivan Masár.
  * Sync archtable with architectures currently present in Debian sid.
    - Remove m68k.
    - Add kfreebsd-i386 and kfreebsd-amd64.
  * Add avr32 to cputable. Closes: #523456
  * Detect the curses headers to use instead of hardcoding them.
  * Make dpkg-source do not set arch:any in .dsc on arch-restricted packages.
    Thanks to Philipp Kern <pkern@debian.org>. Closes: #526617
  * Add '.hgtags' to the default dpkg-source -i regex and -I pattern.
    Closes: #525854
  * Use backticks instead of non-portable make $(shell) function in automake.
  * Do not install dselect and start-stop-daemon man pages when the programs
    have been disabled from configure.
  * Move Debian specific keyrings to the Debian vendor class and change the
    Ubuntu vendor class to inherit from it.
  * Do not set the Arch substvar in dpkg-source, avoiding generating warnings
    when there's no compiler present. Closes: #526132
  * Preserve faulting errno when printing reason in start-stop-daemon fatal
    function.
  * Only print fatal errno string in start-stop-daemon if it was non-zero.
  * Print the valid values for the IO scheduler class in start-stop-daemon
    --help output.
  * Print a warning when using obsolete '--print-installation-architecture'.
    Closes: #528171
  * Remove obsolete --largemem and --smallmem dpkg options.
  * Remove obsolete --force-auto-select dpkg option.
  * Remove obsolete priorities support from dpkg.
  * Remove obsolete 822-date program.
  * Do not right justify the database reading progress percent counter.
  * Remove deprecated status on substvars for dpkg-source dpkg-genchanges,
    and stop producing warnings.
  * Make deprecated dpkg-scanpackages --udeb option produce a warning.
  * Change dpkg-source --help output to state there's no default substvar
    file to match reality.
  * Warn in start-stop-daemon if the argument to --name is longer than the
    supported kernel process name size. Closes: #353015, #519128
  * Do not warn in dpkg-deb when parsing unknown fields with the “Private-”
    prefix. Based on a patch by Nils Rennebarth. Closes: #353040

  [ Frank Lichtenheld ]
  * Dpkg::Version: Remove unnecessary function next_elem which just
    replicates the standard shift behaviour.

  [ Colin Watson ]
  * Add "keyrings" vendor hook, used by dpkg-source to allow vendors to
    supply additional keyrings against which source package signatures will
    be verified. Implement this for Ubuntu. Closes: #525834

  [ Updated dselect translations ]
  * German (Sven Joachim).
  * Swedish (Peter Krefting).

  [ Updated scripts translations ]
  * French (Christian Perrier).
  * German (Helge Kreutzmann).
  * Swedish (Peter Krefting).

  [ Added dpkg translations ]
  * Asturian (Marcos Alvarez Costales). Closes: #519478, #519813, #519998
  * Esperanto (Felipe Castro). Closes: #523023

  [ Updated dpkg translations ]
  * French (Christian Perrier).
  * German (Sven Joachim).
  * Slovak (Ivan Masár). Closes: #519084
  * Swedish (Peter Krefting).
  * Russian (Yuri Kozlov). Closes: #526659

  [ Updated man page translations ]
  * German (Helge Kreutzmann).
  * Swedish (Peter Krefting).

 -- Guillem Jover <guillem@debian.org>  Thu, 21 May 2009 06:45:45 +0200

dpkg (1.15.0) experimental; urgency=low

  [ Guillem Jover ]
  * Do not suggest manually changing the alternative symlinks on
    update-alternative's verbose mode. Closes: #412487
  * Refactor subprocess signal setup.
  * Mark and coalesce similar strings for translation.
  * Add '.be' to the default dpkg-source -i regex. Closes: #481716
    Based on a patch by Ben Finney.
  * Fix link order when using libcompat.a and libintl.a by placing them after
    libdpkg.a. Based on a patch by Martin Koeppe. Closes: #481805
  * Remove duplicate program name from dpkg-trigger badusage output.
  * Trim trailing slash and slash dot from 'dpkg -S' arguments when those
    are path names, but not on patterns. Closes: #129577
  * Fix the support for passing more than one --status-fd option to dpkg.
    Until now only the last one was being used.
  * Replace realloc plus error checking usage with m_realloc.
  * Add '.hgignore' to the default dpkg-source -i regex and -I pattern.
    Closes: #485365
  * Support diverting files when origin and destination are on different file
    systems. Based on a patch by Juergen Kreileder. Closes: #102144, #149961
  * Do not silently enable --rename on dpkg-divert --remove. Closes: #160848
  * Do not allocate memory when lstat fails during package upgrade.
  * Properly lstat the correct file when using --root on package upgrade.
    Thanks to Egmont Koblinger. Closes: #281057
  * Print a longer string when a disallowed field value is found when parsing.
  * Use $(filter ...) instead of $(findstring ...) to extract space separated
    options from DEB_BUILD_OPTIONS in debian/rules.
  * Do not leave new conffile as .dpkg-new when it has been diverted, also
    properly activate the file trigger for the diverted conffile.
    Based on a patch by Timothy G Abbott. Closes: #58735, #476899
  * Improve comment on BUGS section in dpkg-deb.1 about lack of authentication
    and checksum support in .deb files. Closes: #492052
  * Use a troff special character for the copyright symbol on man pages.
  * Mark program names in dpkg-trigger.1 in bold.
  * Unmark dselect debug messages for translation.
  * Use a the warning function to uniformly print all warning messages.
  * Properly use internerr to report about programming bugs.
  * Do not log repeated strings when the write call wrote partial data.
  * Change dir to / after chroot when using --instdir.
    Thanks to Colin Watson <cjwatson@ubuntu.com>. Closes: #509578
  * Make dpkg log files user readable. Closes: #480556
  * Clarify in the start-stop-daemon man page that the signal sent by default
    is TERM not KILL. Closes: #507568
  * Warn in dpkg-deb man page that -x will modify the extraction directory
    permissions. Closes: #502496
  * Make start-stop-daemon behave the same way whether --chuid gets a user
    name or a uid. Closes: #368000
  * Add new option --procsched to start-stop-daemon to be able to set the
    process scheduling policy and priority. Closes: #175740
  * Add initial C unit test suite for libdpkg.
  * Sanitize --status-fd output by replacing newlines with spaces.
    Closes: #505172
  * Remove unneeded cpio dependency from dpkg-dev.
  * Add kopensolaris support to ostable and triplettable. Closes: #509312
  * Document in deb.5 in detail the currently supported format, ar member
    names, types of tar archives and data.tar members.
  * Print correct feature name on «dpkg --assert-*» failures.
  * Add progress reporting to dpkg while reading the file list database.
    Based on a patch by Romain Francoise.
  * Add new option --iosched to start-stop-daemon to be able to set the
    IO scheduling class and priority. Closes: #443535
    Thanks to Chris Coulson <chrisccoulson@googlemail.com>.
  * Add tar format detection support to the internal extractor.
  * Add support for ustar long names using the prefix field. Closes: #474092
  * Code refactoring and cleanup, some of the major changes include:
    - Use standard interfaces instead of ad-hoc ones.
    - Fix memory leaks.
    - Fix compilation warnings.
    - Constify string members in structures and arguments in functions.
    - Make local functions static.
    - Remove unused functions, macros and variables.
    - Fix and cleanup libcompat broken replacement implementations.
    - Reduction of module interdependencies.
    - Rename function and variable names to make them more clear.
    - Cleanup and split of header files.

  [ Raphaël Hertzog ]
  * Enhance dpkg-shlibdeps's error message when a library can't be found to
    include the ELF format of the desired library. Closes: #474671
  * dpkg-gensymbols now refuses empty values for the the -v -P and -e
    parameters.
  * Update dpkg(1) to refer to conffile whenever we speak of configuration
    file handled by dpkg. Thus harmonize vocabulary with the policy. Thanks
    to Helge Kreutzmann <debian@helgefjell.de>. Closes: #381219
  * Improve error message stating that dpkg is unable to create a file so that
    it also refers to the real filename instead of the non-diverted name only.
    Thanks to Daniel Hahler for the patch. Closes: #457135
  * dpkg-gencontrol can now again read the control file from its standard
    input with "-c-". Closes: #465340
  * Add DEB_VENDOR environment variable in the build environment to be able
    to change behaviour dynamically depending on the vendor of the current
    system (or target system when the user overrides DEB_VENDOR by setting
    it himself). Closes: #457371
  * dpkg-shlibdeps give less strong warnings for symbols not found in NEEDED
    libraries when the shared library is a non-public directory and is likely
    to be a plugin. Closes: #481165
  * Clarify list of packages displayed by dpkg --get-selections and
    dpkg-query -l. Thanks to Jidanni. Closes: #487455
  * Document -A option in dpkg-buildpackage(1). Closes: #482834
  * Add some warning concerning the available file and the related commands.
    They are mostly obsolete for APT users. Closes: #481185
  * Add new option --listpackage to dpkg-divert. Thanks to Timothy G Abbott
    <tabbott@MIT.EDU> for the patch. Closes: #485012
  * Add new option --require-valid-signature to dpkg-source. Closes: #390282
  * In dpkg-query(1) document the origin of the various fields and warn that
    they are not always available. Closes: #488293
  * Improve error message in install-info when the file doesn't exist.
    Thanks to Thomas Hood <jdthood@yahoo.co.uk>. Closes: #107098
  * Use description of installed package as fallback in dselect.
    Based on a patch from Bruce Sass <bmsass@shaw.ca>. Closes: #21659
  * Reduce memory usage of dselect by avoiding usage of a big infopad.
    Thanks to Michel Lespinasse <walken@zoy.org> for the patch.
    Closes: #395140
  * Largely improve and update dpkg-buildpackage's manual page.
  * Clarify two points in dpkg-source(1). Closes: #490693
  * Support RUNPATH exactly like RPATH in dpkg-shlibdeps. Closes: #502258
    Thanks to Javier Serrano Polo <jasp00@terra.es>.
  * Set Standards-Version to 3.8.0 (no changes needed).
  * Drop some unneeded lintian overrides.
  * Fix a chmod call in dpkg-source to not fail when POSIXLY_CORRECT is set.
    Closes: #506028
  * Optimize dpkg-shlibdeps by caching parsed symbols files and
    objdump objects. Thanks to Modestas Vainius <modestas@vainius.eu> for the
    patch. Closes: #503954
  * Add new framework to hook vendor-specific logic (see
    module Dpkg::Vendor::Default).
  * Add Ubuntu vendor object implementing lookup of launchpad bugs in
    changelogs and a safety-check for Maintainer fields of forked packages
    (launched during source build). Closes: #426752, #499924
  * Improve behaviour of update-alternatives --config. Thanks to
    Osamu Aoki <osamu@debian.org> for the initial patch. We can know
    select between manual and auto in --config and --all. Closes: #392430
  * Fix update-alternatives to not switch to manual mode an alternative
    with a broken symlink (instead let the current action fix it).
    Also ensure that a message is displayed by default when such a switch is
    made. Closes: #141325, #87677
  * Fix update-alternatives' logic to rename files. It failed to ignore errors
    in some cases where it wanted to when the source file didn't exist.
    Closes: #99870
    This also makes update-alternatives less noisy when this happens since we
    don't call mv when we know that it's going to fail.
    Closes: #98822
  * Properly remove inappropriate slave links in update-alternatives even when
    we switch to manual mode with --set or --config. Closes: #388313
  * Modify update-alternatives to always remove the alternative group when the
    last alternative is removed (even in manual mode).
  * Ensure that update-alternative --install fix the links if the alternative
    installed is the one currently selected. Closes: #100135
  * Let update-alternatives deal with empty files in its administrative
    directory by ignoring them. Closes: #457863
  * Add new --target and --as-root options to dpkg-buildpackage to call
    any debian/rules target with the proper build environment.
    Closes: #477916
  * Move update-alternatives, dpkg-divert and dpkg-statoverride to /usr/bin
    but keep compatibility symlinks in /usr/sbin for the squeeze release
    until all maintainer scripts are fixed (see
    http://lintian.debian.org/tags/command-with-path-in-maintainer-script.html).
    Closes: #216606
  * Use dh_lintian to install lintian overrides. Build-Depends on debhelper
    (>= 6.0.7) for this. Update debhelper compatility level to 6 at the same
    time.
  * Drop cleanup-info script.
  * Reset umask to 0022 in dpkg-gencontrol and dpkg-gensymbols to ensure that
    files created in the DEBIAN directory have sane permissions.
    Closes: #516481
  * Rewrite update-alternatives (so that we can understand it again) and
    implement new features on top of it:
    - the --config output is now sorted. Closes: #437060
    - it now logs information to /var/log/dpkg.log. Closes: #445270
    - it forbids reusing master alternative as slave and vice-versa.
      Closes: #342566
    - it forbids reusing alternative links managed by other alternatives
    - new sanity checks on --install parameters. Closes: #423176
    - install slave link only if the corresponding slave file is available.
      Closes: #143701
    - new option --get-selections to export the configuration of all
      alternatives. It's a simple way to discover the name of all available
      alternatives. Closes: #273406, #392429
    - new option --set-selections to reconfigure a set of alternatives in
      a single command.
  * Document in update-alternatives(8) how one can repair all broken
    alternatives with a single command. Closes: #250258, #395556
  * Modify dpkg-gensymbols to replace #PACKAGE# on the fly while installing
    symbols files so that package having libraries whose name varies between
    architectures do not need to hardcode the package name. Closes: #517264

  [ Pierre Habouzit ]
  * Add a --query option to update-alternatives. Closes: #336091, #441904

  [ Updated scripts translations ]
  * Polish (Wiktor Wandachowicz). Closes: #514106

  [ Updated manpages translations ]
  * Polish (Wiktor Wandachowicz). Closes: #514106

  [ Updated dpkg translations ]
  * Portuguese (Miguel Figueiredo).
  * Korean (Changwoo Ryu).
  * Romanian (Eddy Petri?or)
  * Slovak (Ivan Masár). Closes: #514490

 -- Guillem Jover <guillem@debian.org>  Mon, 02 Mar 2009 06:13:53 +0200

dpkg (1.14.25) unstable; urgency=low

  [ Guillem Jover ]
  * Fix typo in package description ('privides' -> 'provides').
    Thanks to Pascal De Vuyst <pascal.devuyst@gmail.com>. Closes: #510755
  * Do not lose conffiles while replacing them from another package on the
    same install run. Closes: #513857
    As a side effect this fixes the following symptoms:
    - Do not do unneeded conffile prompts when it wasn't locally changed.
    - Do not ensure (and thus do not output debug information) that the
     .dpkg-new and .dpkg-tmp directories for an existing directory do not
      exist. Closes: #80416

  [ Raphaël Hertzog ]
  * dpkg-deb now always produces GNU tarballs inside .deb and ignores
    TAR_OPTIONS. Closes: #513863

  [ Updated dpkg translations ]
  * Basque (Piarres Beobide). Closes: #506092, #509851
  * Simplified Chinese (Deng Xiyue). Closes: #506177
  * Traditional Chinese (Tetralet). Closes: #513312

  [ Updated dselect translations ]
  * Basque (Piarres Beobide). Closes: #509852
  * Norwegian Bokmål (Hans F. Nordhaug).
  * Portuguese (Miguel Figueiredo). Closes: #509904

  [ Updated scripts translations ]
  * Add missing space in French translation.
    Thanks to Cyril "Oeil de lynx" Brulebois.

 -- Guillem Jover <guillem@debian.org>  Tue, 03 Feb 2009 00:00:41 +0200

dpkg (1.14.24) unstable; urgency=low

  [ Raphaël Hertzog ]
  * Fix parsing of objdump output (by dpkg-shlibdeps) in a special case where
    the symbol name is separated only with a single space. Closes: #506139
  * Fix dpkg-shlibdeps behaviour when Build-Depends-Package is used in the
    symbols file. It was merging all dependency templates into the generated
    dependency instead of simply modifying the minimal version. Thanks to
    Modestas Vainius <modestas@vainius.eu>. Closes: #507346
  * Fix dpkg-source to correctly extract a source package even when called
    from a non-writable directory when a target directory has been specified
    on the command line. Closes: #507217, #507219

  [ Guillem Jover ]
  * Do not allow installing packages with non-obsolete conffiles owned by
    other packages without a proper Replaces field. Closes: #508392

  [ Updated dselect translations ]
  * Galician (Marce Villarino). Closes: #509887

  [ Updated dpkg translations ]
  * Galician (Marce Villarino). Closes: #509150
  * Vietnamese (Clytie Siddall). Closes: #509424

  [ Updated scripts translations ]
  * Improve German translation.

 -- Guillem Jover <guillem@debian.org>  Mon, 29 Dec 2008 05:38:31 +0100

dpkg (1.14.23) unstable; urgency=low

  [ Raphaël Hertzog ]
  * Blacklist "__gnu_local_gp" symbol for dpkg-gensymbols. Closes: #500188
    Thanks to Thiemo Seufer <ths@debian.org>.
  * Important bugfix in dpkg-gensymbols for people using includes in symbol
    files: the current object didn't flow back from the included file to
    the including file.
  * Fix Dpkg::Version comparison code. Closes: #504135

  [ Guillem Jover ]
  * Untangle fatal abort condition from the “too many errors” one in the
    archives and packages processing loop. Closes: #367226
  * Abort on unrecoverable fatal errors instead of continuing execution, as
    the recovery code assumed the execution would not be reaching it again
    and some times bogus update files were created either with incompletely
    written content or with '#padding' lines. Closes: #497041, #499070

  [ Updated dpkg translations ]
  * Brazilian Portuguese (Felipe Augusto van de Wiel).
  * Catalan (Jordi Mallach).
  * Czech (Miroslav Kure). Closes: #505910
  * French (Christian Perrier)
  * German (Sven Joachim).
  * Greek (Emmanuel Galatoulas). Closes: #498585
  * Japanese (Kenshi Muto).
  * Korean (Changwoo Ryu). Closes: #505777
  * Norwegian Bokmål (Hans F. Nordhaug).
  * Polish (Wiktor Wandachowicz).
  * Portuguese (Miguel Figueiredo). Closes: #505869
  * Russian (Yuri Kozlov). Closes: #499028, #505735
  * Romanian (Eddy Petri?or).
  * Slovak (Ivan Masár). Closes: #506024
  * Spanish (Javier Fernandez-Sanguino). Closes: #505836
  * Swedish (Peter Krefting).

  [ Updated scripts translations ]
  * Fix typo in Russian. Closes: #499736
  * Fix wrong translation in French. Closes: #504123
  * French (Christian Perrier).

  [ Updated manpages translations ]
  * German (Helge Kreutzmann).

 -- Guillem Jover <guillem@debian.org>  Tue, 18 Nov 2008 11:50:56 +0200

dpkg (1.14.22) unstable; urgency=low

  [ Raphaël Hertzog ]
  * The last "small fix" actually broke conversion of source packages to
    "3.0 (quilt)" format when they have local changes and no pre-existing
    quilt series file. Now always provide a valid name in QUILT_SERIES.
    Closes: #496920
  * Fix permissions of the automatically generated pacth in "2.0" and "3.0
    (quilt)" format. They were improperly set to 0600 due to tempfile()
    and were not reset to a sane value. Closes: #496925
  * Fix dpkg-gensymbols to not scan (real) directories accessed through a
    symlink contained in the build tree as they may well not be part of
    the package (with absolute symlinks). It was already skipping symlinks
    (since 1.14.16.6) for similar reasons.

  [ Updated dpkg translations ]
  * Basque (Piarres Beobide). Closes: #496753
  * Brazilian Portuguese (Felipe Augusto van de Wiel).
  * Galician (Jacobo Tarrio).
  * Norwegian Bokmal (Hans Fredrik Nordhaug). Closes: #497309
  * Swedish (Daniel Nylander and Peter Krefting).
  * Vietnamese (Clytie Siddall). Closes: #497893

  [ Updated manpages translations ]
  * Swedish (Peter Krefting).

  [ Updated scripts translations ]
  * Swedish (Peter Krefting).

 -- Raphaël Hertzog <hertzog@debian.org>  Fri, 05 Sep 2008 16:54:45 +0200

dpkg (1.14.21) unstable; urgency=low

  [ Raphaël Hertzog ]
  * Small fix in "3.0 (quilt)" source format when using non-standard name
    of the quilt series.
  * Handle debian.tar.gz files like diff.gz in dpkg-buildpackage and
    dpkg-genchanges to detect the kind of upload.
  * Add "armel" to /usr/share/dpkg/archtable. Closes: #487768
  * Modified Dpkg::BuildOptions to recognize and use spaces as separator
    in DEB_BUILD_OPTIONS (in order to conform with the Debian policy
    ruling established in #430649). Closes: #486937
  * Fix dpkg-source to not use -i and -I by default with "1.0" source
    packages. Closes: #495138

  [ Guillem Jover ]
  * When loading the status file fix up any inconsistent package in state
    triggers-awaited w/o the corresponding package with pending triggers.
    Closes: #487637, #486843, #489068
  * Fix --no-act in triggers related code. Closes: #495097
  * Do not assert when dpkg stops processing packages due to too many
    errors occurred while configuring or removing packages.
    Thanks to Ian Jackson <ian@davenant.greenend.org.uk>. Closes: #483655
  * Move lzma from dpkg Suggests to Pre-Depends. Closes: #456332
  * Match description of -si option in dpkg-buildpackage to the one in
    dpkg-genchanges. Closes: #493743
  * Close --status-fd file descriptors on exec, so that they are not
    inherited by the childs. Closes: #471488, #487684
  * State that the preferred front-end is aptitude and replace one instance
    of dselect usage with apt-get. Closes: #483785

  [ Updated manpages translations ]
  * French (Florent Usseil).
  * German (Helge Kreutzmann).

  [ Updated scripts translations ]
  * Russian (Yuri Kozlov). Closes: #490076
  * German (Helge Kreutzmann).

  [ Updated dpkg translations ]
  * Basque (Piarres Beobide). Closes: #490905
  * Czech (Miroslav Kure).
  * French (Christian Perrier).
  * German (Sven Joachim).
  * Korean (Changwoo Ryu).
  * Romanian (Eddy Petri?or).
  * Russian (Yuri Kozlov). Closes: #488689
  * Simplified Chinese (Deng Xiyue). Closes: #496176
  * Slovak (Ivan Masár). Closes: #488903, #495505
  * Thai (Theppitak Karoonboonyanan). Closes: #488090

  [ Added dpkg translations ]
  * Lithuanian (Gintautas Miliauskas). Closes: #493326

  [ Updated dselect translations ]
  * Romanian (Eddy Petri?or).

 -- Guillem Jover <guillem@debian.org>  Tue, 26 Aug 2008 05:32:39 +0300

dpkg (1.14.20) unstable; urgency=low

  [ Guillem Jover ]
  * Change UTF-8 '©' to '(C)' in deb-version.5 (unfuzzy translations).
  * Document --force-breaks in 'dpkg --force-help' output.
  * Document triggers --debug values in dpkg.1. Thanks to Sven Joachim.
  * Improve package descriptions for dpkg, dpkg-dev and dselect.
    Thanks to Justin B Rye for the review and corrections. Closes: #484002
  * When dpkg-divert does renames do no check the target file if the source
    does not exist and the rename is thus being disabled. This also allows
    to remove bogus diversions. Closes: #476973, #469033
  * Properly close triggers 'File' file, so it does not get leaked to childs.

  [ Raphaël Hertzog ]
  * Add missing 'use File::Path' in Dpkg::Source::Package::V3::quilt.
  * Use debian/patches/debian-changes-<version> (without the trailing ".diff")
    as default name for the automatic patch created by the format "3.0
    (quilt)". This ensures a saner cohabitation with patch systems that
    apply all of debian/patches/*.{diff,patch}.
  * Improve patch parser to accept more patches that are accepted by patch
    itself.
  * Correctly skip comments in quilt series files (concerns "3.0 (quilt)" source
    packages). Closes: #486323
  * The automatically created patches (in source package formats "2.0" and
    "3.0 (quilt)") will now contain "/dev/null" as previous filename when the
    patch creates a new file (instead of putting the same name).
  * Set PERL_DL_NONLZY to 1 in perl scripts that are likely to be called in
    package's configuration scripts to work around the perl bug #479711.

  [ Helge Kreutzmann ]
  * Fix a typo in dselect.1.

  [ Updated dpkg translations ]
  * Basque (Piarres Beobide). Closes: #481043
  * Brazilian Portuguese (Felipe Augusto van de Wiel).
  * Catalan (Jordi Mallach). Closes: #383448
  * Czech (Miroslav Kure).
  * French (Christian Perrier).
  * Galician (Jacobo Tarrio). Closes: #483441
  * German (Sven Joachim).
  * Norwegian Bokmal (Hans Fredrik Nordhaug). Closes: #480626
  * Polish (Wiktor Wandachowicz).
  * Simplified Chinese (Deng Xiyue). Closes: #483143
  * Swedish (Peter Karlsson).
  * Vietnamese (Clytie Siddall). Closes: #481199

  [ Updated manpages translations ]
  * German (Helge Kreutzmann).
  * Polish (Wiktor Wandachowicz).
  * Swedish (Peter Karlsson).

  [ Updated scripts translations ]
  * French (Christian Perrier).
  * German (Helge Kreutzmann).
  * Polish (Wiktor Wandachowicz).
  * Russian (Yuri Kozlov).
  * Swedish (Peter Karlsson).

  [ Updated dselect translations ]
  * Brazilian Portuguese (Felipe Augusto van de Wiel).
  * Polish (Wiktor Wandachowicz).

 -- Raphaël Hertzog <hertzog@debian.org>  Wed, 18 Jun 2008 09:33:54 +0200

dpkg (1.14.19) unstable; urgency=low

  [ Guillem Jover ]
  * Fix a double-free by setting scontext to NULL after calling freecon.
    Based on a patch by Russell Coker. Closes: #474339
  * Add missing import of internerr in Dpkg::Source::Patch.pm.
    Thanks to Marco d'Itri. Closes: #479205
  * Consider also custom Package-Type fields when printing warnings in
    dpkg-gencontrol. Closes: #452273

  [ Raphaël Hertzog ]
  * Add missing import of subprocerr in Dpkg::Source::Package. Thanks to Sven
    Joachim for the patch.
  * Handle symlinks better when deciding if dpkg-source has to copy the
    original tarball in the current extraction directory. Closes: #475668
  * Fix the dpkg-source error message about unrepresentable changes to
    source because the type of a file changed (new and old were inverted).
  * Fix dpkg-genchanges to detect udeb based on Package-Type control
    header instead of file extension analysis on uploaded files.
    Closes: #476113
  * Fix dpkg-source to grant correct permissions to tarballs of native
    source packages. Closes: #477784
  * Add Conflicts: devscripts (<< 2.10.26) to ensure that people are
    using versions of debsign/mergechanges that support the Checksums fields
    in *.dsc and *.changes.
  * Cleanup the various Conflicts/Replaces fields to remove references
    to package that have disappeared before sarge (this includes dpkg-doc-ja,
    dpkgname, and dpkg-static which has never officially been built).
    dpkg-iasearch has been kept as popcon still reports a few installations.
  * Collapsed multiple conflicts of dpkg with old versions of dpkg-dev
    in a single Conflicts: dpkg-dev (<< 1.14.16).
  * The "3.0 (quilt)" source package format now parses correctly series files
    with patch options and warn if something else than -p1 is used.
  * Change the way dpkg-source finds the perl object to use to unpack/build
    a source package to ignore the minor part of the Format: version.
    For example "1.0" and "1.1" would both map to Dpkg::Source::Package::V1
    instead of ::V1_0 and ::V1_1 before. Similarly "3.0 (quilt)" now maps to
    ::V3::quilt instead of ::V3_0::quilt.
  * Fix changelog parser to not fail when an unexpected changelog entry
    appears without the preceding heading line. Closes: #478925
  * Change the "2.0" and "3.0 (quilt)" source packages to refuse by default
    binary files in the debian sub-directory. They have to be whitelisted
    through debian/source/include-binaries. Closes: #473041
  * Make sure triggers are activated when a file is removed in a directory
    shared by multiple packages. Closes: #479850

  [ Helge Kreutzmann ]
  * Minor fixes and clarifications to man pages.

  [ Updated dpkg translations ]
  * Brazilian Portuguese (Felipe Augusto van de Wiel). Closes: #480579
  * Czech (Miroslav Kure).
  * French (Florent Ussel).
  * Galician (Jacobo Tarrio).
  * German (Sven Joachim).
  * Polish (Wiktor Wandachowicz).
  * Portuguese (Miguel Figueiredo).
  * Russian (Yuri Kozlov). Closes: #478827
  * Slovak (Ivan Masár). Closes: #478897
  * Swedish (Peter Karlsson).

  [ Updated manpages translations ]
  * German (Helge Kreutzmann).
  * Polish (Wiktor Wandachowicz).
  * Swedish (Peter Karlsson).

  [ Updated scripts translations ]
  * German (Helge Kreutzmann).
  * Polish (Wiktor Wandachowicz).
  * Russian (Yuri Kozlov). Closes: #479142
  * Swedish (Peter Karlsson).

  [ Updated dselect translations ]
  * Brazilian Portuguese (Felipe Augusto van de Wiel).
  * Czech (Miroslav Kure).
  * French (Christian Perrier).
  * German (Sven Joachim).
  * Russian (Yuri Kozlov). Closes: #478802
  * Slovak (Ivan Masár). Closes: #479007

 -- Guillem Jover <guillem@debian.org>  Mon, 12 May 2008 08:33:07 +0300

dpkg (1.14.18) unstable; urgency=low

  [ Guillem Jover ]
  * Bump po4a version in Build-Depends to 0.33.1-1, as usage of UTF-8
    in original man pages was causing build failures. Closes: #473498
  * Add triggers documentation to dpkg-dev. Closes: #473449
  * Add deb-triggers.5 and dpkg-trigger.1 man pages, and document new
    statuses and options in dpkg.1.

  [ Raphaël Hertzog ]
  * When dpkg-source builds a source package of Format: 2.0 or 3.0 (quilt) it
    applies the patches before the build if
    debian/patches/.dpkg-source-applied doesn't exist. This file is created
    during extraction if patches are applied, and is auto-excluded from the
    debian tarball. This enables on-the-fly conversion of source packages from
    Format: 1.0 to Format: 3.0 (quilt) without manual intervention of the
    user. This feature can be disabled with the option --no-preparation.
  * The dpkg-source option --skip-patches disables application of patches
    during extraction of source packages using Format: 2.0 or Format: 3.0
    (quilt).
  * Ensure the Files field is last in *.dsc and *.changes. This is a
    work-around for some braindead dsc parsers (dupload and sbuild for
    instance, see #473518 and #470440).
  * Initialize dependencies for libraries having symbols files with the
    smallest minimal version listed in the symbols file instead of using
    an unversioned dependency. It's the only way to ensure the library
    presence if it wasn't available in all versions of the package that ever
    existed. Closes: #474079
  * Don't use the -p option of diff for Format: 1.0 source packages.
    dpkg-source of sarge doesn't accept data after @@. Closes: #474417

  [ Updated dselect translations ]
  * German. (Sven Joachim).
  * Swedish (Peter Karlsson).

  [ Updated dpkg translations ]
  * Portuguese (Miguel Figueiredo).
  * Simplified Chinese (Deng Xiyue). Closes: #473523
  * Swedish (Peter Karlsson).
  * Vietnamese (Clytie Siddall). Closes: #473726

  [ Updated manpages translations ]
  * German (Helge Kreutzmann).
  * Swedish (Peter Karlsson).

  [ Updated scripts translations ]
  * German (Helge Kreutzmann).
  * Swedish (Peter Karlsson).

 -- Guillem Jover <guillem@debian.org>  Tue, 08 Apr 2008 07:00:10 +0300

dpkg (1.14.17) experimental; urgency=low

  [ Guillem Jover ]
  * Replace strdup plus error checking usage with a new m_strdup function.
    Closes: #379028
  * Add new keybinding in dselect to restore all selections back to
    whatever's currently installed. Closes: #151540
    Thanks to Colin Watson.
  * Use system timersub and fix timeval normalization in multiplication in
    start-stop-daemon. Thanks to Andreas Påhlsson. Closes: #462225
  * Cosmetic fixes to start-stop-daemon output and man page. Document that
    --chuid will change the group even if it has not been specified. Add
    EXIT STATUS and EXAMPLE sections to man page. Thanks to Justin Pryzby.
  * Add Raphaël Hertzog to Uploaders, and remove Brendan O'Dea and
    Christian Perrier with their permission.
  * Use functions from libcompat when those are not provided by the system.
    - Add strnlen to libcompat.
    - Link programs against libcompat which provides obstack. Closes: #142042
  * Change dpkg-gencontrol to not output the Homapage field on udeb.
  * Reintroduce 'no-debsig' back in dpkg.cfg to avoid failing to install any
    package when debsig-verify is installed. Closes: #311843
  * Fix some small memory leaks. Closes: #469520
    Thanks to Sean Finney.
  * Correct broken dselect logic for self-conflicting packages.
    Thanks to Ian Jackson.
  * Implement 'Breaks' properly in dselect. Closes: #448946
    Thanks to Ian Jackson.
  * Fix erroneous description of Breaks in dselect output.
    Thanks to Ian Jackson.
  * Allow compilation with --disable-nls on systems without libintl.h where
    a non glibc claims to be glibc. Closes: #465420
  * Fix crash when a .deb file becomes unreadable while dpkg is starting.
    Thanks to Ian Jackson. Closes: #255882
  * Few file descriptor cleanup and error handling fixes.
    Thanks to Ian Jackson. Closes: #443338
  * Move test suite invokation to a new check target in debian/rules.
  * Add support for nocheck DEB_BUILD_OPTIONS in debian/rules, so that the
    dpkg test suite can be skept if desired.
  * Improve log and status-fd output by printing more status change updates
    and actions. Thanks to Ian Jackson.
  * Implement triggers support. Thanks to Ian Jackson.
    Closes: #17243, #68981, #215374, #217622, #248693, #308285

  [ Raphaël Hertzog ]
  * Add a warning displayed by dpkg-genchanges if the current version is
    smaller than the previous one. Closes: #4655
  * Add -d and -c options in dpkg-checkbuilddeps to override
    build-depends/conflicts. Closes: #114774
  * Include list of libraries in dpkg-gensymbols' warning about new/lost
    libraries.
  * Add -R option to dpkg-buildpackage so that one can replace the usual
    "debian/rules" by something else. Closes: #355654
  * Always list all binary packages in the Description: field of .changes
    files. It's nice for reviewers and mentors.debian.net was using this field
    on source only uploads to display short description of what the package is
    about.
  * Handle the case when the library has a different SONAME than the one used
    to find it. Closes: #462413
  * Fix Dpkg::Version and Dpkg::Fields::Object to import _g() from
    Dpkg::Gettext. Thanks to Adam Heath and Olivier Berger for spotting
    this. Closes: #465651
  * Change PATH during make check to look into build directories containing
    dpkg and the related scripts. Thanks to Mike Frysinger. Closes: #466957
  * Some lintian cleanup:
    - add overrides for some useless I: tags
    - drop unused overrides
    - updated several manual pages to fix hyphen-used-as-minus-sign
    - fixed manpage-has-errors-from-man in several manual pages
    - removed empty debian/dpkg.prerm
  * Removed old upgrade code from dpkg's preinst and postinst which only
    concerns upgrading from dpkg version older than the one in oldstable
    already. And thus we get rid of old the last usage of read in those
    scripts (fixes lintian's warning read-in-maintainer-script).
  * Removed sorting of dependencies in dpkg-gencontrol and dpkg-source. But
    kept it for all other fields (Enhances, Conflicts, Replaces, Breaks,
    Build-Conflicts and Build-Conflicts-Indep).
  * Instead changed dpkg-shlibdeps to sort the dependencies generated in
    ${shlibs:*} variables.
  * Changed the logic of simplification of dependencies: if any dependency
    must be discarded due to another dependency appearing further
    in the field, the superseding dependency will take the place of the
    discarded one. Added a test case for this.
  * dpkg-shlibdeps properly accounts usage of symbols provided by private
    libraries without SONAME. Closes: #469838
  * Add a new warning to dpkg-shlibdeps when a library NEEDED is in fact
    not used by any of the binaries analyzed. Closes: #472332
  * Add a new --warnings=<value> option to select the set of warnings to
    activate. By default, do not activate the warning about useless
    libraries at the binary level (instead the new warning above is activated
    by default: it's less strict and more useful).
  * dpkg-source has been heavily refactored to make it easier to support
    multiple source package formats. Several new source package formats have
    been added:
    - the format "2.0" is the original wig&pen
    - the format "3.0 (quilt)" is based on 2.0. It uses a tarball for the
      debian directory and can thus include binary files. Binaries
      outside of the debian directory can be also included if they
      are listed in debian/source/include-binaries (and option
      --include-binaries will generate this file automatically).
      Closes: #4588, #4628
    - thus it will also preserve timestamps on Debian-provided
      documentation like README.Debian. Closes: #366555
    - it handles an explicit series of patches and the patch can thus be
      named without constraints. Patches can contain arbitrary
      headers/comments between file chunks. Closes: #363018
    - it ignores changes on a number of temporary and VCS-specific files
      by default. Closes: #203792, #323909
    - the patches in debian/patches can remove files. Closes: #12564
    - the patches are applied at unpack time. Closes: #463048
    - the formats "3.0 (quilt/native)" don't include VCS directories by
      default. Closes: #435126
    - the format "3.0 (custom)" can be used to create a source package
      containing arbitrary files. It's useful for helper tools that can
      generate the files by themselves in a more efficient way
      (like all the *-buildpackage tools). Closes: #246918
    - the formats "3.0 (git/bzr)" are experimental formats based
      on corresponding VCS repositories. Thanks to Joey Hess and Colin Watson
      respectively.
  * dpkg-source has a new --no-check option. It disables GPG check and
    checksums checks. Closes: #220758
  * dpkg-shlibdeps is now able to look into directories containing libraries
    used by cross-built binaries provided that the right environment variable
    are set. Closes: #453267
  * Change default value of LDFLAGS (set by dpkg-buildpackage) to ''
    instead of '-Wl,-Bsymbolic-functions'. It's safer at this point of the
    release cycle.
  * dpkg-buildpackage will set PKG_CONFIG_LIBDIR (but not override an existing
    value) in case of cross-compilation so that pkgconfig finds .pc files
    in the directory specific to the target architecture. Closes: #439979

  [ Frank Lichtenheld ]
  * Add a warning in dpkg-buildpackage if the build-dependencies are not
    satisfied during -S. Closes: #445552
  * Add a missing space in the German scripts translation. Closes: #463398
  * Add improved deb-shlibs.5 manual page by Zack Weinberg. Closes: #466135
  * dpkg-buildpackage exports some build related environment variables
    now. Based on a patch by Matthias Klose. Closes: #465282
    (See dpkg-buildpackage(1) and https://wiki.ubuntu.com/DistCompilerFlags
     for details)
  * Add support for use of SHA1 and SHA256 checksums in .dsc and
    .changes files. Information will be available in Checksums-Sha{1,256}
    fields. .changes format version increased to 1.8.
  * Link dselect against libncursesw. Closes: #466321
  * Forward port a patch from the old changelog parser to the new
    one that got lost during the transition. '+' and '.' can now
    be used in distribution names yet again. Reported by dann frazier.
    Closes: #467470

  [ Updated dpkg translations ]
  * Korean (Changwoo Ryu).
  * Polish (Robert Luberda).
  * Romanian (Eddy Petrişor).
  * Slovak (Ivan Masár). Closes: #471342
  * Swedish (Peter Karlsson).
  * Thai (Theppitak Karoonboonyanan). Closes: #468916

  [ Updated manpages translations ]
  * German (Helge Kreutzmann).
  * Polish (Robert Luberda).
  * Swedish (Peter Karlsson).

  [ Updated dselect translations ]
  * Basque. (Piarres beobide). Closes: #462403

  [ Updated scripts translations ]
  * German (Helge Kreutzmann).
  * Polish (Robert Luberda).
  * Swedish (Peter Karlsson).

  [ Updated dselect translations ]
  * Polish (Robert Luberda).
  * Romanian (Eddy Petrişor).

 -- Guillem Jover <guillem@debian.org>  Sun, 30 Mar 2008 12:48:22 +0300

dpkg (1.14.16.6) unstable; urgency=medium

  * Let dpkg-gensymbols skip directories which are just symlinks when scanning
    the package build dir.
  * Bump urgency to medium to compensate lost days in testing migration due to
    the two last uploads.

 -- Raphaël Hertzog <hertzog@debian.org>  Sat, 26 Jan 2008 19:20:40 +0100

dpkg (1.14.16.5) unstable; urgency=low

  * Fix dpkg-gensymbols handling of #include so that one can include multiple
    times the same file and have it properly taken into account.
  * Add many armel-specific symbols to dpkg-gensymbols' blacklist.
    Closes: #462318

 -- Raphaël Hertzog <hertzog@debian.org>  Thu, 24 Jan 2008 14:20:10 +0100

dpkg (1.14.16.4) unstable; urgency=low

  * Import capit in Dpkg::Cdata from Dpkg::Fields. Closes: #462172

 -- Guillem Jover <guillem@debian.org>  Wed, 23 Jan 2008 08:44:32 +0200

dpkg (1.14.16.3) unstable; urgency=low

  [ Raphaël Hertzog ]
  * Remove the ":utf8" layer that utf8-encodes already valid utf8.
    Closes: #462098
  * Disable variable substitution in dpkg-genchanges. Closes: #462079, #462089

  [ Guillem Jover ]
  * Make start-stop-daemon set the supplementary groups if the real user or
    group are different than the ones we should switch to. Closes: #462075
  * Fix segfault in start-stop-daemon when using --group w/o --chuid (as
    a side effect, using --group alone works for the first time in years).
    Closes: #462072
  * Fix timeout computations for start-stop-daemon --retry option. This has
    not worked properly for a long time (maybe never), but came to light
    due to #460903's fix. Closes: #462104

 -- Guillem Jover <guillem@debian.org>  Tue, 22 Jan 2008 23:39:59 +0200

dpkg (1.14.16.2) unstable; urgency=low

  * Change uid after changing gid and initializing supplementary groups in
    start-stop-daemon. Closes: #462018
  * Change temporary dpkg Breaks on dpkg-dev (= 1.14.13) and (= 1.14.14)
    to Conflicts, so that users from etch can upgrade to sid (or lenny
    once dpkg has migrated).

 -- Guillem Jover <guillem@debian.org>  Tue, 22 Jan 2008 13:05:22 +0200

dpkg (1.14.16.1) unstable; urgency=low

  * Add libtimedate-perl to dpkg-dev's Depends and to Build-Depends.
    Reported by Aurelien Jarno. Closes: #461875

 -- Frank Lichtenheld <djpig@debian.org>  Mon, 21 Jan 2008 12:48:51 +0100

dpkg (1.14.16) unstable; urgency=low

  [ Guillem Jover ]
  * Add build-essential as an implicit Build-Depends in dpkg-checkbuilddeps.
    Closes: #402901
  * Add build-essential to dpkg-dev Recommends.
  * Do not warn about unrecognized Homepage field in binary package stanzas
    in dpkg-genchanges and dpkg-source. Closes: #460309
  * Do not use the enoent helper binary, and use perl POSIX module instead.
  * Keep checking for the process when start-stop-daemon is called with
    --retry even if the daemon removed the pidfile. Closes: #460903
    Thanks to Justin Pryzby for the analysis.
  * Make --quiet silence --test in start-stop-daemon. Closes: #367998
  * Check current uid and gid in start-stop-daemon before calling setuid,
    setgid and initgroups. Closes: #222524
    Based on a patch by Samuel Thibault.
  * Remove unimplemented --test option from update-alternatives.
    Closes: #392432, #461247
  * Additionally check if errno is EEXIST after rmdir(2), as SUSv3 specifies
    that on non-empty directories it can either return that or ENOTEMPTY.
    This fixes run time problems on Solaris.
  * Fix start-stop-daemon --help output to state that --name is one of the
    possible required options to use. Closes: #354999
  * Demote dselect from priority important to optional. Closes: #461327
  * Fix portability issues on HP-UX, by not using backticks inside double
    quotes in m4 files. Closes: #24514
  * Switch Maintainer address to <debian-dpkg@lists.debian.org> from
    <team@dpkg.org>.
  * Add README.feature-removal-schedule describing the features to be removed
    and README.api describing the provided APIs.

  [ Frank Lichtenheld ]
  * Make the -L option of dpkg-parsechangelog actually work (it's
    only been eleven years...)
  * Import the code from my external Parse::DebianChangelog as
    Dpkg::Changelog and Dpkg::Changelog::Debian. Using this
    from parsechangelog/debian adds the following requested
    features:
     - Option to use a non-lossy format. Closes: #95579
     - Various options to better control how many entries
       should be displayed. Closes: #226932

  [ Raphaël Hertzog ]
  * Replaced all the remaining code in controllib.pl by new modules. All
    scripts have been adjusted to use the new modules and controllib.pl has
    been removed.
  * The code to parse debian/control is available in a perl module
    Dpkg::Control. Closes: #26554
  * Temporarily add a Breaks: dpkg-dev (= 1.14.13), dpkg-dev (= 1.14.14) on
    dpkg for the convenience of sid users. Closes: #459815
  * Update dpkg-source(1) to explain better what the directory after -b is.
    Closes: #323606
  * Also force version in ${binary:Version} if dpkg-gencontrol -v<version>
    is used. That way we're consistent with the definition of that variable
    in deb-substvars(5). Closes: #433477
  * Add support of Dm-Upload-Allowed field. Closes: #453400
  * Fix dpkg-shlibdeps's filtering of duplicated dependencies in fields of
    lesser priority (when -d is used).
  * Fix behaviour of dpkg-shlibdeps when the same binary was passed multiple
    times for use in different dependency fields (-d option).
  * Change logic of -si option of dpkg-genchanges to include the original
    tarball only if the current upstream version differs from the upstream
    version of the previous changelog entry. Replaces the heuristic based
    on revision number (-0, -0.1 or -1). Closes: #28701
  * Some code refactoring on dpkg-genchanges and bug fixes in the generation
    of the Description: field. As a result, source only uploads will no more
    have Description fields.
  * Add support of wildcard entries in symbols files. This makes it much
    simpler to write symbols files for well managed libraries but in that case
    dpkg-gensymbols can't check any more if symbols have disappeared.
    Closes: #459359

  [ Updated manpages translations ]
  * Fix typo in French. Closes: #460021
  * German (Helge Kreutzmann).

  [ Updated dpkg translations ]
  * Basque (Piarres Beobide). Closes: #459565
  * French (Christian Perrier).
  * German, Basque, Norwegian Bokmål, Swedish, Vietnamese, Simplified Chinese,
    Galician unfuzzied.
  * Russian (Yuri Kozlov). Closes: #460708

  [ Updated scripts translations ]
  * Russian (Yuri Kozlov). Closes: #460709
  * Swedish (Peter Karlsson).

 -- Guillem Jover <guillem@debian.org>  Mon, 21 Jan 2008 10:00:45 +0200

dpkg (1.14.15) unstable; urgency=low

  [ Raphaël Hertzog ]
  * Make sure {dpkg-dev,dselect}.preinst are included in the source tarball.
    Closes: #452730
  * Blacklist armel-specific symbols in dpkg-gensymbols. Reported by Riku
    Voipio. Closes: #457964
  * Fix typos in various manpages. Patch from A. Costa. Closes: #458276
  * Make dpkg-shlibdeps choose the right symbols files when we have several
    debian/*/DEBIAN/symbols for a given soname. Closes: #458860
  * Add a -S<pkgbuilddir> option to dpkg-shlibdeps to indicate a package build
    tree to scan first when trying to find a needed library.
  * Change dpkg-gensymbols to mark symbols that disappeared with #MISSING
    instead of #DEPRECATED, it's clearer for people.
  * Fix Dpkg::Shlibs::Objdump to properly take into account R_*_COPY
    relocations. Closes: #454036
  * Explain better the order in which postinst/prerm scripts are called
    between a package and its dependencies. Thanks to Nicolas François and
    Helge Kreutzmann for their suggestions. Closes: #379641
  * Fix Dpkg::BuildOptions so that dpkg-buildpackage doesn't double all
    options in DEB_BUILD_OPTIONS when called with the -j parameter.
    Closes: #453656

  [ Guillem Jover ]
  * Move compression related variables to a new Dpkg::Compression module.
  * Remove disabled, obsolete and quite incomplete Hebrew translations.
  * Revert dpkg-dev versioned dependency bump on dpkg >= 1.14.13 back to
    >= 1.14.6, as the compression variables are now in a module in dpkg-dev.
  * Do not disaplay garbage in dselect on monochrome terminals, by setting
    a missing ncurses character attribute. Closes: #155741, #157093
    Thanks to Sven Rudolph.
  * Do not loop endlessly in dselect with very long package descriptions.
    Closes: #179320, #342495
    Thanks to John Zaitseff.
  * Ignore wrapped lines in install-info when matching section titles.
    Closes: #214684
    Thanks to Andreas Metzler and Ian Zimmerman.
  * Do not use strdup for execvp arguments. Closes: #379027
  * Do not print 'failed to kill' warning in start-stop-daemon when polling
    the pid. Closes: #157305, #352554
    Thanks to Samuel Thibault.
  * Properly print build message in dpkg-buildpackage for lzma and bzip2
    compressed sources. Closes: #458519
  * Promote bzip2 Recommends to Depends for dpkg-dev. Closes: #458521
  * Add lzma to dpkg-dev Depends.
  * Do not automatically enable -j if DEB_BUILD_OPTIONS contains parallel=n,
    and allow overriding its value from the environment. Closes: #458589
  * Fix Dpkg::BuildOptions to parse all options in DEB_BUILD_OPTIONS, so
    that dpkg-buildpackage called with -j preserves unrecognized options.
  * Fix several signed vs unsigned value comparisons that were making some
    code to never be executed.

  [ Updated dpkg translations ]
  * French (Christian Perrier).
  * German (Sven Joachim). Closes: #459223
  * Norwegian Bokmål (Hans Fredrik Nordhaug). Closes: #457918, #458732
  * Simplified Chinese (Deng Xiyue). Closes: #459018
  * Swedish (Peter Karlsson).
  * Vietnamese (Clytie Siddall). Closes: #459016

  [ Updated scripts translations ]
  * French (Christian Perrier).
  * Swedish (Peter Karlsson).

  [ Updated man pages translations ]
  * Swedish (Peter Karlsson).

 -- Guillem Jover <guillem@debian.org>  Mon, 07 Jan 2008 12:12:16 +0200

dpkg (1.14.14) unstable; urgency=low

  * Fix override disparity: set priority of dselect to important.
  * Add libio-string-perl to Build-Depends as it's needed by a non-regression
    test (fix FTBFS, thus a quick upload).
  * Make dpkg-dev depend on dpkg (>= 1.14.13) as the latest Dpkg.pm is needed
    for dpkg-source.

 -- Raphaël Hertzog <hertzog@debian.org>  Thu, 27 Dec 2007 11:20:38 +0100

dpkg (1.14.13) unstable; urgency=low

  [ Frank Lichtenheld ]
  * Add an own manpage for Dpkg's version format. Mostly stolen
    from policy. Closes: #373003
  * Fix control file parsing for field values starting with a colon.
    Apparently nobody ever needed this until Vcs-Cvs came along.
    Closes: #453364
  * Copy the usr/share/doc directory to dpkg-dev and dselect (Instead
    of using symlinks). The space requirements are minimal and adding
    the needed dependencies to comply with policy would be way more
    inconvenient. Pointed out by Rene Engelhard. Closes: #452730
  * Allow more than one arch and more than one type of a package
    in debian/files. Parts of the patch by Goswin von Brederlow
    and Bastian Blank. Closes: #356299, #377400, #229143
  * Allow building only architecture independent packages (-A).
    Closes: #109794, #200454
  * Bump Standards-Version to 3.7.3 (no changes)

  [ Raphaël Hertzog ]
  * When dpkg-shlibdeps finds a lib in a directory which is just a symlink to
    another directory that is also considered, remember the other directory
    name as the canonical one. Closes: #453885
  * dpkg-shlibdeps doesn't warn any more about libm.so.6 being unused if the
    binary is also linked against libstdc++ since g++ always add an implicit
    -lm. Closes: #454616
  * Included files in symbols files (via #include) do no more need to repeat
    the header line. Closes: #455260
  * Tweak the sort algorithm between dependencies so that intervals
    are displayed as "a (>= 1), a (<< 2)" instead of the opposite.
    Closes: #455520
  * Extend format of symbols files to support arbitrary fields of
    meta-information. First field is Build-Depends-Package used to extract the
    version requirement possibly encoded in the Build-Depends field and make
    sure that the generated dependency is at least as strict as this one.
  * Fix dpkg-gensymbols to not update version info of a deprecated symbol.
    Closes: #457739
  * Fix dpkg-source's behaviour with options -sk -sK -sp -sP. Closes: #457784

  [ Guillem Jover ]
  * Ignore the man pages when building without NLS support. Closes: #457673
  * Fix perl warnings:
    - Check for undefined values when reading from the alternative db.
  * Properly handle symlinks for alternatives with inexistent slave links.
    Closes: #76295, #246906, #433567, #451872, #220044, #392440, #441021
    Closes: #443241
    Based on a patch by Daniel Leidert <daniel.leidert@wgdd.de>.
  * Fail when diverting to a non existent directory. Closes: #245562
    Thanks to Flavio Stanchina <flavio@stanchina.net>.
  * Refactor update-alternatives.

  [ Updated dpkg translations ]
  * French (Christian Perrier, as this was trivial).
  * Spanish (Javier Fernández-Sanguino Peña). Closes: #456984
  * Swedish (Peter Karlsson).

  [ Updated man pages translations ]
  * German (Helge Kreutzmann).
  * Swedish (Peter Karlsson).

  [ Updated scripts translations ]
  * French (Frédéric Bothamy).
  * German (Helge Kreutzmann).
  * Japanese (Kenshi Muto). Closes: #455841
  * Swedish (Peter Karlsson).

 -- Guillem Jover <guillem@debian.org>  Thu, 27 Dec 2007 09:16:45 +0200

dpkg (1.14.12) unstable; urgency=low

  [ Raphaël Hertzog ]
  * Add -I<file> option to dpkg-gensymbols to force the usage of a specific
    symbols file.
  * Dpkg::Shlibs::find_library() now returns canonicalized paths.
  * dpkg-shlibdeps always tries the realpath() of a lib as fallback when
    trying to identify the package of a lib (and not only for symlinks).
  * dpkg-shlibdeps doesn't fail any more if it can't find unversioned
    libraries on the presumption that they are just private libraries. Outputs
    a warning instead.
  * Expand the dpkg-shlibdeps manual page with explanations concerning
    failures.
  * The environment variable DPKG_GENSYMBOLS_CHECK_LEVEL can be used to force
    dpkg-gensymbols to use a precise level of checks. Closes: #452022

  [ Guillem Jover ]
  * Define several private functions and variables as static.
  * Move extern declarations to header files and stop defining them as extern.
  * Unify parsing of Section and Priority in dpkg-gencontrol with Homepage.
  * Switch dpkg-scanpackages to use the new Dpkg::ErrorHandling and
    Dpkg::Versions modules.

 -- Guillem Jover <guillem@debian.org>  Thu, 29 Nov 2007 06:14:09 +0200

dpkg (1.14.11) unstable; urgency=low

  [ Raphaël Hertzog ]
  * dpkg-shlibdeps now ignores the lack of dependency information in some
    specific cases (instead of failing):
    - when the library is in the same package than the binary analyzed
    - when the library is not versionned and can't have a shlibs file
  * dpkg-shlibdeps now only displays 10 warnings about symbols not found for
    each binary and a count of skipped warnings. Closes: #452318
  * dpkg-shlibdeps: optimize "dpkg -S" lookups by caching results, patch
    from Aaron M. Ucko <ucko@debian.org>. Closes: #452577

  [ Guillem Jover ]
  * Fix dpkg-scanpackages to properly support an optional override file.
    Closes: #452621

 -- Guillem Jover <guillem@debian.org>  Sat, 24 Nov 2007 07:19:02 +0200

dpkg (1.14.10) unstable; urgency=low

  [ Raphaël Hertzog ]
  * dpkg-shlibdeps now correctly identify private libraries (avoid many
    warnings with perl/python modules). Closes: #452338
  * Move capit() to a Dpkg::Fields module and use it in dpkg-shlibdeps.
    Closes: #452262
  * Add more debug messages to dpkg-shlibdeps to ease collecting information
    in case of problems.
  * dpkg-shlibdeps now accepts again empty dependencies in shlibs files.
  * dpkg-shlibdeps will try harder to identify packages providing a library
    by looking up dpkg -S on the realpath of any symlink to a library.
    Closes: #452339
  * dpkg-source now correctly identifies the extension of the
    orig.tar.{gz,bz2,lzma} file and won't unexpectedly create "Format: 2.0"
    .dsc files.

  [ Guillem Jover ]
  * Add support for Package-Type in dpkg-name.
  * Restore cross compilation support by honouring the environment host and
    arch variables to override the default values on the dpkg-dev scripts.

  [ Updated man pages translations ]
  * Swedish (Peter Karlsson)

  [ Added scripts translations ]
  * Swedish (Peter Karlsson)

 -- Guillem Jover <guillem@debian.org>  Fri, 23 Nov 2007 06:32:27 +0200

dpkg (1.14.9) unstable; urgency=low

  [ Raphaël Hertzog ]
  * Fix bad behaviour of Dpkg::Path::get_pkg_root_dir() and adjust
    dpkg-shlibdeps accordingly. Closes: #452012
  * Fix Dpkg::Deps to accept empty fields. Closes: #452013

  [ Updated man pages translations ]
  * German (Helge Kreutzmann).

 -- Guillem Jover <guillem@debian.org>  Tue, 20 Nov 2007 07:15:41 +0200

dpkg (1.14.8) unstable; urgency=low

  [ Raphaël Hertzog ]
  * Heavy rework of dpkg-shlibdeps:
    - Support "symbols" files to generate finer-grained dependencies.
      Those files can be created by the new dpkg-gensymbols command.
      Closes: #430367
    - Uses now all paths in RPATH (instead of only the first).
      Closes: #395942
    - Support parsing include directives in /etc/ld.so.conf. Closes: #431597
    - Libraries are also searched in the public directories of packages
      being built and thus debian/shlibs.local can effectively define
      dependencies for libraries that are being built. Closes: #80340
    - "symbols" files use the full SONAME as key instead of splitting it in
      (name, version) like in the "shlibs" format. This allows binaries to
      be linked with unversioned libraries and not fail. Note that
      unversioned libraries are still a very bad idea.  Closes: #48208
    - dpkg-shlibdeps now supports '-x<package>' options that can be used to
      exclude packages from generated dependencies (use with care though).
      Closes: #41907, #109954
    - If dpkg-shlibdeps doesn't find any dependency information for a
      shared library that is actively used, then it will fail. This can be
      disabled with the option '--ignore-missing-info'. Closes: #10807
  * Switch perl programs to use the new Dpkg::Deps module. This changes the
    behaviour of dpkg-gencontrol and dpkg-source which will rewrite and
    simplify dependencies and build dependencies as possible. Multiple
    dependencies on the same package are replaced by their intersection.
    Closes: #178203, #186809, #222652

  [ Frank Lichtenheld ]
  * Add $(MAKE) check to build target
  * Allow to use other compressions than gzip on dpkg-source -b
    (NOTE: this will result in a Format: 2.0 source package!).
    Closes: #382673
  * Various small fixes to the manpages suggested by Helge Kreutzmann.
    Closes: #445858
  * Fix Dpkg::BuildOptions (and thereby dpkg-buildpackage) to really
    set DEB_BUILD_OPTIONS. Found by Daniel Shepler. Closes: #446119
  * Change some ' in shell code in dpkg-source.1 and dpkg-query.1 to
    proper \(aq. Reported by Daniel van Eeden. Closes: #447476

  [ Guillem Jover ]
  * Use shipped perl modules when calling perl programs at build time.
  * Switch perl programs to use the new Dpkg::ErrorHandling and Dpkg::Arch
    perl modules.
  * Add support for format strings in Dpkg::ErrorHandling functions.
  * Move build and host arch detection code from dpkg-architecture to
    Dpkg::Arch.
  * Add initial udeb support:
    - Support new fields fields Package-Type, Subarchitecture, Kernel-Version
      and Installer-Menu-Item. Closes: #383916
    - New '--type' option for dpkg-scanpackages.
  * Make dpkg-dev Conflict on dpkg-cross << 2.0.0 which was sourcing
    dpkg-buildpackage expecting it to be a shell script. Closes: #445852
  * Get rid of undefined macros from man pages. Thanks to Colin Watson
    for the analysis.

  [ Updated dselect translations ]
  * Czech (Miroslav Kure).

  [ Added dpkg translations ]
  * Thai (Theppitak Karoonboonyanan). Closes: #446501

  [ Updated dpkg translations ]
  * Czech (Miroslav Kure).
  * Galician (Jacobo Tarrio). Closes: #446624
  * Polish (Robert Luberda).
  * Russian (Yuri Kozlov). Closes: #446278

  [ Updated man pages translations ]
  * German (Helge Kreutzmann). Closes: #448354
  * Polish (Robert Luberda).
  * Swedish (Peter Karlsson).

  [ Added scripts translations ]
  * German (Helge Kreutzmann). Closes: #448353

  [ Updated scripts translations ]
  * Polish (Robert Luberda).
  * Swedish (Peter Karlsson).

 -- Guillem Jover <guillem@debian.org>  Mon, 19 Nov 2007 10:36:30 +0200

dpkg (1.14.7) unstable; urgency=low

  [ Guillem Jover ]
  * Add back $dpkglib into @INC, needed by the controllib.pl require in
    822-date. Closes: #440962
  * Document in dpkg-scanpackages that apt now requires Packages.bz2 in
    preference to Packages.gz. Closes: #440973
  * Stop recognizing the obsolete Optional field when building packages.
  * Use fakeroot, if present, by default to gain root privileges in
    dpkg-buildpackage.
  * Fix typos in dpkg-deb.1 and start-stop-daemon.8. Closes: #441051
    Thanks to A. Costa.
  * After '<prerm> remove' fails and while doing the error unwinding, if
    the '<postinst> abort-remove' call succeeds, preserve the old status
    instead of unconditionally setting it to 'Installed'. Closes: #432893
    Thanks to Brian M. Carlson.
  * Add Vcs-Browser and Vcs-Git fields to debian/control.
  * Add a Homepage field to debian/control (to be changed later when
    there's a more formal site).
  * Allow comparing unsupported architectures for equality and identity.
    Based on a patch by Frank Lichtenheld. Closes: #427210
  * Document Origin and Bugs fields in deb-control.5. Closes: #173463
  * Do not replace substvars for build dependencies (it was not supported
    anyway).

  [ Frank Lichtenheld ]
  * Add _MTN to dpkg-source -i default regex. Suggested by Jari Aalto.
  * Convert dpkg-buildpackage to a Perl script.
    Fix some bugs in the new script detected in experimental:
    Closes: #444362
  * dpkg-buildpackage accepts a -j<n> option now which will set
    MAKEFLAGS(-j<n>) and DEB_BUILD_OPTIONS(parallel=<n>) accordingly.
    parallel=<n> in DEB_BUILD_OPTIONS will be passed to MAKEFLAGS as
    well. Based on an idea by Robert Millan. Closes: #440636
  * Allow dpkg-source -I without a pattern which will load a default
    list of pattern similar to -i without regexp. Patch by
    Jari Aalto. Closes: #440972
  * Rework documentation of dpkg-source's -i and -I options.
    Closes: #323911, #440956
  * Add --utf8-strings to gpg call in dpkg-buildpackage since
    that seems to be the better default. Suggested by Székelyi Szabolcs.
    Closes: #379418
  * Let dpkg-buildpackage error out early if the version number from
    the changelog is not a valid Debian version. Closes: #216075
  * Fix dpkg-source to create correct diffs for files with spaces in
    their name (apparantly we don't have many of those ;).
    Based on a patch by Marcel Toele. Closes: #445380

  [ Updated dpkg translations ]
  * Basque (Piarres Beobide). Closes: #440859
  * Danish (Claus Hindsgaul). Closes: #441106
  * French (Frédéric Bothamy).
  * German (Sven Joachim). Closes: #440537
  * Nepali (Shiva Prasad Pokharel). Closes: #437825
  * Portuguese (Miguel Figueiredo). Closes: #441113
  * Romanian (Eddy Petrişor).
  * Vietnamese (Clytie Siddall). Closes: #440502
  * Korean (Sunjae Park). Closes: #443190

  [ Updated man pages translations ]
  * German (Helge Kreutzmann).
  * Swedish (Peter Karlsson).
  * Korean (Sunjae Park). Closes: #443191

  [ Updated scripts translations ]
  * Correct a typo in the French translation. Closes: #443276
  * Swedish (Peter Karlsson).

 -- Guillem Jover <guillem@debian.org>  Mon, 08 Oct 2007 07:31:34 +0300

dpkg (1.14.6) unstable; urgency=low

  [ Frank Lichtenheld ]
  * Synchronise usage information of dpkg, dpkg-deb, and
    dpkg-query man pages. This fixes some small mistakes
    and also Closes: #321520

  [ Guillem Jover ]
  * Man pages cleanup:
    - Some italics and bold fixes.
    - Unify ellipsis, argument separator, and remove redundant program name
      preceding the options.
    - Substitute 'FILES' header with 'SEE ALSO' in dpkg-buildpackage(1),
      and remove leftover string from man page split. Closes: #439306
    - Split option descriptions so that it gets easier to distinguish.
    - Unify author and copyright information formatting.
  * Move variables automatically modified at build time for the perl scripts
    to a new style perl module (Dpkg) and make all programs use it.
  * Switch 'dpkg-gettext.pl' to a new style perl module (Dpkg::Gettext).
  * Implement support for Breaks field. Closes: #379140
    Thanks to Ian Jackson.
  * Run the deconfiguration of each package to be deconfigured once, instead
    of once per each conflicting package being removed. Closes: #378003
    Thanks to Ian Jackson.
  * Do not segfault when the result from a 'dpkg-query -l' is bigger than
    the total number of current packages, and do not produce repeated
    results with overlapping patterns on 'dpkg-query -W'. Closes: #428427
  * Tightening dpkg-dev versioned Depends to dpkg 1.14.6, and dpkg Conflicts
    against << dpkg-dev 1.14.6, where the perl modularization started.
  * Do not print empty lines after 'Setting up ...' output. Closes: #392317
  * When a slave alternative is inapplicable do not attempt to create the
    slave link before removing it again. Closes: #411699
    Thanks to Ian Jackson.
  * Do not consider it a file conflict if the package contains a symlink
    to a directory where the existing symlink on-disk points to the
    same place. Closes: #377682
    Thanks to Ian Jackson.
  * Fix perl warnings:
    - When removing a non diverted file with dpkg-divert. Closes: #438416
  * Implement support for Homepage field. Closes: #142324
  * Ignore XB- fields instead of XC- fields from control file binary package
    stanzas in dpkg-genchanges.
  * Explicitly ignore all known fields from the control file source package
    stanza in dpkg-genchanges, instead of leaving unknown fields unwarned.
  * Implement support for Vcs-Browser, Vcs-Arch, Vcs-Bzr, Vcs-Cvs, Vcs-Darcs,
    Vcs-Git, Vcs-Hg, Vcs-Mtn and Vcs-Svn fields in control file source
    package stanza.
  * Implement support for Tag field.

  [ Updated scripts translations ]
  * French (Frédéric Bothamy, Christian Perrier).
  * Swedish (Peter Karlsson).

  [ Updated dpkg translations ]
  * Dzongkha (Tshewang Norbu). Closes: #430931
  * Nepali (Shiva Prasad Pokharel). Closes: #435353
  * Polish (Robert Luberda).
  * Russian (Yuri Kozlov). Closes: #436147
  * Swedish (Peter Karlsson).

  [ Updated dselect translations ]
  * Russian (Yuri Kozlov). Closes: #436149
  * Swedish (Peter Karlsson).

  [ Updated man pages translations ]
  * German (Helge Kreutzmann).
  * Polish (Robert Luberda).
  * Swedish (Peter Karlsson).

 -- Guillem Jover <guillem@debian.org>  Wed, 05 Sep 2007 07:36:02 +0300

dpkg (1.14.5) unstable; urgency=low

  [ Guillem Jover ]
  * Add lpia support to ostable and triplettable.
  * Fix dpkg-source to not emit duplicated entries for the Architecture field
    in the .dsc file.
  * Fix dpkg-scanpackages to load the override file after having filled the
    packages information. Closes: #428169, #428470
  * Add '.shelf' to the default dpkg-source -i regex. Closes: #427827
    Thanks to Adeodato Simó.
  * Support a colon separated list of paths from the ELF RPATH field in
    dpkg-shlibdeps. Thanks to Jiří Paleček. Closes: #427988
  * Man pages cleanup:
    - Reference deb-substvars(5) instead of dpkg-substvars(5). Closes: #429182
    - Mark dpkg-* commands in bold.
    - Unify title header.
    - Remove an additional space in install-info(8) and mark gzip in bold
      and remove redundant reference to GNU.
    - Fix explanation of dpkg-source '-b' option, remove a reference to
      checking for a missing empty string argument, and add a reference
      to '-sX' arguments affecting the behaviour. Closes: #428167
    - Remove documented dpkg-gencontrol options in dpkg-source left over
      from the man pages split.

  [ Frank Lichtenheld ]
  * Fix typo in German translation of start-stop-daemon(8).
    Noted by Joachim Breitner. Closes: #430008
  * Correct permission and owner/group handling when extracting
    tar balls to match more the user's preferences instead of
    ours or the ones from the originator of the tar ball. Patch
    by Ian Jackson. Closes: #390915, #207289
  * dpkg-source warns now about new empty files since those will
    not be represented in the diff. Closes: #383394

  [ Updated dselect translations ]
  * French (Christian Perrier).
  * Romanian (Eddy Petrişor).

  [ Updated dpkg translations ]
  * Estonian (Ivar Smolin). Closes: #427589
  * Portuguese (Miguel Figueiredo).
  * Romanian (Eddy Petrişor).
  * Spanish (Javier Fernandez-Sanguino). Closes: #429958

  [ Updated man pages translations ]
  * German (Helge Kreutzmann).

 -- Frank Lichtenheld <djpig@debian.org>  Tue, 03 Jul 2007 00:27:07 +0200

dpkg (1.14.4) unstable; urgency=low

  [ Guillem Jover ]
  * Fix perl warnings:
    - When unpacking a source package with -sp from a different directory
      than the one containing the tarball. Closes: #424998
  * Remove an unused variable in dpkg-statoverride by renaming it to the
    initially intended name. Closes: #425041
  * Fix loose regex in dpkg-source (/\.debian.tar/ -> /\.debian\.tar/).
    Thanks to Kylan Robinson. Closes: #425629
  * Revert change on 1.14.0 from Aaron M. Ucko. Trim down duped entries only
    when passing them to dpkg-query instead. Closes: #425641
  * Recognize again architecture wildcards. Closes: #424670

  [ Updated dpkg translations ]
  * Basque (Piarres Beobide). Closes: #425776
  * French (Frédéric Bothamy).
  * Galician (Jacobo Tarrío).

 -- Guillem Jover <guillem@debian.org>  Thu, 24 May 2007 19:30:26 +0300

dpkg (1.14.3) unstable; urgency=low

  [ Guillem Jover ]
  * Fix perl warnings:
    - In dpkg-genchanges when called with -S. Closes: #423193
    - In architecture comparison operations. Closes: #423452
    - Fill slavepaths undefined entries with an empty string to guarantee
      they are always defined. Closes: #423140, #423451, #423544, #423555
  * Include the new split man pages deb-substvars.5, deb-override.5 and
    deb-shlibs.5 in dpkg-dev.
  * Fix deb-substvars.5 section to match reality.
  * Refactor update-alternatives.
  * Fix dpkg-divert to work again w/o specifying the '--divert' and
    '--package' or '--local' options. Closes: #423864
  * Document in install-info.8 that when no '--section' option is specified,
    install-info will try to use the INFO-DIR-SECTION entry from the info
    file. Add missing commas. Thanks to Kurt B. Kaiser. Closes: #397737
  * Disambiguate in install-info.8 the use of 'Info directory' with
    'Info dir file'. Closes: #420766
  * Document in deb-control.5 that the control file can have '#'-style
    comments. Closes: #406481
  * Make start-stop-daemon fork twice while daemonizing.

  [ Updated dpkg-dev translations ]
  * French (Frédéric Bothamy). Closes: #423392

  [ Updated dpkg translations ]
  * French (Christian Perrier).
  * German (Sven Joachim). Closes: #423401

  [ Updated dselect translations ]
  * German (Sven Joachim). Closes: #423403

 -- Guillem Jover <guillem@debian.org>  Tue, 15 May 2007 16:02:59 +0300

dpkg (1.14.2) unstable; urgency=low

  [ Guillem Jover ]
  * Remove bashisms in dpkg-buildpackage. Closes: #422239
  * Handle case in update-alternatives when there's no existing alternative
    to configure. Closes: #260987, #353252, #367717, #392431
  * Add solaris support to ostable and triplettable. Closes: #361866
  * Properly create the generic name symlink in update-alternatives for new
    alternatives. Closes: #422979
  * Include translations again, which disappeared due to a dirty source tree
    and a bogus Makefile.am for the man pages. Closes: #423029, #423085

 -- Guillem Jover <guillem@debian.org>  Wed, 09 May 2007 22:22:45 +0300

dpkg (1.14.1) unstable; urgency=low

  [ Guillem Jover ]
  * Fix partial upgrades by tightening dpkg-dev versioned Depends to
    dpkg 1.14.0, and dpkg Conflicts against << dpkg-dev 1.14.0, where
    the triplettable support first appeared. Closes: #422848

 -- Guillem Jover <guillem@debian.org>  Tue, 08 May 2007 18:23:49 +0300

dpkg (1.14.0) unstable; urgency=low

  [ Guillem Jover ]
  * Make the copyright information in dpkg-deb.1 and dpkg-split.1 match the
    one in the source. Thanks to Nicolas François. Closes: #379320
  * Allow dpkg-buildpackage to properly override '-b' when passed after '-B'.
    Thanks to Julian Gilbey. Closes: #397479
  * Move retrieval of uid and gid information from controllib.pl into a
    function, so that scripts not needing it do not execute that code.
    Based on a patch by Riku Voipio. Closes: #396884
  * Do not bail out in dpkg when building without start-stop-daemon support,
    by checking if the macro value is true instead of it being defined.
    Thanks to Mark Rosenstand.
  * Make all perl scripts use strict and warnings, to ease catching errors.
  * Refactor update-alternatives code, with the side effect that now commands
    on non existing link group files will return an error code (except
    for --remove, now). Closes: #273407
  * Add a missing newline to a warning message in dpkg. Closes: #390914
    Thanks to Ian Jackson.
  * Fix typo in variable name in dpkg-source which was causing it to not
    create directories when extracting the diff. Closes: #374645
  * Fix up and down keystrokes in the dselect help message. Closes: #383438
    Thanks to Sven Joachim.
  * Convert 822-date to be a simple wrapper around 'date -R'. 822-date is
    now deprecated and should not be used anymore. It might be removed
    sometime in the future. Closes: #31634, #367712, #314462
    Thanks to Frank Lichtenheld.
  * Add '.gitignore' to the default dpkg-source -i regex. Closes: #409566
    Thanks to Julien Cristau.
  * Add '.hg' to the default dpkg-source -i regex. Closes: #414794
  * Use l10n-friendlier strings to describe dependencies. Closes: #390916
    Thanks to Ian Jackson.
  * Change priority for dpkg-dev from standard to optional to match the
    override.
  * Do not use a build-stamp in debian/rules.
  * Fix confusing bottom status lines in dselect, unifying them by removing
    the method or package name and capitalizing. Closes: #9085
  * Check proper error value returned by BZ2_bzerror. Closes: #410605
  * Exit with an error instead of an assert if a file name is too long when
    building a .deb package. Closes: #393069
  * Exit with an error instead of an assert if the number of conflictors is
    exceeded. Remove bogus comments. Closes: #377855
  * Fix regular expression special-casing Origin, Bugs and Maintainer fields
    which was making X[SBC]- fields containing such strings to propagate into
    the .deb control file unprocessed. Thanks to Colin Watson.
  * Add support for '--admindir' in dpkg-buildpackage, dpkg-checkbuilddeps
    and dpkg-shlibdeps. Closes: #162348
  * Cleaning and format unification of manual pages.
  * Make the override-file argument to dpkg-scanpackages optional.
  * Refactor compression filtering code.
  * Split override file information from dpkg-scanpackages.1 into
    deb-override.5 manual page.
  * Split dpkg-source.1 into independent man pages, namely deb-substvars.5,
    deb-shlibs.5, dpkg-buildpackage.1, dpkg-distaddfile.1, dpkg-genchanges.1,
    dpkg-gencontrol.1, dpkg-parsechangelog.1 and dpkg-shlibdeps.1.
  * Support building binary packages with the member data.tar.lzma compressed
    with lzma.
  * Require gettext 0.16.1.
  * Show the epoch (if present) when displaying package versions.
    Closes: #107449, #179913, #345594, #393924, #405668
    Based on a patch by Jeffrey W. Baker.
  * Switch from pseudo-tags to usertags, and update the documentation.
  * Fix typo in German dpkg man page. Closes: #416167
    Thanks to Martin Weis.
  * Properly sort Uploaders field in generated .dsc files.
  * Reorder a bit the fields in output files.
  * Speed up dpkg-shlibdeps by avoiding doing a dpkg-query for duped
    libraries. Thanks to Aaron M. Ucko. Closes: #421290
  * Generalize source architecture handling by abstracting it through the new
    Debian triplet and the new triplettable.
  * Add armel support to ostable and triplettable. Closes: #414087

  [ Updated dpkg translations ]
  * Dutch (Bart Cornelis).
  * French (Frédéric Bothamy).
  * Polish (Robert Luberda).
  * Romanian (Eddy Petrişor).
  * Simplified Chinese (Anthony Wong). Closes: #415320
  * Traditional Chinese (Anthony Wong). Closes: #415230

  [ Added dpkg translations ]
  * Estonian added (Ivar Smolin). Closes: #422404
  * Kurdish added (Erdal Ronahi). Closes: #418154
  * Marathi added (Priti Patil). Closes: #416810

  [ Updated man pages translations ]
  * German (German l10n team). Closes: #418528
  * Polish (Robert Luberda).

  [ Updated dselect translations ]
  * Dutch (Bart Cornelis).
  * Polish (Robert Luberda).

 -- Guillem Jover <guillem@debian.org>  Tue, 08 May 2007 11:11:50 +0300

dpkg (1.13.25) unstable; urgency=low

  [ Guillem Jover ]
  * Fix year 2018 in changelog for Michael Alan Dorman's upload in 1998,
    which was confusing the changelog parsers. Closes: #402526
  * Document in its man page that update-alternatives requires cooperation
    from all packages dealing with the specific file. Closes: #396338
    Thanks to Tomas Pospisek <tpo_deb@sourcepole.ch>.
  * Require POSIX inside subprocerr in controllib.pl. Closes: #390636
    Thanks to Brendan O'Dea <bod@debian.org>.
  * Support extracting lzma compressed source and binary packages,
    and add a Suggests on package lzma. Closes: #347715
  * Add '/emul/ia32-linux' biarch paths to dpkg-shlibdeps. Closes: #403216
  * Remove non-modified /etc/dpkg/dpkg.cfg configuration file when upgrading
    from versions 1.9.21 through 1.10.28, to avoid getting prompted about
    conffile changes. Closes: #398061

  [ Updated dpkg translations ]
  * Chinese (Traditional, Asho Yeh).
  * Korean (Sunjae Park). Closes: #394135, #404938
  * Norwegian Bokmal (Hans Fredrik Nordhaug). Closes: #391143
  * Nepali (Shiva Prasad Pokharel).
  * Romanian (Eddy Petrişor).
  * Catalan (Jordà Polo).
  * Swedish (Peter Karlsson).
  * Vietnamese (Clytie Siddall). Closes: #399343

  [ Added dpkg translations ]
  * Punjabi (A S Alam).

  [ Updated dpkg-dev translations ]
  * Catalan (Jordi Mallach).

  [ Updated dselect translations ]
  * Korean (Sunjae Park). Closes: #404943

 -- Guillem Jover <guillem@debian.org>  Tue,  2 Jan 2007 00:23:57 +0200

dpkg (1.13.24) unstable; urgency=low

  [ Guillem Jover ]
  * Fix dselect segfault by adding a field description matching the
    dependency field enum position. Closes: #392731, #392724

  [ Updated dpkg Translations ]
  * Nepali (Shiva Prasad Pokharel). Closes: #373728

 -- Guillem Jover <guillem@debian.org>  Fri, 13 Oct 2006 16:34:39 +0300

dpkg (1.13.23) unstable; urgency=low

  [ Guillem Jover ]
  * Add initial support for the Breaks field, by parsing but rejecting it.
    Thanks to Ian Jackson <iwj@ubuntu.com>. Closes: #375703
  * Use dpkg-architecture from the source tree to get the target Debian
    architecture, instead of duplicating the logic in the m4 files.
  * Remove comment headers in dselect/helpmsgs.{cc,h} about the files being
    autogenerated, replace them with a proper license and copyright comment.
    Closes: #382308
  * Add a new line at the end of m4/compiler.m4 file, to cope with an
    autoreconf failure due to the new m4 1.4.7.

  [ Nicolas François ]
  * Specify --null before the -T tar's option to avoid the "tar: -: file name
    read contains nul character" warning.
    Closes: #376351, #375749, #376724, #377279

  [ Added dpkg Translations ]
  * Dzongkha (Kinley Tshering).

  [ Updated dpkg Translations ]
  * Basque (Piarres Beobide). Closes: #375118
  * Brazilian Portuguese (Andre Luis Lopes).
  * Catalan (Robert Millan, Jordi Mallach). Closes: #383448
  * Czech (Miroslav Kure).
  * Danish (Claus Hindsgaul).
  * Dutch (Bart Cornelis).
  * Dzongkha (Tenzin Dendup). Closes: #388192
  * French (Frédéric Bothamy).
  * Galician (Jacobo Tarrio).
  * German (Sven Joachim). Closes: #381409, #381740
  * Hungarian (SZERVÁC Attila).
  * Italian (Stefano Canepa, Davide Viti). Closes: #387821
  * Japanese (Kenshi Muto). Closes: #386963
  * Khmer (Khoem Sokhem). Closes: #375099
  * Portuguese (Miguel Figueiredo, Rui Branco).
  * Romanian (Eddy Petrişor).
  * Russian (Yuri Kozlov). Closes: #376746, #391143
  * Slovak (Peter Mann). Closes: #387282
  * Spanish (Javier Fernandez-Sanguino). Closes: #386759
  * Swedish (Daniel Nylander). Closes: #383643
  * Vietnamese (Clytie Siddall). Closes: #383588

  [ Added dpkg-dev Translations ]
  * Catalan (Jordi Mallach).
  * French (Philippe Batailler).

  [ Updated dselect Translations ]
  * Brazilian Portuguese (Andre Luis Lopes).
  * Catalan (Robert Millan, Jordi Mallach).
  * Danish (Claus Hindsgaul).
  * German (Sven Joachim). Closes: #384843
    (Sven is now the new German translation maintainer for dpkg and dselect).
  * Hungarian (SZERVÁC Attila).
  * Indonesian (Arief S Fitrianto). Closes: #391144
  * Italian (Stefano Canepa).
  * Japanese (Kenshi Muto).
  * Norwegian Bokmål (Hans Fr. Nordhaug).
  * Russian (Yuri Kozlov).
  * Slovak (Peter Mann).
  * Spanish (Javier Fernández-Sanguino Peña). Closes: #391144
  * Swedish (Daniel Nylander).
  * Vietnamese (Clytie Siddall).

  [ Updated man pages translations ]
  * French (Philippe Batailler).
  * German (Helge Kreutzmann). Closes: #379030

  [ Added man pages translations ]
  * German (Helge Kreutzmann).
    Closes: #379286, #379298, #379417, #379433, #379661, #379798, #379825
    Closes: #379985, #380130, #380239, #380365, #381047, #380660, #380443
    Closes: #381349, #381488
  * Japanese (KISE Hiroshi).
    Closes: #381141, #381865, #384768, #385675, #386965, #388837

 -- Guillem Jover <guillem@debian.org>  Thu, 12 Oct 2006 02:56:09 +0300

dpkg (1.13.22) unstable; urgency=low

  [ Guillem Jover ]
  * Version the po4a Build-Depends to >= 0.23 as we are using options
    introduced in that version. Thanks to Sergio Gelato. Closes: #370536
  * Add '.bzrtags' directory to default dpkg-source -i regex.
    Suggested by Adeodato Simó. Closes: #370392
  * Print update-alternatives '--config' listing layout evenly spaced.
    Closes: #325895
  * Clarify the legend in update-alternatives '--help' (Andrew Ferrier).
    Closes: #305318
  * Add the source version inside parenthesis to the Source field in the
    generated .changes and binary packages if the binary package version
    differs (like in binNMUs). Closes: #62529
  * Add missing comment serving as documentation about abort-remove on
    removal in dpkg.postinst (Justin Pryzby). Closes: #372145
  * Fix typo in dpkg-deb manpage (Robert Luberda). Closes: #373999
  * Clarify dpkg-architecture new options '-e' and '-i' in man page, add
    backward compatibility information and give some examples.
    Thanks for the initial suggestions to Junichi Uekawa. Closes: #370830
  * Modified some strings to be able to merge them in the .pot files.
  * Add new '--umask' option to start-stop-daemon. Closes: #368003

  [ Frank Lichtenheld ]
  * dpkg-source issued spurious warnings about fields defined with
    XB-. They now get correctly suppressed. Closes: #374154
  * Give a correct warning when the user requested an unknown
    sign command that we will default to a pgp style interface.
    Closes: #133470

  [ Updated dpkg Translations ]
  * Romanian (Eddy Petrişor).
  * Galician (Jacobo Tarrio).
  * French (Christian Perrier).
  * Swedish (Peter Karlsson).
  * Basque (Piarres Beobide). Closes: #373107
  * Polish (Robert Luberda).
  * Catalan (Guillem Jover).

  [ New dpkg Translations ]
  * Nepali (Paras Pradhan). Closes: #373728

  [ Updated dselect Translations ]
  * Simplified Chinese (Kov Tchai). Closes: #366260

  [ Updated man pages translations ]
  * Polish (Robert Luberda).

  [ Christian Perrier ]
  * Typo fix in update-alternatives ("alternativse"). Thanks to Eddy Petrisor
    for spotting it. Translations unfuzzied.
  * Make similar messages in dpkg-statoverride and dpkg-divert exactly similar
    Thanks to Eddy Petriso for spotting them, again.

 -- Guillem Jover <guillem@debian.org>  Wed, 21 Jun 2006 18:03:29 +0300

dpkg (1.13.21) unstable; urgency=low

  [ Guillem Jover ]
  * Disambiguate error message about conflicting command line actions by
    providing both long and short option names. Based on a suggestion by
    Josip Rodin. Closes: #45575
  * Add '/lib32' and '/usr/lib32' to the dpkg-shlibdeps library path search
    list. Closes: #367892
  * Revert usage of English perl non-essential module from install-info.
    Closes: #369928, #369958, #370157, #370174, #370210
  * Print the correct file being parsed by dpkg-parsechangelog's debian
    parser. Closes: #368961
  * Fix dependency cycle breaking in the case when every link involves
    a Provides (Ian Jackson). This is a proper fix for #349442.
    Closes: #370017

  [ Updated dpkg Translations ]
  * Czech (Miroslav Kure).
  * Vietnamese (Clytie Siddall).

 -- Guillem Jover <guillem@debian.org>  Sun,  4 Jun 2006 19:02:44 +0300

dpkg (1.13.20) unstable; urgency=low

  [ Frank Lichtenheld ]
  * Add gettext support for the Perl scripts. Based on a patch by
    Nicolas François. Closes: #165843
  * Only print usage information of dpkg-scanpackages on stdout
    if requested explicetly. Use stderr in case of error.
    Closes: #366659
  * Add remarks to dpkg-scansources and dpkg-scanpackages
    man pages about the need to compress the generated files
    to be able to access them via apt. Closes: #65839
  * Allow '+' and '.' in distribution names in Debian changelogs.
    Based on a patch by John Wright.
    Closes: #361171
  * Use the Debian keyring in dpkg-source when checking signatures
    of .dsc files, if available. Closes: #364726
  * Let dpkg-buildpackage pass through all remotely sensible
    -sX options to dpkg-source (-s[nsAkurKUR] currently).
    Closes: #36586
  * Improve the description of --showformat in dpkg-deb
    man page and add a pointer to the complete description
    of the option in dpkg-query.
  * Don't spew out garbage from dpkg-deb, if the second argument
    to -I is a absolute filename. Based on a patch by Ian Eure.
    Closes: #35573
  * Fix --ignore-depends argument value parsing. Closes: #169125
  * Completely remove md5sum diversion madness.  Instead, we Pre-Depend
    on a version of textutils which provides /usr/bin/md5sum.  We rely on
    the logic in coreutils to remove our diversions. Patch by
    Ian Jackson. Closes: #315784, #313605
  * Try harder to detect dependency cycles that contain Provides
    links. Closes: #349120, #349442
  * Update archtable to reflect current archive: Add amd64 and remove
    sh. Closes: #367329
  * Don't claim in dpkg man page that we set DPKG_OLD_CONFFILE and
    DPKG_NEW_CONFFILE on sub shells since we actually don't.
  * Fix printing of user defined fields with --showformat and
    document the existance of this feature in dpkg-query man page.
  * Make --forget-old-unavail more reliable by deleting architecture
    information of removed packages. Patch by Piotr Engelking.
    Closes: #208532
  * When building packages with dpkg-deb give a more useful error
    message in case a conffile entry has leading whitespace. Patch
    by David Lopez Moreno. Closes: #281562
  * Don't drop directories that contain our conffiles too early from
    our file listing. Otherwise we might leave them behind on purge
    if we share them with other packages.
    Closes: #174180, #198128, #198522, #318825, #366178

  [ Nicolas François ]
  * Fix typos in the Russian man pages. Thanks to Stepan Golosunov.
    Closes: #366587
  * Honour tabbing requested via --showformat even if the field to
    be printed is empty. Closes: #361671
  * Flush the terminal's input before prompting what to do with a
    configuration file. Closes: #316551
  * Fix the --force-depends-version option. Closes: #57104

  [ Guillem Jover ]
  * Standarize scripts usage output format and at the same time make
    the strings easier for the translators. Add '--help' and '--version'
    for most of the scripts. Print the usage and version to stdout.
  * Do not strip the epoch from the source:Upstream-Version substvar.
    Closes: #366351
  * Properly check and report lock file existence in install-info.
    Based on patch by Ben Pfaff. Closes: #368874
  * Correct default info directory for '--infodir' in intall-info man
    page (Ben Pfaff). Closes: #368875
  * Print the bogus version and prefix the error message with 'dpkg: '
    when using '--compare-versions'. Closes: #369177
  * Remove duplicated string " , at changelog " in dpkg-parsechangelog's
    debian style parser (Julian Gilbey). Closes: #369205
  * Update the Section and Priority fields in the status file from the
    new packages. We assume that the information from the binary package
    is correct, otherwise it should be fixed there to match the archive
    override file (Koblinger Egmont).
    Closes: #54529, #58106, #81171, #230610, #237622, #237626
  * Bump Standards-Version to 3.7.2 (no changes needed).
  * Add lintian overrides for dpkg, dpkg-dev, dselect and sources.
  * Replace logrotate installation logic with dh_installlogrotate.

  [ Updated dpkg Translations ]
  * Portuguese (Miguel Figueiredo).
  * Polish (Robert Luberda).
  * Hungarian (SZERVÁC Attila).
  * Romanian (Eddy Petrişor).
  * Russian (Yuri Kozlov). Closes: #366353
  * Czech (Miroslav Kure).
  * Simplified Chinese (Kov Tchai). Closes: #366985
  * Swedish (Peter Karlsson).
  * Galician (Jacobo Tarrio).
  * Slovak (Peter Mann).
  * Dutch (Bart Cornelis).
  * Basque (Piarres Beobide). Closes: #366185

  [ Updated dselect Translations ]
  * Polish (Robert Luberda).
  * Basque (Piarres Beobide). Closes: #366187
  * Czech (Miroslav Kure).
  * Romanian (Eddy Petrişor).

  [ Updated man pages translations ]
  * Polish (Robert Luberda).

 -- Guillem Jover <guillem@debian.org>  Wed, 31 May 2006 07:43:16 +0300

dpkg (1.13.19) unstable; urgency=low

  [ Frank Lichtenheld ]
  * Add -follow (back) to find call in dpkg-scanpackages.
    Closes: #358011
  * Fix error in archive.c that lead to a infinite loop when
    installing files with long, non-ASCII filenames in
    certain locales. Closes: #346436

  [ Updated dpkg Translations ]
  * French (Christian Perrier).
  * Galician (Jacobo Tarrio).
  * Romanian (Eddy Petrişor).
  * Dutch (Bart Cornelis).
  * Swedish (Peter Karlsson).
  * Danish (Claus Hindsgaul). Closes: #362317
  * Czech (Miroslav kure).
  * Vietnamese (Clytie Siddall). Closes: #363264
  * Spanish (Javier Fernández-Sanguino Peña). Closes: #357911
  * Basque (Piarres Beobide). Closes: #363683, #363679
  * Japanese (Kenshi Muto). Closes: #365334

  [ Updated dselect Translations ]
  * Romanian (Eddy Petrişor).
  * Galician (Jacobo Tarrio).
  * French (Christian Perrier).
  * Dutch (Bart Cornelis).

  [ Nicolas Francois ]
  * Generate the Russian man pages in the KOI8-R charset. Closes: #361987
  * Document the shlibs.local format in dpkg-source(1). Closes: #316485
  * Fix a typo in an error message. Thanks to Justin Pryzby. Closes: #364539

  [ Guillem Jover ]
  * Fix strings so that they can be more easily translated. Closes: #134358
  * Add new substvars source:Version, source:Upstream-Version and
    binary:Version so packages will be able to avoid breaking on binNMUs.
    Based on a patch by Ken Bloom and Jeroen van Wolffelaar. Closes: #358530
  * Support binNMU safe packages even when source and binary differ in
    version.
  * Rename dpkg:UpstreamVersion to dpkg:Upstream-Version. Make dpkg:Version
    and dpkg:Upstream-Version get the current dpkg versions instead of the
    ones from the package being built.
  * Split usage strings to make it easier for translators when those change.
    Closes: #323957
  * Standarize start-stop-daemon usage output format.
  * Make install-info '--dir-file' option compatible with GNU install-info
    by renaming the infodir variable to dirfile and not appending the
    '/dir' string except when initializing from '--info-dir' or
    '--infodir' (Wayne Davison). Closes: #61640, #67237, #286275
  * Make install-info add a new line after adding the last entry at the
    end of the dir file, which makes the info readers able to see those
    last enties (Nicolas François). Closes: #164495
  * Use the numerical value of errno instead of a string in install-info
    when checking if the locking error was due to an already existing
    file, which is locale dependent, and die accordingly. Based on a patch
    by Nicolas François. Closes: #199204, #210781
  * Escape hyphens in man pages.
  * Bump Standards-Version to 3.7.1.
  * Wrapped debian/control fields except Uploaders given current policy.

 -- Guillem Jover <guillem@debian.org>  Thu,  4 May 2006 14:05:21 +0300

dpkg (1.13.18) unstable; urgency=low

  [ Updated dpkg Translations ]
  * Romanian (Sorin Batariuc). Closes: #356664
  * Danish (Claus Hindsgaul). Closes: #356188
  * Polish (Robert Luberda).
  * Dutch (Bart Cornelis).

  [ Updated dselect Translations ]
  * Spanish (Javier Fernández-Sanguino Peña). Closes: #357912
  * Danish (Claus Hindsgaul). Closes: #356188
  * Polish (Robert Luberda).
  * Russian (Yuri Kowlov). Closes: #361415

  [ Updated man pages translations ]
  * Typos corrected in French dpkg-source man page
    Thanks to Nicolas Bonifas who spotted them
  * Russian completed. Thanks to Yuri Kozlov.
    Closes: #361415

  [ Christian Perrier ]
  * Correct typos in man pages. Thanks to A. Costa for spotting them
    Closes: #358091, #358092, #358093, #358094, #358095

  [ Guillem Jover ]
  * Add a '[!]' in --force-all help denoting that it is a dangerous option.
    Closes: #359935
  * Prefix any chroot path to the exec file name when stating it in
    start-stop-daemon. Closes: #318771, #333066
  * Add '-r' to the help output of start-stop-daemon (Jared Spiegel).
    Closes: #354869
  * Use mustsetvar when setting the value of the sversion variable in
    dpkg-buildpackage (Andrew Suffield). Closes: #158953
  * Pass '--admindir' option over to dpkg-query when passing '--admindir' or
    '--root' to dpkg (initial patch by Branden Robinson).
    Closes: #153305, #271041, #282853, #307715, #355915
  * Support system library directories in dpkg-shlibdeps symlinked from
    '/lib/ldconfig'. Closes: #356452
  * Document that 'dpkg --get-selections' and 'dpkg-query -l' without a
    pattern will not list packages in state purge. Closes: #355633
  * Obsolete force/refuse 'auto-select' dpkg option.
  * Add new '--clear-selections' option to dpkg (Andrew Suffield).
    Closes: #112388
  * Use '--clear-selections' in the dpkg man page example on how to transfer
    the status to another installation. Closes: #137442

 -- Guillem Jover <guillem@debian.org>  Mon, 10 Apr 2006 06:40:22 +0300

dpkg (1.13.17) unstable; urgency=low

  [ Frank Lichtenheld ]
  * Fix handling of -DArchitecure=foo in dpkg-gencontrol. Closes: #251911
  * Handle architectures in all dependency fields in debian/control,
    even those of binary packages. Closes: #252657, #324741, #347819
  * More dpkg-scanpackages fixes (--arch option handling). Closes: #353506

  [ Guillem Jover ]
  * Add missing parentheses surrounding a man page section reference
    in the dpkg-source man page (Matt Kraai). Closes: #353731
  * Fix misspelling of "occurred" as "occoured" in dpkg-gencontrol and
    dpkg-source (Matt Kraai). Closes: #353949
  * Major cleanup of manpages, by using properly the bold and italic
    attributes and other embellishments.
  * Add dpkg-query(1) in the SEE ALSO section in dpkg(1). Closes: #354643
  * Don't try to compile in SELinux support on GNU/kFreeBSD amd64.
  * Add new quiet option to dpkg-source to supress warnings. Closes: #355065
  * Do not expand architecture aliases anymore in .dsc files.
  * Change start-stop-daemon's --exec behaviour again on GNU/Linux to compare
    the referred file pointed by the '/proc/<pid>/exe' symlink, stripping
    any ' (deleted)' string and stating the result. Closes: #354867

  [ Updated man pages translations ]
  * Polish (Robert Luberda). Closes: #353782
  * French (Philippe Batailler).

  [ Updated dselect Translations ]
  * Hungarian (Szervác Attila).
  * Dutch (Bart Cornelis).
  * Czech (Miroslav Kure).

  [ Updated dpkg Translations ]
  * Italian (Lele Gaifax)
  * Simplified Chinese (Carlos Z.F. Liu).
  * Portuguese (Miguel Figueiredo).
  * Dutch (Bart Cornelis).
  * Hungarian (Szervác Attila).
  * Czech (Miroslav Kure).
  * Russian (Yuri Kozlov). Closes: #357724

 -- Guillem Jover <guillem@debian.org>  Mon, 20 Mar 2006 03:33:03 +0200

dpkg (1.13.16) unstable; urgency=low

  * The "not really a brown paper bag needed but it's close" release

  [ Guillem Jover ]
  * Move auxiliary autotools scripts to config/.
  * Require gettext 0.14.5.
  * Move the methods directory to dselect/methods, so the contents will not
    be installed if dselect is not to be built.
  * Move dselect gettext strings to its own domain provided now by the
    dselect package.

  [ Frank Lichtenheld ]
  * Fix override handling in dpkg-scanpackages which was broken in
    1.13.14 and .15. Closes: #353305
  * Make -isp the default behaviour of dpkg-gencontrol as it is
    always used anyway these days. Suggested by Matthew Vernon.
    Closes: #215233
  * Typo fixes in man pages by A. Costa:
    - dpkg-deb.1 Closes: #353424
    - dpkg-statoverride.8 Closes: #353425
    - install-info.8 Closes: #353426
    - start-stop-daemon.8 Closes: #353427
    - update-alternatives.8 Closes: #353428
    - dpkg.1, dpkg.cfg.5 Closes: #353429

 -- Frank Lichtenheld <djpig@debian.org>  Sat, 18 Feb 2006 17:59:00 +0100

dpkg (1.13.15) unstable; urgency=low

  [ Guillem Jover ]
  * Add a missing closing parenthesis in a dpkg string (Jordi Mallach).

  [ Christian Perrier ]
  * Updated Translations:
    - Brazilian Portuguese (Andre Luis Lopes). Closes: #352432
    - Galician (Jacobo Tarrio). Closes: #352443

  [ Updated Translations ]
  * Catalan (Jordi Mallach).
  * Portuguese (Miguel Figueiredo).
  * Swedish (Daniel Nylander).

  [ New Translations ]
  * Hungarian (Szervác Attila).

  [ New Manpage Translations ]
  * Hungarian (Szervác Attila): dpkg.cfg.5 and dselect.cfg.5.

 -- Frank Lichtenheld <djpig@debian.org>  Wed, 15 Feb 2006 23:37:40 +0100

dpkg (1.13.14) experimental; urgency=low

  [ Guillem Jover ]
  * Make start-stop-daemon print the proper version instead of 'VERSION'.
  * Set the HOME environment variable when using the --chuid switch in
    start-stop-daemon. Closes: #295169, #267784
  * Cleanup and unify program usage and version output, make it more i18n
    friendly. Fix wrong gettext usage with interparsed macros.
    Thanks to Changwoo Ryu for noticing. Closes: #237915
  * Mark some strings as translatable (Changwoo Ryu). Closes: #256387
  * Remove a trailing 'C' character from update-alternatives manpage.
  * Use pkg-config to get the proper flags to link against libselinux.
    Add a Build-Dependency on pkg-config, thighten libselinux1-dev to
    at least version 1.28-4 which provides a .pc file, and remove
    libsepol1-dev as libselinux1-dev is Depending on it.
  * Add command descriptions in the synopis, and add a usage example for
    -f in the dpkg-query manpage. Thanks for the initial patch to
    Philippe Batailler. Closes: #352091
  * Document about the default log file, the behaviour in case of multple
    --log options and add a reference to dpkg.cfg manpage in the dpkg manpage.
    Thanks to James R. Van Zandt. Closes: #350440
  * Escape ` and ' in manpages otherwise they are converted to quotation
    marks, which makes cut and paste not work. Thanks to Denis Barbier.
    Closes: #349925

  [ Frank Lichtenheld ]
  * Let dpkg-source ignore comments in the hunk header as used by
    diff -p (Anand Kumria). Closes: #344880
  * Let dpkg-buildpackage create a .changes file even if signing the
    .dsc file failed. This makes it easier to just sign the package
    later (Julian Gilbey). Closes: #217963
  * Change heuristics of dpkg-buildpackage's gpg check to allow for
    more complex setups (Julian Gilbey). Closes: #163061
  * Add files and dirs used by bzr to default dpkg-source -i regex
    (maximilian attems). Closes: #345164
  * Add .git directory to default dpkg-source -i regex.
    Suggested by Hans Ulrich Niedermann. Closes: #351885
  * dpkg-scanpackages can now output Packages files with multiple
    versions of a single package (Don Armstrong). Closes: #229589.
  * dpkg-scanpackages outputs help when given the --help or -h option
    (Don Armstrong). Closes: #319541
  * Document dpkg-scanpackage -m in man page.
  * Let warn dpkg-source if more than one -sX option was given and
    document the behaviour in this case in the man page.
    Closes: #246637
  * Make dpkg-source -b more robust regarding to existing symlinks
    by creating new files in a secure manner. Closes: #178839, #338591
  * Fix some semantic errors in dpkg-shlibdeps due to typos in used
    variables.
  * On package configuration, differentiate between modified and
    deleted configuration files (Ian Jackson). Closes: #351361
  * Improve processing of disappearing conffiles (Ian Jackson).
    This is part of the fix for #108587.
  * Let dpkg-source -x touch all patched files to have the same
    timestamp to mitigate time-skew problems (Denis Barbier).
    Closes: #105750
  * Strip any newlines from Uploaders field on dpkg-source -b.
    Closes: #254449

  [ Christian Perrier ]
  * Switch to po4a for manpages translation. Closes: #320122
    This adds a Build-Depends on po4a.
  * Add Vietnamese to po/LINGUAS as it was previously missing.
  * Updated Translations:
    - Catalan (Jordi Mallach). Closes: #351587
    - French (Christian Perrier): 1011t.
    - Galician (Jacobo Tarrio): 1002t. Closes: #351795
    - Basque (Piarres Beobide): 1002t. Closes: #351845
    - Slovak (Peter Mann): 1002t. Closes: #352087, #352311
    - Vietnamese (Clytie Siddal): 1011t. Closes: #352307

 -- Frank Lichtenheld <djpig@debian.org>  Sun, 12 Feb 2006 02:32:12 +0100

dpkg (1.13.13) unstable; urgency=low

  [ Frank Lichtenheld ]
  * dpkg and dselect are now in section admin, not section base.
    Correct info in the control file.
  * Bump Standards-Version to 3.6.2 (no changes).
  * Fix typo in dpkg-architecture man page. Closes: #334330
  * Honor LD_LIBRARY_PATH in dpkg-shlibdeps. Fixes a regression
    from 1.13.11 to .12.
  * Don't recurse into package directories to search for local
    shlibs files since it is obviously a waste of time. Based
    on a suggestion by Steve Langasek. Closes: #338725

  [ Christian Perrier ]
  * Updated Translations:
    - Dutch (Bart Cornelis). Fix error mentioned in #323908 by
      Stephan Kramer.
    - Japanese (Kenshi Muto). Closes: #349808

  [ Guillem Jover ]
  * Fix typo in dpkg-statoverride manpage. Closes: #348113
    Thanks to Marc Haber <mh+debian-packages@zugschlus.de>.
  * Document the --no-debsig option in dpkg manpage. Closes: #316367
    Thanks to Bastian Kleineidam <calvin@debian.org>.
  * Fix typos in dselect manpage. Closes: #310358
    Thanks to A Costa <agcosta@gis.net>.
  * Fix typo in start-stop-daemon's help output. Closes: #333673
    Thanks to Christoph Maser <cm@financial.com>.
  * Document the correct format string for dpkg-query --showformat option.
    Update -l example and lower case the program name in the title header.
    Thanks to Zefram <zefram@fysh.org>. Closes: #174976
  * Make dpkg-architecture not print the warning about a missmatch between
    gcc target machine type and GNU target system type if the actions are
    '-e' or '-i'.

 -- Frank Lichtenheld <djpig@debian.org>  Sat, 28 Jan 2006 13:04:16 +0100

dpkg (1.13.12) experimental; urgency=low

  * Due to the changes in dpkg-shlibdeps it is not recommended
    to use this version for building packages intended to be
    uploaded into an official archive, yet.

  [ Frank Lichtenheld ]
  * Update AUTHORS and debian/copyright for new maintainer team.

  * Don't use the ldd output in dpkg-shlibdeps. Search for the
    matching libraries ourself. This fixes problems with both
    symlinked directories, Closes: #103024, #145714, #164020, #285857
    and biarch builds. Closes: #317082
  * Let dpkg-gencontrol bail out with an error if parsedep
    found an error while parsing a dependency field. Closes: #228125
  * dpkg-source -x now tries to chown all files extracted from
    tar files. The temporary directory is now created with mode
    0700, too. Together this should make it safer to run
    dpkg-source -x as root. Based on suggestions by Marcus
    Brinkmann and Colin Watson. Closes: #144571, #238460
  * Let dpkg-source -b check the build relation fields before
    putting them into the .dsc. As a side effect they also
    get normalized. Closes: #254449
  * Check the gpg signatures of .dsc files before unpacking. See
    the upstream changelog for a full description of the semantics.
    Based on a patch by Matt Zimmerman. Closes: #48711
  * Let dpkg-source ensure (as good as possible) that all
    build source packages can also be unpacked.
    Closes: #6820, #7014
    Also fixed handling of md5sum -b output in dpkg-source on
    the way. Based on a patch by Ingo Saitz. Closes: #316123
  * Check for illegal architecture strings in dpkg-gencontrol and
    dpkg-source. dpkg-gencontrol will only issue a warning while
    dpkg-source will error out. Closes: #96920
  * Add support "package types" to dpkg-shlibdeps. Patch by Joey Hess.
    Closes: #335056, #345475
  * Fix man page references to dpkg and dselect man pages. Many
    of them still had a wrong section.
    Closes: #332826
  * Let dpkg-source -b warn about special permissions of files added
    in the diff since these will get lost. Closes: #306125
  * dpkg-source -x didn't work in case the upstream version or
    the Debian version ended with ~. Fixed.

  [ Christian Perrier ]
  * Updated Translations:
    - French (Christian Perrier).
    - Polish (Bartosz Fenski). Closes: #314237
    - Norwegian Bokmal (Hans F. Nordhaug). Closes: #315548, #315990
    - Czech (Miroslav Kure). Closes: #323775, #345347
    - Russian (Yuri Kozlov). Closes: #323821, #335170
    - Japanese (Kenshi Muto). Closes: #323938
    - Brazilian Portuguese (Andre Luis Lopes). Closes: #325224, #332872
    - Russian (Yuri Kozlov). Closes: #335170, #349151
    - Swedish (Peter karlsson). Closes: #325990, #344058, #337164, #334063
    - Norwegian Nynorsk (Håvard Korsvoll). Closes: #315987
    - Portuguese (Miguel Figueiredo).
      Closes: #315461, #323674, #323642, #330021
    - Spanish (Javier Fernández-Sanguino Peña). Closes: #323662, #315253
    - Danish (Claus Hindsgaul). Closes: #348575, #323779, #337948, #325687
    - Dutch (Bart Cornelis). Closes: #323908
    - German (Michael Piefel). Closes: #323964
    - Italian (Stefano Canepa). Closes: #324114, #344671, #347225
    - Catalan (Jordi Mallach). Closes: #324456
    - Basque (Piarres Beobide). Closes: #342089, #332698
    - Tagalog (Eric Pareja). Closes: #337307
    - Simplified Chinese (Tchaikov). Closes: #338268
    - Galician (Jacobo Tarrío). Closes: #338904
    - Romanian (Eddy Petrişor). Closes: #340674
    - Vietnamese (Phan Vinh Thinh, Clytie Siddall).
    - Indonesian (Parlin Imanuel). Closes: #344513
    - Greek (Galaxico). Closes: #344646
    - Czech (Miroslav Kure). Closes: #345347
  * Fixed broken translation:
    - Brazilian Portuguese (James Troup). Closes: #332872
  * Fix Russian man page for start-stop-deamon(8)
    Closes: #325804
  * Fix German man page for update-alternatives(8)
    Closes: #329908
  * Fix typo in dpkg online help message. Unfuzzy translations
    Closes: #349299

  [ Guillem Jover ]
  * Add armeb to cputable. Closes: #331232
    Thanks to Lennert Buytenhek <buytenh+debian@wantstofly.org>.
  * Don't try to compile in SELinux support on GNU/kFreeBSD.  Closes: #313300
    Thanks to Aurelien Jarno <aurel32@debian.org>.
  * When linking statically, explicitly add libsepol, even if its only a
    transitive library. The proper fix should come with a pkg-config file.
    Based on a patch by Bart Martens <bart.martens@advalvas.be>.
    Closes: #347744, #348659
  * Add support for architecture wildcards, but for now they will only be
    exposed in debian/control files, not in binary nor source packages.
    Closes: #291939
  * Change start-stop-daemon's --exec option behaviour on GNU/Linux to
    compare the filename pointed by '/proc/<pid>/exe' instead of the inode
    and device numbers. Thanks to Vasilis Vasaitis <v.vasaitis@sms.ed.ac.uk>.
    Closes: #337942

 -- Frank Lichtenheld <djpig@debian.org>  Tue, 24 Jan 2006 11:15:36 +0100

dpkg (1.13.11.1) unstable; urgency=low

  * Change maintainers to new team.

 -- Scott James Remnant <scott@netsplit.com>  Thu, 12 Jan 2006 07:56:49 +0000

dpkg (1.13.11) unstable; urgency=low
  
  The "Good, clean fun" Release.

  * Fixed the always broken error handling so that only the intended
    cleanup handlers are run, rather than ones that we didn't expect.
    This corrects the bug when a package's postrm fails and the package is
    left in an installed state with no files; the package will now be left
    in a half-installed state, as originally intended.  Found by Marga
    Manterola while documenting the maintainer scripts.  Closes: #296026.
  * Fixed removal of files involved in diversions during upgrade, caused by
    checking whether the "directory" was in use by another package without
    actually checking whether or not it was a directory.  Closes: #310390.
  * Fixed package saving to not disappear packages who divert anything from
    the installing package out of the way.  Closes: #113626.
  * Improved clean-up of unpack failure during install or upgrade, to leave
    the system in exactly the same state as it started in.
    Closes: #47404, #82407, #121173, #170869, #201848, #236733, #268639.
  * Fixed crash when unpacking a package which has an unversioned Replaces
    declared on it by another package previously unpacked in the same run
    (Colin Watson).  Closes: #322595.

  * New install unwinding fixed to ensure we don't leave a version in the
    status db for a not-installed package.
  * Corrected error call when encountering a corrupted filesystem tarfile
    to not print "Success".  Closes: #95570.
  * Fixed castration of potentially unsafe devices to not follow symlinks.
    Closes: #169928.
  * Marked log file descriptor as close-on-exec.  Closes: #320925.
  * Re-worked dpkg-source -x to allow all manner of strange things maintainers
    seem to do, unpacking isn't the right place to enforce sanity; we'll
    do it in -b later on >:-).  Closes: #316470, #317760, #318473, #318745,
    #322359, #322361, #322362.

  * Corrected dselect synopsis line to match consensus.  Closes: #318659.
  * Changed dpkg-name to use a shell redirect rather than the /dev/stderr
    device that may not be writable.  Closes: #318376.
  * Adjusted various dpkg-query options to avoid outputting a trailing
    newline.  Closes: #151651, #319781.
  * Changed references to "statusoverride" file to just "statoverride"
    to make it match reality.  Closes: #320952.
  * Fixed several bugs with the default diff ignore list used by dpkg-source.
  * Added ,,* to the list of default diff ignore list.  Closes: #322917.

  * Fixes to dpkg-dev (Frank Lichtenheld):
    - dpkg-checkbuilddeps will now exit with an error if it is unable to
      parse a dependency field.  Closes: #171762, #302229.
    - dpkg-genchanges will now output a warning if given -sd for a native
      package, as it's going to ignore it.  Closes: #5571.
    - dpkg-source fixed to give a more meaningful error message if given
      a directory as the first argument.  Closes: #306874.
    - dpkg-source fixed to handle being given an absolute path to -b.
      Closes: #147574.
    - Fix controllib.pl to allow whitespace before version operators.
      Closes: #273489, #310306.
    - Fix architecture dependency parsing that sometimes generated wrong
      list of requirements.  Closes: #319816.
    - Make the default control field name mangling behaviour "nicer" by
      upper-casing all letters that come after a dash.  Closes: #306474.
    - Ignore trailing newlines in single paragraph control files.
      Closes: #57194, #156319
  * Documentation:
    - Fixed typo in dpkg-architecture man page.  Closes: #317770.
    - Documented dpkg-deb -W/--show and --showformat.  Closes: #319784.

 -- Scott James Remnant <scott@netsplit.com>  Wed, 17 Aug 2005 04:44:44 +0100

dpkg (1.13.10) unstable; urgency=low
  
  The "Bully's Special Prize" Release.

  * Removed /usr/sbin/start-stop-daemon.  Closes: #313400.
  * Fixed md5sum diversion removal.  Closes: #313415.
  * Fixed dpkg-source to handle native tarballs with a Debian revision.
    Closes: #313381, #313433.
  * Fixed upgrade from pre-sarge dpkg outside of dselect.  Closes: #314575.
  * Changed log times to be local rather than UTC.  Closes: #313347.
  * Changed log writing to be line-buffered.  Closes: #314550.
  * Moved log creation to postinst, and don't fail if base-passwd hasn't
    been configured yet.  Closes: #316084.
  * Don't try to compile in SELinux support on Hurd.  Closes: #313398.
  * Place code for SELinux support in the right place so it will actually
    get compiled in and used (Manoj Srivastava).  Closes: #314886.

  * Documentation:
    - Added missing word to dpkg-architecture manpage.  Closes: #313554.
    - Reference to dpkg manpage in dpkg.cfg corrected.  Closes: #314262.
  * Updated Translations (Christian Perrier):
    - Basque (Piarres Beobide Egana).  Closes: #313474.
    - Catalan (Jordi Mallach).  Closes: #313288.
    - Czech (Miroslav Kure).  Closes: #314431.
    - Danish (Claus Hindsgaul).
    - French (Christian Perrier).
    - German (Jens Seidel).  Closes: #314125.
    - Greek (Greek team).  Closes: #314828.
    - Italian (Lele Gaifax).
    - Japanese (Kenshi Muto).  Closes: #313330.
    - Russian (Yuri Kozlov).  Closes: #313620.
  * Hebrew translation de-activated on request of the translator until there
    is better support for RTL languages.  Closes: #313282.

 -- Scott James Remnant <scott@netsplit.com>  Tue, 28 Jun 2005 14:19:06 +0100

dpkg (1.13.9) unstable; urgency=low
  
  The "On like Donkey Kong" Release.

  * Only open the log file when we first need to write to it, this avoids
    the need to suppress errors when not root which fakeroot defeated anyway.
  * Stop dpkg-source clobbering an existing .orig directory during unpacking.
    Closes: #21236.
  * Allow an alternate output directory to be specified to dpkg-source by
    giving a second argument to -x.  Closes: #246802, #282323.
  * Added .arch-inventory to default diff ignore regexp.  Closes: #304297.

  SELinux support (Manoj Srivastava):
  * On SELinux-enabled systems, try to set the security context when the
    package is unpacked.  Closes: #193653, #249496, #307139.
  * Added build-dependancy on libselinux1-dev.

  Improvements to dpkg-source (Brendan O'Dea):
  * Support unpacking of "Wig And Pen" (Format 2.0) source packages.
  * Multiple pristine upstream tarballs allowed.
  * Native and upstream tarballs may be bzip2-compressed instead of gzip,
    as may the debian diff or tarball.
  * Unsupported format error fixed to output the unsupported format
    rather than the supported one.  Closes: #156317.

 -- Scott James Remnant <scott@netsplit.com>  Sun, 12 Jun 2005 15:52:43 +0100

dpkg (1.13.8) experimental; urgency=low
  
  The "In like Flynn" Release.

  * Linux 2.6.12 changed the behaviour of mmap to fail and set EINVAL when
    given a zero length, rather than returning NULL.  This is POSIXly
    correct, so handle zero-length package control files (like available).

 -- Scott James Remnant <scott@netsplit.com>  Fri, 10 Jun 2005 07:39:44 +0100

dpkg (1.13.7) experimental; urgency=low
  
  The "Maidenhead Creeping Water Plant" Release.

  * Reduced inability to open a log file to a warning, suppressed for
    non-root operations.  Closes: #312383.

 -- Scott James Remnant <scott@netsplit.com>  Thu,  9 Jun 2005 06:12:56 +0100

dpkg (1.13.6) experimental; urgency=low
  
  The "Just kidding about the God part" Release.

  * Fixed incorrect installation location of /etc/logrotate.d/dpkg caused
    by a mis-understanding of dh_install's abilities.

 -- Scott James Remnant <scott@netsplit.com>  Mon,  6 Jun 2005 05:58:36 +0100

dpkg (1.13.5) experimental; urgency=low
  
  The "Flatulent Elm of West Ruislip" Release.

  * Actions and package states are now logged by default in the
    /var/log/dpkg.log file.  This file is rotated monthly and can be
    disabled by commenting the line in /etc/dpkg/dpkg.cfg.
  * User decisions about conffiles are now logged.
  * dpkg-source no longer complains about Enhances field.  Closes: #159642,
    #159745, #159746.
  * preinst no longer relies on procps being installed.  Closes: #311808.

  * Architecture Support:
    - Change DEB_*_GNU_CPU from i386 to i486, to reflect reality.
      DEB_*_ARCH_CPU remains at i386, you should be checking against that.
      Closes: #310394.
    - Fixed order ostable is read to prevent Linux becoming the Hurd.
      Closes: #309603.
  * Updated Manpage Translations (Christian Perrier):
    - Syntax error corrected in Swedish man page for dpkg-deb.
      Closes: #300980.
    - Syntax error corrected in Spanish man page for dpkg-scanpackages.
      Closes: #300981

 -- Scott James Remnant <scott@netsplit.com>  Mon,  6 Jun 2005 05:34:21 +0100

dpkg (1.13.4) experimental; urgency=low
  
  The "Or the Wabbit gets it" Release.

  * Add -L option to dpkg-architecture to list architecture strings
    we can accept.

 -- Scott James Remnant <scott@netsplit.com>  Tue, 29 Mar 2005 13:31:15 +0100

dpkg (1.13.3) experimental; urgency=low
  
  The "Paying off Karma at a vastly accelerated rate" Release.

  * Missing newline added to warning output function.  Closes: #283798.
  * Fixed prototype warning in dpkg-scansources.  Closes: #213577, #219760,
    #267505.
  * Removed trailing line from debian origins file.  Closes: #264904.
  * Changed dpkg-buildpackage to say "source changed by" rather than
    "source maintainer is".  Closes: #247313.
  * Fixed dpkg-gencontrol to allow '-' in architecture names.  Closes: #274677.
  * Fixed "unknown information field" error to report field that it doesn't
    know about.  Closes: #275243.

  * Documentation:
    - Remove "medium-level" from description of dpkg.  Closes: #292454.
    - Harmonised argument names in update-alternatives(8).
      Closes: #267095, #284941
    - Documented what the '+' and '*' mean in update-alternatives --config
      output.  Closes: #270486.
    - Mention aptitude alongside dselect in 'dpkg --usage' and
      'dpkg-deb --help', fix quote style of mention in 'dpkg --help'.
      Closes: #274800, #278118.
    - Associate --truename with the description of what it does in
      dpkg-divert(8).  Closes: #277076.
    - Removed last remaining references to the packaging manual, replacing
      with better references.  Closes: #262775.
    - Documented format of file dpkg --set-selections takes.  Closes: #270043.

 -- Scott James Remnant <scott@netsplit.com>  Mon, 21 Mar 2005 03:10:27 +0000

dpkg (1.13.2) experimental; urgency=low
  
  The "Mysteriously Unnamed" Release.

  * md5sum has been removed, the coreutils or textutils version will be
    diverted to /usr/bin/md5sum.  Closes: #6633, #136110.
    The following bugs are filed against the dpkg md5sum, so no longer apply.
    Closes: #95755, #193877, #223381, #264195, #270241, #286632,
  * Take Replaces into account when installing packages; don't issue a
    "trying to overwrite" error if the file that already exists is in
    a package that Replaces the one being installed.
    Closes: #164595, #184635, #277890.
  * Allow actions and status changes to be logged to a file.  Disabled by
    default, uncomment line in /etc/dpkg/dpkg.cfg to enable.
    Closes: #957, #53376, #77109, #143882, #284499.
  * Don't truncate output of 'dpkg -l' when stdout is not a tty.
    Closes: #92263, #253860, #258608, #261822, #282790.
  * Fix further compilation problems with gcc 4.0.  Closes: #299699
  * Handle tar files without trailing slash in directory names.
    Closes: #287152.
  * Output arguments to maintainer scripts with -D2.  Closes: #237684,
    #296030.
  
  * Architecture Support:
    - Added ppc64.  Closes: #263743.
    - Split archtable into cputable and ostable, archtable is retained
      for compatibility with other packages that might use it only.
    - dpkg-architecture no longer canonises -t argument.  Closes: #173205.
    - dpkg-architecture output includes new DEB_*_ARCH_OS and
      DEB_*_ARCH_CPU variables that contain the Debian system and CPU
      names respectively.
    - dpkg-architecture outputs (mostly) correct GNU system names now,
      in particular this means that it will output "linux-gnu" instead
      of "linux".  You should use the new _ARCH_OS variables instead.
  * Documentation:
    - Add examples to dpkg-divert(8).  Closes: #291816.
    - Correct typo in dpkg-architecture(1).  Closes: #299090.

 -- Scott James Remnant <scott@netsplit.com>  Fri, 18 Mar 2005 16:21:32 +0000

dpkg (1.13.1) experimental; urgency=low
  
  The "Livin' like a good boy oughta" Release.
  
  * Removed dpkg --print-gnu-build-architecture option.  Use variables
    defined by dpkg-architecture instead.
  * Soft-deprecated dpkg --print-installation-architecture.  Use
    dpkg --print-architecture instead, which now does the same thing.
  * dpkg --print-architecture no longer calls c-compiler.  Closes: #164863.
  * Removed third field from /usr/share/dpkg/archtable.

  * Now we no-longer pre-depend on dselect, check the upgrade will work
    in preinst and give the user a chance to abort if they haven't yet
    installed dselect and need to.  Closes: #282335.
  * Fix handling of GNU longname and longlink when a tarfile entry has
    both.  Closes: #128388.
  * md5sum no longer outputs "-" when no argument is supplied.
    Closes: #164591, #164889.
  * Add darcs metadirectory to dpkg-source diff ignore list.  Closes: #289760.
  * Add new '-f' short option to dpkg-query as equivalent to --showformat.
    Closes: #281627.
  * Report conffile conflicts and per-package errors on the status-fd.
    Closes: #297880.
  * Correct typo in dpkg-architecture.  Closes: #282701.
  * Fix start-stop-daemon's support for GNU/kFreeBSD.  Closes: #258051.

  * Architecture Support:
    - Added kfreebsd-amd64.  Closes: #280963.
    - Added m32r.  Closes: #280710.
    - Clean up of archtable.  Closes: #118910, #286898.
    - Clean up of dpkg-architecture.  Closes: #256323.
  * Updated Translations (Christian Perrier):
    - French (French Team).
    - Greek (Konstantinos Margaritis).  Closes: #295922.

 -- Scott James Remnant <scott@netsplit.com>  Thu,  3 Mar 2005 12:09:07 +0000

dpkg (1.13.0) experimental; urgency=low
  
  The "Three banana strategy" Release.

  * Remove the /usr/info or /usr/info/dir symlinks we used to create.
    Closes: #206063, #288415.
  * Fix cast in lvalue assignment that gcc 4.0 doesn't like.
    Closes: #282669, #284797.
  * Correct bashism in disk method update script.  Closes: #260568.

  * Scorched-earth reimplementation of the build process and control files
    with debhelper and automake.  Closes: #200683, #217946, #229629, #260568,
    #266995, #279701, #283640, #292973, #293041.
  * Remove SGML and POD documentation formats due to both licensing and
    sanity issues.  Closes: #285806.
  * The dpkg-doc and dpkg-static packages are no more.
  * dpkg.cfg cleaned up to remove non-useful examples.
    Closes: #169618, #305192.
  
 -- Scott James Remnant <scott@netsplit.com>  Fri, 14 Jan 2005 19:28:00 +0000

dpkg (1.10.28) unstable; urgency=low
  
  The "Awh, yeah?  Ripper!" Release.

  * New Translations (Christian Perrier):
    - Romanian (Eddy Petrisor).  Closes: #309714.
    - Tagalog (Eric Pareja).  Closes: #296407.
  * Updated Translations (Christian Perrier):
    - French (Christian Perrier).
    - Greek (Konstantinos Margaritis).  Closes: #295922
    - Indonesian (Arief S Fitrianto).  Closes: #296733
  * Updated Manpage Translations (Christian Perrier):
    - French (Philippe Batailler).
    - Syntax error corrected in Brazilian Portuguese man page for
      update-alternatives.  Closes: #300646

 -- Scott James Remnant <scott@netsplit.com>  Thu, 26 May 2005 18:18:10 +0100

dpkg (1.10.27) unstable; urgency=low

  The "Grab your gun and bring in the cat" Release.

  * New Translations (Christian Perrier):
    - Indonesian (Arief S Fitrianto).
    - Norwegian Bokmål (Bjorn Steensrud).
  * Updated Translations (Christian Perrier):
    - Dutch (confusing option corrected by Christian Perrier).
    - Galician (Jacobo Tarrio).
    - Korean (Seo Sanghyeon).
    - Simplified Chinese (Carlos Liu).
    - Traditional Chinese (Asho Yeh).

 -- Scott James Remnant <scott@netsplit.com>  Thu, 10 Feb 2005 15:10:22 +0000

dpkg (1.10.26) unstable; urgency=low

  The "Captain Tight-Pants" Release.

  * Fix incorrect claim that 'Q' in dselect quits without saving changes
    (really 'X').
  * Revert to current 'stable' behaviour of Space/Enter/'Q' in the dselect
    help screen, Space leaves the help screen and Enter and 'Q' do nothing.
    It's dangerous to encourage users to press Enter or 'Q' since they
    commit changes in the package selection screen.

  * New Translations (Christian Perrier):
    - Basque (Piarres Beobide Egaña).  Closes: #281245.
      (Was really added in 1.10.24, but forgotten from ALL_LINGUAS.)
    - Bosnian (Safir Šećerović).
    - Slovak (benco).  Closes: #284896, #289341
    - Traditional Chinese (Asho Yeh).  Closes: #287375.
  * Updated Translations (Christian Perrier):
    - Brazilian Portuguese (André Luís Lopes).  Closes: #281228.
    - Catalan (Jordi Mallach).  Closes: #281333.
    - Czech (Miroslav Kure).  Closes: #281231.
    - Danish (Claus Hindsgaul).  Closes: #281103.
    - Dutch (Christian Perrier).  Closes: #282087.
    - Galician (Héctor Fernéndez López).
    - German (Michael Piefel).  Closes: #281503.
    - Italian (Stefano Canepa). Closes: #282543.
    - Japanese (Kenshi Muto).  Closes: #281144.
    - Korean (Changwoo Ryu).  Closes: #282246.
    - Norwegian Nynorsk (Håvard Korsvoll).  Closes: #281456.
    - Polish (Bartosz Feñski).
    - Portuguese (Miguel Figueiredo).  Closes: #281122, #289359.
    - Russian (Yuri Kozlov).  Closes: #281166.
    - Simplified Chinese (Tchaikov, Carlos Liu).
    - Spanish (Javier Fernández-Sanguino Peña).  Closes: #281117.
    - Swedish (Peter Karlsson).  Closes: #281165.

 -- Scott James Remnant <scott@netsplit.com>  Tue, 11 Jan 2005 16:26:51 +0000

dpkg (1.10.25) unstable; urgency=low

  The "你他媽的天下所有的人都該死" Release.

  This release is to correct the mangled Simplified Chinese translation
  included in 1.10.24 caused by rebellion of the translator's mail client.

  * Updated Translations (Christian Perrier):
    - Dutch (Bart Cornelis).  Closes: #278700.
    - Polish (Bartosz Fenski).  Closes: #280406.
    - Simplified Chinese (Tchaikov, Carlos Liu).  Closes: #278676.

 -- Scott James Remnant <scott@netsplit.com>  Thu, 11 Nov 2004 20:06:57 +0000

dpkg (1.10.24) unstable; urgency=low

  The "Donald, where's your troosers?" Release.

  * Add support for uncompressed data.tar archive members and bzip2-
    compressed data.tar.bz2 members of binary packages.  Closes: #34727.

  * New Translations (Christian Perrier):
    - Basque (Piarres Beobide).  Closes: #265491.
    - Greek (George Papamichelakis).  Closes: #260809.
    - Hebrew (Lior Kaplan).  Closes: #275267.
    - Simplified Chinese (Tchaikov, Carlos Liu).  Closes: #265197.
  * Updated Translations (Christian Perrier):
    - Brazilian Portuguese (Andre Luis Lopes).  Closes: #260964, #273947,
      #278063.
    - Czech (Miroslav Kure).  Closes: #255904, #278178.
    - Catalan (Jordi Mallach).  Closes: #278098.
    - Danish (Claus Hindsgaul).  Closes: #278097.
    - Dutch (Bart Cornelis).  Closes: #268271, #268886, #274366, #278061.
    - Galician (Hector Fernandez).
    - German (Michael Piefel).  Closes: #276462, #278168.
    - French (Christian Perrier).
    - Japanese (Kenshi Muto).  Closes: #272456, #278141.
    - Italian (Lele Gaifax).
    - Korean (Changwoo Ryu).  Closes: #261528, #278142.
    - Norwegian Nynorsk (Håvard Korsvoll).  Closes: #275387, #278286.
    - Polish (Bartosz Fenski).  Closes: #268452, #278064.
    - Portuguese (Miguel Figueiredo).  Closes: #268266, #261424, #261519,
      #278294.
    - Russian (Yuri Kozlov).  Closes: #268452, #278154.
    - Spanish (Javier Fernández-Sanguino Peña).  Closes: #277173, #278117.
    - Swedish (Peter Karlsson).
  * Updated Manpage Translations (Christian Perrier):
    - French (Philippe Batailler).  Closes: #268048.
    - Spanish (Ruben Porras).  Closes: #261807.
    - Swedish (Peter Karlsson).

 -- Scott James Remnant <scott@netsplit.com>  Wed, 27 Oct 2004 09:25:58 +0100

dpkg (1.10.23) unstable; urgency=low

  The "Let the Wookie win" Release.

  * Updated hurd start-stop-daemon support.  Closes: #133640, #254180.
  * Removed usage of non-POSIX test options.  Closes: #256302.

  * Architecture Support:
    - Renamed x86-64 to amd64.  Closes: #252346, #254598.
  * Documentation:
    - Correct typo in dpkg-divert(8).  Closes: #254175.
  * New Translations:
    - Korean (Changwoo Ryu).  Closes: #254590.
  * Updated Translations:
    - Catalan (Jordi Mallach).
    - Danish (Claus Hindsgaul).  Closes: #252407.
    - French (Christian Perrier).  Closes: #252586.
    - Italian (Lele Gaifax).
    - Polish (Bartosz Fenski).  Closes: #254209.
    - Spanish manpages (Ruben Porras).  Closes: #246158, #246159, #246160,
      #246161, #246162, #246163, #246164.

 -- Scott James Remnant <scott@netsplit.com>  Mon, 19 Jul 2004 19:52:14 +0100

dpkg (1.10.22) unstable; urgency=low

  The DebConf4 Release.

  This release is mostly intended to mop up the minor and trivial bug
  fixes in the list and clear out the documentation changes.  As such,
  it should be treated with even more suspicion than is normal.

  * Use colouring to break cycles earlier to avoid long loops whilst
    installing or configuring packages.  Closes: #232445, #246857.
  * Don't try to configure packages that disappeared in the same
    run.  Closes: #202997.
  * Fix segfault when "gcc -dumpmachine" returns a non-matching triplet.
    Closes: #211850.
  * Remove restriction that package names be at least two characters long.
    Closes: #237734.
  * Fix dpkg-source (actually controllib.pl) to output the field name
    properly again.  Closes: #226931, #246595.
  * Make dpkg-scanpackages output Origin and Bugs fields with proper
    casing.  Closes: #154422.
  * Add support for DOS line-endings to md5sum.  Closes: #246103.
  * Fix start-stop-daemon segfault on Hurd.  Closes: #133640.
  * Allow dpkg-shlibdeps to run as non-root users.  Closes: #96881.
  * Correct various compiler warnings.  Closes: #229766.

  * Architecture Support:
    - Added x86-64 (x86_64 / amd64).  Closes: #238483, #241938.
    - Added i?86-gnu (Hurd).  Closes: #216695, #236331.
    - Added i386-kfreebsd-gnu and i386-knetbsd-gnu.  Closes: #250176.
  * Packaging:
    - Create $(docdir) even when --without-sgml-doc is passed so the
      ChangeLog can be installed.  Closes: #137719.
    - Stop hardcoding the list of manual page languages in debian/rules,
      so we include Spanish, Russian and Brazilian Portugese.  Closes: #245994.
    - Quote LDFLAGS in debian/rules to allow multiple options.
      Closes: #230242.
  * Documentation:
    - Move dpkg-scanpackages and dpkg-scansources to section 1 as they
      are user tools.  Closes: #114946.
    - Correct hyphen characters in manpages.  Closes: #212284, #247086, #226800.
    - Remove obsolete references to the Debian Packaging Manual.
      Closes: #122910, #140695.
    - Correct 'n' and 'p' key descriptions in dselect help message.
      Closes: #120562.
    - Add --force-bad-verify to dpkg manpage.  Closes: #192812.
    - Correct dpkg manpage to refer to --force-remove-reinstreq instead of
      -non-existant --force-reinstreq option.  Closes: #232831.
    - Correct documentation of --compare-versions arguments.  Closes: #232317.
    - Correct usage of "et al" to "et al.".  Closes: #230751.
    - Add dpkg-reconfigure(8) to SEE ALSO section of dpkg(8).  Closes: #233282.
    - Suggest packages that provide additional functionality in the dpkg
      manpage.  Closes: #81355.
    - Suggest dselect update in description of dpkg --update-avail.
      Closes: #206163.
    - Suggest aptitude as well as dselect.  Closes: #217042.
    - Suggest fakeroot for dpkg-source -r.  Closes: #175897.
    - Correct documentation of start-stop-daemon.  Closes: #41554, #211856.
    - Correct documentation of start-stop-daemon manpage to refer to --retry
      alongside --stop.  Closes: #204691.
    - Add note that start-stop-daemon will chdir("/") unless -d is specified.
      Closes: #217823, #218060.
    - Correct documentation of dpkg-query --list.  Closes: #232639.
    - Correct invalid use of &quot; within update-alternatives(8) with .BR.
      Closes: #244624.
    - Rewrite description of dpkg-source -i to indicate the intent of the
      default setting rather than the exact exclusions.  Closes: #227169.
    - Correct documentation of dpkg-statoverride --update.  Closes: #85079.
    - Correct documentation of update-alternatives --install.  Closes: #179648.
    - Documented dpkg:Version and dpkg:UpstreamVersion substvars.
      Closes: #85815, #85818.
    - Fix spelling error in utils/md5sum.1.  Closes: #250281.
    - Replace "&c." with the slightly clearer "etc.".  Closes: #235773.
    - Correct various typos.  Closes: #219623, #221235.
  * Updated Translations:
    - Catalan (Jordi Mallach).
    - French (Christian Perrier).  Closes: #246359.
    - Italian (Lele Gaifax).
    - Japanese manpages (KISE Hiroshi).  Closes: #248483.
    - Russian (Nikolai Prokoschenko).  Closes: #249254.
    - Spanish manpages (Ruben Porras).  Closes: #246158, #246159, #246160,
      #246161, #246162, #246163, #251830.
  * New Translations:
    - German start-stop-daemon and update-alternatives manpages
      (Helge Kreutzmann).  Closes: #247116, #249454.
    - Spanish dpkg-scansources manpage (Ruben Porras).  Closes: #246164.

 -- Scott James Remnant <scott@netsplit.com>  Tue,  1 Jun 2004 18:21:40 -0300

dpkg (1.10.21) unstable; urgency=low

  * Fix incorrect linked list node removal code that caused every second
    shared or diverted conffile to be deleted by dpkg.
    Closes: #10879, #33046, #47267, #90623, #98210, #109691, #146167.
    Closes: #155456, #204275.
  * Call mknod with the required device type.  Closes: #158916.
  * Correct the default query output format to be consistent with
    what the underlying library expects.  Closes: #174973.
  * Fix missing NULL-termination in dpkg-query -W display of dependency
    fields.  Closes: #174978
  * Strip output from md5sum(1) after the first whitespace character.
    Closes: #200763.
  * Output a warning if we cannot open a configuration file instead of
    treating it as a fatal error, in case our home directory is not readable
    by root.  Closes: #200701.
  * Set LC_ALL to C before spawning off dpkg --search, to avoid searching
    on localized strings.  Closes: #244316.
  * Don't require argument for start-stop-daemon -V.  Closes: #237589.
  * Correct use of @ARGV within dpkg-scanpackages, allowing -u to work
    once again.  Closes: #225086, #241503.
  * Make sure file permissions passed to dpkg-statoverride are numeric.
    Closes: #161156.
  * Correctly break out of the loop in install-info.
    Closes: #124225, #160761.
  * Add --dir-file option to install-info for GNU install-info
    compatibility.  Closes: #179192
  * Refer to debian-policy in dpkg-doc's description instead of the
    non-existant packaging-manual.  Closes: #120970.
  * Remove incorrect mention of build-essential from dpkg-checkbuilddeps
    manpage.  Closes: #219210.
  * Add a note about diverting shared libraries to the dpkg-divert
    manpage.  Closes: #214699.
  * Updated Translations:
    - Brazilian Portugese (Andre Luis Lopes).  Closes: #237864.
    - Catalan (Jordi Mallach).
    - Danish (Claus Hindsgaul).  Closes: #237624.
    - Dutch (Pieter-Paul Spiertz, Bart Cornelis, Erwin).
      Closes: #102094, #151799, #207758.
    - French (Sam Hocevar).  Closes: #243191.
    - German (Florian Ernst).  Closes: #109669, #115352, #187952, #244098.
    - Japanese manpages (KISE Hiroshi).  Closes: #220776.
    - Polish (Bartosz Fenski).  Closes: #242870.
    - Spanish (Javier Fernández-Sanguino Peña).  Closes: #166052.
    - Swedish (Peter Karlsson).
  * New Translations:
    - Japanese dpkg-source manpage (KISE Hiroshi).  Closes: #239000.
    - Norwegian Nynorsk (Gaute Hvoslef Kvalnes).  Closes: #233614.
    - Portguese (Miguel Figueiredo).  Closes: #240081.
    - Spanish dpkg-source manpage (Ruben Porras).  Closes: #171489.

 -- Scott James Remnant <scott@netsplit.com>  Sun, 25 Apr 2004 18:55:10 +0100

dpkg (1.10.20) unstable; urgency=high

  * Update Japanese translation.  Closes: #224616
  * Update French translation.  Closes: #218713
  * Fix spelling error in German md5sum man page.  Closes: #230750
  * Fix typo in pt_BR po file.  Closes: #192102
  * Revert fix for #232916, this turns out to be a bug in the pgpgp
    wrapper, dpkg worked fine with pgp itself.

 -- Scott James Remnant <scott@netsplit.com>  Thu, 11 Mar 2004 11:24:54 +0000

dpkg (1.10.19) unstable; urgency=high

  * Distinguish unmet build dependencies from build conflicts.
    Closes: #217943, #235266.
  * Force NULL-termination of all tar file entry names.  Closes: #232025.
  * Allow dselect to use the full window width.  Closes: #139781.
  * Pass correct number of arguments for format string when out of disk
    space.  Closes: #213038, #217286, #213543, #213846.
  * Remove duplicated entries from ChangeLog.  Closes: #157437.
  * Fix dpkg-buildpackage when used with PGP.  Closes: #232916.
  * Update support for Debian FreeBSD.  Closes: #211566.
  * Store Architecture in the status file.  Closes: #228253.
  * Don't print offending lines in md5sum.  Closes: #170953.
  * Check bounds of md5sum lines.  Closes: #168443, #199489, #199693.

 -- Scott James Remnant <scott@netsplit.com>  Mon,  8 Mar 2004 19:05:32 +0000

dpkg (1.10.18.1) unstable; urgency=medium

  * Non-maintainer upload to fix release-critical bugs.
  * Terminate string buffer in main/remove.c.  Closes: #228379.
  * Prevent stashing of hardlinked devices and setuid or setgid binaries
    by removing permissions on upgrade as well as on remove.
    Closes: #225692.
  * Update dpkg conflicts to << 1.10, instead of 1.9.
    Closes: #190611, #221989, #222760.

 -- Scott James Remnant <scott@netsplit.com>  Thu, 26 Feb 2004 01:17:27 +0000

dpkg (1.10.18) unstable; urgency=medium

  * Rebuild, tagging and releasing correctly from cvs this time.

 -- Adam Heath <doogie@debian.org>  Mon, 27 Oct 2003 13:39:56 -0600

dpkg (1.10.17) unstable; urgency=medium

  * Make dselect do conflict resolution when dealing with automatically
    selected recommended package. Thanks to Colin Watson for the analysis
    and patch. Closes: Bug#151663
  * Branden Robinson <branden@debian.org>:
    s/dpkg-checkbuild/dpkg-checkbuilddeps/ in usage.
  * dpkg-checkbuilddeps now sets $reduce_arch.  Closes: #212796.
  * Goswin Brederlow <brederlo@informatik.uni-tuebingen.de>:
    Add -u in dpkg-scanpackages.  Closes: #214123.
    Add -a<arch> command to dpkg-scanpackages.
  * Add .#* to dpkg-source's default ignore filter.  Closes: #217380.
  * Matthias Urlichs <smurf@smurf.noris.de>:
    Don't assume /usr/info/dir exists if /usr/info does.  Closes: #165770.
  * Jordi Mallach <jordi@debian.org>:
    Update Catalan translation.
  * Fix errors with dependency fields that reference ${dpkg:Version}.
    Closes: #213108.

 -- Adam Heath <doogie@debian.org>  Mon, 27 Oct 2003 13:04:57 -0600

dpkg (1.10.16) unstable; urgency=low

  * Almost *EVERY* damn file was including config.h in the wrong spot.
    After making it the first include, then off_t/size_t/etc could actually
    be redefined to be 64-bit compatible.
  * Jordi Mallach <jordi@debian.org>:
    Fix configure to set HAVE_SETLOCALE.  Closes: #211816
  * "Loïc Le Loarer" <lll_deb@m4x.org>:
    Add a -d|--chdir option to start-stop-daemon.  Closes: #151802
  * Split the background block into 2 parts: one that does the fork, and
    opens /dev/tty and /dev/null, and one that does everything else.  The
    second block is then moved to be run right before the exec.  This
    allows error messages to be seen from the child(previously, they were
    lost), and allows for the chroot to not require the device files.
    These changes based on the bugs filed by:
    Marc Herbert <Marc.Herbert@ens-lyon.fr>: Closes: #155219
    Loïc Le Loarer <lll_deb@m4x.org>: Closes: #151800
  * Mario Lang <mlang@debian.org>:
    When --start, --startas and --pidfile are given, print 'process'
    instead of '(null)' for the process name, if it's already running.
    Closes: #209355
  * Imported several translated manpages, from debian-doc cvs:
    * Spanish: 822-date.1 cleanup-info.8 deb-control.5 deb-old.5
      deb.5 dpkg-checkbuilddeps.1 dpkg-deb.1 dpkg-divert.8 dpkg-name.1
      dpkg-scanpackages.8 dpkg-split.8 dpkg-statoverride.8 dpkg.8
      dselect.8 md5sum.1 start-stop-daemon.8 update-alternatives.8
      "Esteban Manchado Velázquez" <zoso@debian.org>: Closes: #171489
    * French: deb.5
      Julien Louis <arthur51@ifrance.com>: Closes: #164906
    * Portuguese: dpkg.8 dselect.8
  * Matt Zimmerman <mdz@debian.org>
    In dpkg's manpage, -O had an inverted word.  Closes: #111711
  * Marcin Owsiany <porridge@debian.org>:
    Fix Polish translation of 'conflicts with'  Closes: #112057
  * Jiri Masik <masik@darbujan.fzu.cz>:
    Improve Czech translation of: "dpkg - warning: ignoring request to
    remove %s which isn't installed."  Closes: #117518
  * Marco Nenciarini <mnencia@prato.linux.it>:
    Fix missing space in Italian translation when listing files, and the
    file is diverted.  Closes: #138244
  * Piotr Roszatycki <Piotr_Roszatycki@netia.net.pl>:
    Update Polish translation.  Closes: #142370
  * Martin Quinson <mquinson@ens-lyon.fr>:
    Fix missing space in French translation of: "%s - warning: downgrading
    %.250s from %.250s to %.250s.\n"  Closes: #149142
  * Hidetaka Iwai <tyuyu@sings.jp>:
    Fix typo in Japanese translation of dpkg --force-help; dowgrade ->
    downgrade:  Closes: #157819
  * Martin Quinson <mquinson@ens-lyon.fr>:
    Fix French translation when listing files, and the file is diverted.
    Closes: #162154
  * Rune Schjellerup <olberd@odense.kollegienet.dk>:
    Fix Danish translation of(was missing the leading space): " does not
    appear to be available\n"  Closes: #192972
  * Fix md5sum when handling large files.  Closes: #162691
  * Fix dpkg-checkbuilddeps calling of parsedep.  It wasn't setting
    use_arch.  Closes: #212796.
  * Joey Hess <joeyh@debian.org>:
    Change formatting of info.dir.  Closes: #167379.

 -- Adam Heath <doogie@debian.org>  Sat, 25 Oct 2003 15:46:16 -0500

dpkg (1.10.15) unstable; urgency=low

  * Fix detection of va_copy.
  * Back out debian/rules build-arch detection.  It is *not* possible *at
    all* to detect available targets in a rules file.  Period.

 -- Adam Heath <doogie@debian.org>  Fri, 19 Sep 2003 20:02:19 -0500

dpkg (1.10.14) unstable; urgency=low

  * controllib.pl:
    * Rewrote the parsedep stuff, so that it wasn't done during control
      file parsing.  Scripts that need the internal parsed format should
      call parsedep on the field's value.
    * Split the substvars parsing into a separate function.
    * No longer validate dependency fields when reading the control file.
      Some fields may have vars in them, which breaks the validation.
    * dpkg-gencontrol calls substvars after parsing the control file, and
      then validates the substituted depends lines.  Originally,
      substitution occured only during writing of the final output file.
    * Andreas Barth <aba@not.so.argh.org>:
      Fix bad regex that didn't allow spaces in dependency field parsing.
      It now directly matches what the c code expects.  It previously was
      allowing all of \S, which matched on '('.
      Closes: #211660.
  * Remove stale debug in debian/control that would have broken
    installation on s390.
  * We were calling our own local copy of dpkg-gencontrol, but the
    system-installed copy of dpkg-shlibdeps.  Now, both are called from
    the build directory.

 -- Adam Heath <doogie@debian.org>  Fri, 19 Sep 2003 12:29:34 -0500

dpkg (1.10.13) unstable; urgency=low

  * Fix parsing of deps when both () and [] are specified.
  * Set $host_arch in controllib.pl:parsedep.
  * dpkg-checkbuilddeps doesn't output the [] stuff when finding invalid
    deps.

 -- Adam Heath <doogie@debian.org>  Wed, 17 Sep 2003 13:23:15 -0500

dpkg (1.10.12) unstable; urgency=low

  * Fix dpkg-source output of build-depends lines.

 -- Adam Heath <doogie@debian.org>  Tue, 16 Sep 2003 13:43:45 -0500

dpkg (1.10.11) unstable; urgency=low

  * dpkg no longer provides any BYHAND files.  If you need the source
    tarball, use the orig.tar.gz file available in the pool.  The
    precompiled tars were hold-overs from when debs were not standard
    ar/tar files.
  * Install /usr/share/doc/dpkg/pseudo-tags, which talks about the bug
    titling we use to mark bugs for filtering in the Debian bts.
  * Updated ca.po.
  * Teach dpkg-source that ~ is legal in version numbers
  * Add build-depends on sgml-base, and increase gettext build-depends to
    0.12.1-3.
  * Updated config.sub and config.guess in cvs.
  * Change use of strncpy in parsedb to memcpy.  Closes: #160447
  * No longer generate helpmsgs.{cc,h}.
  * several controllib changes:
    * Moved dependency parsing logic from dpkg-checkbuilddeps.
      The dpkg-checkbuilddeps parser didn't support empty fields, while
      the controllib parser did.
    * All dependency fields parsed by controllib.pl support [arch]
      specifiers.  If the arch specifier doesn't apply for the current
      arch, then the item will not be added to the internal list structure.
    * Comment lines(that begin with '#') are removed during parsing.
    * Store the original casing of field names, for use in error reporting.
    * Store the original field's casing with 'o:' prepended in %fi.
      * ballombe@merulo.debian.org:
        dpkg-checkbuilddeps now handles empty fields.  Closes: #111562
      * Branden Robinson <branden@debian.org>:
        support comments(first char on line begins with '#') in
        debian/control.  Closes: #191810
      * Bastian Blank <waldi@debian.org>:
        Allow for per-arch generated dependency fields.  Closes: #170575
      * Branden Robinson <branden@debian.org>:
        Report the original casing of field names when they are unknown.
        Closes: #177753
  * Patch dpkg-buildpackage to call debian/rules -qn build-arch, and if
    it's available, modify -B handling appropriately.  If build-arch is not
    available, then when -B was called, do *not* pass -B on to
    dpkg-checkbuilddeps.  Closes: #203097
  * Frank Lichtenheld <frank@lichtenheld.de>:
    Apply patch, to handle missing infodir.bak, and empty files.  Closes:
    #196361
  * Change standard_startup and standard_shutdown into macros.  Closes:
    #200351.
  * Andrew Suffield <asuffield@debian.org>:
    Fix inverted test of eof in parsedb, while looking for eof after
    field name.  Closes: #198218
  * Yann Dirson <dirson@debian.org>
    Add set -e to dpkg-doc.postinst.  Closes: #191261
  * Michael Weber <michaelw@debian.org>:
    dpkg --print-architecture now does gcc -dumpmachine instead of
    --print-libgcc-file-name.  Closes: #131893, #8241, #106793, #210285
  * Daniel Silverstone <dsilvers@digital-scurf.org>:
    Apply patch to change hashing function, and increase bin size, for
    the package database.  Closes: #206416
  * Paul Eggert <eggert@CS.UCLA.EDU>:
    Apply patch to make dpkg work with POSIX 1003.1-2001.  Closes:
    #204894
  * Joey Hess <joeyh@debian.org>:
    Fix "stripping trailing /" message from dpkg-statoverride.  Closes:
    #203782
  * Sami Liedes <sliedes@cc.hut.fi>:
    Increase filesdb bin size, and alter hashing function.  Closes:
    #179385
  * Anthony Towns <aj@azure.humbug.org.au>:
    Retry removing empty dirs during purge.  Closes: #112386
  * Darren Salt <linux@youmustbejoking.demon.co.uk>:
    Add .cvsignore to dpkg-source's default diff ignore regex.  Also fix
    missing \ escape for .deps.  Closes: #174013
  * Koblinger Egmont <egmont@uhulinux.hu>:
    Fix segfault with --status-fd.  Closes: #173618
  * Colin Watson <cjwatson@debian.org>,
    Andrew Suffield <asuffield@debian.org>:
    Add .svn, {arch}, and .arch-ids to dpkg-source -i default regex.
    Closes: #169359
  * Falk Hueffner <falk@debian.org>:
    Added alphaev68-linux-gnu to archtable.  Closes: #199360
  * Elie Rosenblum <fnord@debian.org>:
    Apply patch to support OpenBSD.  Closes: #154277
  * Geoff Richards <qef@laxan.com>:
    Add --config to action section, and add as EXAMPLES section.  Closes:
    #208014, #115759
  * Yann Dirson <dirson@debian.org>:
    install-info --version and --help now display on stdout.  Closes:
    #154633
  * Dan Jacobson <jidanni@dman.ddts.net>:
    Mention what dpkg and dpkg-query -S will not find.  Closes: #153096
  * Sebastian Leske <sleske@enterprise.mathematik.uni-essen.de>:
    Mention in dpkg(8) that downgrading a package can have serious
    consequences.  Closes: #61156
  * Dan Jacobson <jidanni@dman.ddts.net>:
    In dpkg-scanpackages(8), including small note that other tools might
    use the generated Packages file.  Closes: #208894
  * Warren Turkal <wturkal@cbu.edu>:
    Fix some typos in dpkg-source(1).  Closes: #207259, #204123, #167426
  * Dan Jacobson <jidanni@dman.ddts.net>:
    Alter text in dselect(8), implying that other interfaces are available
    for installing packages.  Closes: #206164.
  * Daniel Bonniot <bonniot@users.sourceforge.net>:
    Note in start-stop-daemon(8) that --nicelevel takes an argument.
  * Ruben Porras <nahoo82@telefonica.net>:
    Remove duplicate 'can' in deb-control(5).  Closes: #183840
  * Dan Jacobson <jidanni@dman.ddts.net>:
    Fix short description in dpkg-scansources(8).  Closes: #175770
  * Zefram <zefram@fysh.org>:
    In dpkg(8), move dpkg-query options to their own subsection, like
    dpkg-deb.  Closes: #174971
  * Thomas Hood <jdthood@yahoo.co.uk>
    Add --dry-run and --simulate as synonyms to --no-act.  Closes:
    #165099
  * Junichi Uekawa <dancer@netfort.gr.jp>:
    Fix wrong reference to DEB_BUILD_GNU_SYSTEM on --host in
    dpkg-architecture(1).  Closes: #163621
  * Michael Klein <michael.klein@puffin.lb.shuttle.de>:
    s/Usuaully/Usually/ in deb-control.5.  Closes: #161819
  * Joey Hess <joeyh@debian.org>:
    Removed reference in dselect(8) about recommends not being handled
    well.  Closes: #157973
  * Andrew Suffield <aps100@doc.ic.ac.uk>:
    s/dpkg-source/dpkg-parsechangelog/ in dpkg-parsechangelog -h.
    Closes: #155822
  * Matej Vela <vela@debian.org>:
    Unhighlight "May be repeated multiple times." in dpkg-source(1).
    Closes: #151845
  * Jordi Mallach <jordi@debian.org>:
    Make all actions in dpkg-deb -h lower case.  Closes: #150642
  * Alexander Hvostov <root@aoi.dyndns.org>:
    Add -g|--group to start-stop-daemon, and document properly.  Closes:
    #127342
  * Szerb Tamas <toma@mlf.linux.rulez.org>:
    s/THANKS/THANKS.gz/ in dpkg(8).  Closes: #91348
  * "James R. Van Zandt" <jrv@vanzandt-pc.mitre.org>:
    In dpkg(8), mention running dselect, install after --set-selections.
    Closes: #175236
  * Yann Dirson <dirson@debian.org>:
    Remove disabled --command-fd from help.  Closes: #169619
  * Tobias Burnus <tburnus@physik.fu-berlin.de>:
    Apply patch to update-alternatives that provides --set and --remove-all
    commands.  Closes: #133745.
  * Osamu Aoki <debian@aokiconsulting.com>:
    Add --all to update-alternatives, that calls --config on all
    alternatives.  Closes: #126621
  * Dan Jacobson <jidanni@jidanni.org>:
    Alter --config prompt, to be more clear, that one must 'press' enter to
    accept the default.  Closes: #203557
  * Peter Moulder <pmoulder@bowman.csse.monash.edu.au>:
    Fix some -w issues in update-alternatives.  Closes: #137313
  * Eduard Bloch <edi@gmx.de>:
    Apply patch to check whether the target path exists on removing.
    Closes: #37254
  * Colin Walters <walters@debian.org>:
    After opening files, set binmode.  Closes: #175363

 -- Adam Heath <doogie@debian.org>  Tue, 16 Sep 2003 12:52:11 -0500

dpkg (1.10.10) unstable; urgency=low

  * Update archtable for hurd.  Closes: #187509.
  * Make the dpkg-iasearch conflicts versioned.  Closes: #170698.
  * Surround sed call with '' in Makefile.in.  Closes: #187534.
  * Strip trailing / from the file args in dpkg-statoverride.  Closes:
    #184239.
  * Modified to use autotools-dev.  Closes: #179656.
  * Add netbsd support.  Closes: #179658, #179659.
  * Support hypenated values in dpkg-architeture. Closes: #179661
  * No longer managed the /usr/doc symlinks.

 -- Adam Heath <doogie@debian.org>  Sat, 26 Apr 2003 15:10:24 -0500

dpkg (1.10.9) unstable; urgency=low

  * Fix dereference in main/help.c:cu_closefd(), which was the cause of
    close(random number) on most arches, but close(0) on s390x.
  * Add s390x to archtable.  Closes: #160976.

 -- Adam Heath <doogie@debian.org>  Sun, 15 Sep 2002 13:21:38 -0500

dpkg (1.10.8) unstable; urgency=low

  * Make the multiline regex have an upper bound, instead of being
    unbounded, as newer perls have a larger stack frame, which cause them
    to segfault quicker with larger inputs.  Closes: #159756.

 -- Adam Heath <doogie@debian.org>  Thu,  5 Sep 2002 16:32:01 -0500

dpkg (1.10.7) unstable; urgency=low

  * Fix double free in modstatdb_init, in the case that modstatdb_shutdown
    was called previously.  Closes: #159515.

 -- Adam Heath <doogie@debian.org>  Tue,  3 Sep 2002 18:59:19 -0500

dpkg (1.10.6) unstable; urgency=low

  * Don't call nffreeall, in any of the c/c++ programs.  It appears dselect
    slightly corrupts it's memory enough that it can't be freed without
    segfaulting.  Closes: #159023.

 -- Adam Heath <doogie@debian.org>  Sun,  1 Sep 2002 00:19:18 -0500

dpkg (1.10.5) unstable; urgency=low

  * Fix segfault in md5sum if the file being checked doesn't exist.
    Closes: #154503.
  * Fix extraction of md5sum in dpkg-scanpackages.  Closes: #153769.
  * Handle directories better in md5sum.  Closes: #157453.
  * Fix read past buffer in lib/nfmalloc.c.  Closes: #157304.
  * Fix several read pass buffer bugs, and a memleak.  Closes: #155362.
  * Fix segfault when --auto-deconfigure is given.  Closes: #157762.
  * Allow spaces between the end of a version, and the trailing ')'.
    Closes: #154898.
  * Fixes for HURD:  Closes: #156545
    * Add i386-gnu0.3 to archtable.
    * Fix handling of static compiles, with regard to zlib.
  * Previous install-infos(before 1.10) handled multiple dir file entries,
    because they would copy the entire stanza unmodified.  The newest
    version does not do this, as it reformats the options, and thereby
    only takes the first line.  So, we now split all the lines from the
    stanza, and process them all.  Closes: #147492.
  * Fix corruption of available file, caused by use of memory that was
    previously freed.  Closes: #154257.
  * Fix several minor memleaks.
  * Remove /usr/sbin/start-stop-daemon.  Closes: #156437.

 -- Adam Heath <doogie@debian.org>  Thu, 29 Aug 2002 16:43:15 -0500

dpkg (1.10.4) unstable; urgency=low

  * Remove -ffunction-sections and -fdata-sections.  Closes: #152130.
  * Install archtable into /usr/share/dpkg/.

 -- Adam Heath <doogie@debian.org>  Sun, 14 Jul 2002 15:17:56 -0500

dpkg (1.10.3) unstable; urgency=low

  * Move dselect.cfg to dselect package. Closes: Bug#152132
  * Install methods into /usr/lib/dpkg/methods, not /usr/lib/dpkg.  Closes:
    #152161.
  * Fix test inversion in start-stop-daemon, when checking the pid given in
    a pid file.  Thanks Thomas Morin <thomas.morin@enst-bretagne.fr>.
    Closes: #152270.
  * If in --test mode, and --stop is given, increment n_killed, so that
    start-stop-daemon returns the proper exit value.  Thanks Thomas Morin
    <thomas.morin@enst-bretagne.fr>.  Closes: #151992.

 -- Adam Heath <doogie@debian.org>  Thu, 11 Jul 2002 22:58:43 -0500

dpkg (1.10.2) unstable; urgency=low

  * Make configuration files in $HOME work again
  * dpkg + dpkg-static conflict with dpkg-dev << 1.9, to fix md5sum error
    in dpkg-source.  Closes: #151691.
  * Remove -Z from patch call, in dpkg-source, as it makes patch warn about
    missing timestamps.  Closes: #151965
  * Install debian/dselect.conffiles.

 -- Adam Heath <doogie@debian.org>  Thu,  4 Jul 2002 21:08:09 -0500

dpkg (1.10.1) unstable; urgency=low

  * Add conflict with dpkg-iasearch which intruded on our namespace.
  * Replace manpages-de which includes one of our manpages.  Closes: #151485
  * Don't always call autoheader when building. Closes: #151471
  * Fix double conflict in dpkg. Closes: Bug#151581
  * Move dselect methods to dselect package.
  * dpkg-checkbuilddeps no longer checks for build-essential. dpkg should
    not hardcode Debian policy.
  * Make dpkg-genchanges accept ~ as part of a package filename.
    Closes: Bug#150739
  * Move dpkg.cfg and dselect.cfg manpages into dpkg package. Closes: Bug#132901

 -- Wichert Akkerman <wakkerma@debian.org>  Tue,  2 Jul 2002 12:34:07 +0200

dpkg (1.10) unstable; urgency=low

  * dpkg now reorders symlinks when extracting debs.  However, this is also
    still done when building debs.  After a stable release of Debian has
    occurred with this modified dpkg, the reordering when building can be
    removed.
  * Fixed upper/lowercase problems with package names. Closes: Bug#58091
    (and 3 others).
  * Add Russian manual pages
  * Fix n in dselect package list (performs searchagain now)
  * Fix layout problem in dpkg-divert manpage. Closes: Bug#103667
  * When a package is set to hold, and a reinstallation is requested,
    -E will not properly skip it.  Closes: #45787.
  * Make dpkg-checkbuilddeps use dpkg-architecture. Closes: Bug#104230
  * Improve dpkg-archtecture documentation. Closes: Bug#104232
  * Update German translation. Closes: Bug#97239
  * Update Polish translation. Closes: Bug#115783
  * Update French translation.
  * Update Brazilian translation.
  * Update Danish translation.
  * Update Galician translation.
  * Update Portuguese translations.
  * Add Catalan translation
  * Add German md5sum manpage
  * Add Brazilian update-alternatives manpage. Closes: Bug#122132
  * Improve dselect manpage. Closes: Bug#103839
  * dpkg-name(1) no longer mentions the non-existing dpkg(5) manpage.
    Closes: Bug#104214
  * Improve handling of Recommends and Suggests in dselect. Closes: Bug#34942
  * Add per-user configuration files. Closes: Bug#103845
  * Split dselect into its own package. dpkg Pre-Depends on it
    to make sure no weird things happen during an upgrade but this
    will allow us to make dselect option at some point in the future.
    Closes: #114249.
  * Make colours in dselect user-configurable. Closes: Bug#103994
  * Make Q do an abort in the method selection menu to make things more
    consistent with the package list
  * Fix test for nice(2) failure in start-stop-daemon. Closes: Bug#104561
  * Improve the dselect helpscreen a bit. Closes: Bug#72634
  * New version comparison routine that can handle arbitrarily large numbers
    and accepts `~' as a low-sorting character. Closes: Bug#93386
  * dselect now accepts regular expressions when searching for packages
    and can search in package descriptions as well.
    Closes: Bug#81009,#83139
  * Move query commands into a seperate dpkg-query command. For the old options
    (-L,-l,-s,-S) dpkg will still call it for you.
  * Add configurable package listing support to dpkg-query
  * Handle window resize in dselect main menu. Closes: Bug#98275
  * update-rc.d moved to the sysvinit package. Closes: Bug#108887,#109282
  * Add --showformat and --show options to dpkg-deb and dpkg-query to
    allow one to customize the output format
  * several install-info cleanups:
    * Move /usr/info/dir to /usr/share/info/dir.  Closes: #67174.
    * If /usr/share/info doesn't exist, print a message saying so,
      instead of the confusing "couldn't lock" error.  Closes: #2531.
    * If /usr/share/info/dir doesn't exist, or is empty, try to copy the
      backup from /var/backups/infodir.bak.  Closes: #121309.
    * Add a --remove-exactly option, and allow for relative filenames.
      Closes: #92650.
    * Use the section from the .info file if --section is not given.
      Closes: #76100.
    * Error messages now include the filename being processed.
      Closes: #66735
    * /usr/share/info/dir now has it's entries formatted to even widths. 
      Closes: #11228
    * --calign|--align|--maxwidth are now ignored.
  * strip enoent as well. Closes: Bug#112378
  * Fix format error in Dutch translation. Closes: Bug#113120
  * When parsing stdin, md5sum now displays '-' as the filename, to match
    textutils md5sum.  Closes: #121489.
  * Apply patch from bug, to give update-alternatives a --list command.
    Closes: #120924.
  * Make dpkg-checkbuilddeps always check for build-essential.
    Closes: Bug#118420.
  * Use space seperated output instead of comma seperated in
    dpkg-checkbuilddeps
  * Update default ignore expression in dpkg-source to also match *~ and
    *.swp in subdirs. Closes: Bug#127458
  * Handle errors when verifying md5sums. Closes: Bug#102367
  * dpkg-source now uses reliable timestamps for changed files.
    Closes: Bug#105750
  * Fix typo in start-stop-daemon help message. Closes: Bug#131439
  * update-alternative exits with a non-zero exit code when displaying
    a non-existing alternative. Closes: Bug#131496
  * Use gzip -c in install-info. Closes: Bug#131758
  * start-stop-daemon works on HP-UX now. Closes: Bug#130130
  * Fix dselect spin when run without input. Closes: Bug#132476
  * Update-alternatives now correctly restores an alternative to auto mode
    when removing a manually selected alternative. Closes: Bug#132632
  * Copy bugs and origin information into status file. Closes: Bug#132714
  * Improve wording of update-alternatives --config text. Closes: Bug#133035
  * Add manpages for dpkg.cfg and dselect.cfg. Closes: Bug#132901
  * Improve test for illegal packagename for dpkg-gencontrol -p option
  * Fix segfault when getenv("PATH") returns null.  Closes: Bug#136349
  * Add Large File Summit extensions. Closes: Bug#130509
  * Fix typo in dpkg-source manpage. Closes: Bug#141906
  * Re-fix handling of multiple blank lines in control. Closes: Bug#143117
  * Document --force-confmiss and --force-bad-verify. Closes: Bug#146855
  * Drop upgrade compat stuff in dpkg postinst for ancient versions (over
    5 years old)
  * Always set CLOEXEC on the lock fd.  Closes: Bug#147872
  * Clean up tmp files when ctrl-c is sent to dpkg-source.  Closes:
    Bug#58653.
  * dpkg-source no longer requires exact case matches for fields in
    debian/control.  Closes: Bug#139159.
  * dpkg-scanpackages now gives proper case for Source and Installed-Size.
    Closes: Bug#119532.
  * dpkg-architecture: s/build on/built on/; same for 'build for'.
    Closes: Bug#140441.
  * cl-debian.pl now recognizes emergency as valid in changelogs.
    Closes: Bug#138013.
  * Properly count recursive expansion of variables, instead of just
    counting all variable expansions.  Closes: #144121.
  * Add -I<filename> to dpkg-buildpackage and dpkg-source, to excludes
    files from tar, when building a native package.  Closes: Bug#75947.
  * Close the old debian/files file, before doing a rename.  Closes:
    Bug#111503.
  * Fix documentation of -v<version> for dpkg-parsechangelog, removing the
    requirement that the version has to be in the changelog.  Closes:
    Bug#117968.
  * Fix typo in dpkg-source(1), s/-su/-sU/.  Closes: Bug#126340.
  * Add dpkg-scansources to dpkg-scanpackages(8).  Closes: Bug#147924.
  * Change /usr/info into a symlink to /usr/share/info if possible

 -- Wichert Akkerman <wakkerma@debian.org>  Fri, 21 Jun 2002 21:53:15 +0200

dpkg (1.9.21) unstable; urgency=low

  * Fix corrupt Swedish translations that would some error messages display
    incorrectly.
  * Enable --force-overwrite by default in /etc/dpkg/dpkg.cfg
  * dpkg.cfg is now no longer a conffile. This means the installer can
    change defaults depending on how an install is done
  * Detect truncated debs, and abort the unpack.  Closes: #138569.
  * Improve dpkg(8) --force documentation
  * Fix error in Russian dselect translation

 -- Wichert Akkerman <wakkerma@debian.org>  Thu, 16 May 2002 19:42:29 +0200

dpkg (1.9.20) unstable; urgency=medium

  * Fix assertion when --auto-deconfigure is set.  Closes: #137765.
  * Fix segfault discovered by fixing the above.
  * Fix segfault when getenv("PATH") returns null.  Closes: #136349
  * Recompiled against updated zlib, to fix possible security issue.  Also
    bumped build-depends to match.  Closes: #137931(grave)

 -- Adam Heath <doogie@debian.org>  Sun, 17 Mar 2002 02:52:44 -0600

dpkg (1.9.19) unstable; urgency=medium

  * install-info continues to read all data from a pipe, until EOF.
    Closes: #99816(grave).
  * Add Catalan translation
  * Update Danish translation. Closes: Bug#131869
  * Update French translation.
  * update-alternative exits with a non-zero exit code when displaying
    a non-existing alternative. Closes: Bug#131496
  * Changed Maintainer to debian-dpkg@lists.
  * Fix "Up to date installed packages" for polish translation.  Closes:
    #116398.
  * Swap updated/up-to-date polish translations(they were reversed).
    Closes: #117583, #102961.
  * Mark /etc/alternatives/README as a conffile.
  * Strip .note, .comment, and /usr/lib/dpkg/enoent.
  * Make dpkg-gencontrol not warn about Uploaders.  Closes: #111090.

 -- Adam Heath <doogie@debian.org>  Sat,  2 Feb 2002 11:47:34 -0600

dpkg (1.9.18) unstable; urgency=low

  * Fix MD5Sum corruption when upgrading a package.  Closes: Bug#113961.
  * Add Wichert and I to debian/control:Uploaders.

 -- Adam Heath <doogie@debian.org>  Sat,  3 Nov 2001 00:31:00 -0600

dpkg (1.9.17) unstable; urgency=low

  * updated-rc.d moved to the sysvinit package. Closes: Bug#108887,#109282

 -- Wichert Akkerman <wakkerma@debian.org>  Wed, 22 Aug 2001 01:24:52 +0200

dpkg (1.9.16) unstable; urgency=low

  * Revert architecture-change to dpkg-source from 1.9.11, see ChangeLog
    for details.

 -- Wichert Akkerman <wakkerma@debian.org>  Thu,  5 Jul 2001 22:42:11 +0200

dpkg (1.9.15) unstable; urgency=low

  * Change policy of handling dscformat in dpkg-source
  * Fix the arglist construction for maintainer scripts
  * Revert dscformat to 1.0 since older dpkg-source versions do not have
    the new policy. In the future (starting at format 2.0 to maintain
    compatibility with old dpkg-source implementations) minor changes to
    the dscformat have to be fully backward and forward compatible.

 -- Wichert Akkerman <wakkerma@debian.org>  Sat, 30 Jun 2001 16:41:43 +0200

dpkg (1.9.14) unstable; urgency=low

  * Make the Uploaders field in a .dsc file optional.
  * Disabled sanity checking of source packages.  
 
 -- Adam Heath <doogie@debian.org>  Mon, 25 Jun 2001 02:22:40 -0500

dpkg (1.9.13) unstable; urgency=medium

  * Add a -W option to dpkg-source(and the other utils, where it is just
    passed thru), to turn certain errors into warnings(of which, only
    one is changed, namely, the 'tar doesn't contain preceeding directory'
    error).  Closes: #101813, and partially 101845.
  * Don't error out if the files in the tar have leading './', for
    dpkg-source.  (another partial close of 101845).
  * Handle the case where a single directory exists in the orig.tar.gz, but
    it is NOT of the form <pkg>-<ver>.  Closes: #101845.
  * Set LC_ALL in dpkg-source when we call external programs when we are
    going to parse their output.  Another bug from 101845.
  * Handle stating of truncated cpio filenames(100 char limit, bah), in
    dpkg-source.  Another bug from 101845.
  * Add support for an Uploaders field, which is read from the first
    paragraph of debian/control, and propagated to the .dsc.  This lists
    the people allowed to upload a package.  If it is not set, then the
    value of the Maintainer is placed into this field of the .dsc.  This
    bumps the .dsc format to 1.1.  Closes: #101815.
  * Handle symlinks in the tarball, and don't error out if found.
  * in controllib, make warnerrors default to warnings.  Affects
    dpkg-source.  This will be changed to be errors in the future.

 -- Adam Heath <doogie@debian.org>  Sun, 24 Jun 2001 13:48:52 -0500

dpkg (1.9.12) unstable; urgency=medium

  * Fix do_script() bug. Closes: Bug#101552
  * Fix building and extracting of certain kinds of source packages.
    Closes: #101684.
  * Added Colin Watson to THANKS.

 -- Adam Heath <doogie@debian.org>  Wed, 20 Jun 2001 18:27:03 -0500

dpkg (1.9.11) unstable; urgency=low

  * The "Hang on to your hats, it gets bumpy from here." release.
  * Trim trailing spaces from package names when checking builddeps.
    Closes: #101304.
  * Apply patch from bug to fix logic error that kept everything but
    Build-Deps from working in checkbuilddeps.  Closes: #101511.
  * Apply patch to correctly check the output of gcc on hurd, for
    dpkg-architecture. Closes: #99874.
  * The internal pod docs in dpkg-architecture were updated to reflect
    that -f was no longer implied when -q was given, but the build system
    wasn't generating new documentation.  Closes: #100997.
  * deb(5) now has a see-also for deb-old(5).  Closes: #99620.
  * Fix dpkg-shlibdeps infinite directory recursion thru symlinks.
    Closes: #97622.
  * Set the Architecture to 'source' only when doing source only uploads
    in the generated changes files.  Closes: #100144.
  * Document -nc in the dpkg-buildpackage manpage.  Closes: #101038.
  * Make dpkg-source work with GNU md5sum.  Closes: #97666.
  * in dpkg-source, when both arch: all and arch: <arch> packages exist in
    debian/control, don't promote the source arch: to any, but only list
    all and <arch>.  Closes: #94608
  * Apply patch from Colin Watson:  Closes: #89679
    * Reset SIGPIPE to DEFAULT when forking gzip.
    * set LANG to C before execing cpio, as we parse its output.
    * In checktarcpio() and checktarsane(), use the previously open pipes,
      instead of the opening files on disk(which was the old, ancient way).
    * Improve the output parsing of tar in checktarsane().
  * warn instead of die when find returns an error(which happens if there
    is a dangling symlink, because we use -follow).  Closes: #51479.
  * Change list of allowed urgencies in debian/changelog to: low, medium,
    high, and critcial.  Closes: #94475.
  * Error out if an illegal package name is used in dpkg-gencontrol.pl.
    Closes: #61211
  * Apply patch from Marcus Brinkmann to dpkg-buildpackage:  Closes:
    #98201.
    * Option -a implies option -d.
    * Set ARCH correctly to host architecture, rather than build arch.

 -- Adam Heath <doogie@debian.org>  Tue, 19 Jun 2001 22:15:25 -0500

dpkg (1.9.10) unstable; urgency=low

  * Fix [arch] parsing, and handle extra spaces better.  Closes: #100512,
    #101031.
  * Apply patch from bug, to fix cleanup of dpkg-divert temp files.
    Closes: #100474.
  * Swap j/k keys on the main menu, so they function like the package
    selection screen(and like vi).  Closes: #100502.
  * Multiple fixes in bug: Closes: #99892.
    * s/DEAD_JOE/DEADJOE/ in dpkg-source.
    * Switch to auto mode if alternative symlink is missing.
  * Update Spanish translation

 -- Adam Heath <doogie@debian.org>  Sat, 16 Jun 2001 14:57:45 -0500

dpkg (1.9.9) unstable; urgency=low

  * The leading and trailing spaces patch in the last upload had some
    issues with trailing spaces.  This fixes them.  No bug to close, as the
    bts is still down.

 -- Adam Heath <doogie@debian.org>  Wed,  6 Jun 2001 22:36:57 -0500

dpkg (1.9.8) unstable; urgency=low

  * Remove leading and trailing spaces from versions, and check for
    embedded spaces, inside dpkg.  Closes: #99186.
  * Handle varied use of spaces in dpkg-checkbuilddeps.  Closes: #98899.
  * Reset SIGPIPE back to default, in dpkg-source.  Closes: #98563.
  * Remove bogus $! check from dpkg-architecture.  Closes: #99428.

 -- Adam Heath <doogie@debian.org>  Sat,  2 Jun 2001 15:15:04 -0500

dpkg (1.9.7) unstable; urgency=low

  * If a new file doesn't exist on disk, but is a going to be installed as
    a directory, then don't error out.  Closes: Bug#17381.
  * Update japanese manpages.  Closes: Bug#97831.
  * Update it.po.  Closes: Bug#98273.
  * Fix bad cleanup in dpkg-divert.  Closes: Bug#98578,#98828,#98831.

 -- Adam Heath <doogie@debian.org>  Mon, 28 May 2001 18:59:03 -0500

dpkg (1.9.4) unstable; urgency=low

  * Oops.  EOF_mmap incorrectly detecting the end of the data block.
    Closes: Bug#95981.
  * After fixing the above bug, and using debootstrap to build a sid
    chroot, I discovered that my previous dependency cycle fix could cause
    segfaults in some situations.

 -- Adam Heath <doogie@debian.org>  Tue,  1 May 2001 23:04:46 -0500

dpkg (1.9.3) unstable; urgency=low

  * Fix compiles on ppc. Closes: Bug#95918.

 -- Adam Heath <doogie@debian.org>  Tue,  1 May 2001 00:29:45 -0500
   
dpkg (1.9.2) unstable; urgency=low

  * Recompile, to fix incorrect path 1.9.1/dpkg-divert. Closes: Bug#95845

 -- Adam Heath <doogie@debian.org>  Mon, 30 Apr 2001 14:21:28 -0400

dpkg (1.9.1) unstable; urgency=low

  * Fix segfault with empty status and available, and when missing a
    trailing new line.  Closes: Bug#95496
  * Make dpkg-shlibdeps not care if dpkg --search return with an error.
    Closes: Bug#95568
  * Fix corruption of user-defined fields in status and available.
    Closes: Bug#95567.
  * Changed dpkg.cfg to include no-debsig by default, as no debs are
    currently signed, and we get false errors when debsig-verify is
    installed.  This will be removed in the future, when the archive tools
    support package signatures.  Closes: Bug#95573
  * dpkg-buildpackage should only check for valid signinterface if the
    user specifies one. Closes: Bug#95598
  * Fix removing of diversions.  Closes: Bug#95655
  * Fix md5sum -c. Closes: Bug#95586

 -- Adam Heath <doogie@debian.org>  Sat, 28 Apr 2001 16:28:21 -0500

dpkg (1.9.0) unstable; urgency=low

  * Things should mostly work OpenBSD 2.8 as well now
  * Added a --status-pipe option.
  * Fixed several memleaks.
  * Profiled dpkg.
    * Reworked lib/parse.c:parsedb().  Instead of using getc(), then
      calling varbufaddc(), it now reads the entire file at once into a
      huge buffer, then moves pointers around, to do the parsing.  This
      gave a speedup of 33% on a dual celeron 333, when reading status and
      available.
    * various other speedups.
  * Removed all --smallmem code, as smallmem and largemem now actually
    use about the same amount of memory, and largemem is faster.  Both
    --largemem and --smallmem are now obselete options, and will print
    a warning if used. Closes: Bug#84905, #67528
  * Initialize unitialized variables.  This should solve several
    segfaults. Closes: Bug#25317(plus 9 others, thru the beauty of
    merges)
  * Found that when working with dependency cycles, and part of the cycle
    was a provide, the provider was not being considered, so the cycle
    could not be broken. Closes: Bug#87985(and 3 others)
  * Update German translation, Closes: Bug#80529,#80532,#87581
  * Update French translation, Closes: Bug#65284,#85035,#87238
  * Update Japanese translation, Closes: Bug#93873
  * Updated all other translations (but no bugs filed)
  * Add Danish translation
  * Remove spurious '%s' in Polish translation, Closes: Bug#74814
  * Add French manpages, courtesy of Philippe Batailler
  * Ingore vim swapfiles in dpkg-source, Closes: Bug#81630
  * remove --import option from dpkg-statoverride, Closes: Bug#81358
  * Replace nfmalloc implementation with obstack. Added obstack.[ch] to
    optlib, for non-GNU systems.
  * dpkg-divert only allows absolute filenames now. Closes: Bug#82419
  * Handle diffs from non-existing files to existing files. Closes: Bug#82708,
    #90982.
  * Small fixes to the buildsystem. Closes: Bug#84361
  * Fix dpkg-statoverride --update for things other then plain files.
    Closes: Bug#84449
  * Fix race with source directory disappearing in dpkg-source.
    Closes: Bug#45511
  * Fix manpage for dpkg-gencontrol. Closes: Bug#84625
  * Add -n option for dpkg-gencontrol to specify a filename. Closes: Bug#75796
  * Use POSIX glob instead of regexp in debian/rules. Closes: Bug#83042,
    #84582
  * fix typo in usage message for dpkg-divert, Closes: Bug#85977
  * Use full path for argv[0] when calling scripts. Closes: Bug#68783
  * Add ia64 support to dpkg-architecture.
  * Minor script changes, Closes: Bug#87485
  * Stop dpkg-genchanges from complaining about missing packages
    when doing a source-only build. Closes: Bug#87571,#15644,#25496
  * Various dpkg-architecture cleanups. Closes: Bug#87505
  * Modify dpkg-architecture to handle gcc versions containing letters.
    Closes: Bug#83083
  * dpkg-buildpackage updates: Closes: Bug#87572,#85847
    + make -C work properly
    + fix test for gpg secret keyring
    + improve source messages
    + skip signing pause when building unsigned packages
    + test for invalid signinterface. Closes: Bug#87579
    + remove debsign support, it's useless and doesn't work
    + Use correct architecture when naming .changes file. Closes: Bug#88015
  * Fix wording in dpkg-statoverride manpage for --add. Closes: Bug#85080
  * Fix typo in start-stop-daemon manpage. Closes: Bug#88225
  * Add dpkg-checkbuilddeps to check if build dependencies are satisfied
    and modify dpkg-buildpackage to call it if wanted.
    Closes: Bug#86453,#83812,#60717,#74372,#67896,#60717,#13961
  * dpkg-parsechangelog can read a changelog from stdin now. Closes: Bug#80142
  * Fix confusing wording for dpkg-buildpackage -uc option in manpage.
    Closes: Bug#83468
  * dpkg-statoverride now exits with exitcode 1 if we do a --list but don't
    output anything. Closes: Bug#84328
  * Remove Linux reference from all scripts, they should run fine on
    other OSes as well.
  * Mark last argument in dpkg-scanpackages usage info as optional.
    Closes: Bug#86658
  * Fix cache in dpkg-scanpackages version comparison. Closes: Bug#90722
  * Fix formatting error in dpkg-source.1. Closes: Bug#82723
  * Change dpkg-gencontrol to fix comma-related syntax errors after
    processing substvars. Closes: Bug#92908
  * Verify package signatures if debsig-verify is installed. Closes: Bug#37017
  * Handle window resize in dselect main menu. Closes: Bug#93559
  * Initialize all parts of the package record.  This should fix several
    segfaults people have been seeing in dpkg.  Closes: Bug#90328.
  * Apply patch from bug#86847, that escapes intl chars in filenames.
    Closes: Bug#83752, #85040, #86847, #89000.
  * Errors during dpkg -s(and other similiar commands) are now printed
    on stderr.  Closes: Bug#88987.
  * Add a --retry option to start-stop-daemon. Closes: Bug#75139
  * Fix regeps to extract Closes magic from a changelog so the #
    is really optional. Closes: Bug#94474
  * Remove useless statement from dpkg-shlibdeps. Closes: Bug#90516
  * Make the debian changelog parser identify itself with $progname.
    Closes: Bug#89409
  * Give a syntax error when we get an unexpected PGP signature in control
    files. Closes: Bug#75562
  * Change dpkg manpage to reflect that --force-statoveride is no enabled
    by default. Closes: Bug#95023
  * Handle dangling symlinks, by ignoring error code 1 from find, when
    processing --recursive. Closes: Bug#4784
  * dpkg -L, -S, -l, -s, and -p now return an error code if any package
    does not exist. Closes: Bug#4974, #72406
  * dselect has a configuration file as well now
  * Get ENOENT value at runtime in dpkg-divert instead of hardcoding it.
    Closes: Bug# 31620
  * Fix wrong ENOENT test in dpkg-divert. Closes: Bug#95088
  * Add support for more SuperH variants (sh[34]{,eb}-linux-gnu)
  * Fix formating and a typo in the dpkg manpage
  * Document the dpkg.cfg configuration file in dpkg(8)

 -- Wichert Akkerman <wakkerma@debian.org>  Thu, 26 Apr 2001 12:39:16 +0200

dpkg (1.8.3.1) unstable; urgency=low

  * Revert change to nfmalloc.c that was causing SIGBUS on sparc.

 -- Ben Collins <bcollins@debian.org>  Sat, 13 Jan 2001 08:52:11 -0500

dpkg (1.8.3) unstable; urgency=low

  * Do chown before chmod in dpkg-statoverride, Closes: Bug#81943
  * Fix recusion in dpkg-shlibdeps, Closes: Bug#81322
  * Really completely revert dpkg-source patches which broke backwards
    compatibility

 -- Wichert Akkerman <wakkerma@debian.org>  Fri, 12 Jan 2001 00:02:22 -0800

dpkg (1.8.2) unstable; urgency=low

  * Don't attempt to read from an input source when we only want 0 bytes.
    Also handle buggy systems that return EAGAIN instead of EINTR.  Closes:
    #81881.
 
 -- Adam Heath <doogie@debian.org>  Thu, 11 Jan 2001 00:43:50 -0600

dpkg (1.8.1.1) unstable; urgency=low

  * Apply patch from bug to fix badly generated diffs(in some
    circumstances).  Closes: #81152

 -- Adam Heath <doogie@debian.org>  Sat,  6 Jan 2001 16:07:33 -0600

dpkg (1.8.1) unstable; urgency=low

  * Make --name a valid option.  Closes: #31206, #51953.
  * dpkg-deb -I <pkg> <control> works again
  * Update Swedish translation

 -- Wichert Akkerman <wakkerma@debian.org>  Thu,  4 Jan 2001 19:31:13 +0100

dpkg (1.8.0) unstable; urgency=low

  * Add -k|--symlink option to dpkg-name.  Closes: #35040
  * Made the accelerator keys in dselect's main menu separate options, so
    that they can be translated separately.  Closes: #50955.
  * Added depends on sysvinit (>= 2.72), so that we can make sure that
    /etc/rcS.d exists.  Closes: #55037.
  * update-rc.d: Changed documentation and help, as -f only applies during
    remove.  Closes: #55049.
  * Added a --force-all option.  Closes: #61354.
  * Format help string for --abort-after like other option help strings.
    Closes: #62464.
  * Fix dselect methods to pass admindir to dpkg from dselect.
  * Minor tweak so that when patch 2.5.4 is manually used to apply a diff,
    it doesn't get applied multiple times.  Closes: #65021
  * Add --nicelevel to start-stop-daemon, to alter a programs priority
    before starting.  Closes: #65191.
  * Document that --largemem is the default, and that the test point is
    24 megs.  Closes: #65607.
  * Document that --set-selections does not actually install any
    packages.  Closes: #65340.
  * Fix typo in dpkg-deb.1.  Closes: #65945.
  * Add --truename option to dpkg-divert.  Closes: #68489.
  * Documented COLUMNS in dpkg(8).  Closes: #77001.
  * Modified DPKG_C_GCC_TRY_WARNS() to call AC_SUBST, so that we can
    use the result of the test during build time.  Closes: Bug#75138
  * Added description for "suggests" in main/depcon.c:describedepcon().
    Closes: Bug#74113
  * Removed bashing from dpkg.postinst.
  * Make '#' optional in Closes: tags.  Closes: Bug#63137.
  * Add -t to -h output in dpkg-buildpackage:  Closes: Bug#49598.
  * Fix typo in --compare-versions error message.  Closes: Bug#66474.
  * -R doesn't mean --root.  Closes: Bug#66068, #72013
  * Add armv3l to archtable.  Closes: Bug#72125
  * Fix two memory leaks, and lesson the memory foot print a tad.  Hints
    taken from 74259.
  * Fix some things perl5.6 complains about. Closes: Bug#77337
  * Fix referenes to dpkg-deb manpage. Closes: Bug#77855
  * Update Galish translation
  * Add new --import option to dpkg-statoverride to make it easy to
    import suidmanager settings.
  * Speedup patches by Adam Heath
  * statoverride fixes by Robert Luberda, Closes: Bug#78436
  * Add Linux S/390 support. Closes: Bug#79063
  * Using libz to decompress data instead of calling gzip.
    Closes: Bug#49581
  * Add gettext to build-depends
  * Fix warning when trying to remove a non-existing statoverride.
    Closes: Bug#79352
  * Be more paranoid with file permissions when extracing files
  * Apply statoverrides to more then just files
  * Update update-alternatives manpage to use FHS instead of FSSTND.
    Closes: Bug#80237
  * List descriptions for udebs in .changes

 -- Wichert Akkerman <wakkerma@debian.org>  Mon, 25 Dec 2000 17:19:31 +0100

dpkg (1.7.2) unstable; urgency=low

  * Fix parsing of configuration files
  * Add new powerpc-linux-gnu entry to archtable. Closes: Bug#76522
  * No longer bother to install emacs things. I don't use emacs myself
    and can't support that properly.
  * scripts/dpkg-shlibdeps.pl: Make it parse soname's in the format of
    "libfoo-X.X.so" (e.g. libdb-3.1.so) and use it. Also make it give a
    warning if there is a NEEDED line in the objdump output that we cannot
    grok.
  * scripts/dpkg-shlibdeps.pl: resolve library paths using a combination
    of the libc major version, and ldconfig -p output. Solves problems
    with errant libc5 deps.
  * Correct name of .changes file when doing source-only builds
  * Fix -ap option for dpkg-buildpackage. Closes: Bug#77305
  * Fix typo in update-alternatives manpage. Closes: Bug#77829
  * Fix typo in script-regexp update-rc.d. Closes: Bug#76029

 -- Wichert Akkerman <wakkerma@debian.org>  Thu, 23 Nov 2000 18:55:50 +0100

dpkg (1.7.1) unstable; urgency=medium

  * Fix a typo in the dpkg-statoveride manpage
  * dpkg-statoverride reads and writes the right file now
  * Make update-alternatives use the right dir for alternatives again

 -- Wichert Akkerman <wakkerma@debian.org>  Tue,  7 Nov 2000 01:16:39 +0100

dpkg (1.7.0) unstable; urgency=low

  * Allow the administrator to override file mode and ownership using the
    new dpkg-statoverride tool.
  * Use objdump instead of ldd in dpkg-shlibdeps
  * Fix logic in dpkg-shlibdeps so it looks for dependencies as specified
    in its documentation
  * Make update-alternatives update slave links with --config and properly
    switch the alternative to manual mode
  * HURD updates, Closes: Bug#57753,#57754,#57755
  * dpkg-architecture: -q should not imply -f, Closes: Bug#57761
  * add dpkg:UpstreamVersion and dpkg:Version substvars in dpkg-genchanges
    and dpkg-gencontrol.  Closes: Bug#62069,#64774
  * dpkg-genchanges: add new Changed-By field to .changes with the last
    person who made a change, and modify the Maintainer-field to be the
    actual maintainer. Update the format-version to 1.7 to reflect this.
  * dpkg-genchanges: allow a space between # and a to-be-closed bugnumber
  * dpkg-deb: reorder files when building a package
  * dpkg-statoverride: new tool to override ownership and modes for files
  * Check COLUMNS environment for dpkg -l output. Closes: Bug#65536
  * Add Origin and Bugs fields to the control file
  * Install new /etc/dpkg/origins/debian file
  * Corrections and updates to Swedish translation.
  * Add Galician, German, Dutch and Brazilian translations
  * archtable: add ia64 and sh; revert sparc64 so that it turns into sparc.
    There wont be a full binary-sparc64 port. Closes: Bug#70788
  * dselect/main.cc: small fixups to get it to compile with gcc-2.96
  * Clean up fd handling in some places. Closes: Bug#69359,#69360,#69361
  * Document -k option for dpkg-buildpackage. Closes: Bug#71808
  * Install commented dummy shlibs.default and shlibs.override files
  * Give dpkg a configurationfile
  * dpkg-scanpackages now uses the most recent version if multiple versions
    of a package are found.
  * don't rename a file to itself in dpkg-source. Closes: Bug#75060
  * Fix buffer overflow in cmdname handling in start-stop-daemon.
    Closes: Bug#75103
  * Don't abort if start-stop-daemon tries to read a non-existing pidfile.
    Closes: Bug#75105
  * Update formating of start-stop-daemon manpage. Closes: Bug#75110
  * Make a missing package a warning instead of an error in dpkg-genchanges

 -- Wichert Akkerman <wakkerma@debian.org>  Sun,  5 Nov 2000 17:28:39 +0100

dpkg (1.6.13) frozen unstable; urgency=low

  * Add Format-flag to .dsc format: we know we are going to change the
    format in the next release, this change will make dpkg-source abort
    with a reasonable error instead of doing unexpected things.
  * Fix error in gettext'ized string
  * Updated Czech, French, Polish and Spanish translations. Closes: Bug#63663
  * debian-changelog-mode.el: fix documentation string for
    debian-changelog-finalise-last. Closes: Bug#63003

 -- Wichert Akkerman <wakkerma@debian.org>  Mon,  8 May 2000 16:08:53 +0200

dpkg (1.6.12.99) frozen unstable; urgency=low

  * Pre-release for 1.6.13. which will only feature translation updates
  * Fix typo in dpkg-divert, Closes: Bug#60243
  * dpkg-genchanges: recognize non-deb packages (tarballs, such as
    dpkg-non-deb and boot-floppies disk tarballs). This makes sure that we
    include them when figuring out the Arch field in the .changes
  * mark another string as translateable, Closes: Bug#62543
  * fix location of --abort-after in --help output, Closes: Bug#62464
  * fix allocation error in checkpath(), Closes: Bug#62364
  * add Hold to list of desired package states in -l output, Closes: Bug#58765

 -- Wichert Akkerman <wakkerma@debian.org>  Fri, 21 Apr 2000 11:52:59 +0200

dpkg (1.6.12) frozen unstable; urgency=high

  * Fix test for gpg/pgp in dpkg-buildpackage. You can now build
    unsigned packages again. Closes: Bug#60395
  * Updated Spanish and Swedish translations. Closes: Bug#41735
  * Merge patch from Joel Klecker to remove emacsen-common stuff from dpkg-dev

 -- Wichert Akkerman <wakkerma@debian.org>  Mon,  3 Apr 2000 16:50:02 +0200

dpkg (1.6.11) frozen unstable; urgency=high

  * Oops, missed one case where the libc/ncurses conflict reared its
    ugly head and broke dselect miserably. 
  * fix syntax error in dpkg-divert. Closes: Bug#60050

 -- Wichert Akkerman <wakkerma@debian.org>  Fri, 10 Mar 2000 11:52:07 +1100

dpkg (1.6.10) frozen unstable; urgency=low

  * The `it rains in Sydney' release
  * Mark another string in dselect as translateable, Closes: Bug#58618
  * Fix typos, Closes: Bug#58619
  * Change dselect keybindings slightly so `n' really does searchagain
  * Updated Czech and Spanish translations, Closes: Bug#58617
  * dpkg-divert.pl: reinstate last writeability-patch. Modified
    to not abort on ENOENT: this indicates a directory does not (yet)
    exist. If this happens don't try to rename. This should fix all
    current dpkg-divert problems. Closes: Bug#59207,#58596
  * update-alternatives: switch back to auto-mode when manually selected
    alternative is removed, Closes: Bug#54933
  * dselect no longer segfaults on SIGWINCH but does The Right Thing
    instead. Closes: Bug#54303,#58697,#59419

 -- Wichert Akkerman <wakkerma@debian.org>  Tue,  7 Mar 2000 15:09:47 +1100

dpkg (1.6.9) frozen unstable; urgency=low

  * Fix typo in update-alternatives manpage
  * dpkg-architecture: -q should not imply -f, Closes: Bug#57761
  * Cleanup bits of install-info to make it more stable
  * Fix Build-Dependency for ncurses, Closes: Bug#58073
  * Some more documentation updates, Closes: Bug#57985
  * Revert patch to check for writeable filesystems in dpkg-divert,
    Closes: Bug#57840

 -- Wichert Akkerman <wakkerma@debian.org>  Fri, 18 Feb 2000 12:11:58 +0100

dpkg (1.6.8) frozen unstable; urgency=low

  * Turn --force-overwrite on by default
  * Fix a couple of small buildsystem errors
  * Support multiple adjacent newlines in control-style files, Closes: Bug#56056
  * Updated Czech and Swedish translations
  * Revert patch to change order of things when purging a package,
    Closes: Bug#56374
  * Handle failed open of /dev/tty in dpkg -l, Closes: Bug# 55041
  * Update Japanese translations, Closes: Bug# 56641, #57494, #57595
  * Update extended description for dpkg-dev, Closes: Bug# 56675
  * Implement verbose option for update-alternative
  * Fix conflicts handling

 -- Wichert Akkerman <wakkerma@debian.org>  Thu, 10 Feb 2000 15:31:31 +0100

dpkg (1.6.7) frozen unstable; urgency=low

  * dpkg compiles on HP-UX, Solaris and IRIX now
  * start-stop-daemon can chroot now, Closes: Bug#54513
  * Allow space between # and the bugnumber in the changelog
  * Display package description with waddnstr, Closes: Bug#54313
  * Updated Japanese manpages, Closes: Bug#54690, #55080
  * Upload full source for packages with version *-0.1, Closes: Bug#54651

 -- Wichert Akkerman <wakkerma@debian.org>  Sun, 16 Jan 2000 18:36:10 +0100

dpkg (1.6.6) unstable; urgency=low

  * dpkg-buildpackage supports debsign, Closes: Bug#58333
  * fix update-alternatives manpage, Closes: Bug#53859
  * Updated Polish translation
  * Pass admindir to dpkg, Closes: Bug#54039
  * Fix dpkg -l output
  * Remove dpkg-safelist again, it had issues

 -- Wichert Akkerman <wakkerma@debian.org>  Fri,  7 Jan 2000 19:51:45 +0100

dpkg (1.6.5) unstable; urgency=low

  * Update Spanish translation
  * Don't strip 8th bit in dselect packagelists, Closes: Bug# 49061
  * Don't use \z in dpkg-scansources, Closes: Bug# 53182
  * Correctly unregister internals manual, Closes: Bug# 53200
  * dselect helpessages can be translated now, Closes: Bug# 51381
  * dselect UI tweaks, including a new --expert mode
  * Added build-depends, Closes: Bug# 53394
  * Added THANKS-file with people who have contributed to the code
  * Use full width of tty in packagelisting, Closes: Bug# 53395
  * Add -z option to dpkg-deb to set compressionlevel when building
    packages, Closes: Bug# 53398
  * Fix segfaults when producing a diff between current and new conffile,
    Closes: Bug# 52197

 -- Wichert Akkerman <wakkerma@debian.org>  Sat, 25 Dec 1999 04:47:09 +0100

dpkg (1.6.4) unstable; urgency=low

  * No longer byte-compile for emacs
  * Add Swedish translation
  * start-stop-daemon: honour --oknodo if we fail to kill a process
    Closes: Bug#52580,#52185,#52457
  * Fix dselect program description, Closes: Bug#52328
  * Fix architecture-detection in dpkg-gencontrol, Closes: Bug#52616
  * Accept single-number values in update-rc.d, Closes: Bug#46810

 -- Wichert Akkerman <wakkerma@debian.org>  Sun, 19 Dec 1999 16:27:48 +0100

dpkg (1.6.3) unstable; urgency=high

  * Comment dselect changes from 1.6.2, they seem to have a problem
    Closes: #52043,52058,52088,51437
  * Really fix emacs-stuff. Hopefully. Closes: #51919,51525
  * Fix copyright display in dselect menu, Closes: #52093
  * Fix uid/gid-changes in start-stop-daemon, Closes: #52081

 -- Wichert Akkerman <wakkerma@debian.org>  Tue,  7 Dec 1999 17:06:00 +0100

dpkg (1.6.2) unstable; urgency=low

  * New dpkg-scansources, Closes: #51888
  * Fix default for elispdir, Closes: #51919,51525
  * New manpages for cleanup-info and dpkg-divert, Closes: #51539, 46657
  * Buildsystem updates, Closes: #51525, 51855, 51914
  * Modify dselect behaviour for suggests and recommends

 -- Wichert Akkerman <wakkerma@debian.org>  Sun,  5 Dec 1999 19:29:50 +0100

dpkg (1.6.1) unstable; urgency=low

  * Fix some slight packaging errors

 -- Wichert Akkerman <wakkerma@debian.org>  Fri, 26 Nov 1999 20:18:48 +0100

dpkg (1.6) unstable; urgency=low

  * Major overhaul of the buildsystem
  * Update Standards-Version to 3.1.0
  * Move to version 1.6 to reflect the amount of changes made
  * Fix mixup with Czech and Polish translations, Closes: Bug# 48986
  * utils/start-stop-daemon.c: Added ability for user.group arg to
    --chuid. Also, always call initgroups() when using --chuid.
  * utils/start-stop-daemon.8: Document above change, also add note to the
    --make-pidfile option concerning its problem with daemons that fork

 -- Wichert Akkerman <wakkerma@debian.org>  Thu, 25 Nov 1999 04:30:01 +0100

dpkg (1.4.1.19) unstable; urgency=low

  * Fix replaces for dpkg-dev
  * Add gettext-support to dselect
  * Added Czech and Polish translations for dpkg
  * Fixed incorrect patch for --print-architecture (oops, oh well
    it was already broken when there was no gcc anyway :)
  * Fixed missing mipseb that was supposed to be in the archtable
  * Better output in update-alternatives --config, now shows the
    current, and the prefered choices.
  * dpkg-name: ignore epoch when getting version
  * 50dpkg-dev.el: add it as a conffile for dpkg-dev
  * internals.sgml: Removed references to the versions of build tools,
    they date the document.
  * debian-changelog-mode.el: added hint for better log-email handling
  * Added recognition for new source-depends fields for policy
    referenced in bug #41232
  * dpkg-buildpackage: add -ap option to force a pause prior to starting
    the sign process. This helps for people who don't keep their signatures
    on the filesystem (on a floppy perhaps, then mount as needed).
  * minor script corrections
  * dpkg-dev control: Change gcc to c-compiler in the recommends field, and
    move cpio, patch and make to the depends line
  * Leave file info intact in available when installing packages. MD5sum,
    Filename, and MSDOS-Filename used to get lost when installing a
    package.
  * Added armv4l to archtable
  * Added 'D' to the list of choices for conffile handling, closes: #48137
  * Converted internals.sgml to debiandoc format. Also added a dpkg-doc
    package that contains the generated output from this file (.ps, .html
    and .info), includes doc-base support. Internals.sgml is also not
    generated on the binary-arch target, and is no longer "byhand"
  * dpkg-gencontrol: add "Source" to the fields placed in the control file
  * dpkg-parsechangelog: fixed loop for parsepath (#48526)
  * main/{processarc.c,depcon.c}: added new structure for conflictors,
    which contains a struct for conflicts. This is used to create an array
    of conflicting packages, which are going to be replaced. Allows for
    multiple conflicts and replaces. All conflictor handlers were
    converted to loops to handle each one (processarc.c).
  * dpkg-divert: Fix check for writable filesystem, closes: #48646

 -- Wichert Akkerman <wakkerma@debian.org>  Sat, 30 Oct 1999 15:14:40 +0200

dpkg (1.4.1.18) unstable; urgency=low

  * Backout dep check patch

 -- Ben Collins <bcollins@debian.org>  Sat, 23 Oct 1999 00:39:24 -0400

dpkg (1.4.1.17) unstable; urgency=low

  * Add support for long filenames, along with --assert-longfilenames
  * Added --chuid option to start-stop-daemon to allow switching to
    a different uid when starting a process
  * Add mipseb and mipsel to the archtable too, since mips and mipseb are
    both viable names for the mips big endian arch, and mipsel is also needed
  * Update dpkg-architecure's archtable
  * Added --config option to update-alternatives to allow easy changing
    of the registered alternatives for a specific name
  * Updated the deb-control(5) man page with all the current fields
    and uses
  * Made the large info screen show 5 lines of the pkglist so that
    it scrolled properly, and still showed the cursor in dselect
  * Removed references to dpkg(5) which seems to not exist anymore
  * Fixed `dpkg-deb --help' and dpkg-deb(1) from reporting --no-check
    when it's actually --nocheck (went with the hardcoded option, so
    this is just a documentation fix).
  * Added better check in disk.setup for a working NFS server. Makes
    it compatible with other non-Linux servers.
  * Corrected dpkg(8)'s example of using dpkg -i (showed it used with
    a .tar.gz instead of a .deb)
  * Applied patch to correct improper TMPDIR handling in dpkg-deb
  * When encountering an error in extracting the tar archives in the
    packages, we should abort the install, not simply give an error
    and continue.
  * Make dpkg give the builtin arch if there was an error while exec()'ing
    the C compiler with --print-architecture. We still fail if the
    output from gcc was bad in some way, since they may be of importance.
  * Removed the maintainer-configure portion in debian/rules, since
    we should be shipping the source with all the auto* stuff
    already generated anyway
  * Removed the ltconfig patch, and resort to a debian/rules fix
    to libtool itself after running configure
  * Removed shlibs.default.i386. It's now a template for arch porting to
    Debian/dpkg, we install it still, if there exists a file matching the
    arch
  * Reimplemented a better *stat cache for the removal checking code,
    this helps a lot when doing upgrades where the packages are a lot
    different in layout
  * Increased largemem auto detection to >= 24megs, since it's not uncommon
    for dpkg to actually use 16megs of ram all on its own when using the
    largemem setting (old minimum was 16megs)
  * debian/rules: chmod -x everything in /usr/lib to make lintian happy.
    in the clean phase just rm -rf $(BUILD), we don't need to run
    distclean and all that other stuff. Don't run "make dist", we
    simply copy the .tar.gz that dpkg-source creates for the byhand
    source.
  * Make start-stop-daemon exit(1) when we don't find one of the
    pid's we are trying to kill, in accordance with the man page.
  * When running --configure on an already installed package, just
    say it's installed, and not that it is in an unconfigurable
    state
  * Fixed some compiler warnings
  * Make dpkg check for uid 0 requirement, before checking the path
    since not being root, is probably the reason that the PATH is
    borked in the first place
  * Make -p short for --print-avail, and -P short for --purge
  * Fix typo in md5sum(1) man page
  * start-stop-daemon: Add --background and --make-pidfile options
  * update-alternatives: make sure we remove "old" symlinks when they
    are no longer pertinent. Add /etc/alternatives/README that refers
    to the update-alternatives(8) man page.
  * dpkg-divert: Add check for being able to write to the old/new
    destination before doing a rename. We fail on this, without
    changing the diversion registry
  * Fix bad regex in update-rc.d

 -- Wichert Akkerman <wakkerma@debian.org>  Thu, 21 Oct 1999 17:49:03 +0200

dpkg (1.4.1.16) unstable; urgency=medium

  * Hardcode ENOENT again since the errno-part of the POSIX module
    isn't in perl-*-base. sigh.

 -- Wichert Akkerman <wakkerma@debian.org>  Fri, 15 Oct 1999 04:01:14 +0200

dpkg (1.4.1.15) unstable; urgency=low

  * non-maintainer release.
  * Move dselect into its own package
  * Remove conffiles before directories when purging
  * Check if integrity from other packages will broken when processing
    an archive
  * dpkg-deb can handle package made with Linux ar.
  * Add check to update-alternatives to see if the sequencecode is between
    0 and 99
  * Fix failed assertion, which was actually two bugs: a logic error in
    checkforremoval and a wrong assumption in findbreakcycle
  * dselect doesn't die when you resize the terminal
  * check if a file is also in a new package before removing it when upgrading
  * offer to show a diff between the old and new conffile
  * dpkg-scanpackages: don't abort but only skip a package if we can't
    open it
  * Add HURD-support to  start-stop-daemon
  * Reinstate patch to not read available when doing --list-files
  * Add a couple of --force options to handle changed conffiles

 -- Wichert Akkerman <wakkerma@debian.org>  Thu, 14 Oct 1999 04:20:56 +0200

dpkg (1.4.1.14) unstable; urgency=low

  * non-maintainer release.
  * dpkg-source works again on empty diffs, Closes: Bug# 46159
  * Install locale-files in /usr/share, Closes: Bug# 46631
  * Make /usr/share/doc/dpkg-dev a symlink to /usr/share/doc/dpkg
  * Actually include fix to make update-alternatives works filesystems (oops!)
  * Check if codenumber is between 0 and 99, Closes: Bug# 46810

 -- Wichert Akkerman <wakkerma@debian.org>  Tue,  5 Oct 1999 19:19:05 +0200

dpkg (1.4.1.13) unstable; urgency=low

  * Non-maintainer release.
  * NMU number 13, lets see what breaks :)
  * update-alternatives works across filesystems now
  * Make -sgpg work in dpkg-buildpackage (typo)

 -- Wichert Akkerman <wakkerma@debian.org>  Tue, 28 Sep 1999 01:26:19 +0200

dpkg (1.4.1.12) unstable; urgency=low

  * Non-maintainer release.
  * Fix typo in chmodsafe_unlink that made dpkg chmod files that
    weren't setuid or setgid

 -- Wichert Akkerman <wakkerma@debian.org>  Sun, 26 Sep 1999 02:41:30 +0200

dpkg (1.4.1.11) unstable; urgency=low

  * Non-maintainer release.
  * Added sparc64 to archtable
  * Added entries for newer alpha architectures to the archtable
  * Always run patch and diff with LANG set to C.
  * Handle diff warning for files with no newline at the end of file
    Closes: Bug#45642

 -- Wichert Akkerman <wakkerma@debian.org>  Fri, 24 Sep 1999 03:23:54 +0200

dpkg (1.4.1.10) unstable; urgency=low

  * Non-maintainer release.
  * Build dpkg-scansources manpages using pod2man
  * dpkg-buildpackage changes:
    + fix signinterface-detection
    + use gpg by default if $HOME/.gnupg/secring.gpg exists

 -- Wichert Akkerman <wakkerma@debian.org>  Thu, 16 Sep 1999 15:36:43 +0200

dpkg (1.4.1.9) unstable; urgency=low

  * Non-maintainer release.
  * Updated dpkg-scansources to current version from Roderick Schertler
  * Update location of GPL in internals-manual
  * Update location of GPL and dpkg copyright in all manpages
  * Include patch from Roman Hodek for dpkg-source to handle diffs of files
    with lines that begin with two dashes.
  * Move dpkg-scansources to dpkg-dev package
  * Move dpkg-scansources manpage to section 8
  * Fix error that moved a lot of manpages to the dpkg package.
  * It looks like not reading the available-file for listfiles was not greeted
    with much enthiousiasm, so reverse the change.

 -- Wichert Akkerman <wakkerma@debian.org>  Wed, 15 Sep 1999 03:45:07 +0200

dpkg (1.4.1.8) unstable; urgency=low

  * Non-maintainer release.
  * Merge dpkg-doc-ja
  * Add patch from Raphaël Hertzog <rhertzog@hrnet.fr> for dpkg-scansources
    to skip comments in signatures. This allows packages to also use GnuPG.

 -- Wichert Akkerman <wakkerma@debian.org>  Mon, 13 Sep 1999 04:16:33 +0200

dpkg (1.4.1.7) unstable; urgency=low

  * Non-maintainer release.
  * Use /usr/share/doc
  * Merge changes from dpkg-iwj tree:
    + change section in dpkg-deb.1 to 1
    + Use COPYINGFILE instead of hardcoded GPL-location in showcopyright()
    + varbufprintf (used for some error messages) vsnprintf return value
      assumption changed to correspond to reality rather than glibc-doc.
    + Don't read available-info when not needed (slightly improved from 
      dpkg-iwj: don't read for listfiles either :)
    + Cleanup --assert-* code
    + Assume largemem on systems without sysinfo(2).
    + modify preexec-script for easier script execution
    + Do not chmod(".../path/to/symlink",0600) causing many bad perms.
    + Sanity-check numbers for parameters
    + Move some logic from process_archive into wantinstall
    + Print '0' in dpkg-scanpackages if no packages found.

 -- Wichert Akkerman <wakkerma@debian.org>  Fri, 10 Sep 1999 04:06:32 +0200

dpkg (1.4.1.6) unstable; urgency=low

  * Non-maintainer release.
  * scripts/dpkg-architecture.pl: Update to latest version.
  * scripts/dpkg-architecture.1: Likewise.
  
 -- Marcus Brinkmann <brinkmd@debian.org>  Sat, 24 Jul 1999 18:24:21 +0200

dpkg (1.4.1.5) unstable; urgency=low

  * Non-maintainer release.
  * (dpkg-dev): Use emacsen-common for debian-changelog-mode.el
    (closes:Bug#20776,#31030).
  * Removed references to the packaging and policy manuals from debian/control.
  * Put debian-changelog-mode.el in dpkg-dev and remove from dpkg (closes:Bug#29271).
  * Fix paths in 50dpkg-dev.el using Roderick Schertler's patch
    (closes:Bug#28270,#29702,#26876,#29184,and others).
  * Note that bug number 17367 was fixed in 1.4.0.26.
  * Add Zack Weinberg's install-info patch for GNU install-info
    compatibility (closes:Bug#28965).
  * Add dpkg-architecture stuff from Marcus Brinkmann.
  * Remove debian-keyring suggests from dpkg.
  * Add -k<keyid> flag to dpkg-buildpackage.
  * --textmode works in gpg, remove kluge from dpkg-buildpackage.
  * Cleanup configure.in slightly (stop using tl_ macros, fix gettext stuff).
  * Attempt to make Debian source useful for non-Debian systems
    (i.e. distclean tree instead of maintainer-clean tree).
  * Sync with wichert's 1.4.1.4.
  * Add my ltconfig-1.3.2.diff (RPATH workaround).
  * Add dpkg-scansources program and man page.
  * Man pages in /usr/share/man.

 -- Joel Klecker <espy@debian.org>  Tue, 13 Jul 1999 18:12:15 -0700

dpkg (1.4.1.4) unstable; urgency=low

  * Also change developer-keyring to debian-keyring for dpkg-dev package
  * Include spanish translation from Nicolás Lichtmaier <nick@debian.org>
  * Depend on perl5 instead of perl

 -- Wichert Akkerman <wakkerma@debian.org>  Mon,  5 Jul 1999 00:04:14 +0200

dpkg (1.4.1.3) unstable; urgency=low

  * Modify tarobject() so it does not complain if we are creating a
    directory that replaces a removed file. This works around the
    problem that the filedatabase doesn't remember what filetype a
    file was by assuming it already was a directory

 -- Wichert Akkerman <wakkerma@debian.org>  Mon, 31 May 1999 23:49:23 +0200

dpkg (1.4.1.2) unstable; urgency=low

  * Non-maintainer upload
  * Rebuild, so this is glibc2.1 (unless you're on m68k), which is rumoured
    to also fix the i8n-problems.
  * Incorporate 1.6 format of .changes, patch from Guy Maor
  * Fix bug in section-handling of dpkg-scanpackages, patch from Guy Maor
  * Disable force-overwrites again, since we're in unstable
  * Assume largemem on systems for which sysinfo is not available, Bug# 33658

 -- Wichert Akkerman <wakkerma@debian.org>  Wed, 26 May 1999 15:50:17 +0200

dpkg (1.4.1.1) unstable; urgency=low

  * Non-maintainer upload
  * Install emacs-startup scripts with mode 0644 (lintian)
  * Incorporate changes in NMU 1.4.0.32 made by Vincent Renardias
    <vincent@waw.com> for slink:
    + Apply patch from Jim Pick for update-alternatives.pl to
      fix 'Important' bugs #30891 in dpkg and (#27382, #27383, #27696,
      #27703, #27736, #27097(merged bugs)) in jdk1.1.
  * Incorporate changes in NMU 1.4.0.33 made by me for slink:
    + Fix illegal perl construct (Bug# 30985)
    + Initialize oialtname->useinstead and oicontest->camefrom to 0 (Bug# 30397)
    + Update shlibs.default for libncurses 4 (Bug# 30332)
    + Suggest debian-keyring instead of developer-keyring (Bug# 27376, 30248)
    + Abort dpkg-divert when attempting to divert a directory (Bug# 30126)
    + Make dpkg-deb.1 aware that it is in section 1, not 8
    + Fix section in reference to dpkg-deb in dpkg.8 (Bug# 29740)
    + Fix typo in --force-help (Bug# 26193)
    + Correct path for debian-changelog-mode.el (Bug# 24606)
    + Make disk-method for dpkg use /var/run instead of /tmp to fix
      symlink-attacks (Bug# 21399)
    + Document -n and -f options for update-rc.d in manpage (Bug# 15913)
    + Add --abort-after option to change after how many errors we abort and
      change the default to 50 (Bug# 22940)
    + Fix controllib.pl: don't check debian/substvars unless needed, and
      don't depend on language settings (Bug# 31508)
    + Allow a - in the architecture-field (Bug# 25537)

 -- Wichert Akkerman <wakkerma@debian.org>  Mon,  1 Feb 1999 00:44:01 +0100

dpkg (1.4.1) unstable; urgency=low

  * Maintainer release by IWJ.
  * Changed Maintainer: field description.
  * Various changes to make the damn thing build.
  * Add .cvsignore files.

 -- Ian Jackson <ian@davenant.greenend.org.uk>  Sun,  1 Nov 1998 17:33:38 +0000

dpkg (1.4.0.31) unstable; urgency=low

  * dpkg/processarc.c: Make newfileslist static like the other arguments
    for register_cleanup's cu_* functions.
  * N-th fix for controllib.pl (simulate old behavior by trying stdin,
    stdout, and stderr for getlogin()).
  * Enable --force-overwrite for slink release, and comment where to do
    so (dpkg/main.c).
  * Recompile against ncurses4.

 -- Daniel Jacobowitz <dan@debian.org>  Thu, 22 Oct 1998 17:37:23 -0400

dpkg (1.4.0.30) unstable; urgency=low

  * dpkg-dev isn't allowed to have a Recommends: debian-keyring (as that's
    in contrib), so it's now lowered to a Suggests: . Thanks to James Troup
    for pointing this out. 

 -- J.H.M. Dassen (Ray) <jdassen@wi.LeidenUniv.nl>  Sat, 26 Sep 1998 13:59:23 +0200

dpkg (1.4.0.29) unstable; urgency=low

  * For now, prefer PGP over GPG.

 -- J.H.M. Dassen (Ray) <jdassen@wi.LeidenUniv.nl>  Tue, 22 Sep 1998 09:38:09 +0200

dpkg (1.4.0.28) unstable; urgency=low

  * Added gpg (GNU Privacy Guard) support:
    * scripts/buildpackage.sh: default to GPG (unless no GPG, but only a PGP
      secret key file is found), as GPG, unlike PGP, is DFSG-free.
    * Updated dpkg-source(1), and added gpg(1) and pgp(1) to the SEE ALSO
      section.
    * Worked around broken textmode implementation in GPG.
    * dpkg-dev now Suggests: gnupg .
  * No longer includes developer-keys.pgp . Instead, dpkg now Suggests: and
    dpkg-dev now Recommends: developer-keyring.
  * Compiled with latest libstdc++ (2.9).

 -- J.H.M. Dassen (Ray) <jdassen@wi.LeidenUniv.nl>  Mon, 21 Sep 1998 13:17:14 +0200


dpkg (1.4.0.27) unstable; urgency=low

  * REALLY fixed dpkg-dev, and new attempt to placate installer on internals.

 -- Daniel Jacobowitz <dan@debian.org>  Fri, 27 Jul 1998 15:58:04 -0400

dpkg (1.4.0.26.0.1) unstable; urgency=low

  * Binary-only upload for x86 and fixed dpkg-dev

 -- Daniel Jacobowitz <dan@debian.org>  Fri, 24 Jul 1998 15:58:04 -0400

dpkg (1.4.0.26) unstable; urgency=low

  * Non-maintainer upload.

  * Make --root work with maintainer scripts (Patch by Scott Barker,
    bugs #4863 and #3170).
  * Fix $(lispdir) bug if compiling without emacs (noticed by Joey Hess).

 -- Daniel Jacobowitz <dan@debian.org>  Thu, 23 Jul 1998 12:02:04 -0400

dpkg (1.4.0.25) unstable; urgency=low

  * Non-maintainer upload.
  
  * Add the requested -nc option to dpkg-buildpackage (Do
    not clean source tree, useful in debugging cycles).
  * controllib.pl: Again by popular acclamation, fix the getlogin() warnings.
    I redirected STDERR onto fd 0 before calling getlogin().
  * tools.m4: Fix display of whether c++ works.
  * dpkg-deb/extract.c: glibc 2.1 and some kernels want to make
    fflush() move the current fpos.  Until someone can fix that,
    protect with seek.
  * Add an extra 0, to dselect/{pkg,meth}keys.cc so it compiles again.
  * Start using lchown() if available.
  * Really fix #20353. (aclocal.m4 was the wrong place; that's a generated
    file.  The correct place is in tl_canon.m4.)

 -- Daniel Jacobowitz <dan@debian.org>  Tue, 21 Jul 1998 03:14:14 -0400

dpkg (1.4.0.24) unstable; urgency=low

  * Non-maintainer upload.

  * dpkg/main.c: Turn --force-overwrite off as default.
  * dpkg/main.c: don't list --force-overwrite as default in --force-help,
    noticed by Peter Weiss <Peter.Weiss@Informatik.Uni-Oldenburg.DE> and
    others. [#23542, part of #17409].
  * dpkg/dpkg.8: replaced with a newer version from Jim Van Zandt
    <jrv@vanzandt.mv.com>. [#21061]

  * dpkg-deb/build.c (do_build): add missing \n and improve error message
    when conffile name is too long. [#7057]

  * scripts/update-alternatives.8: replaced with better man page from
    Charles Briscoe-Smith <cpb4@ukc.ac.uk>. [#17283]
  * scripts/dpkg-source.1: corrected logic error in documentation for
    dpkg-gencontrol's -p option, as noticed by Oliver Elphick
    <olly@linda.lfix.co.uk>. [#14655]
  * scripts/controllib.pl (findarch): correct typo in error message,
    noticed by Yann Dirson <ydirson@a2points.com>. [#22106]
  * scripts/dpkg-buildpackage.sh: fix typo s/source version/source
    maintainer/, noticed by Joey Hess <joey@kite.ml.org>, Adam P. Harris
    <apharris@onshore.com> and others. [#10175, #15559]
  * scripts/dpkg-genchanges.pl: applied patch from Roman Hodek
    <Roman.Hodek@informatik.uni-erlangen.de> which solves problems with
    architecture specific packages in mostly architecture independent
    multi-binary source packages. [#14341, #20192].

  * doc/Makefile.am: remove any reference to the packaging manual, as it is
    now provided by the separate "packaging-manual" package.
  * doc/packaging.sgml: removed.
  * doc/developer-keys.pgp: updated to the current debian keyring.

  * aclocal.m4: applied patch from Joel Klecker <jk@espy.org> to handle
    egcs' --print-libgcc-file-name output. [#20353]
  
  * debian/copyright: correct FSF address.
  * debian/rules: add code from lesstif's debian/rules to make libtool
    less of a fool (i.e. not use -rpath and to link shared libraries
    against libraries it depends on).  Code by Richard Braakman
    <dark@xs4all.nl> and Yann Dirson <dirson@debian.org>.
  * debian/rules: remove all reference to the packaging manual as it is
    now provided by the seperate "packaging-manual" package. [#21581,
    #21186, #22698, #23342]
  * debian/rules: link dpkg-divert.1.gz to undocumented.7.gz as the lack
    of a real manpage has been reported in #11093.
  * debian/README.compile: removed gawk and bogus comment about gettext
    being in experimental, as reported by Santiago Vila <sanvila@unex.es>
    [#23344].  Added libpaperg (debiandoc2ps needs paperconf).
  * debian/shlibs.default.i386: updated for glibc, reported by Herbert Xu
    <herbert@gondor.apana.org.au>. [#13140]
  * debian/control (dpkg-dev): depend on perl as POSIX (not a part of
    perl-base) is needed by most of the perl dpkg-* scripts, noticed by
    Joel Klecker <jk@espy.org>. [#22115]

 -- James Troup <jjtroup@comp.brad.ac.uk>  Wed, 24 Jun 1998 14:38:52 +0200

dpkg (1.4.0.23.2) frozen unstable; urgency=low

  * Non-maintainer upload.
  * dpkg/main.c: Turn --force-overwrite back on as default.

 -- James Troup <jjtroup@comp.brad.ac.uk>  Tue, 23 Jun 1998 22:19:26 +0200

dpkg (1.4.0.23.1) frozen unstable; urgency=low

  * No real changes, only a new version code to make this go to frozen too.

 -- Nils Rennebarth <nils@debian.org>  Wed, 10 Jun 1998 17:29:58 +0200

dpkg (1.4.0.23) frozen unstable; urgency=low

  * Non-maintainer bug-fix release
  * Update the disk method to the hamm directory structure (Bug#21000)

 -- Nils Rennebarth <nils@debian.org>  Sun,  7 Jun 1998 19:14:51 +0200

dpkg (1.4.0.22) frozen unstable; urgency=medium

  * Non-maintainer bug-fix release
  * Install main changelog file as `changelog.gz' instead of
    `changelog.dpkg.gz' (Debian Policy, section 5.8) (Bug#6052,15157)
  * Avoid use of /tmp/*.$$ in preinst and postinst (Bug#19712)
  * Make sure diversions file is always created with mode 0644 (Bug#19494)
  * When removing a file, chmod it to 000 if it's a char or block
    device or remove its s[ug]id bits, if any (Bug#6006)
  * Minor fixes in the programmer's manual (Bug#6206)
  * Always create readable status and available files
    (Bug#9869,11887,14636,15786,19146)
  * Make dpkg-gencontrol honour -DArchtecture=xxxx (Bug#9893)
  * Allow different archs for the same binary in debian/files (Bug#9894)
  * Added workaround in /usr/lib/dpkg/methods/disk/setup
    to avoid bash warning (Bug#10111,10131)
  * Recognize old .deb packages with other locales (Bug#12232)
  * Added `SHELL=bash' to debian/rules: it uses bash-specific structs
  * Move some files from dpkg to dpkg-dev (part of Bug#13295)
  * Minor fix in packaging manual regarding to Standards-Version (Bug#14696)
  * Fixed --altdir and --admindir in update-alternatives (Bug#15332)
  * Strip /usr/lib/libdpkg* (Bug#15671)
  * dpkg: send output of --help, --force-help and -Dhelp to stdout
    (Bug#16051,18574)
  * send correct signals with start-stop-daemon (Bug#17258)
  * Make `dpkg-divert --test --remove' work as expected (Bug#19531)
  * Determine properly the architecture if gcc is egcs (Bug#20353)

 -- Juan Cespedes <cespedes@debian.org>  Sun,  5 Apr 1998 17:37:01 +0200

dpkg (1.4.0.21) unstable; urgency=low

  * Non-maintainer release to include a new update-rc.d
  * Fixed date on files in the archive from 2017 and 2018 by running
    touch foo; find . -newer foo | xargs -r touch; rm foo
  * Changed start-stop-deamon message "No <program> found; none killed." to
    "No <program> found running; none killed."

 -- Miquel van Smoorenburg <miquels@cistron.nl>  Thu,  5 Mar 1998 14:19:46 +0100

dpkg (1.4.0.20) unstable; urgency=low

  * Disabled --force-overwrites.
  * Removed core file from source

 -- Michael Alan Dorman <mdorman@debian.org>  Tue,  9 Jan 1998 03:34:28 -0500

dpkg (1.4.0.19) unstable; urgency=low

  * Changed methods/disk.setup to use output of
    'dpkg --print-installation-architecture' instead of hard-coded 
    '1386' (fixes #10995).
  * Patched dpkg-source to properly quote metacharacters in strings 
    before using them in pattern-matching expressions (fixes #10811).
  * Fixed several documentation typos (fixes #10764).
  * dpkg-source now works around 100-character filename limitation of cpio
    (fixes #10400).
  * dpkg-source now properly handles '\ no newline in source' message from
    patch (fixes #5041).
  
 -- Klee Dienes <klee@debian.org>  Sun, 13 Jul 1997 19:28:22 -0700

dpkg (1.4.0.18) unstable; urgency=low

  * dpkg-source now uses new -z option to GNU patch (still needs to be
    changed to detect and use old version as well) (fixes #9904, #10005, #10007).
  * Added i686 to archtable.
  * shlibs.default now uses xlib6 instead of elf-x11r6lib (fixes #9926).
  * debian-changelog-mode now uses interruptible completing type-in fields
    instead of the previous 'select-a-letter method'.  I consider this
    better and more standard than the previous way, but I'd welcome
    opinions to the contrary.  Consider this a 'probationary' change for
    now (fixes #9873, #9874).

 -- Klee Dienes <klee@debian.org>  Sun, 25 May 1997 09:56:08 -0400

dpkg (1.4.0.17) unstable; urgency=low

  * All of the dpkg binaries (but not dpkg-dev or dselect) now speak
    french, thanks to patches from Christophe Le Bars <clebars@teaser.fr>
  * Fix leading spaces before day in 822-date.
  * Changes from Tom Lees <tom@lpsg.demon.co.uk> to better support
    building on non-Debian systems; minor Makefile fixes.
  * Added 'ppc powerpc powerpc' to archtable.
  * Changed documentation paper size to US/Letter instead of A4 (A4
    may be better, but it's easier to print US/Letter on A4 than it is 
    to print A4 on US/Letter).
  
 -- Klee Dienes <klee@debian.org>  Tue,  13 May 1997 15:24:31 -0400

dpkg (1.4.0.16) experimental; urgency=low

  * Added generated sources to GNU-format source archive so it no longer
    requires perl to build.

 -- Klee Dienes <klee@debian.org>  Sat, 10 May 1997 17:34:29 -0400

dpkg (1.4.0.15) experimental; urgency=low

  * Changed dpkg-genchanges to check for ($arch == $substvar{'Arch'}), not
    ($arch ne 'all') (fixes #9688).
  * Fixed bug in start-stop-daemon.c (was using optarg after argument
    parsing was over) (fixes #9597, #9603, #9364).
  * Provide 50dpkg-dev.el for xemacs as well as emacs.
  * Explicitly provide path for debian-changelog-mode in 50dpkg-dev to use
    .el file as workaround until xemacs can read emacs19 .elc files.
  * Pass top_distdir explicitly to 'make dist' to accomodate bug in
    automake_1.1o-1.
  * Fix debian/build to make html documentation without including
    directories in tar archives (fixes #9348).
  
 -- Klee Dienes <klee@debian.org>  Fri,  9 May 1997 13:17:18 -0400

dpkg (1.4.0.14) experimental; urgency=low

  * Fixed buglet in install-info.pl (fixes #9438).
  * Re-write of update-rc.d.pl, primarily by Miquel van Smoorenburg
    <miquels@cistron.nl> (fixes #9434, #9436).
  * Renamed "dpkg Programmer's Manual" to "dpkg Internals Manual".
  
 -- Klee Dienes <klee@debian.org>  Tue,  6 May 1997 22:01:07 -0400

dpkg (1.4.0.13) experimental; urgency=low

  * Fix to start-stop-daemon so that it still takes numeric arguments (had
    been broken in 1.4.0.12) (fixes #9598).
  * Fix 822-date to sanity-check localtime() output (seconds must be the
    same as GMT).
  * Patch from Guy Maor <maor@ece.utexas.edu> to dpkg-source.pl to support
    pristine (MD5-equivalent) upstream sources.
  * Patch from Michael Alan Dorman <mdorman@calder.med.miami.edu> to
    update-rc.d.pl to fix handling multiple start/stop entries on a single
    line.
  * Several fixes to dpkg-genchanges to support -B option (added in
    1.4.0.12) (fixes #9340).
  * Handle errors from 822-date in debian-changelog-mode.el.
  * Changed cl-debian.pl to correctly handle extra whitespace in changelog
    datestamps.

 -- Klee Dienes <klee@debian.org>  Mon,  5 May 1997 18:12:43 -0400

dpkg (1.4.0.12) experimental; urgency=low

  * Re-wrote 822-date for clarity and to support timezone offsets >= 12h
    (New Zealand in DST is +1300, for example) (fixes #7130).
  * Patch from Juergen Menden <menden@morgana.camelot.de> to support
    archdependent-only builds (fixes #8912, #9245, #5359).
  * Fix archtable entry for powerpc (fixes #8794).
  * Strip /sbin/* and /usr/sbin/* in debian/rules (fixes #8853).
  * Moved start-stop-daemon to /sbin (fixes #8669).
  * Set sharedstatedir and localstatedir for $(MAKE) install in
    debian/rules (fixes #8852).
  * Fixes for update-rc.d(8) from Jim Van Zandt <jrv@vanzandt.mv.com>
    (fixes #8576).
  * No longer do variable substitutions when generating change file (fixes
    #5862).
  * Support symbolic signal names in start-stop-daemon (fixes #7715).
  * Add autoload for debian-changelog-mode to /etc/emacs/site-start.d
    (fixes #4519, #5841).
  * Add recommendation for gcc and make in dpkg-dev (gcc is needed for dpkg
    --print-architecture, used by dpkg-gencontrol; make is needed for any
    debian/rules file) (fixes #8470).
  * Minor changes to packaging manual section on source package
    conversion (fixes #6801).
  * Renamed "programmer's manual" to 'packaging manual'.
  * Start of new "programmer's manual" containing information on dpkg
    internals and build information.  This manual uses the new
    TeXinfo-SGML format, currently included in doc/.
  * dselect/pkgdepcon.cc now checks for debug not NULL, not just depdebug.
  * Changed makefiles to support building outside of source directory.
  * Include GNU-format source distribution with other non-debian packages.

 -- Klee Dienes <klee@debian.org>  Sun,  4 May 1997 11:08:19 -0500

dpkg (1.4.0.11) experimental; urgency=low

  * Patches for alpha and libc6 from Michael Alan Dorman
    <mdorman@calder.med.miami.edu>.
  * Fixed minor problems in dpkg-shlibdeps regular expressions for libc6.
  * Fix regex to detect directory creation in dpkg-source.pl.
  * Minor changes for automake-1.1n.

 -- Klee Dienes <klee@debian.org>  Sun, 23 Mar 1997 18:09:33 -0500

dpkg (1.4.0.10) unstable; urgency=medium

  * Fixed bug in controllib.pl (@fowner was entire passwd entry,
    not just [uid, gid] as it should have been).

 -- Klee Dienes <klee@debian.org>  Thu, 20 Mar 1997 13:06:52 -0500

dpkg (1.4.0.9) unstable; urgency=low

  * Check fputs() return values for (ret >= 0), not (ret != 0) (fixes #7522).
  * dpkg-shlibdeps no longer gives error for Java and statically linked
    binaries (fixes #4988).
  * Change 'details of the old format' to 'details of the new format' in
    deb-old.5 (fixes #7605).
  * dpkg-source -b now warns (was previously silent) if maintainer changes
    create new subdirectories.  dpkg-source -x now warns (previously gave
    error) if maintainer changes create new subdirectories (partially
    fixes #6866, #6671, #5045, #6482).    
  * Added manual page for start-stop-daemon (8). 
  * Added C version of start-stop-daemon by 
    Marek Michalkiewicz <marekm@i17linuxb.ists.pwr.wroc.pl> (fixes #1670).
  * Converted to use GNU automake for the build process by Tom Lees 
    <tom@lpsg.demon.co.uk>.<
  * Preliminary support for dpkg functions as a shared library (now
    provides libdpkg.so, but much work needs to be done in better
    segregating and defining the interface).
  * Preliminary internationalization support by Galen Hazelwood
    <galenh@debian.org>.  Only the library, dpkg-deb, md5sum, and dpkg
    have been converted so far.  No translations have yet been
    constructed.
  * Handle 'libc.so.6 => /lib/libc.so.6 (0x40010000)' format from libc6
    ldd (fixes #7603, #7926, #8688, #9179, #9134, #8516).
  * Removed policy.sgml (it has been moved to the debian-policy package).
  * Include patch from Darren Stalder <torin@daft.com> for
    dpkg-buildpackage to choose PGP key based on Maintainer: field of 
    package being built (or -m<maintainer> option, if present) (fixes 
    #7898).
  * Changed controllib.pl to use $ENV{LOGNAME}, getlogin(), and $<
    (in that order) to determine the intended ownership of 
    debian/{files,substvars},  (fixes #7324, #6823, #5659, #5965, #5929,
    #9239, #5366).
  * Don't sign .dsc file in dpkg-buildpackage if building a binary-only
    release (fixes #7260).
  * Updated developer-keys.pgp to latest revision (fixes #6134).
  
 -- Klee Dienes <klee@debian.org>  Mon, 17 Mar 1997 16:11:24 -0500

dpkg (1.4.0.8) unstable; urgency=medium

  * Corrected update-rc.d for bash 2.0
  * Updated developer-keys.pgp from
    http://www.iki.fi/liw/debian/debian-keyring.tar.gz

 -- Guy Maor <maor@ece.utexas.edu>  Mon, 3 Feb 1997 04:05:01 -0600

dpkg (1.4.0.7) stable unstable; urgency=HIGH

  * Fixed --assert-support-predepends failing between unpack & configure.
  * Added --assert-working-epoch option.

 -- Guy Maor <maor@ece.utexas.edu>  Sat, 25 Jan 1997 23:02:11 -0600

dpkg (1.4.0.6) stable unstable; urgency=high

  * Patched lib/vercmp.c to hopefully fix dselect epoch processing
    (Bug#6204), (Bug#4590).
  * Patched scripts/dpkg-buildpackage, scripts/dpkg-genchanges,
    scripts/dpkg-gencontrol for epoch processing, courtesy of Loic Prylli 
    <lprylli@graville.fdn.fr> (Bug#6138, Bug#5225).
  * Patched dpkg-genchanges to actually honor the -u switch to specify
    directory (Bug#5564).
  * Applied patch to main/archive.c to correct problems setting set[gu]id
    binaries, courtesy of Herbert Xu <herbert@greathan.apana.org.au>
    (Bug#5479). 
  * Applied patch to dpkg-source to correct debian-only package names,
    courtesy of Guy Maor <maor@ece.utexas.edu> (Bug#5355).

 -- Michael Alan Dorman <mdorman@calder.med.miami.edu>  Thu, 2 Jan 1997 11:36:09 -0500

dpkg (1.4.0.5) stable frozen unstable; urgency=medium

  * Distribution for frozen too.

 -- Heiko Schlittermann <heiko@lotte.sax.de>  Thu, 5 Dec 1996 09:13:42 +0100

dpkg (1.4.0.4) stable unstable; urgency=medium

  * Bug2962 fixed: patch from Ian Jackson applied
    (cursor keys won't work after search)
  * Manuals 2.1.2.2

 -- Heiko Schlittermann <heiko@lotte.sax.de>  Fri, 15 Nov 1996 20:21:18 +0100

dpkg (1.4.0.3) unstable; urgency=medium

  * dpkg-source -x: created bad permissions (set x-bit for
    all files pointed to by a symlink)

 -- Heiko Schlittermann <heiko@lotte.sax.de>  Fri, 18 Oct 1996 18:32:06 +0200

dpkg (1.4.0.2) unstable; urgency=medium

  * dpkg-buildpackage.sh: reverted the quoting change -- (you
    should use super, sudo, realy, but not su.  Or write a wrapper
    around su)
  * dpkg-buildpackge.sh: passing -m, -C, -v options to dpkg-genchanges
    more the way Ian likes ;-)
  * dpkg-source.pl: new function deoctify() as replacement for eval()
    (turn \ddd into the corresponding character) [rem: probably better
    solution would be to convert cpios output names into complete \ddd 
    representation as well tars output names] 
  * dpkg-source.pl: fixed 2 typos in failure message on creating 
    $origtargz.tmp-nest.
  * main/main.c: typo `tread' -> `treat'
  * main/enquiry.c: fixed the ignorance for some relations in --compare-versions
  * main/enquiry.c: missing version is now handled as described in `dpkg --help'
    (or at least as I understood `dpkg --help' PLEASE TRY IT)
  * lib/parsehelp.c: fixed parsing of epoch information

 -- Heiko Schlittermann <heiko@lotte.sax.de>  Sun, 6 Oct 1996 23:27:47 +0200

dpkg (1.4.0.1) unstable; urgency=medium

  * dpkg-source: doesn't get screwed up from hardlinks
    in the archive now
  * dpkg-source: doesn't get screwed up from `unprintable' characters
    in file names (e.g. from the kbd package) 
  * controllib.pl: $varlistvile -> $varlistfile (thanx Karl Sackett)
  * dpkg-buildpackge: quoting for $rootcommand (thanx  Michael Meskes)
    and `eval' as default $rootcommand
  * dpkg-*, controllib.pl: created debian/files and debian/substvars
    are chown'ed to `getlogin()' and its group
  * doc/: mv changed to mv -f
  * dpkg-buildpackage: added an option -a for overriding the
    architecture in the changes _file_name_
  * dpkg-buildpackage: pass -m* -v* .. options to dpgk-genchangelog
  * dpkg-name moved to dpkg-dev

 -- Heiko Schlittermann <heiko@lotte.sax.de>  Sat, 21 Sep 1996 22:06:01 +0200

dpkg (1.4.0) unstable; urgency=low (HIGH for new source format)

  * Corrected buffer overrun when dpkg-deb generates filename.  (Bug#4467.)
  * dpkg-shlibdeps works with DEBIAN/shlibs (thanks Heiko Schlittermann).
  * Added libm.so.5 to shlibs.default for i386/m68k.

  * Split binary package into two: dpkg and dpkg-dev.
  * dpkg-source(1) documents mode and ownership setting during extraction.

  * dpkg-scanpackages moved to /usr/bin.
  * Include /usr/bin/dpkg-deb, not dpkg-deb.dist; don't rename in scripts.
  * Copyright file changed slightly.
  * debian-changelog-mode uses magic key substitution strings.  (Bug#4419.)
  * Changed email address in control file to <ian@chiark.greenend.org.uk>.
  * Manuals and own Standards-Version: updated to 2.1.1.0.

 -- Ian Jackson <ian@chiark.greenend.org.uk>  Thu, 12 Sep 1996 01:13:33 +0100

dpkg (1.3.14) unstable; urgency=low

  * dpkg-buildpackage new -tc (clean source tree) option.

  * Formatted documentation removed by `make clean' and so not in source.
  * Manuals and own Standards-Version: updated to 2.1.0.0.
  * Distribute {policy,programmer}.{html.tar,ps}.gz with each upload.

 -- Ian Jackson <ian@chiark.chu.cam.ac.uk>  Sun, 1 Sep 1996 20:43:40 +0100

dpkg (1.3.13) unstable; urgency=low (HIGH for building new src X programs)

  * X shared libraries added to shlibs.default (=> `elf-x11r6lib').
  * dpkg-source tar invocation fixed so that TAPE env var doesn't break it.
  * dpkg-source copes better with missing final newline messages from diff.

  * dpkg-buildpackage usage message fixed: -si is the default.  (Bug#4350.)
  * dpkg-source error message about src dir mismatch typo fixed.  (Bug#4349.)

  * dpkg-source(1) has suggestions for dpkg-buildpackage -r option.
  * dpkg-source change date fixed.  (Bug#4351.)
  * More developers' keys.
  * Manual updates, own Standards-Version updated.

 -- Ian Jackson <ian@chiark.chu.cam.ac.uk>  Sat, 31 Aug 1996 20:08:18 +0100

dpkg (1.3.12) unstable; urgency=medium

  * dpkg prints old version number when upgrading.  (Bug#4340.)
  * dpkg-deb tries to detect and flag corruption by ASCII download.

  * dpkg-genchanges and dpkg-buildpackage say what source is included.

  * dpkg-buildpackage passes +clearsig=on to PGP (or pgpcommand).  (Bug#4342.)

  * dpkg-source prints better error for cpio not honouring -0t.
  * control file Suggests cpio >= 2.4.2, rather than just cpio.

 -- Ian Jackson <ian@chiark.chu.cam.ac.uk>  Fri, 30 Aug 1996 15:31:51 +0100

dpkg (1.3.11) unstable; urgency=low

  * EBUSY when dpkg removes a directory is only a warning.

  * dpkg-genchanges generates sensible warning (not confusing error
    about mismatch) for missing Section/Priority in binary packages.

  * Added dpkg --print-gnu-build-architecture option.
  * shlibs.default for m68k provided, as a copy of i386 version.

 -- Ian Jackson <ian@chiark.chu.cam.ac.uk>  Thu, 29 Aug 1996 14:05:02 +0100

dpkg (1.3.10) unstable; urgency=medium

  * dpkg-source(1) manpage alias symlinks are not dangling.
  * dselect selects things by default if they are installed.
  * Added `pentium' as alias for `i386' architecture.
  * Added `Suggests: cpio, patch' and explanatory text to Description.
    (Bugs #4262, #4263.)

  * More developers' PGP keys.
  * Manual updates, new source format released.

 -- Ian Jackson <ian@chiark.chu.cam.ac.uk>  Mon, 26 Aug 1996 14:30:44 +0100

dpkg (1.3.9) unstable; urgency=low (high for new source format)

  * dpkg --get-selections and --set-selections added.
  * New dpkg --force-not-root flag.

  * Don't replace directory with another package's file.  (Bug#4202.)

  * All manpages now installed compressed.
  * Copyright file moved to /usr/doc/dpkg/copyright.
  * Standards-Version updated (0.2.1.1).

 -- Ian Jackson <ian@chiark.chu.cam.ac.uk>  Sat, 24 Aug 1996 19:09:30 +0100

dpkg (1.3.8) unstable; urgency=low (high for new source format)

  * dpkg-buildpackage -sa, -si options work correctly.

  * update-rc.d(8) updated to reflect design and reality.
  * Programmers' and policy manual updates.

 -- Ian Jackson <ian@chiark.chu.cam.ac.uk>  Fri, 23 Aug 1996 12:48:26 +0100

dpkg (1.3.7) unstable; urgency=low (medium for source pkg docs)

  * dselect +/-/_/= on lines for all broken, new, local or whatever
    packages do not affect _all_ packages.  (Bug#4129.)

  * Support for diff-only uploads in source packaging tools.
  * dpkg-genchanges -d<descripfile> option renamed to -C.
  * dpkg-buildpackage understands -m, -v, -C (for dpkg-genchanges).
  * Support for debian/shlibs.local added to dpkg-shlibdeps.
  * Shared library files' search order defined in dpkg-source(1), and
    relevant files added to the FILES section.

  * Programmers' manual describes source packaging tools.
  * Policy manual mentions shared library control area file.
  * dpkg-source manpage includes dpkg-shlibdeps in title line.
  * Manuals have changelog and automatic version numbering.
  * changelogs (for dpkg and for manuals) installed.
  * binary target split into binary-arch and binary-indep in manual.
  * Manpages should be compressed.
  * Copyright file is moved to /usr/doc/<package>/copyright.
  * Changelogs must be installed in /usr/doc/<package>.
  
  * dpkg-deb(8) moved to dpkg-deb(1).

  * binary target split into binary-arch and binary-indep in source.
  * changelog entry for 1.2.14 copied from that (forked) release.

 -- Ian Jackson <ian@chiark.chu.cam.ac.uk>  Thu, 22 Aug 1996 15:36:12 +0100

dpkg (1.3.6) experimental; urgency=low (HIGH for new source format)

  * dpkg-source now has broken argument unparsing for tar.  (Bug#4195.)

  * dpkg-gencontrol writes to debian/tmp/DEBIAN/control by default.
  * dpkg-shlibdeps script added.

  * Back to old sh update-rc.d, and removed manpage, because new Perl
    version and the manpage have different syntax and semantics.
  * update-rc.d prints usage message for missing terminal `.'.  (Bug#4122.)

  * Use rm -rf instead of just rm -r in dpkg-deb --info &c.  (Bug#4200.)

  * Added support for Installed-Size to dpkg-gencontrol, and documented.
  * Source packaging substitution variables and name syntax rationalised.
  * dpkg-source scripts' usage messages improved slightly.
  * dpkg-source works with non-empty second (orig dir) argument.

  * Added rationale for copyright policy to manual.
  * More developers' PGP keys.
  * Control database handling cleanups (usu. Source field blanked).

 -- Ian Jackson <ian@chiark.chu.cam.ac.uk>  Tue, 20 Aug 1996 15:39:58 +0100

dpkg (1.3.5) experimental; urgency=low (high for debian-changelog-mode)

  * 822-date script included.  (Bug#4136.)
  * debian-changelog-add-version works on empty file.
  * debian-changelog-mode mode-help works properly.

  * dpkg-source tells patch not to make numbered backups.  (Bug#4135.)

  * More developers' PGP keys.
  * Paragraph on uucp -a and -g options removed from policy manual.

 -- Ian Jackson <ian@chiark.chu.cam.ac.uk>  Wed, 14 Aug 1996 14:46:47 +0100

dpkg (1.3.4) experimental; urgency=low

  * Removed debugging output from dpkg-source -x.  Oops.
  * Removed section on source package permissions from policy manual -
    dpkg-source now sorts these out.

 -- Ian Jackson <ian@chiark.chu.cam.ac.uk>  Sun, 11 Aug 1996 13:25:44 +0100

dpkg (1.3.3) experimental; urgency=low

  * Programmers' & policy manuals in source tree; HTML in /usr/doc/dpkg.
  * Old guidelines.info and text files in /usr/doc/dpkg removed.

  * dpkg-source sets permissions on extracted debianised source tree
    and does not copy ownerships out of archive even if running as root.

  * Emacs mode `dpkg changelog' renamed to `Debian changelog'.
  * Default changelog format renamed from `dpkg' to `debian'.

  * debian-changelog-mode sets fill-prefix correctly.
  * debian-changelog-mode urgencies except HIGH lowercase by default.
  * debian-changelog-mode displays keymap in doc string and so mode help.

  * More maintainers' PGP keys.

  * Remove built changelog parsers with `clean' target in source.

 -- Ian Jackson <ian@chiark.chu.cam.ac.uk>  Sat, 10 Aug 1996 23:35:51 +0100

dpkg (1.3.2) experimental; urgency=LOW (MEDIUM for dpkg-source)

  * Faster update-rc.d written in Perl by Miquel van Smoorenburg.
  * install-info --test doesn't lock dir.  (Bug#3992, thanks Darren).

  * dpkg-source doesn't break in the presence of any symlinks.

  * More developers' keys added to doc/developer-keys.pgp.
  * Install developers' keys in /usr/doc/dpkg/developer-keys.pgp.
  * dpkg-source documents undefined substvar behaviour.
  * minor debian/rules cleanups.

 -- Ian Jackson <ian@chiark.chu.cam.ac.uk>  Sat, 10 Aug 1996 02:13:47 +0100

dpkg (1.3.1) experimental; urgency=LOW

  * manpage for dpkg-source et al now available.
  * dpkg-changelog-mode.el installed in site-lisp, but still no autoload.

  * dpkg-source prints correct string for not-understood tar -vvt output.
  * dpkg-source parsing of tar -vvt output made more robust.

  * dpkg-buildpackage prints usage message on usage error.
  * dpkg-gencontrol can print usage message.
  * -T<varlistfile> option added to dpkg-source.
  * Description of -f<fileslistfile> corrected in dpkg-distaddfile usage.
  * -m<maintainer> synopsis changed in dpkg-genchanges usage.
  * debian/substvars may now contain blank lines.

 -- Ian Jackson <ian@chiark.chu.cam.ac.uk>  Thu, 8 Aug 1996 02:36:04 +0100

dpkg (1.3.0) experimental; urgency=LOW

  * dpkg can install named pipes.
  * dpkg-deb supports directory for destination, generates filename.
  * dpkg-{source,gencontrol,genchanges,parsechangelog,buildpackage},
    dpkg-distaddfile scripts to support new source package format.
  * a.out build no longer supported.
  * Changed to new source package format.

 -- Ian Jackson <ian@chiark.chu.cam.ac.uk>  Tue, 6 Aug 1996 02:31:52 +0100


dpkg (1.2.14) stable unstable; urgency=MEDIUM

  * dselect +/-/_/= on lines for all broken, new, local or whatever
    packages do not affect _all_ packages.  (Bug#4129.)

  * NOTE - THE HISTORY FORKS HERE.  1.2.14's change appears in 1.3.7.

 -- Ian Jackson <ian@chiark.chu.cam.ac.uk>  Thu, 22 Aug 1996 00:39:52 +0100


dpkg (1.2.13) unstable; urgency=LOW

  * dpkg --search produces correct output for diversions.
  * dpkg-name remove unnecessary arch missing warning.  (Bug#3482.)

  * dpkg-deb --build warns about uppercase chars in package name.

  * dpkg-scanpackages error messages updated and manpage provided
    (thanks to Michael Shields).
  * dpkg-scanpackages warns about spurious entries in override file.
  * dpkg-scanpackages `noverride' renamed to `override' everywhere.
  * dpkg-scanpackages field ordering to put Architecture higher.
  * dpkg-scanpackages field names capitalised appropriately.
  * dpkg-scanpackages invokes find with -follow.  (Bug#3956.)

  * guidelines say #!/usr/bin/perl everywhere, not #!/bin/perl.
  * Many developers' PGP keys added.

  * configure script uses ${CC} instead of $(CC) (again :-/).
  * developers' keys included in dpkg source tree and /usr/doc.
  * configure remade using autoconf 2.10-3 (was 2.4-1).

 -- Ian Jackson <ian@chiark.chu.cam.ac.uk>  Thu, 1 Aug 1996 02:46:34 +0100

dpkg (1.2.12); priority=LOW

  * dpkg --search and --list understand and comment on diversions.
  * dpkg-divert displays diversions more intelligibly.

  * Guidelines are somewhat clearer about descriptions.
  * deb(5) describes new format; old moved to deb-old(5).  (Bug#3435.)
  * deb-control(5) carries a warning about being out of date.

  * Added 1996 to dselect version/copyright.

 -- Ian Jackson <ian@chiark.chu.cam.ac.uk>  Thu, 4 Jul 1996 15:04:49 +0100

dpkg (1.2.11); priority=MEDIUM

  * dselect had dependency bug if installed package newer than avail.
  * Added `replaces' to dselect's list of package relationship strings.

 -- Ian Jackson <ian@chiark.chu.cam.ac.uk>  Mon, 1 Jul 1996 02:51:11 +0100

dpkg (1.2.10); priority=MEDIUM

  * Fixed bug in old-style version/revision number parsing.  (Bug#3440.)

 -- Ian Jackson <ian@chiark.chu.cam.ac.uk>  Sat, 29 Jun 1996 03:32:45 +0100

dpkg (1.2.9); priority=MEDIUM

  * Fixed status database updates reading bug.
  * `Setting up' message includes version number.
  * `existence check' message changed to say `cannot access archive'.

 -- Ian Jackson <ian@chiark.chu.cam.ac.uk>  Thu, 27 Jun 1996 13:39:36 +0100

dpkg (1.2.8); priority=LOW

  * dpkg --record-avail puts data in Size field.
  * strip / for rmdir(2) in cleanup to work around kernel bug.  (Bug#3275.)
  * dpkg-split --msdos no longer allows `-' and other chars in filenames.

  * manual dpkg-split(8) written.
  * dpkg-split minor typo in --auto usage error message fixed.
  * dpkg-deb(8) very minor cosmetic fix to --build option.

 -- Ian Jackson <ian@chiark.chu.cam.ac.uk>  Tue, 25 Jun 1996 03:00:14 +0100

dpkg (1.2.7); priority=LOW

  * dpkg-scanpackages syntax errors fixed.

 -- Ian Jackson <ian@chiark.chu.cam.ac.uk>  Fri, 21 Jun 1996 04:10:38 +0100

dpkg (1.2.6); priority=MEDIUM

  * NFS, CDROM and partition dselect methods include mountpoint
    in paths given to dpkg in [I]install, so they should now work.

  * Removed some leftover files from source tree.

 -- Ian Jackson <ian@chiark.chu.cam.ac.uk>  Wed, 12 Jun 1996 14:35:19 +0100

dpkg (1.2.5); priority=MEDIUM

  * Allow, but do not create, packages in half-installed state
    with no version number.  (Aargh.)

 -- Ian Jackson <ian@chiark.chu.cam.ac.uk>  Mon, 10 Jun 1996 04:55:43 +0100

dpkg (1.2.4); priority=MEDIUM

  * New dpkg-name from Erick (<pkg>_<version>_<arch>.deb convention).
  * Disappeared packages can't own conffiles any more !  (Bug#3214.)
  * install-info creates Miscellaneous sections with a newline
    following the heading.  (Bug#3218.)
  * cleanup-info script installed in /usr/sbin; called as appropriate
    by postinst.  Thanks to Kim-Minh Kaplan.  (Bug#3125.)
  * Allow superseded Essential packages to be purged after they've
    been removed (clear the Essential flag on removal, and ignore it
    on packages that are in stat_configfiles).

  * dselect disk methods understand `y' as well as `yes' for using
    development tree.
  * dselect doesn't make packages appear as `new' again if update
    of available packages fails.
  * dselect places method selection cursor over option last selected.

  * dpkg-scanpackages doesn't die when repeated packages are found.
  * dpkg-scanpackages allows many old maintainers (`//'-separated).

  * `Version' field is now mandatory (some operations already
    wouldn't work right anyway if it was't there).

  * update-rc.d(8) now says you must remove the script.  (Bug#3215.)
  * dpkg --force-help says that --force-overwrite is on by default.
  * dpkg-deb manpage rewritten.
  * debian.README (= /usr/doc/copyright/dpkg) edited slightly.

  * Some database parsing grunge removed (pdb_preferversion, &c).
  * Source tree doc/sgml contains some embryonic manuals.
  * Leftover files in lib directory in source tree deleted.

 -- Ian Jackson <ian@chiark.chu.cam.ac.uk>  Mon, 10 Jun 1996 03:52:01 +0100

dpkg (1.2.3); priority=HIGH

  * install-info doesn't replicate section headings (Bug#3125, #2973).
  * New dpkg-name manpage broken off from script (oops!).
  * dselect help screens made consistent with new strings, flags, &c.
  * dselect error flag column labelled E (Error), not H (Hold).
  * `Escape' no longer bound to `exit list without saving' in dselect.

 -- Ian Jackson <ian@chiark.chu.cam.ac.uk>  Tue, 28 May 1996 02:14:57 +0100

dpkg (1.2.2); priority=MEDIUM

  * Fixed dselect coredump found by Erick Branderhorst (thanks).
  * Sort obsolete removed packages separately, not under Available.

 -- Ian Jackson <ian@chiark.chu.cam.ac.uk>  Thu, 23 May 1996 21:31:05 +0100

dpkg (1.2.1); priority=MEDIUM

  * `=' key in dselect really does `hold' rather than `unhold'.
  * dselect dependency processing now interacts better with `hold'.
  * dselect `I' key (not `i') modifies display of the info window.
  * dselect shows unavailable packages as being unavailable.
  * dselect main menu headings and many other strings changed to try to
    discourage people from deselecting every package and using [R]emove.
    Notably, `select' changed to `mark' throughout.

  * dselect disk methods now print a few fewer double slashes.
  * dselect disk access methods will offer to use dpkg --record-avail
    to scan the available packages, if no Packages file is found.

  * New dpkg --compare-versions option, for the benefit of scripts &c.
  * New dpkg --clear-avail option forgets all available packages info.
  * New dpkg --print-avail option, prints `available' data (from Packages, &c).
  * dpkg usage message is more informative, but no longer fits on screen.
  * dpkg --avail option renamed --record-avail.

  * Latest dpkg-name from Erick Branderhorst.
  * dpkg-scanpackages has more sensible problem reporting.
  * postinst configure now gets null argument (not <unknown> or <none>)
    when there is no previously configured version.

  * Guidelines say that postinst configure is given previous version.
  * Guidelines don't refer to maintainer-script-args.txt in main text.
  * Guidelines (Texinfo source) uploaded separately.

  * Own version of strcpy (used for debugging) removed.
  * Interface to access methods document in source (doc/dselect-methods.txt).
  * debian.buildscript moves changes file into parent directory.

 -- Ian Jackson <ian@chiark.chu.cam.ac.uk>  Wed, 22 May 1996 01:26:31 +0100

dpkg (1.2.0); priority=MEDIUM

  * dselect can sort packages by available and installed states, and
    display their version numbers.  (Use O, o and V.)
  * Hold is properly integrated as a real `wanted state', rather than
    a separate flag.
  * Epochs in version numbers implemented, using the syntax
    <epoch>:<version>-<revision>.  (Epoch not usually displayed.)
  * dselect disk method is architecture-independent (uses dpkg's
    installation architecture, and looks in the right part of the tree).

  * dselect disk method doesn't try to satisfy the predependencies of
    packages which are on hold.
  * Fixed conflict-related assertion failure.  (Bug#2784.)
  * conffiles do not cause file conflicts if the conflicting package
    is in the `configuration only' state.  (Bug#2720.)
  * Fixed messages where available version number was reported as installed
    version in conflict and dependency messages.  (Bug#2654, Bug#2974.)

  * New format .deb files are default even for a.out compiles (but
    a.out version of dpkg is in old format).
  * Characters @:= (at colon equals) in package names now strictly
    forbidden everywhere (_ is still allowed in existing packages).
  * New dpkg --print-installation-architecture option prints installation
    architecture (compiled in), rather than build architecture (determined
    from gcc -print-libgcc-file-name).

  * Version messages show whether compiled a.out or ELF (i386 only).
  * Fixed missing space in version syntax error messages.
  * Manpage dpkg.8 installed with warning about inaccuracy.

  * Guidelines don't say to stop and restart daemons in runlevels 2345;
    instead they say to start in 2345 and stop in 016.
  * Guidelines and version messages say just Debian Linux.
  * Guidelines typo fix `"stop2' => `"stop"'.  (Bug#2867.)

  * doc/Makefile.in clean properly deletes various guidelines.info* files.

 -- Ian Jackson <ian@chiark.chu.cam.ac.uk>  Thu, 16 May 1996 00:01:21 +0100

dpkg (1.1.6); priority=MEDIUM

  * Check virtual dependencies when removing (ouch! - thanks SDE.)
  * Fixed bug in internal database validity management that could
    make dselect and dpkg dump core.  (Bug#2613.)
  * Fixed two coredumping bugs when using local diversions.  (Bug#2804.)
  * Fixed disappearance of overwritten packages.  (Bug#2696.)
  * install-info won't modify dir file before start of menu.
  * install-info will create Miscellaneous heading if no sections yet.

  * Only alphanums and +-. allowed in package names - enforced by
    dpkg-deb --build and documented in Guidelines.
  * dselect doesn't display packages unless they are installed, selected
    or available.
  * dselect doesn't show spurious section and priority headings.
  * dselect has a few extra keybindings (from Lee Olds).
  * --force message changed to `--force enabled' so that default is OK.

  * dpkg-name now includes architecture component in .deb filename,
    and translates - in package name to _.
  * .deb file has architecture component in filename.

  * Guidelines changed to say Pre-Depends is for experts only.
  * Guidelines say to provide a unidiff (-u) rather than an old context diff.
  * Guidelines say 755 root.root for shared libraries.

 -- Ian Jackson <ian@chiark.chu.cam.ac.uk>  Wed, 1 May 1996 00:47:22 +0100

dpkg (1.1.5); priority=MEDIUM (HIGH for diversions users)

  * Fixed coredump when using diversions.  (Bug#2603.)
  * Fixed typo in dpkg-divert which could lose diversions.  (Bug#2662.)

  * --force-overwrite is the default.
  * diversions.text provides better examples.

 -- Ian Jackson <ian@chiark.chu.cam.ac.uk>  Wed, 10 Apr 1996 13:59:30 +0100

dpkg (1.1.4); priority=MEDIUM

  * Allow overwriting of conflicting packages being removed.  (Bug#2614.)

  * a.out control file says Pre-Depends: libc4 | libc.  (Bug#2640.)
  * ELF control file and libc dependencies changed to use finalised scheme.
  * ELF control file and libc dependencies for i386 only.  (Bug#2617.)

  * Guidelines say use only released libraries and compilers.
  * Install wishlist as /usr/doc/dpkg/WISHLIST.
  * Remove spurious entries for Guidelines in info dir file.

  * dpkg-deb --build checks permissions on control (DEBIAN) directory.

  * Spaces in control file fields not copied by dpkg-split.  (Bug#2633.)
  * Spaces in split file part control data ignore.  (Bug#2633.)

  * Portability fixes, including patch from Richard Kettlewell.
  * Fixed minor configure.in bug causing mangled GCC -W options.

 -- Ian Jackson <ian@chiark.chu.cam.ac.uk>  Thu, 4 Apr 1996 01:58:40 +0100

dpkg (1.1.3); priority=LOW

  * dselect disk methods support Pre-Depends installation ordering.
  * When dpkg fails and --auto-deconfigure would help it says so.
  * dpkg --search output lists several packages with same file on one line.
  * Improved dpkg usage message somewhat.

  * dpkg-deb --build checks permissions and types of maintainer scripts.
  * dpkg-deb --build treats misspecified conffiles as error, not warning.
  * dpkg --print-architecture prints compiler's architecture while
    dpkg --version (&c) print system's arch (this to help cross-compiling).
  * More minor guidelines changes, including dir entry fixup.

  * configure script caches more values.
  * Changed maintainer email address to ian@chiark.chu.cam.ac.uk.

 -- Ian Jackson <ian@chiark.chu.cam.ac.uk>  Sat, 16 Mar 1996 19:18:08 +0000

dpkg (1.1.2); priority=LOW

  * Packaging guidelines installed properly (and as guidelines
    rather than debian-guidelines).
  * ELF version has more checks to stop you wrecking your dpkg installation.
  * dselect disk methods now look for a `local' tree as well, for
    people who want locally-available software of various kinds.
  * dpkg-divert has debugging message removed.
  * Minor guidelines changes.

  * Various makefile cleanups, mainly to do with ELF vs. a.out support.
  * debian.rules cleans out ~ files itself, as well as calling make clean.
  * debian.rules names .nondebbin.tar.gz file ELF too, if appropriate.

 -- Ian Jackson <iwj10@cus.cam.ac.uk>  Thu, 14 Mar 1996 03:38:29 +0000

dpkg (1.1.1elf); priority=LOW

  * Added /usr/lib/dpkg/elf-executables-ok and elf-in-kernel.
  * Replaces field now allows automatic removal of conflicting packages.
  * Replaces field now required to overwrite other packages' files.
  * Architecture field, and dpkg --print-architecture, supported.
  * build new format archives by default when compiled with ELF compiler.

  * symlinks are now installed atomically (good for shared libraries).
  * create /var/lib/dpkg/diversions in postinst if necessary (Bug#2465.)
  * Pre-Depends now correctly fails if package never configured.
  * dselect disk methods mount with -o nosuid,nodev.
  * update-rc.d defaults doesn't add both K and S in any one runlevel;
    dpkg postinst fixes up this situation if it sees it.

  * Assorted fixups to the Guidelines, which are now in one piece.
  * dpkg --list prints version string in one piece.
  * dpkg-scanpackages doesn't produce notice on output with list of
    packages with Section and/or Priority control file fields.

  * control file and debian.rules work both for ELF and non-ELF compiles.
  * most files compiled with -O2 (-O3 only for some critical files) -
    this fixes ELF build.

 -- Ian Jackson <iwj10@cus.cam.ac.uk>  Mon, 11 Mar 1996 04:25:28 +0000

dpkg (1.1.0); priority=LOW

  * dpkg supports Pre-Depends.
  * postinst script gets most-recently-configured version as $2.

  * lib/tarfn.c #includes <errno.h> (portability fix).

 -- Ian Jackson <iwj10@cus.cam.ac.uk>  Sun, 11 Feb 1996 21:07:03 +0000

dpkg (1.0.17); priority=LOW

  * dpkg --recursive follows symlinks (useful for devel tree).

 -- Ian Jackson <iwj10@cus.cam.ac.uk>  Sat, 10 Feb 1996 15:58:46 +0000

dpkg (1.0.16); priority=LOW

  * dpkg-deb much faster reading new format archives.  (Bug#2256.)
  * Developers' documentation in /usr/doc/dpkg/, /usr/info/.

  * Fixed typo in control file Description.

  * configure script tries to improve matters wrt sysinfo.
  * any debian-tmp.deb is deleted by `./debian.rules clean'.

 -- Ian Jackson <iwj10@cus.cam.ac.uk>  Sun, 4 Feb 1996 15:51:59 +0000

dpkg (1.0.15); priority=LOW

  * dselect disk methods should never unmount things they didn't mount.
  * debian.README aka /usr/doc/copyright updated.

 -- Ian Jackson <iwj10@cus.cam.ac.uk>  Tue, 30 Jan 1996 15:05:39 +0000

dpkg (1.0.14); priority=MEDIUM

  * fixed file descriptor leak in dpkg introduced in 1.0.11.
  * included dpkg-name in this package (conflicts with dpkg-name).

  * redraw in dselect main menu changed to use clearok (like in lists).
  * sa_restorer in struct sigaction no longer used (portability fix).
  * removed Guidelines from source package.

 -- Ian Jackson <iwj10@cus.cam.ac.uk>  Tue, 30 Jan 1996 02:52:29 +0000

dpkg (1.0.13); priority=MEDIUM

  * dselect partition and mounted methods work again.
  * dpkg-deb --no-act in usage message.

 -- Ian Jackson <iwj10@cus.cam.ac.uk>  Fri, 26 Jan 1996 18:37:03 +0000

dpkg (1.0.12); priority=MEDIUM (HIGH for users of 1.0.11)

  * Fixed frequent dpkg coredump introduced in 1.0.11.  (Bug#2219.)
  * dpkg-deb ensures version numbers start with alphanumerics.

 -- Ian Jackson <iwj10@cus.cam.ac.uk>  Wed, 24 Jan 1996 00:42:31 +0000

dpkg (1.0.11); priority=MEDIUM

  * corrected potentially serious problem with dpkg low-memory in-core
    files database.
  * dpkg-split --msdos puts output files in right directory.  (Bug#2165.)

  * diversions implemented - see `dpkg-divert --help'.

  * dselect shows and uses (for dependencies) currently installed
    version of a package if that is more recent.
  * dpkg --force-... options are in separate help screen.
  * better error messages for corrupted .deb archives.  (Bug#2178.)
  * dselect NFS method will unmount correct copy of NFS area if mounted
    twice.

  * removes some ELF compilation warnings.

 -- Ian Jackson <iwj10@cus.cam.ac.uk>  Fri, 19 Jan 1996 02:41:46 +0000

dpkg (1.0.10); priority=MEDIUM

  * dpkg-deb option parsing unmuddled (-I option was removed
    in 1.0.9 and broke dpkg-deb).  (Bug#2124.)

  * dpkg-split will work when ELF `ar' is installed, and is faster.

  * nfs dselect method now available.
  * disk methods don't prompt spuriously for Packages files.
  * cdrom+harddisk methods can find Packages files.

  * dpkg-scanpackages (creates Packages files) now in /usr/sbin.

  * various changes to help compilation of dpkg-deb, dpkg-split
    and md5sum on non-Debian systems.
  * <sys/fcntl.h> replaced by <fcntl.h> throughout.

 -- Ian Jackson <iwj10@cus.cam.ac.uk>  Sun, 14 Jan 1996 02:55:19 +0000

dpkg (1.0.9); priority=MEDIUM

  * dselect uninitialised variable coredump fixed (thanks Carl).

  * version numbers printed by --version fixed.  (Bug#2115.)
  * disk method problem with missing Packages files fixed.  (Bug#2114.)
  * dependency version relationships now <= >= << >> =.  (Bug#2060.)

  * install-info is in /usr/sbin, not /usr/bin.  (Bug#1924.)
  * dpkg regards Revision field as obsolete.

  * <asm/unistd.h> changed to <linux/unistd.h> (for m68k port).
  * scripts/Makefile.in `clean' target deletes scripts.

 -- Ian Jackson <iwj10@cus.cam.ac.uk>  Thu, 11 Jan 1996 20:51:20 +0000

dpkg (1.0.8); priority=LOW

  * update-alternatives slightly more helpful message.  (Bug#1975.)
  * cosmetic improvements to disk installation method.  (Bug#1970,1956.)
  * mounted filesystem and unmounted partition separate methods.  (Bug#1957.)

 -- Ian Jackson <iwj10@cus.cam.ac.uk>  Tue, 12 Dec 1995 04:07:47 +0000

dpkg (1.0.7); priority=MEDIUM (HIGH to upgrade syslogd)

  * dselect harddisk/CDROM method script handles multiple package
    areas.
  * Everything has a manpage, though many are very unhelpful indeed.

 -- Ian Jackson <iwj10@cus.cam.ac.uk>  Thu, 30 Nov 1995 03:59:14 +0000

dpkg (1.0.6); priority=MEDIUM (HIGH to upgrade syslogd)

  * conffiles can now be taken over properly from one package by
    another which replaces it.  (Bug#1482.)
  * dpkg will not deconfigure essential packages when --auto-deconfigure
    is set (this bug was fairly unlikely ever to be exercised).

  * dpkg checks for the presence of certain important programs on the PATH.
  * dselect is now more informative when a dependency is missing, saying
    "<package> does not appear to be available".  (Bug#1642, 1705).

  * `make distclean' fixed; config.* &c removed from source archive.
  * lib/lock.c now uses fcntl rather than flock, for better portability.

  * `Package_Revision: 0' removed from control file.
  * Some inaccuracies and bad formatting in various messages corrected.

 -- Ian Jackson <iwj10@cus.cam.ac.uk>  Tue, 21 Nov 1995 20:15:18 +0000

dpkg (1.0.5); priority=LOW

  * dpkg-split allows some space for the header.  (Bug#1649.)
  * dpkg-split now has --msdos option for 8.3 filenames.
  * dpkg-split --join &c will not complain about trailing garbage.

  * dselect & dpkg will no longer ignore SIGHUP will running subprocesses.

 -- Ian Jackson <iwj10@cus.cam.ac.uk>  Fri, 13 Oct 1995 13:59:51 +0100

dpkg (1.0.4); priority=MEDIUM (HIGH for dselect users with 1.0.3)

  * fixed bug which prevented dselect from displaying the bottom line of
    any listing screen.  This was introduced in 1.0.3, sorry !

  * a conffile will never cause a prompt if the package maintainer
    distributes a file identical to the user's, even if the file has
    been edited by both the user and the maintainer or is a
    newly-registered conffile.  (Bug#1639.)

  * dselect disk/cdrom method script says where to get Packages file.
  * dselect help has better descriptions of the functions of Return and Q.

  * postinst now warns about some problems with /usr/lib/dpkg/methods/hd.

 -- Ian Jackson <iwj10@cus.cam.ac.uk>  Thu, 12 Oct 1995 01:45:38 +0100

dpkg (1.0.3); priority=MEDIUM

  * dselect: fixed segfault when doing some multiple (de)selections.

 -- Ian Jackson <iwj10@cus.cam.ac.uk>  Tue, 10 Oct 1995 03:21:12 +0100

dpkg (1.0.2); priority=MEDIUM

  * problem with screen refresh after `o' (change order) corrected.

 -- Ian Jackson <iwj10@cus.cam.ac.uk>  Mon, 9 Oct 1995 13:11:04 +0100

dpkg (1.0.1); priority=LOW

  * much better dpkg performance on low-memory systems.
  * start-stop-daemon --name should now work. (oops!)
  * fixed typo which could turn into memory overwriting bug sometime.

 -- Ian Jackson <iwj10@cus.cam.ac.uk>  Sun, 8 Oct 1995 20:12:29 +0100

dpkg (1.0.0); priority=LOW

  * Version 1.0.0: dpkg is no longer beta.

  * tar extractor no longer looks up an empty string using getgrnam
    (this causes the libc to coredump when using NIS).

 -- Ian Jackson <iwj10@cus.cam.ac.uk>  Sun, 1 Oct 1995 13:07:36 +0100

dpkg (0.93.80); priority=LOW

  * dselect help screen intro changed to remove `much' before `help'.

  * update-alternatives.pl contains hardcoded ENOENT value, instead
    of requiring POSIX.pm to be present.

  * Makefiles changed to strip when installing instead of when building.

 -- Ian Jackson <iwj10@cus.cam.ac.uk>  Sat, 30 Sep 1995 01:44:12 +0100

dpkg (0.93.79) BETA; priority=LOW

  * DPKG_NO_TSTP environment variable which stops dpkg sending the
    process group a SIGTSTP (Bug#1496).
  * End key should work in dselect lists (Bug#1501).
  * various message typos (missing \n's) fixed (Bug#1504).

 -- Ian Jackson <iwj10@cus.cam.ac.uk>  Fri, 29 Sep 1995 03:27:01 +0100

dpkg (0.93.78) BETA; priority=LOW

  * dselect keystrokes help file typo fix.

 -- Ian Jackson <iwj10@cus.cam.ac.uk>  Thu, 28 Sep 1995 20:31:02 +0100

dpkg (0.93.77) BETA; priority=MEDIUM

  * dpkg --remove --pending will purge things when appropriate.

  * fixed failure to null-terminate dpkg conflict problem messages.
  * fixed bug in formatting of dependency version problem messages.

  * Conffiles resolution prompt for new conffile: typo fixed.
  * Changed dpkg usage error to suggest `-Dhelp' instead of `--Dhelp'.

 -- Ian Jackson <iwj10@cus.cam.ac.uk>  Wed, 20 Sep 1995 23:44:35 +0100

dpkg (0.93.76) BETA; priority=MEDIUM

  * dpkg --auto-deconfigure option (used automatically by dselect) allows
    `important' packages which many others depend on to be split.
  * dpkg should no longer fail an assertion during complicated
    multiple configurations involving packages which are on hold.

  * update-alternatives supports negative priorities.
  * /etc/alternatives is included in the .deb archive.

  * Package priorities changed: Required (Req), Important (Imp), Standard (Std),
    Optional (Opt) and Extra (Xtr).  For backward compatibility Base is an
    alias for Required, and Recommended is kept as a level just below Standard.

  * dselect shows introductory help screen when entering package lists (both
    main and recursive).
  * dselect help messages made more friendly.
  * dselect package list `quit, confirm, and check dependencies' key is
    now Return rather than lowercase `q'; likewise method list `select this
    one and configure it' key.
  * dselect selects packages with priority `standard' or better by default.
  * dselect `v=verbose' becomes `v=terse' when in verbose mode.

  * hard disk method unmounts /var/lib/dpkg/methods/mnt on failure.
  * disk methods' install message uses `stty' to find out what the
    interrupt character is, and uses that in the prompt (rather than ^C).
  * dpkg now tolerates ^Z characters in Packages files.
  * harddisk method doesn't display extra slash when updating packages file.
  * harddisk method burbles less if it doesn't have a good default.

  * dpkg-deb now supports new flexible format, but old format still default.

 -- Ian Jackson <iwj10@cus.cam.ac.uk>  Wed, 20 Sep 1995 02:49:41 +0100

dpkg (0.93.75) BETA; priority=MEDIUM

  * dselect no longer segfaults when you try to modify the last item.

  * dselect Makefile compiles with -g, and links without -s, but installs
    with -s, so that built source directory has debugabble binary.

 -- Ian Jackson <iwj10@cus.cam.ac.uk>  Tue, 12 Sep 1995 02:59:29 +0100

dpkg (0.93.74) BETA; priority=LOW

  * dpkg-split implemented and installed in /usr/bin/dpkg-split.
    (NB this is not compatible with Carl Streeter's old dpkg-split script.)
  * dpkg uses dpkg-split.
  * floppy disk method available - NB this is a first attempt only.

  * hard disk method uses --merge-avail rather than --update-avail.
  * installation by default of `standard' packages removed again.
    (I don't think this is the right place to do this.)
  * update-alternatives --remove correctly deletes all slave links;
    minor cosmetic improvements.

 -- Ian Jackson <iwj10@cus.cam.ac.uk>  Mon, 11 Sep 1995 02:06:05 +0100

dpkg (0.93.73) BETA; priority=LOW

  * dselect multi-package selection now done by `divider' lines
    actually in the package list, rather than horizontal highlight
    movement.
  * dselect help available, and keybindings rationalised.

  * postinst removes /usr/lib/dpkg/methods/hd if upgrading from
    0.93.42.3 or earlier.
  * `hold' flag changed to be settable by the user only, and
    made orthogonal to the `reinstallation required' flag.
  * dpkg will install by default any packages with priority of
    `standard' or better unless they're explictly deselected.

  * dselect dependency/conflict resolution will suggest marking absent
    packages for `purge' rather than `deinstall'.
  * disk method script produces message about invoking dpkg.
  * dpkg produces warning, not error, when it gets EPERM trying to
    remove a directory belonging to a package being removed.
  * dpkg, dpkg-deb usage error reporting improved.
  * dselect detects too-dumb terminals and stops.
  * dpkg-deb(8) updated a little (thanks to Bill Mitchell).

  * dselect debugmake script uses -O0.

 -- Ian Jackson <iwj10@cus.cam.ac.uk>  Sun, 10 Sep 1995 12:23:05 +0100

dpkg (0.93.72) BETA; priority=MEDIUM

  * /usr/sbin/update-alternatives added.

  * New names for certain control file fields (old names work
    as aliases): Optional -> Suggests, Recommended -> Recommends,
    Class -> Priority.
     
 -- Ian Jackson <iwj10@cus.cam.ac.uk>  Sun, 3 Sep 1995 16:37:41 +0100

dpkg (0.93.71) BETA; priority=LOW

  * dpkg doesn't silently overwrite `new' conffiles (Bug#1283).
  * case now not significant in Essential, Status and Class (Bug#1280).
  * dselect checks method scripts for execute, not for write.

  * spelling fixes in lib/dbmodify.c and dselect/helpmsgs.src.

  * dselect `clean' target deletes helpmsgs.cc and helpmsgs.cc.new.

 -- Ian Jackson <iwj10@cus.cam.ac.uk>  Thu, 31 Aug 1995 13:56:08 +0100

dpkg (0.93.70) BETA; priority=MEDIUM

  * dselect unmounted harddisk method has many silly bugs fixed.

  * dpkg --root option restored (was removed by mistake in 0.93.68).
  * minor cosmetic change to dselect subprocess failure message.

 -- Ian Jackson <iwj10@cus.cam.ac.uk>  Wed, 9 Aug 1995 22:18:55 +0100

dpkg (0.93.69) BETA; priority=MEDIUM

  * dpkg --configure and --remove should work properly when
    they have to defer processing (this tends to happen when many
    packages are processed at once).  (Bug#1209.)

  * dpkg --configure and --remove work better when `processing'
    several related packages with --no-act.

  * dpkg --auto is now two options, --pending or -a (for configure,
    remove, &c) and --recursive or -R (for install, unpack, &c).

  * dpkg debug options in usage message, and values available (-Dh).

 -- Ian Jackson <iwj10@cus.cam.ac.uk>  Wed, 9 Aug 1995 22:18:55 +0100

dpkg (0.93.68) BETA; priority=MEDIUM

  * dpkg won't get an internal error if you try to use the default
    conffiles response (ie, if you just hit return).  (Bug#1208.)

  * dselect hard disk and CD-ROM methods - the real thing, but ALPHA.

  * dselect allows you to go straight to `update' or `install' if
    you have already set up an access method.
  * new dpkg options --yet-to-unpack, --merge-avail and --update-avail.
  * dpkg -G is an abbreviation for dpkg --refuse-downgrade.
  * dpkg -R alias for --root withdrawn, pending reuse with different meaning.
  * dpkg --help message rationalised somewhat.

  * Obsolete `examples' and `dpkg-split' directories removed from
    source tree.  The `hello' package is a better example.

 -- Ian Jackson <iwj10@cus.cam.ac.uk>  Mon, 7 Aug 1995 02:16:25 +0100

dpkg (0.93.67) BETA; priority=LOW for C dpkg alpha testers, HIGH for others

  * dpkg no longer statically linked and -g.
  * calls to abort() changed to print string, file and line number first.
  * removed unused variable from dpkg source.

 -- Ian Jackson <iwj10@cus.cam.ac.uk>  Fri, 4 Aug 1995 01:39:52 +0100

dpkg (0.93.66) ALPHA; priority=MEDIUM

  * dpkg will correctly remove overwritten files from the lists of
    the package(s) that used to contain them.

  * dpkg --purge is now an action, rather than a modifier for --remove,
    and the -P alias for it is withdrawn.

  * dpkg --unpack/--install filenames in messages are now more sensible
    about when to use .../ (show as many trailing components as possible
    in 40 characters, or the whole path if that the last component is
    longer than that).

 -- Ian Jackson <iwj10@cus.cam.ac.uk>  Thu, 3 Aug 1995 02:11:03 +0100

dpkg (0.93.65) ALPHA; priority=MEDIUM

  * dpkg --remove should, when a package being removed is depended-on
    by another that is also queued for removal, defer the depended-on
    package rather than aborting it.  (Bug#1188.)

  * dpkg will not attempt to configure or remove a package more than
    once in the same run.  (Bug#1169.)

  * dpkg cosmetic fix to dependency problems message (this bug
    hasn't been triggered to my knowledge).

  * perl-dpkg no longer installed in /usr/bin.

 -- Ian Jackson <iwj10@cus.cam.ac.uk>  Wed, 2 Aug 1995 13:02:58 +0100

dpkg (0.93.64) ALPHA; priority=MEDIUM

  * dpkg marks a package as no longer `to be configured in this run'
    when an error occurs, so that other packages which depend on it
    will fail (rather than causing a loop and an assertion failure,
     packages.c:166: failed assertion `dependtry <= 4').

  * dselect initial selection granularity is single-package.
  * dpkg --no-also-select option renamed to --selected-only (old option
    still accepted, but no longer in --help).  Changed -N to -O.

  * dselect `update' option changed to `install' (and other options
    renamed too).  NB: old access methods will not work, because
    the `update' script should now be an `install' script.

  * dselect `installation methods' renamed to `access methods'.
  * dpkg --skip-same-version and --refuse-downgrade produce friendlier
    messages when they skip packages.
  * --licence option now properly mentioned in all programs' --version
    messages.

  * bad fix for ELF compile problem involving myopt.h removed (compile
    problem turned out to be a GCC bug.)

 -- Ian Jackson <iwj10@cus.cam.ac.uk>  Tue, 1 Aug 1995 03:03:58 +0100

dpkg (0.93.63) ALPHA; priority=LOW

  * preinst works around shell bug/misfeature involving `trap'.

  * dpkg --skip-same-version doesn't skip packages which have
    an error flag set or which aren't in a standard `installed' state.

  * dpkg --search now does a substring search if the string doesn't
    start with a wildcard character (*, [ or ?) or slash.

  * problem with C/C++ linkage of stuff in "myopt.h" fixed, to help
    with compiling with GCC 2.7.0.

  * dselect Makefile.in `clean' deletes curkeys.inc &c, so that they are
    not shipped in the distribution source and will be rebuilt on the
    target system.

 -- Ian Jackson <iwj10@cus.cam.ac.uk>  Thu, 27 Jul 1995 13:38:47 +0100

dpkg (0.93.62) ALPHA; priority=HIGH

  * dpkg purges leftover control scripts from /var/lib/dpkg/tmp.ci,
    rather than associating them with the wrong package.  (Bug#1101.)

  * dpkg won't `disappear' packages containing no files or directories,
    nor a package required for depends/recommended.  (Bug#1128.)

  * dpkg follows directory symlinks.  (Bug#1125.)

  * dselect fixups for ELF/GCC2.7.0 compilation.

 -- Ian Jackson <iwj10@cus.cam.ac.uk>  Fri, 21 Jul 1995 21:43:41 +0100

dpkg (0.93.61) ALPHA; priority=LOW

  * dselect keybindings and status characters and descriptions changed
    (in pursuance of Bug#1037, user interface problems, still open.)

  * Some cleanups to fix mistakes discovered by ELF-GCC 2.7.0, and fixup
    for newer C++ draft standard (`for' variable declaration scope change).

 -- Ian Jackson <iwj10@cus.cam.ac.uk>  Tue, 18 Jul 1995 01:42:51 +0100

dpkg (0.93.60) ALPHA; priority=HIGH

  * dpkg doesn't think packages have `disappeared' if you install
    several packages at once.  (later reported as Bug#1132.)

  * usage error messages tidied up.

 -- Ian Jackson <iwj10@cus.cam.ac.uk>  Sun, 16 Jul 1995 17:56:56 +0100

dpkg (0.93.59) ALPHA; priority=HIGH

  * dpkg doesn't break maintainer scripts &c if package `foo' exists
    when processing package `foobar'.  (Related to Bug#1101.)

  * dpkg implements `disappear' functionality.
  * dpkg/dselect remove dead entries from /var/lib/dpkg/status.

  * dpkg --list now sorted correctly and output somewhat improved.
  * some debugging messages moved from dbg_stupidlyverbose to dbg_scripts.
  * dpkg prints `Removing foo' message even if foo is not configured.
  * dpkg only prints `serious warning: files list file ... missing'
    once for each package.

 -- Ian Jackson <iwj10@cus.cam.ac.uk>  Sun, 16 Jul 1995 02:32:11 +0100

dpkg (0.93.58) ALPHA; priority=HIGH

  * dpkg should write out status even for packages which it has only
    encountered in the `available' file so far.

 -- Ian Jackson <iwj10@cus.cam.ac.uk>  Fri, 14 Jul 1995 20:19:21 +0100

dpkg (0.93.57) ALPHA; priority=LOW

  * dpkg does chroot when running maintainer scripts (--instdir
    should work right now, though I haven't been able to test it).

 -- Ian Jackson <iwj10@cus.cam.ac.uk>  Fri, 14 Jul 1995 01:32:30 +0100

dpkg (0.93.56) ALPHA; priority=HIGH

  * dpkg can now overwrite symlinks to directories, and will
    do correct handling of symlinks to plain files.
  * dpkg should not replace any directory with a symlink.

 -- Ian Jackson <iwj10@cus.cam.ac.uk>  Thu, 13 Jul 1995 02:43:36 +0100

dpkg (0.93.55) ALPHA; priority=MEDIUM

  * dpkg can now extract hardlinks.
  * dpkg configuration/removal works in the presence of dependency cycles.
  * dpkg should no longer fail an assertion at processarc.c:193.

 -- Ian Jackson <iwj10@cus.cam.ac.uk>  Wed, 12 Jul 1995 01:34:44 +0100

dpkg (0.93.54) ALPHA; priority=MEDIUM

  * dpkg and dselect no longer throw away all Class and Section
    information in /var/lib/dpkg/available.  (Oops.)
  * dpkg --refuse-<something> now works (this broke some dselect
    method scripts' attempts to use --refuse-downgrade).
  * dpkg --audit and --list implemented.

 -- Ian Jackson <iwj10@cus.cam.ac.uk>  Mon, 10 Jul 1995 00:35:13 +0100

dpkg (0.93.53) ALPHA; priority=LOW

  * dpkg --install/--unpack only skips on-hold packages with --auto.
  * dpkg doesn't fclose() the --fsys-tarfile pipe twice.
  * dpkg error handling and reporting cleaned up.
  * dpkg now lists any failed packages/files just before exiting.

 -- Ian Jackson <iwj10@cus.cam.ac.uk>  Sun, 9 Jul 1995 16:31:36 +0100

dpkg (0.93.52) ALPHA; priority=MEDIUM

  * dpkg won't segfault due to missing (Package_)Revision fields.
  * dpkg --search works.
  * dpkg will set execute permissions on scripts if necessary.
  * dpkg prints filenames in --unpack and --install.

 -- Ian Jackson <iwj10@cus.cam.ac.uk>  Sat, 8 Jul 1995 12:41:39 +0100

dpkg (0.93.51) ALPHA; priority=HIGH

  * dpkg --status and --listfiles now work.

  * dpkg --remove --auto won't try to remove everything (!)
  * dpkg --unpack doesn't coredump after unpacking the first package.
  * dpkg won't fail an assertion if it bombs out of --configure
    or --remove because of too many errors.

  * Support for `Essential' in dpkg (not yet in dselect).
  * `available' (Packages) file class and section override those
    from package control files.
  * `Essential: yes' added to control file.

  * Locking strategy changed, now uses flock (no more stale locks).
  * preinst now more helpful about conffiles upgrade problem.

 -- Ian Jackson <iwj10@cus.cam.ac.uk>  Sat, 8 Jul 1995 01:15:26 +0100

dpkg (0.93.50) ALPHA

  * C dpkg now in service.

  * dselect now installs in /usr/bin instead of /usr/sbin.
  * Improved `explanation of display' help and changed HSOC to EIOW.
  * dselect goes back to top of info display when you move the
    highlight.

  * Added <sys/types.h> to md5sum/md5.c, for the benefit of FreeBSD.
  * --admindir doesn't append `var/lib/dpkg' to its argument.

 -- Ian Jackson <iwj10@cus.cam.ac.uk>  Fri, 19 May 1995 21:03:08 +0100

dpkg (0.93.42.3) BETA; priority=LOW

  * Rebuilt using ncurses 1.9.2c-0.
  * Silenced `subcritical error' message if errno == ENOENT.

 -- Ian Jackson <iwj10@cus.cam.ac.uk>  Mon, 12 Jun 1995 13:09:24 +0100

dpkg (0.93.42.2) BETA; priority=HIGH

  * install-info --remove properly removes multi-line entries.
  * Slightly changed ^L redraw code in dselect package list.

 -- Ian Jackson <iwj10@cus.cam.ac.uk>  Sat, 10 Jun 1995 14:06:01 +0100

dpkg (0.93.42.1) BETA; priority=HIGH esp. for new installations

  * update-rc.d default no longer adds K entries in runlevels 2345.

 -- Ian Jackson <iwj10@cus.cam.ac.uk>  Tue, 6 Jun 1995 18:56:23 +0100

dpkg (0.93.42) BETA; priority=LOW; HIGH for dselect users

  * Fix unitialised variable reference bug in dselect (#890).
  * Fix problem with wordwrapping package and method descriptions.
  * Create /var/lib/dpkg/methods/mnt.

 -- Ian Jackson <iwj10@cus.cam.ac.uk>  Fri, 19 May 1995 21:03:08 +0100

dpkg (0.93.41) BETA; priority=LOW

  * Create /var/lib/dpkg/methods.
  * dpkg.pl noisily ignores --skip-same-version rather than barfing.

 -- Ian Jackson <iwj10@cus.cam.ac.uk>  Tue, 16 May 1995 13:28:27 +0100

dpkg (0.93.40) BETA; priority=LOW

  * dselect's subprogram failure message made to stand out more.

  * When switching out of curses, always move the cursor to the
    bottom right corner of the screen.

 -- Ian Jackson <iwj10@cus.cam.ac.uk>  Tue, 16 May 1995 01:03:38 +0100

dpkg (0.93.39) BETA; priority=LOW

  * dselect can now:
    - allow you to select and configure an installation method;
    - invoke installation method scripts to update the available file
      and unpack packages;
    - invoke dpkg to configure and remove packages.
    There are no installation methods available yet.

  * Search feature in dselect works (it was purely an ncurses bug).

  * dpkg-*.nondebbin.tar.gz now available (built by debian.rules).

  * The target directory for dpkg-deb --extract (also available as
    dpkg --extract) is no longer optional.  dpkg-deb suggests the use
    of dpkg --install if you omit it.

  * Added <errno.h> to lib/lock.c and fixed ref. to `byte' in
    md5sum/md5.c, for portability to Solaris 2.

  * Rebuilt `configure' and `config.h.in' using autoconf 2.3.
  * Revised function attribute support checking in configure script.
  * Removed obsolete `dselect.pl' from scripts directory.
  * New option --licence on all the C programs.

 -- Ian Jackson <iwj10@cus.cam.ac.uk>  Sun, 14 May 1995 18:05:38 +0100

dpkg (0.93.38) BETA; priority=MEDIUM

  * Version number comparisons (in dpkg and dselect) now >= <=
    as documented (Bug#831; thanks to Christian Linhart).

  * dselect now has a non-superuser readonly mode.
  * dselect doesn't pop up unsatisfied `Optional's when quitting.
  * `unable to delete saved old file' message fixed dpkg_tmp to dpkg-tmp.

  * Made dpkg convert `revision' to `package_revision' when reading
    (eg) the `status' file.  libdpkg.a has `revision' as a synonym
    for `package_revision' and writes the former.

  * Major improvements and many changes to C option parsing, database
    management, error handling, Makefiles &c to support dpkg.
  * dpkg-deb should now work if sizeof(void*) < sizeof(void(*)()).

 -- Ian Jackson <iwj10@cus.cam.ac.uk>  Mon, 24 Apr 1995 12:34:39 +0100

dpkg (0.93.37) BETA; priority=LOW (MEDIUM for dselect users)

  * Fixed segfault if no description available (Bug#735);
    thanks to Peter Tobias for the bug report.
  * Fixed other assorted minor bugs in description displays.

  * Changed dpkg-deb --info short option from -i to -I, to make
    it unique across dpkg and dpkg-deb (-i still works with
    dpkg-deb for backwards compatibility).

  * Produce more sensible error when main package list is empty.

 -- Ian Jackson <iwj10@cus.cam.ac.uk>  Fri, 7 Apr 1995 02:24:55 +0100

dpkg (0.93.36) BETA; priority=LOW (MEDIUM for dselect users)

  * All the C code (including dselect) updated to support `provides'
    (virtual packages).
  * Revamped dselect's related package selection/deselection
    algorithms.
  * Everything can now handle arbitrary `class' values (as well
    as the predefined ones which we understand and can interpret).
  * Fixed bug that prevented display update when moving down a small
    recursive package list in dselect.
  * Column heading characters corrected from `SHOC' to `HSOC'.

 -- Ian Jackson <iwj10@cus.cam.ac.uk>  Thu, 6 Apr 1995 12:48:13 +0100

dpkg (0.93.35) BETA; priority=MEDIUM

 * Preserve ownerships and permissions on configuration files.
 * Fix bug in conffile updating that could leave a hardlink
   <foo>.dpkg-new to the conffile <foo>.

 * Improved dselect's package list help messages.
 * Highlight now moves on after (de)selecting just one package.
 * Better algorithm for scrolling up/down when moving highlight.
 * Fixed bug in display of `preformatted' extended Description lines.
   (dselect is still ALPHA, but is fairly stable.)

 * Improved dpkg's message when configuring a package that doesn't
   exist, and when selecting or skipping a package that isn't
   currently selected (during unpack processing).

 * Description in control file expanded.

 * Scroll back to top when changing what is in the `info' area.

dpkg (0.93.34) BETA; priority=LOW (HIGH for dselect users)

 * dselect: Fixed bug which caused a coredump if you exited the
   package list if you'd made any changes.  Ouch !

 * dselect: Improved selection algorithm to show fewer extraneous
   packages; improved display for unavailable packages.

 * dpkg: Improved progress messages during unpacking somewhat.

dpkg (0.93.33) BETA; priority=LOW (HIGH for dselect users)

 * dselect now has a main menu.

 * Fixed nasty uninitialised data bug in dselect.

 * dselect now locks and unlocks the packages database.

Mon, 27 Mar 1995 03:30:51 BST  Ian Jackson <iwj10@cus.cam.ac.uk>

	* dpkg (0.93.32): Alpha dselect released and installed in
	                  /usr/sbin/dselect.
	* dpkg (0.93.32): Many portability enhancements: should now
	                  compile using GCC 2.6.3, and dpkg-deb should
	                  compile better on non-Linux systems.
	* dpkg (0.93.32): dpkg will not loop if its stdin disappears
	                  and it needs to prompt.
	* dpkg (0.93.32): Fixed removal dependency error to show
	                  correct package (Bug #648).
	* dpkg (0.93.32): Tidied up copyright notices.
	* dpkg (0.93.32): First draft of update-rc.d manpage, not yet
	                  installed in /usr/man.
	* dpkg (0.93.32): Changes to top-level Makefile.in to improve
	                  error trapping.
	* dpkg (0.93.32): Improved Makefile `clean' and `distclean'
	                  targets.
	* dpkg (0.93.32): Deleted irrelevant `t.c' from lib and
	                  dselect directories.
	* dpkg (0.93.32): Added vercmp.c with version comparison code.
	* dpkg (0.93.32): varbufextend message changed - varbufs not
	                  just for input buffers.
	* dpkg (0.93.32): varbuf has C++ member functions in header
	                  #ifdef __cplusplus.

Changes in dpkg 0.93.31:

* start-stop-daemon --pidfile now works (Bug#571).
* Fixed dependency processing bugs which could require a rerun of
  dpkg --configure (Bug#566).
* Fixed garbage output for `language' of control file in dpkg-deb --info.

Changes in dpkg 0.93.30:

* Added /usr/sbin/start-stop-daemon.

Changes in dpkg 0.93.09:

* Made postinst scripts really be run when dpkg --purge used.
* Added new --force-extractfail option - VERY DANGEROUS.

Changes in dpkg 0.93.28:

* Removed undef of 0x_p21 in read_database_file, which caused the
  the whole status database to become trashed when any update files
  were read.
* Make infinite-loop prevention and cycle detection work.
* Made findbreakcycle work (ie, break properly when cycle detected).
* New script, update-rc.d, to update links /etc/rc?.d/[KS]??*.
* dpkg.pl now sets the umask to 022.
* Cosmetic error message fix to dpkg-deb.
* Deleted OLD directory altogether.
* Improved error-trapping in top-level Makefile loops.

Changes in dpkg 0.93.27:

* Make version number specifications in Depends &c work.
* Added AC_PROG_CXX to autoconf.in for dselect.
* Changed myopt.h not to have cipaction field in cmdinfo (this was
  specially for dpkg-deb) - now we have a generic void*.
* Renamed `class' member of `pkginfoperfile' to `clas' [sic].
* Much work in `dselect' subdirectory.
* Deleted executables, objects and libraries from OLD tree !
* Minor changes to various copyright notices and top-of-file comments.
* Don't install nasty Perl dselectish thing as /usr/bin/dselect.

Changes in dpkg 0.93.26:

* Added --no-also-select instead of not auto-selecting on --unpack
  but doing so on --install; removed --force-unpack-any.

Changes in dpkg 0.93.25:

* Fixed duplicate output (failure to flush before fork) bug.
* More clarification of md5sum.c copyright.
* Corrected typo in ChangeLog in 0.93.24 source package.

Changes in dpkg 0.93.24:

* dpkg could copy conffiles info from one package to another.  Aargh.
  Bug #426.
* dpkg failed to initialise status if you tried to remove or
  configure a nonexistent package.  Bug #419.
* install-info now handles START-INFO-DIR-ENTRY entries like:
   * Gdb::                         The GNU debugger.
  Previously it would only accept (Bug #407):
   * Gdb: (gdb).                   The GNU debugger.
* When installing a new foo.info[.gz], install-info now replaces
   * Foo: (foo.info).              The Gnoo Foo.
  as well as just * Foo: (foo). ...
* Moved option parsing out of dpkg-deb into libdpkg.
* Assorted minor source code rearrangements.
* Fixed assorted copyright notices, clarified md5sum copyright.
* Corrected typo in 0.93.23 source package's ChangeLog.

Changes in dpkg 0.93.23:

* `dpkg-deb' --build now does a syntax check on the control file.
* `dselect' is now no longer called `debian', spurious copy removed
  from package top-level source directory.
* C control information parsing complete and somewhat tested.
* Moved `global' include files into $(srcdir)/include from ../lib,
  added some files to the lib Makefile, and arranged for pop_cleanup().

Changes in dpkg 0.93.22:

* Fixed bug which caused dpkg to see failures of md5sum where there
  were none (would also have caused dpkg to miss a real failure).
* Fixed failure to update some `status' database fields.

Changes in dpkg 0.93.21:

* Fixed error-handling bug which could corrupt database.

Changes in dpkg 0.93.20:

* Fixed bug which ran old (/var/adm/dpkg) postinst scripts.
* Fixed dpkg usage message which claimed -i => both --install & --info.
* Use Colin Plumb's MD5 code - faster, and better copyright.
* Manpages: dpkg-deb(8), deb-control(5), deb(5) - thanks to Raul
  Deluth Miller.  Also, an xfig picture of some C program innards.

Changes in dpkg 0.93.19:

* Don't delete the `list' file from the dpkg database.
* Fixed various bugs in the conffile handling.
* Conffiles that are symlinks will now be treated as if the
  `dereferenced' name of the file was listed in conffiles.  This means
  that /etc/foo -> /usr/etc/foo will cause all conffile updates of
  /etc/foo to create /usr/etc/foo.dpkg-tmp &c instead.  However, the
  link will be removed if --purge is used to delete all the conffiles.
* When doing a new installation, or when updating a conffile that
  wasn't listed as a conffile in the old version of the package, don't
  do any prompting but just install the version from the archive.
* Corrected error message if exec of dpkg --vextract failed
  and --instroot or --root specified.
* Added new --force-unpack-any option.
* Extra newline after --status output.
* Added -W options to CFLAGS.
* Fixed mistake in previous ChangeLog entry.

Changes in dpkg 0.93.18:

* Fixed invocation of dpkg-deb --vextract if --root or --instdir
  not specified.
* Create /var/lib/dpkg/updates.

Changes in dpkg 0.93.17:

* install-info --remove exits with status 0 if it doesn't find the
  thing to remove, instead of status 1.
* Error handling functions have __attribute__((format...)) if GCC.
* push_cleanup its arg takes void **argv instead of char **argv.
* Top-level Makefile.in has set -e before `for' loops.
* dpkg-deb --info not-an-existing-file produces fewer error messages.

Changes in dpkg 0.93.16:

* Made --root= option really extract to $instroot instead of `/'.
* install-info clears the 0444 bits in its umask.
* Fixed a few database handling bugs which cause dpkg always to fail,
  and usually to corrupt the status database in various ways.
* dpkg-deb completely rewritten, now doesn't tinker with
  /var/{adm,lib}/dpkg.  Should be faster.
* Directory structure and Makefiles in source package reorganised.

Changes in dpkg 0.93.15:

* Added `debian' (dselect), still very primitive.
* Database format changed, and moved from /var/adm to /var/lib.
* Added dpkg --avail mode, --list, --status and --search.
* Set of dpkg => dpkg-deb pass-through operations changed (but
  dpkg-deb not yet updated).
* Added --root, --admindir and --instdir, as well as --isok &c.
* Moved much stuff into /usr/lib/dpkg-lib.pl, rewritten status
  database handling.
* Put packages in `purge' state even if `deinstall' requested if
  they have no postrm and no conffiles.
* Version number comparisons fixed.
* insert-version.pl now installes lib.pl filename too.
* Strip trailing slashes when reading files from file lists.

Changes in dpkg 0.93.14:

* Fixed parsing of DEPENDS &c fields with trailing whitespace.
* postinst now fixes up broken ispell.control file.
* Cyclic dependency/multiple package removal processing: don't consider
  packages we've just removed when looking for a reason not to go ahead.
* Added call to postinst with `purge' argument for expunging old
  configuration etc. that aren't listed in conffiles.

Changes in dpkg 0.93.13:

* sub S_ISREG defined in dpkg.pl.
* Checking of DEPENDS &c fields was too lax, causing an internal error
  if you fed it certain kinds of broken control file.
* Fixed misleading message from bogus installationstatus call.
* New -u and -U options to dpkg-deb which don't unpack the /DEBIAN
  directory, and use these in dpkg.pl; clean up /DEBIAN in postinst.

Changes in dpkg 0.93.12:

* No longer needs *.ph files, since these appear to be broken.
* Postinst fixes up *.control files with curly brackets.
* embryo of dselect.

Changes in dpkg 0.93.11:

* New --ignore-depends option.
* This ChangeLog changed format here.

Wed Nov 30 15:38:21 GMT 1994  Ian Jackson  <iwj10@cus.cam.ac.uk>

	* dpkg 0.93.11 released.

	* conffile updating fixed.

	* Message `updgrade' in dpkg changed to `replace'.

	* install-info now copes with multi-line entries.

	* version numbers now done automatically in dpkg and install-info.

	* more debugging around conffiles updates.

	* *.hash files not deleted so soon.

	* adds brand new packages to status array so we can install them.

	* postinst does h2ph for {sys,linux}/{stat,types}.ph if required.

Mon Nov 28 02:00:13 GMT 1994  Ian Jackson  <iwj10@cus.cam.ac.uk>

        * dpkg 0.93.10 released.

        * dpkg.pl completely rewritten.

        * dpkg-deb: removed dabase-processing and --install option.

        * Makefiles reworked, debian.rules added.

        * Don't install anything in /usr/doc/examples.

        * dpkg-*.deb contains /usr/bin/dpkg-deb.dist, fixed up by postinst.

Thu Oct 20 13:22:20 1994  Ian Murdock  (imurdock@debra.debian.org)

        * dpkg 0.93.9 released.

        * dpkg.pl: Use $argument, not $package, with `--build'.
        Make sure that saved postinst scripts are executable.

Tue Oct 18 09:40:57 1994  Ian Murdock  (imurdock@debra.debian.org)

        * dpkg 0.93.8 released.

        * deb/remove.c (pkg_remove): Do not report an error from rmdir ()
        when `errno' is ENOTEMPTY (Directory not empty), because in this
        case we have found the highest-level directory in the package and
        are ready to exit the loop (i.e., it is a normal occurrence).

Mon Oct 17 10:44:32 1994  Ian Murdock  (imurdock@debra.debian.org)

        * Makefile.in: Adapted all Makefiles to the GNU Coding Standards.

        * deb/remove.c (pkg_remove): Make sure that parent directories are
        removed LAST!  This will result in complete removal of packages
        when --remove is called.  dpkg 0.93.7 (and earlier) had problems
        with this because it tried to remove directories in order, which
        will work most of the time, but not necessarily all of the time.

        * deb/list.c (pkg_list): Output is sorted by package name.

Tue Oct  4 12:27:10 1994  Ian Murdock  (imurdock@debra.debian.org)

        * deb/contents.c (pkg_contents): When a list file cannot be
        opened, silently fail and let the front-end explain the problem.

        * deb/util.c (return_info): When a control file cannot be opened,
        silently fail and let the front-end explain the problem.

        * deb/search.c (pkg_search): Exit 0 if the regular expression is
        matched and 1 if it is not.

Mon Oct  3 18:38:53 1994  Ian Murdock  (imurdock@debra.debian.org)

        * dpkg.pl: New file.  Replaces dpkg.sh.

        * deb/Makefile.in: Renamed `dpkg-util.deb' to `dpkg-deb'.

        * deb/build.c (pkg_build): `--build' is less verbose, instead
        letting the front-end add verbosity where appropriate.

        * deb/install.c (pkg_install): Ditto.

        * deb/remove.c (pkg_remove): Ditto.

        * deb/search.c (pkg_search): Ditto.

        * deb/describe.c (pkg_describe): `--describe' is less verbose,
        instead letting the front-end add verbosity where appropriate.
        The ``Description:'' label has been removed.

        * deb/version.c (pkg_version): `--version' is less verbose,
        instead letting the front-end add verbosity where appropriate.
        The ``Version:'' label has been removed, as has the maintainer
        information.

Mon Sep 12 14:22:04 1994  Ian Murdock  (imurdock@debra.debian.org)

        * deb/version.c (pkg_version): `--version' now reports the
        version number of dpkg if no argument is specified.

Thu Sep  1 13:31:37 1994  Ian Murdock  (imurdock@debra.debian.org)

        * dpkg 0.93.7 released.

        * deb/build.c (pkg_build): check status and exit if non-zero.

        * deb/contents.c (pkg_contents): ditto.

        * deb/install.c (archive_extract): ditto.

Thu Sep  1 13:20:08 1994  Ian Murdock  (imurdock@debra.debian.org)

        * deb/version.c (pkg_version): indent to the same point as
        pkg_describe.

Thu Sep  1 12:21:11 1994  Ian Murdock  (imurdock@debra.debian.org)

        * Makefile.in (dist): added debian.rules binary, source and
        dist targets to make final distribution easier to make.
        (install): install programs to /usr/bin.

        * deb/Makefile.in (install): install programs to /usr/bin.

        * deb/list.c (pkg_list): enforce a maximum limit of ten characters
        for the package name in the output.
        (pkg_list): left-justify the version number to make it easier for
        the front-end to parse the output.
        (pkg_list): replace first '\n' character in packages[n].description
        with '\0'.

        * deb/install.c (archive_extract): use the `p' option to `tar' to
        ensure that permissions are preserved.

Sat Aug 27 09:53:37 1994  Ian Murdock  (imurdock@debra.debian.org)

        * dpkg 0.93.6 released.

        * deb/util.c (return_info): only unlink CONTROL if ARCHIVE_FLAG is
        true!

Fri Aug 26 15:38:22 1994  Ian Murdock  (imurdock@debra.debian.org)

        * dpkg 0.93.5 released.

        * deb/contents.c (pkg_contents): merged function archive_contents
        into function pkg_contents.

        * deb/contents.c (pkg_contents): use lstat (rather than stat) so
        that symbolic links are recognized.
        (pkg_contents): print the usual `<path> -> <link_to>' now that we
        recognize symbolic links.

        * deb/util.c (return_info): create a FIFO to pipe the needed
        information to the ``formatter'' rather than creating a directory
        in /tmp for the package information, which is what we used to do.

Thu Aug 25 11:46:27 1994  Ian Murdock  (imurdock@debra.debian.org)

        * lib/fake-ls.c (mk_date_string): return a pointer to malloc'ed
        area.
        (mk_mode_string): ditto.

        * dpkg.sh: make sure the control information is extracted to a
        uniquely-named temporary directory during package installation.

        * dpkg.sh: execute the pre- and post-removal scripts during
        package removal.

        * dpkg.sh: exit immediately if dpkg-util.deb reports failure.

        * deb/install.c (pkg_control): make sure that `package' exists and
        is a Debian archive before doing anything.

        * deb/install.c (pkg_extract): make sure that `package' exists and
        is a Debian archive before doing anything.

        * deb/install.c (pkg_install): unlink `extract_output' when done.

        * deb/remove.c (pkg_remove): use lstat (rather than stat) so that
        --remove does not get confused and think that a symbolic link to a
        directory is actually a directory, which results in the symbolic
        link never being removed at all.

ChangeLog begins Thu Aug 25 11:46:27 1994 for dpkg 0.93.5.
<|MERGE_RESOLUTION|>--- conflicted
+++ resolved
@@ -1,4 +1,3 @@
-<<<<<<< HEAD
 dpkg (1.15.9) UNRELEASED; urgency=low
 
   [ Guillem Jover ]
@@ -11,14 +10,13 @@
   * German (Helge Kreutzmann).
 
  -- Guillem Jover <guillem@debian.org>  Thu, 29 Jul 2010 11:00:22 +0200
-=======
+
 dpkg (1.15.8.1) unstable; urgency=low
 
   * Fix off-by-one error in update-alternatives that lead to an infinite loop
     while writing the administrative file. Closes: #590854
 
  -- Raphaël Hertzog <hertzog@debian.org>  Thu, 29 Jul 2010 21:18:16 +0200
->>>>>>> 44c36ad2
 
 dpkg (1.15.8) unstable; urgency=low
 

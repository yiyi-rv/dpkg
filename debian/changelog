--- conflicted
+++ resolved
@@ -1,4 +1,3 @@
-<<<<<<< HEAD
 dpkg (1.15.6) UNRELEASED; urgency=low
 
   [ Raphaël Hertzog ]
@@ -56,14 +55,13 @@
   * Swedish (Peter Krefting).
 
  -- Raphaël Hertzog <hertzog@debian.org>  Tue, 17 Nov 2009 17:24:47 +0100
-=======
+
 dpkg (1.15.5.5) unstable; urgency=low
 
   * Allow again new lines in dpkg-source and dpkg-genchanges on substvar and
     maintainer arguments.
 
  -- Guillem Jover <guillem@debian.org>  Tue, 22 Dec 2009 09:49:49 +0100
->>>>>>> 57636efa
 
 dpkg (1.15.5.4) unstable; urgency=low
 

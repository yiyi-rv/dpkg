--- conflicted
+++ resolved
@@ -1,4 +1,3 @@
-<<<<<<< HEAD
 dpkg (1.14.17) UNRELEASED; urgency=low
 
   [ Guillem Jover ]
@@ -9,7 +8,7 @@
     Thanks to Colin Watson.
 
  -- Guillem Jover <guillem@debian.org>  Mon, 21 Jan 2008 10:11:55 +0200
-=======
+
 dpkg (1.14.16.2) unstable; urgency=low
 
   * Change uid after changing gid and initializing supplementary groups in
@@ -19,7 +18,6 @@
     once dpkg has migrated).
 
  -- Guillem Jover <guillem@debian.org>  Tue, 22 Jan 2008 13:05:22 +0200
->>>>>>> 110bf272
 
 dpkg (1.14.16.1) unstable; urgency=low
 

<<<<<<< HEAD
dpkg (1.14.17) UNRELEASED; urgency=low

  [ Guillem Jover ]
  * Replace strdup plus error checking usage with a new m_strdup function.
    Closes: #379028
  * Add new keybinding in dselect to restore all selections back to
    whatever's currently installed. Closes: #151540
    Thanks to Colin Watson.

  [ Updated manpages translations ]
  * German (Helge Kreutzmann).

  [ Updated scripts translations ]
  * German (Helge Kreutzmann).
  * Swedish (Peter Karlsson).

 -- Guillem Jover <guillem@debian.org>  Mon, 21 Jan 2008 10:11:55 +0200
=======
dpkg (1.14.16.5) unstable; urgency=low

  * Fix dpkg-gensymbols handling of #include so that one can include multiple
    times the same file and have it properly taken into account.
  * Add many armel-specific symbols to dpkg-gensymbols' blacklist.
    Closes: #462318

 -- Raphael Hertzog <hertzog@debian.org>  Thu, 24 Jan 2008 14:20:10 +0100
>>>>>>> f8337a8e

dpkg (1.14.16.4) unstable; urgency=low

  * Import capit in Dpkg::Cdata from Dpkg::Fields. Closes: #462172

 -- Guillem Jover <guillem@debian.org>  Wed, 23 Jan 2008 08:44:32 +0200

dpkg (1.14.16.3) unstable; urgency=low

  [ Raphael Hertzog ]
  * Remove the ":utf8" layer that utf8-encodes already valid utf8.
    Closes: #462098
  * Disable variable substitution in dpkg-genchanges. Closes: #462079, #462089

  [ Guillem Jover ]
  * Make start-stop-daemon set the supplementary groups if the real user or
    group are different than the ones we should switch to. Closes: #462075
  * Fix segfault in start-stop-daemon when using --group w/o --chuid (as
    a side effect, using --group alone works for the first time in years).
    Closes: #462072
  * Fix timeout computations for start-stop-daemon --retry option. This has
    not worked properly for a long time (maybe never), but came to light
    due to #460903's fix. Closes: #462104

 -- Guillem Jover <guillem@debian.org>  Tue, 22 Jan 2008 23:39:59 +0200

dpkg (1.14.16.2) unstable; urgency=low

  * Change uid after changing gid and initializing supplementary groups in
    start-stop-daemon. Closes: #462018
  * Change temporary dpkg Breaks on dpkg-dev (= 1.14.13) and (= 1.14.14)
    to Conflicts, so that users from etch can upgrade to sid (or lenny
    once dpkg has migrated).

 -- Guillem Jover <guillem@debian.org>  Tue, 22 Jan 2008 13:05:22 +0200

dpkg (1.14.16.1) unstable; urgency=low

  * Add libtimedate-perl to dpkg-dev's Depends and to Build-Depends.
    Reported by Aurelien Jarno. Closes: #461875

 -- Frank Lichtenheld <djpig@debian.org>  Mon, 21 Jan 2008 12:48:51 +0100

dpkg (1.14.16) unstable; urgency=low

  [ Guillem Jover ]
  * Add build-essential as an implicit Build-Depends in dpkg-checkbuilddeps.
    Closes: #402901
  * Add build-essential to dpkg-dev Recommends.
  * Do not warn about unrecognized Homepage field in binary package stanzas
    in dpkg-genchanges and dpkg-source. Closes: #460309
  * Do not use the enoent helper binary, and use perl POSIX module instead.
  * Keep checking for the process when start-stop-daemon is called with
    --retry even if the daemon removed the pidfile. Closes: #460903
    Thanks to Justin Pryzby for the analysis.
  * Make --quiet silence --test in start-stop-daemon. Closes: #367998
  * Check current uid and gid in start-stop-daemon before calling setuid,
    setgid and initgroups. Closes: #222524
    Based on a patch by Samuel Thibault.
  * Remove unimplemented --test option from update-alternatives.
    Closes: #392432, #461247
  * Additionally check if errno is EEXIST after rmdir(2), as SUSv3 specifies
    that on non-empty directories it can either return that or ENOTEMPTY.
    This fixes run time problems on Solaris.
  * Fix start-stop-daemon --help output to state that --name is one of the
    possible required options to use. Closes: #354999
  * Demote dselect from priority important to optional. Closes: #461327
  * Fix portability issues on HP-UX, by not using backticks inside double
    quotes in m4 files. Closes: #24514
  * Switch Maintainer address to <debian-dpkg@lists.debian.org> from
    <team@dpkg.org>.
  * Add README.feature-removal-schedule describing the features to be removed
    and README.api describing the provided APIs.

  [ Frank Lichtenheld ]
  * Make the -L option of dpkg-parsechangelog actually work (it's
    only been eleven years...)
  * Import the code from my external Parse::DebianChangelog as
    Dpkg::Changelog and Dpkg::Changelog::Debian. Using this
    from parsechangelog/debian adds the following requested
    features:
     - Option to use a non-lossy format. Closes: #95579
     - Various options to better control how many entries
       should be displayed. Closes: #226932

  [ Raphael Hertzog ]
  * Replaced all the remaining code in controllib.pl by new modules. All
    scripts have been adjusted to use the new modules and controllib.pl has
    been removed.
  * The code to parse debian/control is available in a perl module
    Dpkg::Control. Closes: #26554
  * Temporarily add a Breaks: dpkg-dev (= 1.14.13), dpkg-dev (= 1.14.14) on
    dpkg for the convenience of sid users. Closes: #459815
  * Update dpkg-source(1) to explain better what the directory after -b is.
    Closes: #323606
  * Also force version in ${binary:Version} if dpkg-gencontrol -v<version>
    is used. That way we're consistent with the definition of that variable
    in deb-substvars(5). Closes: #433477
  * Add support of Dm-Upload-Allowed field. Closes: #453400
  * Fix dpkg-shlibdeps's filtering of duplicated dependencies in fields of
    lesser priority (when -d is used).
  * Fix behaviour of dpkg-shlibdeps when the same binary was passed multiple
    times for use in different dependency fields (-d option).
  * Change logic of -si option of dpkg-genchanges to include the original
    tarball only if the current upstream version differs from the upstream
    version of the previous changelog entry. Replaces the heuristic based
    on revision number (-0, -0.1 or -1). Closes: #28701
  * Some code refactoring on dpkg-genchanges and bug fixes in the generation
    of the Description: field. As a result, source only uploads will no more
    have Description fields.
  * Add support of wildcard entries in symbols files. This makes it much
    simpler to write symbols files for well managed libraries but in that case
    dpkg-gensymbols can't check any more if symbols have disappeared.
    Closes: #459359

  [ Updated manpages translations ]
  * Fix typo in French. Closes: #460021
  * German (Helge Kreutzmann).

  [ Updated dpkg translations ]
  * Basque (Piarres Beobide). Closes: #459565
  * French (Christian Perrier).
  * German, Basque, Norwegian Bokmål, Swedish, Vietnamese, Simplified Chinese,
    Galician unfuzzied.
  * Russian (Yuri Kozlov). Closes: #460708

  [ Updated scripts translations ]
  * Russian (Yuri Kozlov). Closes: #460708
  * Swedish (Peter Karlsson).

 -- Guillem Jover <guillem@debian.org>  Mon, 21 Jan 2008 10:00:45 +0200

dpkg (1.14.15) unstable; urgency=low

  [ Raphael Hertzog ]
  * Make sure {dpkg-dev,dselect}.preinst are included in the source tarball.
    Closes: #452730
  * Blacklist armel-specific symbols in dpkg-gensymbols. Reported by Riku
    Voipio. Closes: #457964
  * Fix typos in various manpages. Patch from A. Costa. Closes: #458276
  * Make dpkg-shlibdeps choose the right symbols files when we have several
    debian/*/DEBIAN/symbols for a given soname. Closes: #458860
  * Add a -S<pkgbuilddir> option to dpkg-shlibdeps to indicate a package build
    tree to scan first when trying to find a needed library.
  * Change dpkg-gensymbols to mark symbols that disappeared with #MISSING
    instead of #DEPRECATED, it's clearer for people.
  * Fix Dpkg::Shlibs::Objdump to properly take into account R_*_COPY
    relocations. Closes: #454036
  * Explain better the order in which postinst/prerm scripts are called
    between a package and its dependencies. Thanks to Nicolas François and
    Helge Kreutzmann for their suggestions. Closes: #379641
  * Fix Dpkg::BuildOptions so that dpkg-buildpackage doesn't double all
    options in DEB_BUILD_OPTIONS when called with the -j parameter.
    Closes: #453656

  [ Guillem Jover ]
  * Move compression related variables to a new Dpkg::Compression module.
  * Remove disabled, obsolete and quite incomplete Hebrew translations.
  * Revert dpkg-dev versioned dependency bump on dpkg >= 1.14.13 back to
    >= 1.14.6, as the compression variables are now in a module in dpkg-dev.
  * Do not disaplay garbage in dselect on monochrome terminals, by setting
    a missing ncurses character attribute. Closes: #155741, #157093
    Thanks to Sven Rudolph.
  * Do not loop endlessly in dselect with very long package descriptions.
    Closes: #179320, #342495
    Thanks to John Zaitseff.
  * Ignore wrapped lines in install-info when matching section titles.
    Closes: #214684
    Thanks to Andreas Metzler and Ian Zimmerman.
  * Do not use strdup for execvp arguments. Closes: #379027
  * Do not print 'failed to kill' warning in start-stop-daemon when polling
    the pid. Closes: #157305, #352554
    Thanks to Samuel Thibault.
  * Properly print build message in dpkg-buildpackage for lzma and bzip2
    compressed sources. Closes: #458519
  * Promote bzip2 Recommends to Depends for dpkg-dev. Closes: #458521
  * Add lzma to dpkg-dev Depends.
  * Do not automatically enable -j if DEB_BUILD_OPTIONS contains parallel=n,
    and allow overriding its value from the environment. Closes: #458589
  * Fix Dpkg::BuildOptions to parse all options in DEB_BUILD_OPTIONS, so
    that dpkg-buildpackage called with -j preserves unrecognized options.
  * Fix several signed vs unsigned value comparisons that were making some
    code to never be executed.

  [ Updated dpkg translations ]
  * French (Christian Perrier).
  * German (Sven Joachim). Closes: #459223
  * Norwegian Bokmål (Hans Fredrik Nordhaug). Closes: #457918, #458732
  * Simplified Chinese (Deng Xiyue). Closes: #459018
  * Swedish (Peter Karlsson).
  * Vietnamese (Clytie Siddall). Closes: #459016

  [ Updated scripts translations ]
  * French (Christian Perrier).
  * Swedish (Peter Karlsson).

  [ Updated man pages translations ]
  * Swedish (Peter Karlsson).

 -- Guillem Jover <guillem@debian.org>  Mon, 07 Jan 2008 12:12:16 +0200

dpkg (1.14.14) unstable; urgency=low

  * Fix override disparity: set priority of dselect to important.
  * Add libio-string-perl to Build-Depends as it's needed by a non-regression
    test (fix FTBFS, thus a quick upload).
  * Make dpkg-dev depend on dpkg (>= 1.14.13) as the latest Dpkg.pm is needed
    for dpkg-source.

 -- Raphael Hertzog <hertzog@debian.org>  Thu, 27 Dec 2007 11:20:38 +0100

dpkg (1.14.13) unstable; urgency=low

  [ Frank Lichtenheld ]
  * Add an own manpage for Dpkg's version format. Mostly stolen
    from policy. Closes: #373003
  * Fix control file parsing for field values starting with a colon.
    Apparently nobody ever needed this until Vcs-Cvs came along.
    Closes: #453364
  * Copy the usr/share/doc directory to dpkg-dev and dselect (Instead
    of using symlinks). The space requirements are minimal and adding
    the needed dependencies to comply with policy would be way more
    inconvenient. Pointed out by Rene Engelhard. Closes: #452730
  * Allow more than one arch and more than one type of a package
    in debian/files. Parts of the patch by Goswin von Brederlow
    and Bastian Blank. Closes: #356299, #377400, #229143
  * Allow building only architecture independent packages (-A).
    Closes: #109794, #200454
  * Bump Standards-Version to 3.7.3 (no changes)

  [ Raphael Hertzog ]
  * When dpkg-shlibdeps finds a lib in a directory which is just a symlink to
    another directory that is also considered, remember the other directory
    name as the canonical one. Closes: #453885
  * dpkg-shlibdeps doesn't warn any more about libm.so.6 being unused if the
    binary is also linked against libstdc++ since g++ always add an implicit
    -lm. Closes: #454616
  * Included files in symbols files (via #include) do no more need to repeat
    the header line. Closes: #455260
  * Tweak the sort algorithm between dependencies so that intervals
    are displayed as "a (>= 1), a (<< 2)" instead of the opposite.
    Closes: #455520
  * Extend format of symbols files to support arbitrary fields of
    meta-information. First field is Build-Depends-Package used to extract the
    version requirement possibly encoded in the Build-Depends field and make
    sure that the generated dependency is at least as strict as this one.
  * Fix dpkg-gensymbols to not update version info of a deprecated symbol.
    Closes: #457739
  * Fix dpkg-source's behaviour with options -sk -sK -sp -sP. Closes: #457784

  [ Guillem Jover ]
  * Ignore the man pages when building without NLS support. Closes: #457673
  * Fix perl warnings:
    - Check for undefined values when reading from the alternative db.
  * Properly handle symlinks for alternatives with inexistent slave links.
    Closes: #76295, #246906, #433567, #451872, #220044, #392440, #441021
    Closes: #443241
    Based on a patch by Daniel Leidert <daniel.leidert@wgdd.de>.
  * Fail when diverting to a non existent directory. Closes: #245562
    Thanks to Flavio Stanchina <flavio@stanchina.net>.
  * Refactor update-alternatives.

  [ Updated dpkg translations ]
  * French (Christian Perrier, as this was trivial).
  * Spanish (Javier Fernández-Sanguino Peña). Closes: #456984
  * Swedish (Peter Karlsson).

  [ Updated man pages translations ]
  * German (Helge Kreutzmann).
  * Swedish (Peter Karlsson).

  [ Updated scripts translations ]
  * French (Frédéric Bothamy).
  * German (Helge Kreutzmann).
  * Japanese (Kenshi Muto). Closes: #455841
  * Swedish (Peter Karlsson).

 -- Guillem Jover <guillem@debian.org>  Thu, 27 Dec 2007 09:16:45 +0200

dpkg (1.14.12) unstable; urgency=low

  [ Raphael Hertzog ]
  * Add -I<file> option to dpkg-gensymbols to force the usage of a specific
    symbols file.
  * Dpkg::Shlibs::find_library() now returns canonicalized paths.
  * dpkg-shlibdeps always tries the realpath() of a lib as fallback when
    trying to identify the package of a lib (and not only for symlinks).
  * dpkg-shlibdeps doesn't fail any more if it can't find unversioned
    libraries on the presumption that they are just private libraries. Outputs
    a warning instead.
  * Expand the dpkg-shlibdeps manual page with explanations concerning
    failures.
  * The environment variable DPKG_GENSYMBOLS_CHECK_LEVEL can be used to force
    dpkg-gensymbols to use a precise level of checks. Closes: #452022

  [ Guillem Jover ]
  * Define several private functions and variables as static.
  * Move extern declarations to header files and stop defining them as extern.
  * Unify parsing of Section and Priority in dpkg-gencontrol with Homepage.
  * Switch dpkg-scanpackages to use the new Dpkg::ErrorHandling and
    Dpkg::Versions modules.

 -- Guillem Jover <guillem@debian.org>  Thu, 29 Nov 2007 06:14:09 +0200

dpkg (1.14.11) unstable; urgency=low

  [ Raphael Hertzog ]
  * dpkg-shlibdeps now ignores the lack of dependency information in some
    specific cases (instead of failing):
    - when the library is in the same package than the binary analyzed
    - when the library is not versionned and can't have a shlibs file
  * dpkg-shlibdeps now only displays 10 warnings about symbols not found for
    each binary and a count of skipped warnings. Closes: #452318
  * dpkg-shlibdeps: optimize "dpkg -S" lookups by caching results, patch
    from Aaron M. Ucko <ucko@debian.org>. Closes: #452577

  [ Guillem Jover ]
  * Fix dpkg-scanpackages to properly support an optional override file.
    Closes: #452621

 -- Guillem Jover <guillem@debian.org>  Sat, 24 Nov 2007 07:19:02 +0200

dpkg (1.14.10) unstable; urgency=low

  [ Raphael Hertzog ]
  * dpkg-shlibdeps now correctly identify private libraries (avoid many
    warnings with perl/python modules). Closes: #452338
  * Move capit() to a Dpkg::Fields module and use it in dpkg-shlibdeps.
    Closes: #452262
  * Add more debug messages to dpkg-shlibdeps to ease collecting information
    in case of problems.
  * dpkg-shlibdeps now accepts again empty dependencies in shlibs files.
  * dpkg-shlibdeps will try harder to identify packages providing a library
    by looking up dpkg -S on the realpath of any symlink to a library.
    Closes: #452339
  * dpkg-source now correctly identifies the extension of the
    orig.tar.{gz,bz2,lzma} file and won't unexpectedly create "Format: 2.0"
    .dsc files.

  [ Guillem Jover ]
  * Add support for Package-Type in dpkg-name.
  * Restore cross compilation support by honouring the environment host and
    arch variables to override the default values on the dpkg-dev scripts.

  [ Updated man pages translations ]
  * Swedish (Peter Karlsson)

  [ Added scripts translations ]
  * Swedish (Peter Karlsson)

 -- Guillem Jover <guillem@debian.org>  Fri, 23 Nov 2007 06:32:27 +0200

dpkg (1.14.9) unstable; urgency=low

  [ Raphael Hertzog ]
  * Fix bad behaviour of Dpkg::Path::get_pkg_root_dir() and adjust
    dpkg-shlibdeps accordingly. Closes: #452012
  * Fix Dpkg::Deps to accept empty fields. Closes: #452013

  [ Updated man pages translations ]
  * German (Helge Kreutzmann).

 -- Guillem Jover <guillem@debian.org>  Tue, 20 Nov 2007 07:15:41 +0200

dpkg (1.14.8) unstable; urgency=low

  [ Raphael Hertzog ]
  * Heavy rework of dpkg-shlibdeps:
    - Support "symbols" files to generate finer-grained dependencies.
      Those files can be created by the new dpkg-gensymbols command.
      Closes: #430367
    - Uses now all paths in RPATH (instead of only the first).
      Closes: #395942
    - Support parsing include directives in /etc/ld.so.conf. Closes: #431597
    - Libraries are also searched in the public directories of packages
      being built and thus debian/shlibs.local can effectively define
      dependencies for libraries that are being built. Closes: #80340
    - "symbols" files use the full SONAME as key instead of splitting it in
      (name, version) like in the "shlibs" format. This allows binaries to
      be linked with unversioned libraries and not fail. Note that
      unversioned libraries are still a very bad idea.  Closes: #48208
    - dpkg-shlibdeps now supports '-x<package>' options that can be used to
      exclude packages from generated dependencies (use with care though).
      Closes: #41907, #109954
    - If dpkg-shlibdeps doesn't find any dependency information for a
      shared library that is actively used, then it will fail. This can be
      disabled with the option '--ignore-missing-info'. Closes: #10807
  * Switch perl programs to use the new Dpkg::Deps module. This changes the
    behaviour of dpkg-gencontrol and dpkg-source which will rewrite and
    simplify dependencies and build dependencies as possible. Multiple
    dependencies on the same package are replaced by their intersection.
    Closes: #178203, #186809, #222652

  [ Frank Lichtenheld ]
  * Add $(MAKE) check to build target
  * Allow to use other compressions than gzip on dpkg-source -b
    (NOTE: this will result in a Format: 2.0 source package!).
    Closes: #382673
  * Various small fixes to the manpages suggested by Helge Kreutzmann.
    Closes: #445858
  * Fix Dpkg::BuildOptions (and thereby dpkg-buildpackage) to really
    set DEB_BUILD_OPTIONS. Found by Daniel Shepler. Closes: #446119
  * Change some ' in shell code in dpkg-source.1 and dpkg-query.1 to
    proper \(aq. Reported by Daniel van Eeden. Closes: #447476

  [ Guillem Jover ]
  * Use shipped perl modules when calling perl programs at build time.
  * Switch perl programs to use the new Dpkg::ErrorHandling and Dpkg::Arch
    perl modules.
  * Add support for format strings in Dpkg::ErrorHandling functions.
  * Move build and host arch detection code from dpkg-architecture to
    Dpkg::Arch.
  * Add initial udeb support:
    - Support new fields fields Package-Type, Subarchitecture, Kernel-Version
      and Installer-Menu-Item. Closes: #383916
    - New '--type' option for dpkg-scanpackages.
  * Make dpkg-dev Conflict on dpkg-cross << 2.0.0 which was sourcing
    dpkg-buildpackage expecting it to be a shell script. Closes: #445852
  * Get rid of undefined macros from man pages. Thanks to Colin Watson
    for the analysis.

  [ Updated dselect translations ]
  * Czech (Miroslav Kure).

  [ Added dpkg translations ]
  * Thai (Theppitak Karoonboonyanan). Closes: #446501

  [ Updated dpkg translations ]
  * Czech (Miroslav Kure).
  * Galician (Jacobo Tarrio). Closes: #446624
  * Polish (Robert Luberda).
  * Russian (Yuri Kozlov). Closes: #446278

  [ Updated man pages translations ]
  * German (Helge Kreutzmann). Closes: #448354
  * Polish (Robert Luberda).
  * Swedish (Peter Karlsson).

  [ Added scripts translations ]
  * German (Helge Kreutzmann). Closes: #448353

  [ Updated scripts translations ]
  * Polish (Robert Luberda).
  * Swedish (Peter Karlsson).

 -- Guillem Jover <guillem@debian.org>  Mon, 19 Nov 2007 10:36:30 +0200

dpkg (1.14.7) unstable; urgency=low

  [ Guillem Jover ]
  * Add back $dpkglib into @INC, needed by the controllib.pl require in
    822-date. Closes: #440962
  * Document in dpkg-scanpackages that apt now requires Packages.bz2 in
    preference to Packages.gz. Closes: #440973
  * Stop recognizing the obsolete Optional field when building packages.
  * Use fakeroot, if present, by default to gain root privileges in
    dpkg-buildpackage.
  * Fix typos in dpkg-deb.1 and start-stop-daemon.8. Closes: #441051
    Thanks to A. Costa.
  * After '<prerm> remove' fails and while doing the error unwinding, if
    the '<postinst> abort-remove' call succeeds, preserve the old status
    instead of unconditionally setting it to 'Installed'. Closes: #432893
    Thanks to Brian M. Carlson.
  * Add Vcs-Browser and Vcs-Git fields to debian/control.
  * Add a Homepage field to debian/control (to be changed later when
    there's a more formal site).
  * Allow comparing unsupported architectures for equality and identity.
    Based on a patch by Frank Lichtenheld. Closes: #427210
  * Document Origin and Bugs fields in deb-control.5. Closes: #173463
  * Do not replace substvars for build dependencies (it was not supported
    anyway).

  [ Frank Lichtenheld ]
  * Add _MTN to dpkg-source -i default regex. Suggested by Jari Aalto.
  * Convert dpkg-buildpackage to a Perl script.
    Fix some bugs in the new script detected in experimental:
    Closes: #444362
  * dpkg-buildpackage accepts a -j<n> option now which will set
    MAKEFLAGS(-j<n>) and DEB_BUILD_OPTIONS(parallel=<n>) accordingly.
    parallel=<n> in DEB_BUILD_OPTIONS will be passed to MAKEFLAGS as
    well. Based on an idea by Robert Millan. Closes: #440636
  * Allow dpkg-source -I without a pattern which will load a default
    list of pattern similar to -i without regexp. Patch by
    Jari Aalto. Closes: #440972
  * Rework documentation of dpkg-source's -i and -I options.
    Closes: #323911, #440956
  * Add --utf8-strings to gpg call in dpkg-buildpackage since
    that seems to be the better default. Suggested by Székelyi Szabolcs.
    Closes: #379418
  * Let dpkg-buildpackage error out early if the version number from
    the changelog is not a valid Debian version. Closes: #216075
  * Fix dpkg-source to create correct diffs for files with spaces in
    their name (apparantly we don't have many of those ;).
    Based on a patch by Marcel Toele. Closes: #445380

  [ Updated dpkg translations ]
  * Basque (Piarres Beobide). Closes: #440859
  * Danish (Claus Hindsgaul). Closes: #441106
  * French (Frédéric Bothamy).
  * German (Sven Joachim). Closes: #440537
  * Nepali (Shiva Prasad Pokharel). Closes: #437825
  * Portuguese (Miguel Figueiredo). Closes: #441113
  * Romanian (Eddy Petri?or).
  * Vietnamese (Clytie Siddall). Closes: #440502
  * Korean (Sunjae Park). Closes: #443190

  [ Updated man pages translations ]
  * German (Helge Kreutzmann).
  * Swedish (Peter Karlsson).
  * Korean (Sunjae Park). Closes: #443191

  [ Updated scripts translations ]
  * Correct a typo in the French translation. Closes: #443276
  * Swedish (Peter Karlsson).

 -- Guillem Jover <guillem@debian.org>  Mon, 08 Oct 2007 07:31:34 +0300

dpkg (1.14.6) unstable; urgency=low

  [ Frank Lichtenheld ]
  * Synchronise usage information of dpkg, dpkg-deb, and
    dpkg-query man pages. This fixes some small mistakes
    and also Closes: #321520

  [ Guillem Jover ]
  * Man pages cleanup:
    - Some italics and bold fixes.
    - Unify ellipsis, argument separator, and remove redundant program name
      preceding the options.
    - Substitute 'FILES' header with 'SEE ALSO' in dpkg-buildpackage(1),
      and remove leftover string from man page split. Closes: #439306
    - Split option descriptions so that it gets easier to distinguish.
    - Unify author and copyright information formatting.
  * Move variables automatically modified at build time for the perl scripts
    to a new style perl module (Dpkg) and make all programs use it.
  * Switch 'dpkg-gettext.pl' to a new style perl module (Dpkg::Gettext).
  * Implement support for Breaks field. Closes: #379140
    Thanks to Ian Jackson.
  * Run the deconfiguration of each package to be deconfigured once, instead
    of once per each conflicting package being removed. Closes: #378003
    Thanks to Ian Jackson.
  * Do not segfault when the result from a 'dpkg-query -l' is bigger than
    the total number of current packages, and do not produce repeated
    results with overlapping patterns on 'dpkg-query -W'. Closes: #428427
  * Tightening dpkg-dev versioned Depends to dpkg 1.14.6, and dpkg Conflicts
    against << dpkg-dev 1.14.6, where the perl modularization started.
  * Do not print empty lines after 'Setting up ...' output. Closes: #392317
  * When a slave alternative is inapplicable do not attempt to create the
    slave link before removing it again. Closes: #411699
    Thanks to Ian Jackson.
  * Do not consider it a file conflict if the package contains a symlink
    to a directory where the existing symlink on-disk points to the
    same place. Closes: #377682
    Thanks to Ian Jackson.
  * Fix perl warnings:
    - When removing a non diverted file with dpkg-divert. Closes: #438416
  * Implement support for Homepage field. Closes: #142324
  * Ignore XB- fields instead of XC- fields from control file binary package
    stanzas in dpkg-genchanges.
  * Explicitely ignore all known fields from the control file source package
    stanza in dpkg-genchanges, instead of leaving unknown fields unwarned.
  * Implement support for Vcs-Browser, Vcs-Arch, Vcs-Bzr, Vcs-Cvs, Vcs-Darcs,
    Vcs-Git, Vcs-Hg, Vcs-Mtn and Vcs-Svn fields in control file source
    package stanza.
  * Implement support for Tag field.

  [ Updated scripts translations ]
  * French (Frédéric Bothamy, Christian Perrier).
  * Swedish (Peter Karlsson).

  [ Updated dpkg translations ]
  * Dzongkha (Tshewang Norbu). Closes: #430931
  * Nepali (Shiva Prasad Pokharel). Closes: #435353
  * Polish (Robert Luberda).
  * Russian (Yuri Kozlov). Closes: #436147
  * Swedish (Peter Karlsson).

  [ Updated dselect translations ]
  * Russian (Yuri Kozlov). Closes: #436149
  * Swedish (Peter Karlsson).

  [ Updated man pages translations ]
  * German (Helge Kreutzmann).
  * Polish (Robert Luberda).
  * Swedish (Peter Karlsson).

 -- Guillem Jover <guillem@debian.org>  Wed, 05 Sep 2007 07:36:02 +0300

dpkg (1.14.5) unstable; urgency=low

  [ Guillem Jover ]
  * Add lpia support to ostable and triplettable.
  * Fix dpkg-source to not emit duplicated entries for the Architecture field
    in the .dsc file.
  * Fix dpkg-scanpackages to load the override file after having filled the
    packages information. Closes: #428169, #428470
  * Add '.shelf' to the default dpkg-source -i regex. Closes: #427827
    Thanks to Adeodato Simó.
  * Support a colon separated list of paths from the ELF RPATH field in
    dpkg-shlibdeps. Thanks to Jiří Paleček. Closes: #427988
  * Man pages cleanup:
    - Reference deb-substvars(5) instead of dpkg-substvars(5). Closes: #429182
    - Mark dpkg-* commands in bold.
    - Unify title header.
    - Remove an additional space in install-info(8) and mark gzip in bold
      and remove redundant reference to GNU.
    - Fix explanation of dpkg-source '-b' option, remove a reference to
      checking for a missing empty string argument, and add a reference
      to '-sX' arguments affecting the behaviour. Closes: #428167
    - Remove documented dpkg-gencontrol options in dpkg-source left over
      from the man pages split.

  [ Frank Lichtenheld ]
  * Fix typo in German translation of start-stop-daemon(8).
    Noted by Joachim Breitner. Closes: #430008
  * Correct permission and owner/group handling when extracting
    tar balls to match more the user's preferences instead of
    ours or the ones from the originator of the tar ball. Patch
    by Ian Jackson. Closes: #390915, #207289
  * dpkg-source warns now about new empty files since those will
    not be represented in the diff. Closes: #383394

  [ Updated dselect translations ]
  * French (Christian Perrier).
  * Romanian (Eddy Petrişor).

  [ Updated dpkg translations ]
  * Estonian (Ivar Smolin). Closes: #427589
  * Portuguese (Miguel Figueiredo).
  * Romanian (Eddy Petrişor).
  * Spanish (Javier Fernandez-Sanguino). Closes: #429958

  [ Updated man pages translations ]
  * German (Helge Kreutzmann).

 -- Frank Lichtenheld <djpig@debian.org>  Tue, 03 Jul 2007 00:27:07 +0200

dpkg (1.14.4) unstable; urgency=low

  [ Guillem Jover ]
  * Fix perl warnings:
    - When unpacking a source package with -sp from a different directory
      than the one containing the tarball. Closes: #424998
  * Remove an unused variable in dpkg-statoverride by renaming it to the
    initially intended name. Closes: #425041
  * Fix loose regex in dpkg-source (/\.debian.tar/ -> /\.debian\.tar/).
    Thanks to Kylan Robinson. Closes: #425629
  * Revert change on 1.14.0 from Aaron M. Ucko. Trim down duped entries only
    when passing them to dpkg-query instead. Closes: #425641
  * Recognize again architecture wildcards. Closes: #424670

  [ Updated dpkg translations ]
  * Basque (Piarres Beobide). Closes: #425776
  * French (Frédéric Bothamy).
  * Galician (Jacobo Tarrío).

 -- Guillem Jover <guillem@debian.org>  Thu, 24 May 2007 19:30:26 +0300

dpkg (1.14.3) unstable; urgency=low

  [ Guillem Jover ]
  * Fix perl warnings:
    - In dpkg-genchanges when called with -S. Closes: #423193
    - In architecture comparison operations. Closes: #423452
    - Fill slavepaths undefined entries with an empty string to guarantee
      they are always defined. Closes: #423140, #423451, #423544, #423555
  * Include the new split man pages deb-substvars.5, deb-override.5 and
    deb-shlibs.5 in dpkg-dev.
  * Fix deb-substvars.5 section to match reality.
  * Refactor update-alternatives.
  * Fix dpkg-divert to work again w/o specifying the '--divert' and
    '--package' or '--local' options. Closes: #423864
  * Document in install-info.8 that when no '--section' option is specified,
    install-info will try to use the INFO-DIR-SECTION entry from the info
    file. Add missing commas. Thanks to Kurt B. Kaiser. Closes: #397737
  * Disambiguate in install-info.8 the use of 'Info directory' with
    'Info dir file'. Closes: #420766
  * Document in deb-control.5 that the control file can have '#'-style
    comments. Closes: #406481
  * Make start-stop-daemon fork twice while daemonizing.

  [ Updated dpkg-dev translations ]
  * French (Frédéric Bothamy). Closes: #423392

  [ Updated dpkg translations ]
  * French (Christian Perrier).
  * German (Sven Joachim). Closes: #423401

  [ Updated dselect translations ]
  * German (Sven Joachim). Closes: #423403

 -- Guillem Jover <guillem@debian.org>  Tue, 15 May 2007 16:02:59 +0300

dpkg (1.14.2) unstable; urgency=low

  [ Guillem Jover ]
  * Remove bashisms in dpkg-buildpackage. Closes: #422239
  * Handle case in update-alternatives when there's no existing alternative
    to configure. Closes: #260987, #353252, #367717, #392431
  * Add solaris support to ostable and triplettable. Closes: #361866
  * Properly create the generic name symlink in update-alternatives for new
    alternatives. Closes: #422979
  * Include translations again, which disappeared due to a dirty source tree
    and a bogus Makefile.am for the man pages. Closes: #423029, #423085

 -- Guillem Jover <guillem@debian.org>  Wed, 09 May 2007 22:22:45 +0300

dpkg (1.14.1) unstable; urgency=low

  [ Guillem Jover ]
  * Fix partial upgrades by tightening dpkg-dev versioned Depends to
    dpkg 1.14.0, and dpkg Conflicts against << dpkg-dev 1.14.0, where
    the triplettable support first appeared. Closes: #422848

 -- Guillem Jover <guillem@debian.org>  Tue, 08 May 2007 18:23:49 +0300

dpkg (1.14.0) unstable; urgency=low

  [ Guillem Jover ]
  * Make the copyright information in dpkg-deb.1 and dpkg-split.1 match the
    one in the source. Thanks to Nicolas François. Closes: #379320
  * Allow dpkg-buildpackage to properly override '-b' when passed after '-B'.
    Thanks to Julian Gilbey. Closes: #397479
  * Move retrieval of uid and gid information from controllib.pl into a
    function, so that scripts not needing it do not execute that code.
    Based on a patch by Riku Voipio. Closes: #396884
  * Do not bail out in dpkg when building without start-stop-daemon support,
    by checking if the macro value is true instead of it being defined.
    Thanks to Mark Rosenstand.
  * Make all perl scripts use strict and warnings, to ease catching errors.
  * Refactor update-alternatives code, with the side effect that now commands
    on non existing link group files will return an error code (except
    for --remove, now). Closes: #273407
  * Add a missing newline to a warning message in dpkg. Closes: #390914
    Thanks to Ian Jackson.
  * Fix typo in variable name in dpkg-source which was causing it to not
    create directories when extracting the diff. Closes: #374645
  * Fix up and down keystrokes in the dselect help message. Closes: #383438
    Thanks to Sven Joachim.
  * Convert 822-date to be a simple wrapper around 'date -R'. 822-date is
    now deprecated and should not be used anymore. It might be removed
    sometime in the future. Closes: #31634, #367712, #314462
    Thanks to Frank Lichtenheld.
  * Add '.gitignore' to the default dpkg-source -i regex. Closes: #409566
    Thanks to Julien Cristau.
  * Add '.hg' to the default dpkg-source -i regex. Closes: #414794
  * Use l10n-friendlier strings to describe dependencies. Closes: #390916
    Thanks to Ian Jackson.
  * Change priority for dpkg-dev from standard to optional to match the
    override.
  * Do not use a build-stamp in debian/rules.
  * Fix confusing bottom status lines in dselect, unifying them by removing
    the method or package name and capitalizing. Closes: #9085
  * Check proper error value returned by BZ2_bzerror. Closes: #410605
  * Exit with an error instead of an assert if a file name is too long when
    building a .deb package. Closes: #393069
  * Exit with an error instead of an assert if the number of conflictors is
    exceeded. Remove bogus comments. Closes: #377855
  * Fix regular expression special-casing Origin, Bugs and Maintainer fields
    which was making X[SBC]- fields containing such strings to propagate into
    the .deb control file unprocessed. Thanks to Colin Watson.
  * Add support for '--admindir' in dpkg-buildpackage, dpkg-checkbuilddeps
    and dpkg-shlibdeps. Closes: #162348
  * Cleaning and format unification of manual pages.
  * Make the override-file argument to dpkg-scanpackages optional.
  * Refactor compression filtering code.
  * Split override file information from dpkg-scanpackages.1 into
    deb-override.5 manual page.
  * Split dpkg-source.1 into independent man pages, namely deb-substvars.5,
    deb-shlibs.5, dpkg-buildpackage.1, dpkg-distaddfile.1, dpkg-genchanges.1,
    dpkg-gencontrol.1, dpkg-parsechangelog.1 and dpkg-shlibdeps.1.
  * Support building binary packages with the member data.tar.lzma compressed
    with lzma.
  * Require gettext 0.16.1.
  * Show the epoch (if present) when displaying package versions.
    Closes: #107449, #179913, #345594, #393924, #405668
    Based on a patch by Jeffrey W. Baker.
  * Switch from pseudo-tags to usertags, and update the documentation.
  * Fix typo in German dpkg man page. Closes: #416167
    Thanks to Martin Weis.
  * Properly sort Uploaders field in generated .dsc files.
  * Reorder a bit the fields in output files.
  * Speed up dpkg-shlibdeps by avoiding doing a dpkg-query for duped
    libraries. Thanks to Aaron M. Ucko. Closes: #421290
  * Generalize source architecture handling by abstracting it through the new
    Debian triplet and the new triplettable.
  * Add armel support to ostable and triplettable. Closes: #414087

  [ Updated dpkg translations ]
  * Dutch (Bart Cornelis).
  * French (Frédéric Bothamy).
  * Polish (Robert Luberda).
  * Romanian (Eddy Petrişor).
  * Simplified Chinese (Anthony Wong). Closes: #415320
  * Traditional Chinese (Anthony Wong). Closes: #415230

  [ Added dpkg translations ]
  * Estonian added (Ivar Smolin). Closes: #422404
  * Kurdish added (Erdal Ronahi). Closes: #418154
  * Marathi added (Priti Patil). Closes: #416810

  [ Updated man pages translations ]
  * German (German l10n team). Closes: #418528
  * Polish (Robert Luberda).

  [ Updated dselect translations ]
  * Dutch (Bart Cornelis).
  * Polish (Robert Luberda).

 -- Guillem Jover <guillem@debian.org>  Tue, 08 May 2007 11:11:50 +0300

dpkg (1.13.25) unstable; urgency=low

  [ Guillem Jover ]
  * Fix year 2018 in changelog for Michael Alan Dorman's upload in 1998,
    which was confusing the changelog parsers. Closes: #402526
  * Document in its man page that update-alternatives requires cooperation
    from all packages dealing with the specific file. Closes: #396338
    Thanks to Tomas Pospisek <tpo_deb@sourcepole.ch>.
  * Require POSIX inside subprocerr in controllib.pl. Closes: #390636
    Thanks to Brendan O'Dea <bod@debian.org>.
  * Support extracting lzma compressed source and binary packages,
    and add a Suggests on package lzma. Closes: #347715
  * Add '/emul/ia32-linux' biarch paths to dpkg-shlibdeps. Closes: #403216
  * Remove non-modified /etc/dpkg/dpkg.cfg configuration file when upgrading
    from versions 1.9.21 through 1.10.28, to avoid getting prompted about
    conffile changes. Closes: #398061

  [ Updated dpkg translations ]
  * Chinese (Traditional, Asho Yeh).
  * Korean (Sunjae Park). Closes: #394135, #404938
  * Norwegian Bokmal (Hans Fredrik Nordhaug). Closes: #391143
  * Nepali (Shiva Prasad Pokharel).
  * Romanian (Eddy Petrişor).
  * Catalan (Jordà Polo).
  * Swedish (Peter Karlsson).
  * Vietnamese (Clytie Siddall). Closes: #399343

  [ Added dpkg translations ]
  * Punjabi (A S Alam).

  [ Updated dpkg-dev translations ]
  * Catalan (Jordi Mallach).

  [ Updated dselect translations ]
  * Korean (Sunjae Park). Closes: #404943

 -- Guillem Jover <guillem@debian.org>  Tue,  2 Jan 2007 00:23:57 +0200

dpkg (1.13.24) unstable; urgency=low

  [ Guillem Jover ]
  * Fix dselect segfault by adding a field description matching the
    dependency field enum position. Closes: #392731, #392724

  [ Updated dpkg Translations ]
  * Nepali (Shiva Prasad Pokharel). Closes: #373728

 -- Guillem Jover <guillem@debian.org>  Fri, 13 Oct 2006 16:34:39 +0300

dpkg (1.13.23) unstable; urgency=low

  [ Guillem Jover ]
  * Add initial support for the Breaks field, by parsing but rejecting it.
    Thanks to Ian Jackson <iwj@ubuntu.com>. Closes: #375703
  * Use dpkg-architecture from the source tree to get the target Debian
    architecture, instead of duplicating the logic in the m4 files.
  * Remove comment headers in dselect/helpmsgs.{cc,h} about the files being
    autogenerated, replace them with a proper license and copyright comment.
    Closes: #382308
  * Add a new line at the end of m4/compiler.m4 file, to cope with an
    autoreconf failure due to the new m4 1.4.7.

  [ Nicolas François ]
  * Specify --null before the -T tar's option to avoid the "tar: -: file name
    read contains nul character" warning.
    Closes: #376351, #375749, #376724, #377279

  [ Added dpkg Translations ]
  * Dzongkha (Kinley Tshering).

  [ Updated dpkg Translations ]
  * Basque (Piarres Beobide). Closes: #375118
  * Brazilian Portuguese (Andre Luis Lopes).
  * Catalan (Robert Millan, Jordi Mallach). Closes: #383448
  * Czech (Miroslav Kure).
  * Danish (Claus Hindsgaul).
  * Dutch (Bart Cornelis).
  * Dzongkha (Tenzin Dendup). Closes: #388192
  * French (Frédéric Bothamy).
  * Galician (Jacobo Tarrio).
  * German (Sven Joachim). Closes: #381409, #381740
  * Hungarian (SZERVÁC Attila).
  * Italian (Stefano Canepa, Davide Viti). Closes: #387821
  * Japanese (Kenshi Muto). Closes: #386963
  * Khmer (Khoem Sokhem). Closes: #375099
  * Portuguese (Miguel Figueiredo, Rui Branco).
  * Romanian (Eddy Petrişor).
  * Russian (Yuri Kozlov). Closes: #376746, #391143
  * Slovak (Peter Mann). Closes: #387282
  * Spanish (Javier Fernandez-Sanguino). Closes: #386759
  * Swedish (Daniel Nylander). Closes: #383643
  * Vietnamese (Clytie Siddall). Closes: #383588

  [ Added dpkg-dev Translations ]
  * Catalan (Jordi Mallach).
  * French (Philippe Batailler).

  [ Updated dselect Translations ]
  * Brazilian Portuguese (Andre Luis Lopes).
  * Catalan (Robert Millan, Jordi Mallach).
  * Danish (Claus Hindsgaul).
  * German (Sven Joachim). Closes: #384843
    (Sven is now the new German translation maintainer for dpkg and dselect).
  * Hungarian (SZERVÁC Attila).
  * Indonesian (Arief S Fitrianto). Closes: #391144
  * Italian (Stefano Canepa).
  * Japanese (Kenshi Muto).
  * Norwegian Bokmål (Hans Fr. Nordhaug).
  * Russian (Yuri Kozlov).
  * Slovak (Peter Mann).
  * Spanish (Javier Fernández-Sanguino Peña). Closes: #391144
  * Swedish (Daniel Nylander).
  * Vietnamese (Clytie Siddall).

  [ Updated man pages translations ]
  * French (Philippe Batailler).
  * German (Helge Kreutzmann). Closes: #379030

  [ Added man pages translations ]
  * German (Helge Kreutzmann).
    Closes: #379286, #379298, #379417, #379433, #379661, #379798, #379825
    Closes: #379985, #380130, #380239, #380365, #381047, #380660, #380443
    Closes: #381349, #381488
  * Japanese (KISE Hiroshi).
    Closes: #381141, #381865, #384768, #385675, #386965, #388837

 -- Guillem Jover <guillem@debian.org>  Thu, 12 Oct 2006 02:56:09 +0300

dpkg (1.13.22) unstable; urgency=low

  [ Guillem Jover ]
  * Version the po4a Build-Depends to >= 0.23 as we are using options
    introduced in that version. Thanks to Sergio Gelato. Closes: #370536
  * Add '.bzrtags' directory to default dpkg-source -i regex.
    Suggested by Adeodato Simó. Closes: #370392
  * Print update-alternatives '--config' listing layout evenly spaced.
    Closes: #325895
  * Clarify the legend in update-alternatives '--help' (Andrew Ferrier).
    Closes: #305318
  * Add the source version inside parenthesis to the Source field in the
    generated .changes and binary packages if the binary package version
    differs (like in binNMUs). Closes: #62529
  * Add missing comment serving as documentation about abort-remove on
    removal in dpkg.postinst (Justin Pryzby). Closes: #372145
  * Fix typo in dpkg-deb manpage (Robert Luberda). Closes: #373999
  * Clarify dpkg-architecture new options '-e' and '-i' in man page, add
    backward compatibility information and give some examples.
    Thanks for the initial suggestions to Junichi Uekawa. Closes: #370830
  * Modified some strings to be able to merge them in the .pot files.
  * Add new '--umask' option to start-stop-daemon. Closes: #368003

  [ Frank Lichtenheld ]
  * dpkg-source issued spurious warnings about fields defined with
    XB-. They now get correctly suppressed. Closes: #374154
  * Give a correct warning when the user requested an unknown
    sign command that we will default to a pgp style interface.
    Closes: #133470

  [ Updated dpkg Translations ]
  * Romanian (Eddy Petrişor).
  * Galician (Jacobo Tarrio).
  * French (Christian Perrier).
  * Swedish (Peter Karlsson).
  * Basque (Piarres Beobide). Closes: #373107
  * Polish (Robert Luberda).
  * Catalan (Guillem Jover).

  [ New dpkg Translations ]
  * Nepali (Paras Pradhan). Closes: #373728

  [ Updated dselect Translations ]
  * Simplified Chinese (Kov Tchai). Closes: #366260

  [ Updated man pages translations ]
  * Polish (Robert Luberda).

  [ Christian Perrier ]
  * Typo fix in update-alternatives ("alternativse"). Thanks to Eddy Petrisor
    for spotting it. Translations unfuzzied.
  * Make similar messages in dpkg-statoverride and dpkg-divert exactly similar
    Thanks to Eddy Petriso for spotting them, again.

 -- Guillem Jover <guillem@debian.org>  Wed, 21 Jun 2006 18:03:29 +0300

dpkg (1.13.21) unstable; urgency=low

  [ Guillem Jover ]
  * Disambiguate error message about conflicting command line actions by
    providing both long and short option names. Based on a suggestion by
    Josip Rodin. Closes: #45575
  * Add '/lib32' and '/usr/lib32' to the dpkg-shlibdeps library path search
    list. Closes: #367892
  * Revert usage of English perl non-essential module from install-info.
    Closes: #369928, #369958, #370157, #370174, #370210
  * Print the correct file being parsed by dpkg-parsechangelog's debian
    parser. Closes: #368961
  * Fix dependency cycle breaking in the case when every link involves
    a Provides (Ian Jackson). This is a proper fix for #349442.
    Closes: #370017

  [ Updated dpkg Translations ]
  * Czech (Miroslav Kure).
  * Vietnamese (Clytie Siddall).

 -- Guillem Jover <guillem@debian.org>  Sun,  4 Jun 2006 19:02:44 +0300

dpkg (1.13.20) unstable; urgency=low

  [ Frank Lichtenheld ]
  * Add gettext support for the Perl scripts. Based on a patch by
    Nicolas François. Closes: #165843
  * Only print usage information of dpkg-scanpackages on stdout
    if requested explicetly. Use stderr in case of error.
    Closes: #366659
  * Add remarks to dpkg-scansources and dpkg-scanpackages
    man pages about the need to compress the generated files
    to be able to access them via apt. Closes: #65839
  * Allow '+' and '.' in distribution names in Debian changelogs.
    Based on a patch by John Wright.
    Closes: #361171
  * Use the Debian keyring in dpkg-source when checking signatures
    of .dsc files, if available. Closes: #364726
  * Let dpkg-buildpackage pass through all remotely sensible
    -sX options to dpkg-source (-s[nsAkurKUR] currently).
    Closes: #36586
  * Improve the description of --showformat in dpkg-deb
    man page and add a pointer to the complete description
    of the option in dpkg-query.
  * Don't spew out garbage from dpkg-deb, if the second argument
    to -I is a absolute filename. Based on a patch by Ian Eure.
    Closes: #35573
  * Fix --ignore-depends argument value parsing. Closes: #169125
  * Completely remove md5sum diversion madness.  Instead, we Pre-Depend
    on a version of textutils which provides /usr/bin/md5sum.  We rely on
    the logic in coreutils to remove our diversions. Patch by
    Ian Jackson. Closes: #315784, #313605
  * Try harder to detect dependency cycles that contain Provides
    links. Closes: #349120, #349442
  * Update archtable to reflect current archive: Add amd64 and remove
    sh. Closes: #367329
  * Don't claim in dpkg man page that we set DPKG_OLD_CONFFILE and
    DPKG_NEW_CONFFILE on sub shells since we actually don't.
  * Fix printing of user defined fields with --showformat and
    document the existance of this feature in dpkg-query man page.
  * Make --forget-old-unavail more reliable by deleting architecture
    information of removed packages. Patch by Piotr Engelking.
    Closes: #208532
  * When building packages with dpkg-deb give a more useful error
    message in case a conffile entry has leading whitespace. Patch
    by David Lopez Moreno. Closes: #281562
  * Don't drop directories that contain our conffiles too early from
    our file listing. Otherwise we might leave them behind on purge
    if we share them with other packages.
    Closes: #174180, #198128, #198522, #318825, #366178

  [ Nicolas François ]
  * Fix typos in the Russian man pages. Thanks to Stepan Golosunov.
    Closes: #366587
  * Honour tabbing requested via --showformat even if the field to
    be printed is empty. Closes: #361671
  * Flush the terminal's input before prompting what to do with a
    configuration file. Closes: #316551
  * Fix the --force-depends-version option. Closes: #57104

  [ Guillem Jover ]
  * Standarize scripts usage output format and at the same time make
    the strings easier for the translators. Add '--help' and '--version'
    for most of the scripts. Print the usage and version to stdout.
  * Do not strip the epoch from the source:Upstream-Version substvar.
    Closes: #366351
  * Properly check and report lock file existence in install-info.
    Based on patch by Ben Pfaff. Closes: #368874
  * Correct default info directory for '--infodir' in intall-info man
    page (Ben Pfaff). Closes: #368875
  * Print the bogus version and prefix the error message with 'dpkg: '
    when using '--compare-versions'. Closes: #369177
  * Remove duplicated string " , at changelog " in dpkg-parsechangelog's
    debian style parser (Julian Gilbey). Closes: #369205
  * Update the Section and Priority fields in the status file from the
    new packages. We assume that the information from the binary package
    is correct, otherwise it should be fixed there to match the archive
    override file (Koblinger Egmont).
    Closes: #54529, #58106, #81171, #230610, #237622, #237626
  * Bump Standards-Version to 3.7.2 (no changes needed).
  * Add lintian overrides for dpkg, dpkg-dev, dselect and sources.
  * Replace logrotate installation logic with dh_installlogrotate.

  [ Updated dpkg Translations ]
  * Portuguese (Miguel Figueiredo).
  * Polish (Robert Luberda).
  * Hungarian (SZERVÁC Attila).
  * Romanian (Eddy Petrişor).
  * Russian (Yuri Kozlov). Closes: #366353
  * Czech (Miroslav Kure).
  * Simplified Chinese (Kov Tchai). Closes: #366985
  * Swedish (Peter Karlsson).
  * Galician (Jacobo Tarrio).
  * Slovak (Peter Mann).
  * Dutch (Bart Cornelis).
  * Basque (Piarres Beobide). Closes: #366185

  [ Updated dselect Translations ]
  * Polish (Robert Luberda).
  * Basque (Piarres Beobide). Closes: #366187
  * Czech (Miroslav Kure).
  * Romanian (Eddy Petrişor).

  [ Updated man pages translations ]
  * Polish (Robert Luberda).

 -- Guillem Jover <guillem@debian.org>  Wed, 31 May 2006 07:43:16 +0300

dpkg (1.13.19) unstable; urgency=low

  [ Frank Lichtenheld ]
  * Add -follow (back) to find call in dpkg-scanpackages.
    Closes: #358011
  * Fix error in archive.c that lead to a infinite loop when
    installing files with long, non-ASCII filenames in
    certain locales. Closes: #346436

  [ Updated dpkg Translations ]
  * French (Christian Perrier).
  * Galician (Jacobo Tarrio).
  * Romanian (Eddy Petrişor).
  * Dutch (Bart Cornelis).
  * Swedish (Peter Karlsson).
  * Danish (Claus Hindsgaul). Closes: #362317
  * Czech (Miroslav kure).
  * Vietnamese (Clytie Siddall). Closes: #363264
  * Spanish (Javier Fernández-Sanguino Peña). Closes: #357911
  * Basque (Piarres Beobide). Closes: #363683, #363679
  * Japanese (Kenshi Muto). Closes: #365334

  [ Updated dselect Translations ]
  * Romanian (Eddy Petrişor).
  * Galician (Jacobo Tarrio).
  * French (Christian Perrier).
  * Dutch (Bart Cornelis).

  [ Nicolas Francois ]
  * Generate the Russian man pages in the KOI8-R charset. Closes: #361987
  * Document the shlibs.local format in dpkg-source(1). Closes: #316485
  * Fix a typo in an error message. Thanks to Justin Pryzby. Closes: #364539

  [ Guillem Jover ]
  * Fix strings so that they can be more easily translated. Closes: #134358
  * Add new substvars source:Version, source:Upstream-Version and
    binary:Version so packages will be able to avoid breaking on binNMUs.
    Based on a patch by Ken Bloom and Jeroen van Wolffelaar. Closes: #358530
  * Support binNMU safe packages even when source and binary differ in
    version.
  * Rename dpkg:UpstreamVersion to dpkg:Upstream-Version. Make dpkg:Version
    and dpkg:Upstream-Version get the current dpkg versions instead of the
    ones from the package being built.
  * Split usage strings to make it easier for translators when those change.
    Closes: #323957
  * Standarize start-stop-daemon usage output format.
  * Make install-info '--dir-file' option compatible with GNU install-info
    by renaming the infodir variable to dirfile and not appending the
    '/dir' string except when initializing from '--info-dir' or
    '--infodir' (Wayne Davison). Closes: #61640, #67237, #286275
  * Make install-info add a new line after adding the last entry at the
    end of the dir file, which makes the info readers able to see those
    last enties (Nicolas François). Closes: #164495
  * Use the numerical value of errno instead of a string in install-info
    when checking if the locking error was due to an already existing
    file, which is locale dependent, and die accordingly. Based on a patch
    by Nicolas François. Closes: #199204, #210781
  * Escape hyphens in man pages.
  * Bump Standards-Version to 3.7.1.
  * Wrapped debian/control fields except Uploaders given current policy.

 -- Guillem Jover <guillem@debian.org>  Thu,  4 May 2006 14:05:21 +0300

dpkg (1.13.18) unstable; urgency=low

  [ Updated dpkg Translations ]
  * Romanian (Sorin Batariuc). Closes: #356664
  * Danish (Claus Hindsgaul). Closes: #356188
  * Polish (Robert Luberda).
  * Dutch (Bart Cornelis).

  [ Updated dselect Translations ]
  * Spanish (Javier Fernández-Sanguino Peña). Closes: #357912
  * Danish (Claus Hindsgaul). Closes: #356188
  * Polish (Robert Luberda).
  * Russian (Yuri Kowlov). Closes: #361415

  [ Updated man pages translations ]
  * Typos corrected in French dpkg-source man page
    Thanks to Nicolas Bonifas who spotted them
  * Russian completed. Thanks to Yuri Kozlov.
    Closes: #361415

  [ Christian Perrier ]
  * Correct typos in man pages. Thanks to A. Costa for spotting them
    Closes: #358091, #358092, #358093, #358094, #358095

  [ Guillem Jover ]
  * Add a '[!]' in --force-all help denoting that it is a dangerous option.
    Closes: #359935
  * Prefix any chroot path to the exec file name when stating it in
    start-stop-daemon. Closes: #318771, #333066
  * Add '-r' to the help output of start-stop-daemon (Jared Spiegel).
    Closes: #354869
  * Use mustsetvar when setting the value of the sversion variable in
    dpkg-buildpackage (Andrew Suffield). Closes: #158953
  * Pass '--admindir' option over to dpkg-query when passing '--admindir' or
    '--root' to dpkg (initial patch by Branden Robinson).
    Closes: #153305, #271041, #282853, #307715, #355915
  * Support system library directories in dpkg-shlibdeps symlinked from
    '/lib/ldconfig'. Closes: #356452
  * Document that 'dpkg --get-selections' and 'dpkg-query -l' without a
    pattern will not list packages in state purge. Closes: #355633
  * Obsolete force/refuse 'auto-select' dpkg option.
  * Add new '--clear-selections' option to dpkg (Andrew Suffield).
    Closes: #112388
  * Use '--clear-selections' in the dpkg man page example on how to transfer
    the status to another installation. Closes: #137442

 -- Guillem Jover <guillem@debian.org>  Mon, 10 Apr 2006 06:40:22 +0300

dpkg (1.13.17) unstable; urgency=low

  [ Frank Lichtenheld ]
  * Fix handling of -DArchitecure=foo in dpkg-gencontrol. Closes: #251911
  * Handle architectures in all dependency fields in debian/control,
    even those of binary packages. Closes: #252657, #324741, #347819
  * More dpkg-scanpackages fixes (--arch option handling). Closes: #353506

  [ Guillem Jover ]
  * Add missing parentheses surrounding a man page section reference
    in the dpkg-source man page (Matt Kraai). Closes: #353731
  * Fix misspelling of "occurred" as "occoured" in dpkg-gencontrol and
    dpkg-source (Matt Kraai). Closes: #353949
  * Major cleanup of manpages, by using properly the bold and italic
    attributes and other embellishments.
  * Add dpkg-query(1) in the SEE ALSO section in dpkg(1). Closes: #354643
  * Don't try to compile in SELinux support on GNU/kFreeBSD amd64.
  * Add new quiet option to dpkg-source to supress warnings. Closes: #355065
  * Do not expand architecture aliases anymore in .dsc files.
  * Change start-stop-daemon's --exec behaviour again on GNU/Linux to compare
    the referred file pointed by the '/proc/<pid>/exe' symlink, stripping
    any ' (deleted)' string and stating the result. Closes: #354867

  [ Updated man pages translations ]
  * Polish (Robert Luberda). Closes: #353782
  * French (Philippe Batailler).

  [ Updated dselect Translations ]
  * Hungarian (Szervác Attila).
  * Dutch (Bart Cornelis).
  * Czech (Miroslav Kure).

  [ Updated dpkg Translations ]
  * Italian (Lele Gaifax)
  * Simplified Chinese (Carlos Z.F. Liu).
  * Portuguese (Miguel Figueiredo).
  * Dutch (Bart Cornelis).
  * Hungarian (Szervác Attila).
  * Czech (Miroslav Kure).
  * Russian (Yuri Kozlov). Closes: #357724

 -- Guillem Jover <guillem@debian.org>  Mon, 20 Mar 2006 03:33:03 +0200

dpkg (1.13.16) unstable; urgency=low

  * The "not really a brown paper bag needed but it's close" release

  [ Guillem Jover ]
  * Move auxiliary autotools scripts to config/.
  * Require gettext 0.14.5.
  * Move the methods directory to dselect/methods, so the contents will not
    be installed if dselect is not to be built.
  * Move dselect gettext strings to its own domain provided now by the
    dselect package.

  [ Frank Lichtenheld ]
  * Fix override handling in dpkg-scanpackages which was broken in
    1.13.14 and .15. Closes: #353305
  * Make -isp the default behaviour of dpkg-gencontrol as it is
    always used anyway these days. Suggested by Matthew Vernon.
    Closes: #215233
  * Typo fixes in man pages by A. Costa:
    - dpkg-deb.1 Closes: #353424
    - dpkg-statoverride.8 Closes: #353425
    - install-info.8 Closes: #353426
    - start-stop-daemon.8 Closes: #353427
    - update-alternatives.8 Closes: #353428
    - dpkg.1, dpkg.cfg.5 Closes: #353429

 -- Frank Lichtenheld <djpig@debian.org>  Sat, 18 Feb 2006 17:59:00 +0100

dpkg (1.13.15) unstable; urgency=low

  [ Guillem Jover ]
  * Add a missing closing parenthesis in a dpkg string (Jordi Mallach).

  [ Christian Perrier ]
  * Updated Translations:
    - Brazilian Portuguese (Andre Luis Lopes). Closes: #352432
    - Galician (Jacobo Tarrio). Closes: #352443

  [ Updated Translations ]
  * Catalan (Jordi Mallach).
  * Portuguese (Miguel Figueiredo).
  * Swedish (Daniel Nylander).

  [ New Translations ]
  * Hungarian (Szervác Attila).

  [ New Manpage Translations ]
  * Hungarian (Szervác Attila): dpkg.cfg.5 and dselect.cfg.5.

 -- Frank Lichtenheld <djpig@debian.org>  Wed, 15 Feb 2006 23:37:40 +0100

dpkg (1.13.14) experimental; urgency=low

  [ Guillem Jover ]
  * Make start-stop-daemon print the proper version instead of 'VERSION'.
  * Set the HOME environment variable when using the --chuid switch in
    start-stop-daemon. Closes: #295169, #267784
  * Cleanup and unify program usage and version output, make it more i18n
    friendly. Fix wrong gettext usage with interparsed macros.
    Thanks to Changwoo Ryu for noticing. Closes: #237915
  * Mark some strings as translatable (Changwoo Ryu). Closes: #256387
  * Remove a trailing 'C' character from update-alternatives manpage.
  * Use pkg-config to get the proper flags to link against libselinux.
    Add a Build-Dependency on pkg-config, thighten libselinux1-dev to
    at least version 1.28-4 which provides a .pc file, and remove
    libsepol1-dev as libselinux1-dev is Depending on it.
  * Add command descriptions in the synopis, and add a usage example for
    -f in the dpkg-query manpage. Thanks for the initial patch to
    Philippe Batailler. Closes: #352091
  * Document about the default log file, the behaviour in case of multple
    --log options and add a reference to dpkg.cfg manpage in the dpkg manpage.
    Thanks to James R. Van Zandt. Closes: #350440
  * Escape ` and ' in manpages otherwise they are converted to quotation
    marks, which makes cut and paste not work. Thanks to Denis Barbier.
    Closes: #349925

  [ Frank Lichtenheld ]
  * Let dpkg-source ignore comments in the hunk header as used by
    diff -p (Anand Kumria). Closes: #344880
  * Let dpkg-buildpackage create a .changes file even if signing the
    .dsc file failed. This makes it easier to just sign the package
    later (Julian Gilbey). Closes: #217963
  * Change heuristics of dpkg-buildpackage's gpg check to allow for
    more complex setups (Julian Gilbey). Closes: #163061
  * Add files and dirs used by bzr to default dpkg-source -i regex
    (maximilian attems). Closes: #345164
  * Add .git directory to default dpkg-source -i regex.
    Suggested by Hans Ulrich Niedermann. Closes: #351885
  * dpkg-scanpackages can now output Packages files with multiple
    versions of a single package (Don Armstrong). Closes: #229589.
  * dpkg-scanpackages outputs help when given the --help or -h option
    (Don Armstrong). Closes: #319541
  * Document dpkg-scanpackage -m in man page.
  * Let warn dpkg-source if more than one -sX option was given and
    document the behaviour in this case in the man page.
    Closes: #246637
  * Make dpkg-source -b more robust regarding to existing symlinks
    by creating new files in a secure manner. Closes: #178839, #338591
  * Fix some semantic errors in dpkg-shlibdeps due to typos in used
    variables.
  * On package configuration, differentiate between modified and
    deleted configuration files (Ian Jackson). Closes: #351361
  * Improve processing of disappearing conffiles (Ian Jackson).
    This is part of the fix for #108587.
  * Let dpkg-source -x touch all patched files to have the same
    timestamp to mitigate time-skew problems (Denis Barbier).
    Closes: #105750
  * Strip any newlines from Uploaders field on dpkg-source -b.
    Closes: #254449

  [ Christian Perrier ]
  * Switch to po4a for manpages translation. Closes: #320122
    This adds a Build-Depends on po4a.
  * Add Vietnamese to po/LINGUAS as it was previously missing.
  * Updated Translations:
    - Catalan (Jordi Mallach). Closes: #351587
    - French (Christian Perrier): 1011t.
    - Galician (Jacobo Tarrio): 1002t. Closes: #351795
    - Basque (Piarres Beobide): 1002t. Closes: #351845
    - Slovak (Peter Mann): 1002t. Closes: #352087, #352311
    - Vietnamese (Clytie Siddal): 1011t. Closes: #352307

 -- Frank Lichtenheld <djpig@debian.org>  Sun, 12 Feb 2006 02:32:12 +0100

dpkg (1.13.13) unstable; urgency=low

  [ Frank Lichtenheld ]
  * dpkg and dselect are now in section admin, not section base.
    Correct info in the control file.
  * Bump Standards-Version to 3.6.2 (no changes).
  * Fix typo in dpkg-architecture man page. Closes: #334330
  * Honor LD_LIBRARY_PATH in dpkg-shlibdeps. Fixes a regression
    from 1.13.11 to .12.
  * Don't recurse into package directories to search for local
    shlibs files since it is obviously a waste of time. Based
    on a suggestion by Steve Langasek. Closes: #338725

  [ Christian Perrier ]
  * Updated Translations:
    - Dutch (Bart Cornelis). Fix error mentioned in #323908 by
      Stephan Kramer.
    - Japanese (Kenshi Muto). Closes: #349808

  [ Guillem Jover ]
  * Fix typo in dpkg-statoverride manpage. Closes: #348113
    Thanks to Marc Haber <mh+debian-packages@zugschlus.de>.
  * Document the --no-debsig option in dpkg manpage. Closes: #316367
    Thanks to Bastian Kleineidam <calvin@debian.org>.
  * Fix typos in dselect manpage. Closes: #310358
    Thanks to A Costa <agcosta@gis.net>.
  * Fix typo in start-stop-daemon's help output. Closes: #333673
    Thanks to Christoph Maser <cm@financial.com>.
  * Document the correct format string for dpkg-query --showformat option.
    Update -l example and lower case the program name in the title header.
    Thanks to Zefram <zefram@fysh.org>. Closes: #174976
  * Make dpkg-architecture not print the warning about a missmatch between
    gcc target machine type and GNU target system type if the actions are
    '-e' or '-i'.

 -- Frank Lichtenheld <djpig@debian.org>  Sat, 28 Jan 2006 13:04:16 +0100

dpkg (1.13.12) experimental; urgency=low

  * Due to the changes in dpkg-shlibdeps it is not recommended
    to use this version for building packages intended to be
    uploaded into an official archive, yet.

  [ Frank Lichtenheld ]
  * Update AUTHORS and debian/copyright for new maintainer team.

  * Don't use the ldd output in dpkg-shlibdeps. Search for the
    matching libraries ourself. This fixes problems with both
    symlinked directories, Closes: #103024, #145714, #164020, #285857
    and biarch builds. Closes: #317082
  * Let dpkg-gencontrol bail out with an error if parsedep
    found an error while parsing a dependency field. Closes: #228125
  * dpkg-source -x now tries to chown all files extracted from
    tar files. The temporary directory is now created with mode
    0700, too. Together this should make it safer to run
    dpkg-source -x as root. Based on suggestions by Marcus
    Brinkmann and Colin Watson. Closes: #144571, #238460
  * Let dpkg-source -b check the build relation fields before
    putting them into the .dsc. As a side effect they also
    get normalized. Closes: #254449
  * Check the gpg signatures of .dsc files before unpacking. See
    the upstream changelog for a full description of the semantics.
    Based on a patch by Matt Zimmerman. Closes: #48711
  * Let dpkg-source ensure (as good as possible) that all
    build source packages can also be unpacked.
    Closes: #6820, #7014
    Also fixed handling of md5sum -b output in dpkg-source on
    the way. Based on a patch by Ingo Saitz. Closes: #316123
  * Check for illegal architecture strings in dpkg-gencontrol and
    dpkg-source. dpkg-gencontrol will only issue a warning while
    dpkg-source will error out. Closes: #96920
  * Add support "package types" to dpkg-shlibdeps. Patch by Joey Hess.
    Closes: #335056, #345475
  * Fix man page references to dpkg and dselect man pages. Many
    of them still had a wrong section.
    Closes: #332826
  * Let dpkg-source -b warn about special permissions of files added
    in the diff since these will get lost. Closes: #306125
  * dpkg-source -x didn't work in case the upstream version or
    the Debian version ended with ~. Fixed.

  [ Christian Perrier ]
  * Updated Translations:
    - French (Christian Perrier).
    - Polish (Bartosz Fenski). Closes: #314237
    - Norwegian Bokmal (Hans F. Nordhaug). Closes: #315548, #315990
    - Czech (Miroslav Kure). Closes: #323775, #345347
    - Russian (Yuri Kozlov). Closes: #323821, #335170
    - Japanese (Kenshi Muto). Closes: #323938
    - Brazilian Portuguese (Andre Luis Lopes). Closes: #325224, #332872
    - Russian (Yuri Kozlov). Closes: #335170, #349151
    - Swedish (Peter karlsson). Closes: #325990, #344058, #337164, #334063
    - Norwegian Nynorsk (Håvard Korsvoll). Closes: #315987
    - Portuguese (Miguel Figueiredo).
      Closes: #315461, #323674, #323642, #330021
    - Spanish (Javier Fernández-Sanguino Peña). Closes: #323662, #315253
    - Danish (Claus Hindsgaul). Closes: #348575, #323779, #337948, #325687
    - Dutch (Bart Cornelis). Closes: #323908
    - German (Michael Piefel). Closes: #323964
    - Italian (Stefano Canepa). Closes: #324114, #344671, #347225
    - Catalan (Jordi Mallach). Closes: #324456
    - Basque (Piarres Beobide). Closes: #342089, #332698
    - Tagalog (Eric Pareja). Closes: #337307
    - Simplified Chinese (Tchaikov). Closes: #338268
    - Galician (Jacobo Tarrío). Closes: #338904
    - Romanian (Eddy Petrişor). Closes: #340674
    - Vietnamese (Phan Vinh Thinh, Clytie Siddall).
    - Indonesian (Parlin Imanuel). Closes: #344513
    - Greek (Galaxico). Closes: #344646
    - Czech (Miroslav Kure). Closes: #345347
  * Fixed broken translation:
    - Brazilian Portuguese (James Troup). Closes: #332872
  * Fix Russian man page for start-stop-deamon(8)
    Closes: #325804
  * Fix German man page for update-alternatives(8)
    Closes: #329908
  * Fix typo in dpkg online help message. Unfuzzy translations
    Closes: #349299

  [ Guillem Jover ]
  * Add armeb to cputable. Closes: #331232
    Thanks to Lennert Buytenhek <buytenh+debian@wantstofly.org>.
  * Don't try to compile in SELinux support on GNU/kFreeBSD.  Closes: #313300
    Thanks to Aurelien Jarno <aurel32@debian.org>.
  * When linking statically, explicitly add libsepol, even if its only a
    transitive library. The proper fix should come with a pkg-config file.
    Based on a patch by Bart Martens <bart.martens@advalvas.be>.
    Closes: #347744, #348659
  * Add support for architecture wildcards, but for now they will only be
    exposed in debian/control files, not in binary nor source packages.
    Closes: #291939
  * Change start-stop-daemon's --exec option behaviour on GNU/Linux to
    compare the filename pointed by '/proc/<pid>/exe' instead of the inode
    and device numbers. Thanks to Vasilis Vasaitis <v.vasaitis@sms.ed.ac.uk>.
    Closes: #337942

 -- Frank Lichtenheld <djpig@debian.org>  Tue, 24 Jan 2006 11:15:36 +0100

dpkg (1.13.11.1) unstable; urgency=low

  * Change maintainers to new team.

 -- Scott James Remnant <scott@netsplit.com>  Thu, 12 Jan 2006 07:56:49 +0000

dpkg (1.13.11) unstable; urgency=low
  
  The "Good, clean fun" Release.

  * Fixed the always broken error handling so that only the intended
    cleanup handlers are run, rather than ones that we didn't expect.
    This corrects the bug when a package's postrm fails and the package is
    left in an installed state with no files; the package will now be left
    in a half-installed state, as originally intended.  Found by Marga
    Manterola while documenting the maintainer scripts.  Closes: #296026.
  * Fixed removal of files involved in diversions during upgrade, caused by
    checking whether the "directory" was in use by another package without
    actually checking whether or not it was a directory.  Closes: #310390.
  * Fixed package saving to not disappear packages who divert anything from
    the installing package out of the way.  Closes: #113626.
  * Improved clean-up of unpack failure during install or upgrade, to leave
    the system in exactly the same state as it started in.
    Closes: #47404, #82407, #121173, #170869, #201848, #236733, #268639.
  * Fixed crash when unpacking a package which has an unversioned Replaces
    declared on it by another package previously unpacked in the same run
    (Colin Watson).  Closes: #322595.

  * New install unwinding fixed to ensure we don't leave a version in the
    status db for a not-installed package.
  * Corrected error call when encountering a corrupted filesystem tarfile
    to not print "Success".  Closes: #95570.
  * Fixed castration of potentially unsafe devices to not follow symlinks.
    Closes: #169928.
  * Marked log file descriptor as close-on-exec.  Closes: #320925.
  * Re-worked dpkg-source -x to allow all manner of strange things maintainers
    seem to do, unpacking isn't the right place to enforce sanity; we'll
    do it in -b later on >:-).  Closes: #316470, #317760, #318473, #318745,
    #322359, #322361, #322362.

  * Corrected dselect synopsis line to match consensus.  Closes: #318659.
  * Changed dpkg-name to use a shell redirect rather than the /dev/stderr
    device that may not be writable.  Closes: #318376.
  * Adjusted various dpkg-query options to avoid outputting a trailing
    newline.  Closes: #151651, #319781.
  * Changed references to "statusoverride" file to just "statoverride"
    to make it match reality.  Closes: #320952.
  * Fixed several bugs with the default diff ignore list used by dpkg-source.
  * Added ,,* to the list of default diff ignore list.  Closes: #322917.

  * Fixes to dpkg-dev (Frank Lichtenheld):
    - dpkg-checkbuilddeps will now exit with an error if it is unable to
      parse a dependency field.  Closes: #171762, #302229.
    - dpkg-genchanges will now output a warning if given -sd for a native
      package, as it's going to ignore it.  Closes: #5571.
    - dpkg-source fixed to give a more meaningful error message if given
      a directory as the first argument.  Closes: #306874.
    - dpkg-source fixed to handle being given an absolute path to -b.
      Closes: #147574.
    - Fix controllib.pl to allow whitespace before version operators.
      Closes: #273489, #310306.
    - Fix architecture dependency parsing that sometimes generated wrong
      list of requirements.  Closes: #319816.
    - Make the default control field name mangling behaviour "nicer" by
      upper-casing all letters that come after a dash.  Closes: #306474.
    - Ignore trailing newlines in single paragraph control files.
      Closes: #57194, #156319
  * Documentation:
    - Fixed typo in dpkg-architecture man page.  Closes: #317770.
    - Documented dpkg-deb -W/--show and --showformat.  Closes: #319784.

 -- Scott James Remnant <scott@netsplit.com>  Wed, 17 Aug 2005 04:44:44 +0100

dpkg (1.13.10) unstable; urgency=low
  
  The "Bully's Special Prize" Release.

  * Removed /usr/sbin/start-stop-daemon.  Closes: #313400.
  * Fixed md5sum diversion removal.  Closes: #313415.
  * Fixed dpkg-source to handle native tarballs with a Debian revision.
    Closes: #313381, #313433.
  * Fixed upgrade from pre-sarge dpkg outside of dselect.  Closes: #314575.
  * Changed log times to be local rather than UTC.  Closes: #313347.
  * Changed log writing to be line-buffered.  Closes: #314550.
  * Moved log creation to postinst, and don't fail if base-passwd hasn't
    been configured yet.  Closes: #316084.
  * Don't try to compile in SELinux support on Hurd.  Closes: #313398.
  * Place code for SELinux support in the right place so it will actually
    get compiled in and used (Manoj Srivastava).  Closes: #314886.

  * Documentation:
    - Added missing word to dpkg-architecture manpage.  Closes: #313554.
    - Reference to dpkg manpage in dpkg.cfg corrected.  Closes: #314262.
  * Updated Translations (Christian Perrier):
    - Basque (Piarres Beobide Egana).  Closes: #313474.
    - Catalan (Jordi Mallach).  Closes: #313288.
    - Czech (Miroslav Kure).  Closes: #314431.
    - Danish (Claus Hindsgaul).
    - French (Christian Perrier).
    - German (Jens Seidel).  Closes: #314125.
    - Greek (Greek team).  Closes: #314828.
    - Italian (Lele Gaifax).
    - Japanese (Kenshi Muto).  Closes: #313330.
    - Russian (Yuri Kozlov).  Closes: #313620.
  * Hebrew translation de-activated on request of the translator until there
    is better support for RTL languages.  Closes: #313282.

 -- Scott James Remnant <scott@netsplit.com>  Tue, 28 Jun 2005 14:19:06 +0100

dpkg (1.13.9) unstable; urgency=low
  
  The "On like Donkey Kong" Release.

  * Only open the log file when we first need to write to it, this avoids
    the need to suppress errors when not root which fakeroot defeated anyway.
  * Stop dpkg-source clobbering an existing .orig directory during unpacking.
    Closes: #21236.
  * Allow an alternate output directory to be specified to dpkg-source by
    giving a second argument to -x.  Closes: #246802, #282323.
  * Added .arch-inventory to default diff ignore regexp.  Closes: #304297.

  SELinux support (Manoj Srivastava):
  * On SELinux-enabled systems, try to set the security context when the
    package is unpacked.  Closes: #193653, #249496, #307139.
  * Added build-dependancy on libselinux1-dev.

  Improvements to dpkg-source (Brendan O'Dea):
  * Support unpacking of "Wig And Pen" (Format 2.0) source packages.
  * Multiple pristine upstream tarballs allowed.
  * Native and upstream tarballs may be bzip2-compressed instead of gzip,
    as may the debian diff or tarball.
  * Unsupported format error fixed to output the unsupported format
    rather than the supported one.  Closes: #156317.

 -- Scott James Remnant <scott@netsplit.com>  Sun, 12 Jun 2005 15:52:43 +0100

dpkg (1.13.8) experimental; urgency=low
  
  The "In like Flynn" Release.

  * Linux 2.6.12 changed the behaviour of mmap to fail and set EINVAL when
    given a zero length, rather than returning NULL.  This is POSIXly
    correct, so handle zero-length package control files (like available).

 -- Scott James Remnant <scott@netsplit.com>  Fri, 10 Jun 2005 07:39:44 +0100

dpkg (1.13.7) experimental; urgency=low
  
  The "Maidenhead Creeping Water Plant" Release.

  * Reduced inability to open a log file to a warning, suppressed for
    non-root operations.  Closes: #312383.

 -- Scott James Remnant <scott@netsplit.com>  Thu,  9 Jun 2005 06:12:56 +0100

dpkg (1.13.6) experimental; urgency=low
  
  The "Just kidding about the God part" Release.

  * Fixed incorrect installation location of /etc/logrotate.d/dpkg caused
    by a mis-understanding of dh_install's abilities.

 -- Scott James Remnant <scott@netsplit.com>  Mon,  6 Jun 2005 05:58:36 +0100

dpkg (1.13.5) experimental; urgency=low
  
  The "Flatulent Elm of West Ruislip" Release.

  * Actions and package states are now logged by default in the
    /var/log/dpkg.log file.  This file is rotated monthly and can be
    disabled by commenting the line in /etc/dpkg/dpkg.cfg.
  * User decisions about conffiles are now logged.
  * dpkg-source no longer complains about Enhances field.  Closes: #159642,
    #159745, #159746.
  * preinst no longer relies on procps being installed.  Closes: #311808.

  * Architecture Support:
    - Change DEB_*_GNU_CPU from i386 to i486, to reflect reality.
      DEB_*_ARCH_CPU remains at i386, you should be checking against that.
      Closes: #310394.
    - Fixed order ostable is read to prevent Linux becoming the Hurd.
      Closes: #309603.
  * Updated Manpage Translations (Christian Perrier):
    - Syntax error corrected in Swedish man page for dpkg-deb.
      Closes: #300980.
    - Syntax error corrected in Spanish man page for dpkg-scanpackages.
      Closes: #300981

 -- Scott James Remnant <scott@netsplit.com>  Mon,  6 Jun 2005 05:34:21 +0100

dpkg (1.13.4) experimental; urgency=low
  
  The "Or the Wabbit gets it" Release.

  * Add -L option to dpkg-architecture to list architecture strings
    we can accept.

 -- Scott James Remnant <scott@netsplit.com>  Tue, 29 Mar 2005 13:31:15 +0100

dpkg (1.13.3) experimental; urgency=low
  
  The "Paying off Karma at a vastly accelerated rate" Release.

  * Missing newline added to warning output function.  Closes: #283798.
  * Fixed prototype warning in dpkg-scansources.  Closes: #213577, #219760,
    #267505.
  * Removed trailing line from debian origins file.  Closes: #264904.
  * Changed dpkg-buildpackage to say "source changed by" rather than
    "source maintainer is".  Closes: #247313.
  * Fixed dpkg-gencontrol to allow '-' in architecture names.  Closes: #274677.
  * Fixed "unknown information field" error to report field that it doesn't
    know about.  Closes: #275243.

  * Documentation:
    - Remove "medium-level" from description of dpkg.  Closes: #292454.
    - Harmonised argument names in update-alternatives(8).
      Closes: #267095, #284941
    - Documented what the '+' and '*' mean in update-alternatives --config
      output.  Closes: #270486.
    - Mention aptitude alongside dselect in 'dpkg --usage' and
      'dpkg-deb --help', fix quote style of mention in 'dpkg --help'.
      Closes: #274800, #278118.
    - Associate --truename with the description of what it does in
      dpkg-divert(8).  Closes: #277076.
    - Removed last remaining references to the packaging manual, replacing
      with better references.  Closes: #262775.
    - Documented format of file dpkg --set-selections takes.  Closes: #270043.

 -- Scott James Remnant <scott@netsplit.com>  Mon, 21 Mar 2005 03:10:27 +0000

dpkg (1.13.2) experimental; urgency=low
  
  The "Mysteriously Unnamed" Release.

  * md5sum has been removed, the coreutils or textutils version will be
    diverted to /usr/bin/md5sum.  Closes: #6633, #136110.
    The following bugs are filed against the dpkg md5sum, so no longer apply.
    Closes: #95755, #193877, #223381, #264195, #270241, #286632,
  * Take Replaces into account when installing packages; don't issue a
    "trying to overwrite" error if the file that already exists is in
    a package that Replaces the one being installed.
    Closes: #164595, #184635, #277890.
  * Allow actions and status changes to be logged to a file.  Disabled by
    default, uncomment line in /etc/dpkg/dpkg.cfg to enable.
    Closes: #957, #53376, #77109, #143882, #284499.
  * Don't truncate output of 'dpkg -l' when stdout is not a tty.
    Closes: #92263, #253860, #258608, #261822, #282790.
  * Fix further compilation problems with gcc 4.0.  Closes: #299699
  * Handle tar files without trailing slash in directory names.
    Closes: #287152.
  * Output arguments to maintainer scripts with -D2.  Closes: #237684,
    #296030.
  
  * Architecture Support:
    - Added ppc64.  Closes: #263743.
    - Split archtable into cputable and ostable, archtable is retained
      for compatibility with other packages that might use it only.
    - dpkg-architecture no longer canonises -t argument.  Closes: #173205.
    - dpkg-architecture output includes new DEB_*_ARCH_OS and
      DEB_*_ARCH_CPU variables that contain the Debian system and CPU
      names respectively.
    - dpkg-architecture outputs (mostly) correct GNU system names now,
      in particular this means that it will output "linux-gnu" instead
      of "linux".  You should use the new _ARCH_OS variables instead.
  * Documentation:
    - Add examples to dpkg-divert(8).  Closes: #291816.
    - Correct typo in dpkg-architecture(1).  Closes: #299090.

 -- Scott James Remnant <scott@netsplit.com>  Fri, 18 Mar 2005 16:21:32 +0000

dpkg (1.13.1) experimental; urgency=low
  
  The "Livin' like a good boy oughta" Release.
  
  * Removed dpkg --print-gnu-build-architecture option.  Use variables
    defined by dpkg-architecture instead.
  * Soft-deprecated dpkg --print-installation-architecture.  Use
    dpkg --print-architecture instead, which now does the same thing.
  * dpkg --print-architecture no longer calls c-compiler.  Closes: #164863.
  * Removed third field from /usr/share/dpkg/archtable.

  * Now we no-longer pre-depend on dselect, check the upgrade will work
    in preinst and give the user a chance to abort if they haven't yet
    installed dselect and need to.  Closes: #282335.
  * Fix handling of GNU longname and longlink when a tarfile entry has
    both.  Closes: #128388.
  * md5sum no longer outputs "-" when no argument is supplied.
    Closes: #164591, #164889.
  * Add darcs metadirectory to dpkg-source diff ignore list.  Closes: #289760.
  * Add new '-f' short option to dpkg-query as equivalent to --showformat.
    Closes: #281627.
  * Report conffile conflicts and per-package errors on the status-fd.
    Closes: #297880.
  * Correct typo in dpkg-architecture.  Closes: #282701.
  * Fix start-stop-daemon's support for GNU/kFreeBSD.  Closes: #258051.

  * Architecture Support:
    - Added kfreebsd-amd64.  Closes: #280963.
    - Added m32r.  Closes: #280710.
    - Clean up of archtable.  Closes: #118910, #286898.
    - Clean up of dpkg-architecture.  Closes: #256323.
  * Updated Translations (Christian Perrier):
    - French (French Team).
    - Greek (Konstantinos Margaritis).  Closes: #295922.

 -- Scott James Remnant <scott@netsplit.com>  Thu,  3 Mar 2005 12:09:07 +0000

dpkg (1.13.0) experimental; urgency=low
  
  The "Three banana strategy" Release.

  * Remove the /usr/info or /usr/info/dir symlinks we used to create.
    Closes: #206063, #288415.
  * Fix cast in lvalue assignment that gcc 4.0 doesn't like.
    Closes: #282669, #284797.
  * Correct bashism in disk method update script.  Closes: #260568.

  * Scorched-earth reimplementation of the build process and control files
    with debhelper and automake.  Closes: #200683, #217946, #229629, #260568,
    #266995, #279701, #283640, #292973, #293041.
  * Remove SGML and POD documentation formats due to both licensing and
    sanity issues.  Closes: #285806.
  * The dpkg-doc and dpkg-static packages are no more.
  * dpkg.cfg cleaned up to remove non-useful examples.
    Closes: #169618, #305192.
  
 -- Scott James Remnant <scott@netsplit.com>  Fri, 14 Jan 2005 19:28:00 +0000

dpkg (1.10.28) unstable; urgency=low
  
  The "Awh, yeah?  Ripper!" Release.

  * New Translations (Christian Perrier):
    - Romanian (Eddy Petrisor).  Closes: #309714.
    - Tagalog (Eric Pareja).  Closes: #296407.
  * Updated Translations (Christian Perrier):
    - French (Christian Perrier).
    - Greek (Konstantinos Margaritis).  Closes: #295922
    - Indonesian (Arief S Fitrianto).  Closes: #296733
  * Updated Manpage Translations (Christian Perrier):
    - French (Philippe Batailler).
    - Syntax error corrected in Brazilian Portuguese man page for
      update-alternatives.  Closes: #300646

 -- Scott James Remnant <scott@netsplit.com>  Thu, 26 May 2005 18:18:10 +0100

dpkg (1.10.27) unstable; urgency=low

  The "Grab your gun and bring in the cat" Release.

  * New Translations (Christian Perrier):
    - Indonesian (Arief S Fitrianto).
    - Norwegian Bokmål (Bjorn Steensrud).
  * Updated Translations (Christian Perrier):
    - Dutch (confusing option corrected by Christian Perrier).
    - Galician (Jacobo Tarrio).
    - Korean (Seo Sanghyeon).
    - Simplified Chinese (Carlos Liu).
    - Traditional Chinese (Asho Yeh).

 -- Scott James Remnant <scott@netsplit.com>  Thu, 10 Feb 2005 15:10:22 +0000

dpkg (1.10.26) unstable; urgency=low

  The "Captain Tight-Pants" Release.

  * Fix incorrect claim that 'Q' in dselect quits without saving changes
    (really 'X').
  * Revert to current 'stable' behaviour of Space/Enter/'Q' in the dselect
    help screen, Space leaves the help screen and Enter and 'Q' do nothing.
    It's dangerous to encourage users to press Enter or 'Q' since they
    commit changes in the package selection screen.

  * New Translations (Christian Perrier):
    - Basque (Piarres Beobide Egaña).  Closes: #281245.
      (Was really added in 1.10.24, but forgotten from ALL_LINGUAS.)
    - Bosnian (Safir Šećerović).
    - Slovak (benco).  Closes: #284896, #289341
    - Traditional Chinese (Asho Yeh).  Closes: #287375.
  * Updated Translations (Christian Perrier):
    - Brazilian Portuguese (André Luís Lopes).  Closes: #281228.
    - Catalan (Jordi Mallach).  Closes: #281333.
    - Czech (Miroslav Kure).  Closes: #281231.
    - Danish (Claus Hindsgaul).  Closes: #281103.
    - Dutch (Christian Perrier).  Closes: #282087.
    - Galician (Héctor Fernéndez López).
    - German (Michael Piefel).  Closes: #281503.
    - Italian (Stefano Canepa). Closes: #282543.
    - Japanese (Kenshi Muto).  Closes: #281144.
    - Korean (Changwoo Ryu).  Closes: #282246.
    - Norwegian Nynorsk (Håvard Korsvoll).  Closes: #281456.
    - Polish (Bartosz Feñski).
    - Portuguese (Miguel Figueiredo).  Closes: #281122, #289359.
    - Russian (Yuri Kozlov).  Closes: #281166.
    - Simplified Chinese (Tchaikov, Carlos Liu).
    - Spanish (Javier Fernández-Sanguino Peña).  Closes: #281117.
    - Swedish (Peter Karlsson).  Closes: #281165.

 -- Scott James Remnant <scott@netsplit.com>  Tue, 11 Jan 2005 16:26:51 +0000

dpkg (1.10.25) unstable; urgency=low

  The "你他媽的天下所有的人都該死" Release.

  This release is to correct the mangled Simplified Chinese translation
  included in 1.10.24 caused by rebellion of the translator's mail client.

  * Updated Translations (Christian Perrier):
    - Dutch (Bart Cornelis).  Closes: #278700.
    - Polish (Bartosz Fenski).  Closes: #280406.
    - Simplified Chinese (Tchaikov, Carlos Liu).  Closes: #278676.

 -- Scott James Remnant <scott@netsplit.com>  Thu, 11 Nov 2004 20:06:57 +0000

dpkg (1.10.24) unstable; urgency=low

  The "Donald, where's your troosers?" Release.

  * Add support for uncompressed data.tar archive members and bzip2-
    compressed data.tar.bz2 members of binary packages.  Closes: #34727.

  * New Translations (Christian Perrier):
    - Basque (Piarres Beobide).  Closes: #265491.
    - Greek (George Papamichelakis).  Closes: #260809.
    - Hebrew (Lior Kaplan).  Closes: #275267.
    - Simplified Chinese (Tchaikov, Carlos Liu).  Closes: #265197.
  * Updated Translations (Christian Perrier):
    - Brazilian Portuguese (Andre Luis Lopes).  Closes: #260964, #273947,
      #278063.
    - Czech (Miroslav Kure).  Closes: #255904, #278178.
    - Catalan (Jordi Mallach).  Closes: #278098.
    - Danish (Claus Hindsgaul).  Closes: #278097.
    - Dutch (Bart Cornelis).  Closes: #268271, #268886, #274366, #278061.
    - Galician (Hector Fernandez).
    - German (Michael Piefel).  Closes: #276462, #278168.
    - French (Christian Perrier).
    - Japanese (Kenshi Muto).  Closes: #272456, #278141.
    - Italian (Lele Gaifax).
    - Korean (Changwoo Ryu).  Closes: #261528, #278142.
    - Norwegian Nynorsk (Håvard Korsvoll).  Closes: #275387, #278286.
    - Polish (Bartosz Fenski).  Closes: #268452, #278064.
    - Portuguese (Miguel Figueiredo).  Closes: #268266, #261424, #261519,
      #278294.
    - Russian (Yuri Kozlov).  Closes: #268452, #278154.
    - Spanish (Javier Fernández-Sanguino Peña).  Closes: #277173, #278117.
    - Swedish (Peter Karlsson).
  * Updated Manpage Translations (Christian Perrier):
    - French (Philippe Batailler).  Closes: #268048.
    - Spanish (Ruben Porras).  Closes: #261807.
    - Swedish (Peter Karlsson).

 -- Scott James Remnant <scott@netsplit.com>  Wed, 27 Oct 2004 09:25:58 +0100

dpkg (1.10.23) unstable; urgency=low

  The "Let the Wookie win" Release.

  * Updated hurd start-stop-daemon support.  Closes: #133640, #254180.
  * Removed usage of non-POSIX test options.  Closes: #256302.

  * Architecture Support:
    - Renamed x86-64 to amd64.  Closes: #252346, #254598.
  * Documentation:
    - Correct typo in dpkg-divert(8).  Closes: #254175.
  * New Translations:
    - Korean (Changwoo Ryu).  Closes: #254590.
  * Updated Translations:
    - Catalan (Jordi Mallach).
    - Danish (Claus Hindsgaul).  Closes: #252407.
    - French (Christian Perrier).  Closes: #252586.
    - Italian (Lele Gaifax).
    - Polish (Bartosz Fenski).  Closes: #254209.
    - Spanish manpages (Ruben Porras).  Closes: #246158, #246159, #246160,
      #246161, #246162, #246163, #246164.

 -- Scott James Remnant <scott@netsplit.com>  Mon, 19 Jul 2004 19:52:14 +0100

dpkg (1.10.22) unstable; urgency=low

  The DebConf4 Release.

  This release is mostly intended to mop up the minor and trivial bug
  fixes in the list and clear out the documentation changes.  As such,
  it should be treated with even more suspicion than is normal.

  * Use colouring to break cycles earlier to avoid long loops whilst
    installing or configuring packages.  Closes: #232445, #246857.
  * Don't try to configure packages that disappeared in the same
    run.  Closes: #202997.
  * Fix segfault when "gcc -dumpmachine" returns a non-matching triplet.
    Closes: #211850.
  * Remove restriction that package names be at least two characters long.
    Closes: #237734.
  * Fix dpkg-source (actually controllib.pl) to output the field name
    properly again.  Closes: #226931, #246595.
  * Make dpkg-scanpackages output Origin and Bugs fields with proper
    casing.  Closes: #154422.
  * Add support for DOS line-endings to md5sum.  Closes: #246103.
  * Fix start-stop-daemon segfault on Hurd.  Closes: #133640.
  * Allow dpkg-shlibdeps to run as non-root users.  Closes: #96881.
  * Correct various compiler warnings.  Closes: #229766.

  * Architecture Support:
    - Added x86-64 (x86_64 / amd64).  Closes: #238483, #241938.
    - Added i?86-gnu (Hurd).  Closes: #216695, #236331.
    - Added i386-kfreebsd-gnu and i386-knetbsd-gnu.  Closes: #250176.
  * Packaging:
    - Create $(docdir) even when --without-sgml-doc is passed so the
      ChangeLog can be installed.  Closes: #137719.
    - Stop hardcoding the list of manual page languages in debian/rules,
      so we include Spanish, Russian and Brazilian Portugese.  Closes: #245994.
    - Quote LDFLAGS in debian/rules to allow multiple options.
      Closes: #230242.
  * Documentation:
    - Move dpkg-scanpackages and dpkg-scansources to section 1 as they
      are user tools.  Closes: #114946.
    - Correct hyphen characters in manpages.  Closes: #212284, #247086, #226800.
    - Remove obsolete references to the Debian Packaging Manual.
      Closes: #122910, #140695.
    - Correct 'n' and 'p' key descriptions in dselect help message.
      Closes: #120562.
    - Add --force-bad-verify to dpkg manpage.  Closes: #192812.
    - Correct dpkg manpage to refer to --force-remove-reinstreq instead of
      -non-existant --force-reinstreq option.  Closes: #232831.
    - Correct documentation of --compare-versions arguments.  Closes: #232317.
    - Correct usage of "et al" to "et al.".  Closes: #230751.
    - Add dpkg-reconfigure(8) to SEE ALSO section of dpkg(8).  Closes: #233282.
    - Suggest packages that provide additional functionality in the dpkg
      manpage.  Closes: #81355.
    - Suggest dselect update in description of dpkg --update-avail.
      Closes: #206163.
    - Suggest aptitude as well as dselect.  Closes: #217042.
    - Suggest fakeroot for dpkg-source -r.  Closes: #175897.
    - Correct documentation of start-stop-daemon.  Closes: #41554, #211856.
    - Correct documentation of start-stop-daemon manpage to refer to --retry
      alongside --stop.  Closes: #204691.
    - Add note that start-stop-daemon will chdir("/") unless -d is specified.
      Closes: #217823, #218060.
    - Correct documentation of dpkg-query --list.  Closes: #232639.
    - Correct invalid use of &quot; within update-alternatives(8) with .BR.
      Closes: #244624.
    - Rewrite description of dpkg-source -i to indicate the intent of the
      default setting rather than the exact exclusions.  Closes: #227169.
    - Correct documentation of dpkg-statoverride --update.  Closes: #85079.
    - Correct documentation of update-alternatives --install.  Closes: #179648.
    - Documented dpkg:Version and dpkg:UpstreamVersion substvars.
      Closes: #85815, #85818.
    - Fix spelling error in utils/md5sum.1.  Closes: #250281.
    - Replace "&c." with the slightly clearer "etc.".  Closes: #235773.
    - Correct various typos.  Closes: #219623, #221235.
  * Updated Translations:
    - Catalan (Jordi Mallach).
    - French (Christian Perrier).  Closes: #246359.
    - Italian (Lele Gaifax).
    - Japanese manpages (KISE Hiroshi).  Closes: #248483.
    - Russian (Nikolai Prokoschenko).  Closes: #249254.
    - Spanish manpages (Ruben Porras).  Closes: #246158, #246159, #246160,
      #246161, #246162, #246163, #251830.
  * New Translations:
    - German start-stop-daemon and update-alternatives manpages
      (Helge Kreutzmann).  Closes: #247116, #249454.
    - Spanish dpkg-scansources manpage (Ruben Porras).  Closes: #246164.

 -- Scott James Remnant <scott@netsplit.com>  Tue,  1 Jun 2004 18:21:40 -0300

dpkg (1.10.21) unstable; urgency=low

  * Fix incorrect linked list node removal code that caused every second
    shared or diverted conffile to be deleted by dpkg.
    Closes: #10879, #33046, #47267, #90623, #98210, #109691, #146167.
    Closes: #155456, #204275.
  * Call mknod with the required device type.  Closes: #158916.
  * Correct the default query output format to be consistent with
    what the underlying library expects.  Closes: #174973.
  * Fix missing NULL-termination in dpkg-query -W display of dependency
    fields.  Closes: #174978
  * Strip output from md5sum(1) after the first whitespace character.
    Closes: #200763.
  * Output a warning if we cannot open a configuration file instead of
    treating it as a fatal error, in case our home directory is not readable
    by root.  Closes: #200701.
  * Set LC_ALL to C before spawning off dpkg --search, to avoid searching
    on localized strings.  Closes: #244316.
  * Don't require argument for start-stop-daemon -V.  Closes: #237589.
  * Correct use of @ARGV within dpkg-scanpackages, allowing -u to work
    once again.  Closes: #225086, #241503.
  * Make sure file permissions passed to dpkg-statoverride are numeric.
    Closes: #161156.
  * Correctly break out of the loop in install-info.
    Closes: #124225, #160761.
  * Add --dir-file option to install-info for GNU install-info
    compatibility.  Closes: #179192
  * Refer to debian-policy in dpkg-doc's description instead of the
    non-existant packaging-manual.  Closes: #120970.
  * Remove incorrect mention of build-essential from dpkg-checkbuilddeps
    manpage.  Closes: #219210.
  * Add a note about diverting shared libraries to the dpkg-divert
    manpage.  Closes: #214699.
  * Updated Translations:
    - Brazilian Portugese (Andre Luis Lopes).  Closes: #237864.
    - Catalan (Jordi Mallach).
    - Danish (Claus Hindsgaul).  Closes: #237624.
    - Dutch (Pieter-Paul Spiertz, Bart Cornelis, Erwin).
      Closes: #102094, #151799, #207758.
    - French (Sam Hocevar).  Closes: #243191.
    - German (Florian Ernst).  Closes: #109669, #115352, #187952, #244098.
    - Japanese manpages (KISE Hiroshi).  Closes: #220776.
    - Polish (Bartosz Fenski).  Closes: #242870.
    - Spanish (Javier Fernández-Sanguino Peña).  Closes: #166052.
    - Swedish (Peter Karlsson).
  * New Translations:
    - Japanese dpkg-source manpage (KISE Hiroshi).  Closes: #239000.
    - Norwegian Nynorsk (Gaute Hvoslef Kvalnes).  Closes: #233614.
    - Portguese (Miguel Figueiredo).  Closes: #240081.
    - Spanish dpkg-source manpage (Ruben Porras).  Closes: #171489.

 -- Scott James Remnant <scott@netsplit.com>  Sun, 25 Apr 2004 18:55:10 +0100

dpkg (1.10.20) unstable; urgency=high

  * Update Japanese translation.  Closes: #224616
  * Update French translation.  Closes: #218713
  * Fix spelling error in German md5sum man page.  Closes: #230750
  * Fix typo in pt_BR po file.  Closes: #192102
  * Revert fix for #232916, this turns out to be a bug in the pgpgp
    wrapper, dpkg worked fine with pgp itself.

 -- Scott James Remnant <scott@netsplit.com>  Thu, 11 Mar 2004 11:24:54 +0000

dpkg (1.10.19) unstable; urgency=high

  * Distinguish unmet build dependencies from build conflicts.
    Closes: #217943, #235266.
  * Force NULL-termination of all tar file entry names.  Closes: #232025.
  * Allow dselect to use the full window width.  Closes: #139781.
  * Pass correct number of arguments for format string when out of disk
    space.  Closes: #213038, #217286, #213543, #213846.
  * Remove duplicated entries from ChangeLog.  Closes: #157437.
  * Fix dpkg-buildpackage when used with PGP.  Closes: #232916.
  * Update support for Debian FreeBSD.  Closes: #211566.
  * Store Architecture in the status file.  Closes: #228253.
  * Don't print offending lines in md5sum.  Closes: #170953.
  * Check bounds of md5sum lines.  Closes: #168443, #199489, #199693.

 -- Scott James Remnant <scott@netsplit.com>  Mon,  8 Mar 2004 19:05:32 +0000

dpkg (1.10.18.1) unstable; urgency=medium

  * Non-maintainer upload to fix release-critical bugs.
  * Terminate string buffer in main/remove.c.  Closes: #228379.
  * Prevent stashing of hardlinked devices and setuid or setgid binaries
    by removing permissions on upgrade as well as on remove.
    Closes: #225692.
  * Update dpkg conflicts to << 1.10, instead of 1.9.
    Closes: #190611, #221989, #222760.

 -- Scott James Remnant <scott@netsplit.com>  Thu, 26 Feb 2004 01:17:27 +0000

dpkg (1.10.18) unstable; urgency=medium

  * Rebuild, tagging and releasing correctly from cvs this time.

 -- Adam Heath <doogie@debian.org>  Mon, 27 Oct 2003 13:39:56 -0600

dpkg (1.10.17) unstable; urgency=medium

  * Make dselect do conflict resolution when dealing with automatically
    selected recommended package. Thanks to Colin Watson for the analysis
    and patch. Closes: Bug#151663
  * Branden Robinson <branden@debian.org>:
    s/dpkg-checkbuild/dpkg-checkbuilddeps/ in usage.
  * dpkg-checkbuilddeps now sets $reduce_arch.  Closes: #212796.
  * Goswin Brederlow <brederlo@informatik.uni-tuebingen.de>:
    Add -u in dpkg-scanpackages.  Closes: #214123.
    Add -a<arch> command to dpkg-scanpackages.
  * Add .#* to dpkg-source's default ignore filter.  Closes: #217380.
  * Matthias Urlichs <smurf@smurf.noris.de>:
    Don't assume /usr/info/dir exists if /usr/info does.  Closes: #165770.
  * Jordi Mallach <jordi@debian.org>:
    Update Catalan translation.
  * Fix errors with dependency fields that reference ${dpkg:Version}.
    Closes: #213108.

 -- Adam Heath <doogie@debian.org>  Mon, 27 Oct 2003 13:04:57 -0600

dpkg (1.10.16) unstable; urgency=low

  * Almost *EVERY* damn file was including config.h in the wrong spot.
    After making it the first include, then off_t/size_t/etc could actually
    be redefined to be 64-bit compatible.
  * Jordi Mallach <jordi@debian.org>:
    Fix configure to set HAVE_SETLOCALE.  Closes: #211816
  * "Loïc Le Loarer" <lll_deb@m4x.org>:
    Add a -d|--chdir option to start-stop-daemon.  Closes: #151802
  * Split the background block into 2 parts: one that does the fork, and
    opens /dev/tty and /dev/null, and one that does everything else.  The
    second block is then moved to be run right before the exec.  This
    allows error messages to be seen from the child(previously, they were
    lost), and allows for the chroot to not require the device files.
    These changes based on the bugs filed by:
    Marc Herbert <Marc.Herbert@ens-lyon.fr>: Closes: #155219
    Loïc Le Loarer <lll_deb@m4x.org>: Closes: #151800
  * Mario Lang <mlang@debian.org>:
    When --start, --startas and --pidfile are given, print 'process'
    instead of '(null)' for the process name, if it's already running.
    Closes: #209355
  * Imported several translated manpages, from debian-doc cvs:
    * Spanish: 822-date.1 cleanup-info.8 deb-control.5 deb-old.5
      deb.5 dpkg-checkbuilddeps.1 dpkg-deb.1 dpkg-divert.8 dpkg-name.1
      dpkg-scanpackages.8 dpkg-split.8 dpkg-statoverride.8 dpkg.8
      dselect.8 md5sum.1 start-stop-daemon.8 update-alternatives.8
      "Esteban Manchado Velázquez" <zoso@debian.org>: Closes: #171489
    * French: deb.5
      Julien Louis <arthur51@ifrance.com>: Closes: #164906
    * Portuguese: dpkg.8 dselect.8
  * Matt Zimmerman <mdz@debian.org>
    In dpkg's manpage, -O had an inverted word.  Closes: #111711
  * Marcin Owsiany <porridge@debian.org>:
    Fix Polish translation of 'conflicts with'  Closes: #112057
  * Jiri Masik <masik@darbujan.fzu.cz>:
    Improve Czech translation of: "dpkg - warning: ignoring request to
    remove %s which isn't installed."  Closes: #117518
  * Marco Nenciarini <mnencia@prato.linux.it>:
    Fix missing space in Italian translation when listing files, and the
    file is diverted.  Closes: #138244
  * Piotr Roszatycki <Piotr_Roszatycki@netia.net.pl>:
    Update Polish translation.  Closes: #142370
  * Martin Quinson <mquinson@ens-lyon.fr>:
    Fix missing space in French translation of: "%s - warning: downgrading
    %.250s from %.250s to %.250s.\n"  Closes: #149142
  * Hidetaka Iwai <tyuyu@sings.jp>:
    Fix typo in Japanese translation of dpkg --force-help; dowgrade ->
    downgrade:  Closes: #157819
  * Martin Quinson <mquinson@ens-lyon.fr>:
    Fix French translation when listing files, and the file is diverted.
    Closes: #162154
  * Rune Schjellerup <olberd@odense.kollegienet.dk>:
    Fix Danish translation of(was missing the leading space): " does not
    appear to be available\n"  Closes: #192972
  * Fix md5sum when handling large files.  Closes: #162691
  * Fix dpkg-checkbuilddeps calling of parsedep.  It wasn't setting
    use_arch.  Closes: #212796.
  * Joey Hess <joeyh@debian.org>:
    Change formatting of info.dir.  Closes: #167379.

 -- Adam Heath <doogie@debian.org>  Sat, 25 Oct 2003 15:46:16 -0500

dpkg (1.10.15) unstable; urgency=low

  * Fix detection of va_copy.
  * Back out debian/rules build-arch detection.  It is *not* possible *at
    all* to detect available targets in a rules file.  Period.

 -- Adam Heath <doogie@debian.org>  Fri, 19 Sep 2003 20:02:19 -0500

dpkg (1.10.14) unstable; urgency=low

  * controllib.pl:
    * Rewrote the parsedep stuff, so that it wasn't done during control
      file parsing.  Scripts that need the internal parsed format should
      call parsedep on the field's value.
    * Split the substvars parsing into a separate function.
    * No longer validate dependency fields when reading the control file.
      Some fields may have vars in them, which breaks the validation.
    * dpkg-gencontrol calls substvars after parsing the control file, and
      then validates the substituted depends lines.  Originally,
      substitution occured only during writing of the final output file.
    * Andreas Barth <aba@not.so.argh.org>:
      Fix bad regex that didn't allow spaces in dependency field parsing.
      It now directly matches what the c code expects.  It previously was
      allowing all of \S, which matched on '('.
      Closes: #211660.
  * Remove stale debug in debian/control that would have broken
    installation on s390.
  * We were calling our own local copy of dpkg-gencontrol, but the
    system-installed copy of dpkg-shlibdeps.  Now, both are called from
    the build directory.

 -- Adam Heath <doogie@debian.org>  Fri, 19 Sep 2003 12:29:34 -0500

dpkg (1.10.13) unstable; urgency=low

  * Fix parsing of deps when both () and [] are specified.
  * Set $host_arch in controllib.pl:parsedep.
  * dpkg-checkbuilddeps doesn't output the [] stuff when finding invalid
    deps.

 -- Adam Heath <doogie@debian.org>  Wed, 17 Sep 2003 13:23:15 -0500

dpkg (1.10.12) unstable; urgency=low

  * Fix dpkg-source output of build-depends lines.

 -- Adam Heath <doogie@debian.org>  Tue, 16 Sep 2003 13:43:45 -0500

dpkg (1.10.11) unstable; urgency=low

  * dpkg no longer provides any BYHAND files.  If you need the source
    tarball, use the orig.tar.gz file available in the pool.  The
    precompiled tars were hold-overs from when debs were not standard
    ar/tar files.
  * Install /usr/share/doc/dpkg/pseudo-tags, which talks about the bug
    titling we use to mark bugs for filtering in the Debian bts.
  * Updated ca.po.
  * Teach dpkg-source that ~ is legal in version numbers
  * Add build-depends on sgml-base, and increase gettext build-depends to
    0.12.1-3.
  * Updated config.sub and config.guess in cvs.
  * Change use of strncpy in parsedb to memcpy.  Closes: #160447
  * No longer generate helpmsgs.{cc,h}.
  * several controllib changes:
    * Moved dependency parsing logic from dpkg-checkbuilddeps.
      The dpkg-checkbuilddeps parser didn't support empty fields, while
      the controllib parser did.
    * All dependency fields parsed by controllib.pl support [arch]
      specifiers.  If the arch specifier doesn't apply for the current
      arch, then the item will not be added to the internal list structure.
    * Comment lines(that begin with '#') are removed during parsing.
    * Store the original casing of field names, for use in error reporting.
    * Store the original field's casing with 'o:' prepended in %fi.
      * ballombe@merulo.debian.org:
        dpkg-checkbuilddeps now handles empty fields.  Closes: #111562
      * Branden Robinson <branden@debian.org>:
        support comments(first char on line begins with '#') in
        debian/control.  Closes: #191810
      * Bastian Blank <waldi@debian.org>:
        Allow for per-arch generated dependency fields.  Closes: #170575
      * Branden Robinson <branden@debian.org>:
        Report the original casing of field names when they are unknown.
        Closes: #177753
  * Patch dpkg-buildpackage to call debian/rules -qn build-arch, and if
    it's available, modify -B handling appropriately.  If build-arch is not
    available, then when -B was called, do *not* pass -B on to
    dpkg-checkbuilddeps.  Closes: #203097
  * Frank Lichtenheld <frank@lichtenheld.de>:
    Apply patch, to handle missing infodir.bak, and empty files.  Closes:
    #196361
  * Change standard_startup and standard_shutdown into macros.  Closes:
    #200351.
  * Andrew Suffield <asuffield@debian.org>:
    Fix inverted test of eof in parsedb, while looking for eof after
    field name.  Closes: #198218
  * Yann Dirson <dirson@debian.org>
    Add set -e to dpkg-doc.postinst.  Closes: #191261
  * Michael Weber <michaelw@debian.org>:
    dpkg --print-architecture now does gcc -dumpmachine instead of
    --print-libgcc-file-name.  Closes: #131893, #8241, #106793, #210285
  * Daniel Silverstone <dsilvers@digital-scurf.org>:
    Apply patch to change hashing function, and increase bin size, for
    the package database.  Closes: #206416
  * Paul Eggert <eggert@CS.UCLA.EDU>:
    Apply patch to make dpkg work with POSIX 1003.1-2001.  Closes:
    #204894
  * Joey Hess <joeyh@debian.org>:
    Fix "stripping trailing /" message from dpkg-statoverride.  Closes:
    #203782
  * Sami Liedes <sliedes@cc.hut.fi>:
    Increase filesdb bin size, and alter hashing function.  Closes:
    #179385
  * Anthony Towns <aj@azure.humbug.org.au>:
    Retry removing empty dirs during purge.  Closes: #112386
  * Darren Salt <linux@youmustbejoking.demon.co.uk>:
    Add .cvsignore to dpkg-source's default diff ignore regex.  Also fix
    missing \ escape for .deps.  Closes: #174013
  * Koblinger Egmont <egmont@uhulinux.hu>:
    Fix segfault with --status-fd.  Closes: #173618
  * Colin Watson <cjwatson@debian.org>,
    Andrew Suffield <asuffield@debian.org>:
    Add .svn, {arch}, and .arch-ids to dpkg-source -i default regex.
    Closes: #169359
  * Falk Hueffner <falk@debian.org>:
    Added alphaev68-linux-gnu to archtable.  Closes: #199360
  * Elie Rosenblum <fnord@debian.org>:
    Apply patch to support OpenBSD.  Closes: #154277
  * Geoff Richards <qef@laxan.com>:
    Add --config to action section, and add as EXAMPLES section.  Closes:
    #208014, #115759
  * Yann Dirson <dirson@debian.org>:
    install-info --version and --help now display on stdout.  Closes:
    #154633
  * Dan Jacobson <jidanni@dman.ddts.net>:
    Mention what dpkg and dpkg-query -S will not find.  Closes: #153096
  * Sebastian Leske <sleske@enterprise.mathematik.uni-essen.de>:
    Mention in dpkg(8) that downgrading a package can have serious
    consequences.  Closes: #61156
  * Dan Jacobson <jidanni@dman.ddts.net>:
    In dpkg-scanpackages(8), including small note that other tools might
    use the generated Packages file.  Closes: #208894
  * Warren Turkal <wturkal@cbu.edu>:
    Fix some typos in dpkg-source(1).  Closes: #207259, #204123, #167426
  * Dan Jacobson <jidanni@dman.ddts.net>:
    Alter text in dselect(8), implying that other interfaces are available
    for installing packages.  Closes: #206164.
  * Daniel Bonniot <bonniot@users.sourceforge.net>:
    Note in start-stop-daemon(8) that --nicelevel takes an argument.
  * Ruben Porras <nahoo82@telefonica.net>:
    Remove duplicate 'can' in deb-control(5).  Closes: #183840
  * Dan Jacobson <jidanni@dman.ddts.net>:
    Fix short description in dpkg-scansources(8).  Closes: #175770
  * Zefram <zefram@fysh.org>:
    In dpkg(8), move dpkg-query options to their own subsection, like
    dpkg-deb.  Closes: #174971
  * Thomas Hood <jdthood@yahoo.co.uk>
    Add --dry-run and --simulate as synonyms to --no-act.  Closes:
    #165099
  * Junichi Uekawa <dancer@netfort.gr.jp>:
    Fix wrong reference to DEB_BUILD_GNU_SYSTEM on --host in
    dpkg-architecture(1).  Closes: #163621
  * Michael Klein <michael.klein@puffin.lb.shuttle.de>:
    s/Usuaully/Usually/ in deb-control.5.  Closes: #161819
  * Joey Hess <joeyh@debian.org>:
    Removed reference in dselect(8) about recommends not being handled
    well.  Closes: #157973
  * Andrew Suffield <aps100@doc.ic.ac.uk>:
    s/dpkg-source/dpkg-parsechangelog/ in dpkg-parsechangelog -h.
    Closes: #155822
  * Matej Vela <vela@debian.org>:
    Unhighlight "May be repeated multiple times." in dpkg-source(1).
    Closes: #151845
  * Jordi Mallach <jordi@debian.org>:
    Make all actions in dpkg-deb -h lower case.  Closes: #150642
  * Alexander Hvostov <root@aoi.dyndns.org>:
    Add -g|--group to start-stop-daemon, and document properly.  Closes:
    #127342
  * Szerb Tamas <toma@mlf.linux.rulez.org>:
    s/THANKS/THANKS.gz/ in dpkg(8).  Closes: #91348
  * "James R. Van Zandt" <jrv@vanzandt-pc.mitre.org>:
    In dpkg(8), mention running dselect, install after --set-selections.
    Closes: #175236
  * Yann Dirson <dirson@debian.org>:
    Remove disabled --command-fd from help.  Closes: #169619
  * Tobias Burnus <tburnus@physik.fu-berlin.de>:
    Apply patch to update-alternatives that provides --set and --remove-all
    commands.  Closes: #133745.
  * Osamu Aoki <debian@aokiconsulting.com>:
    Add --all to update-alternatives, that calls --config on all
    alternatives.  Closes: #126621
  * Dan Jacobson <jidanni@jidanni.org>:
    Alter --config prompt, to be more clear, that one must 'press' enter to
    accept the default.  Closes: #203557
  * Peter Moulder <pmoulder@bowman.csse.monash.edu.au>:
    Fix some -w issues in update-alternatives.  Closes: #137313
  * Eduard Bloch <edi@gmx.de>:
    Apply patch to check whether the target path exists on removing.
    Closes: #37254
  * Colin Walters <walters@debian.org>:
    After opening files, set binmode.  Closes: #175363

 -- Adam Heath <doogie@debian.org>  Tue, 16 Sep 2003 12:52:11 -0500

dpkg (1.10.10) unstable; urgency=low

  * Update archtable for hurd.  Closes: #187509.
  * Make the dpkg-iasearch conflicts versioned.  Closes: #170698.
  * Surround sed call with '' in Makefile.in.  Closes: #187534.
  * Strip trailing / from the file args in dpkg-statoverride.  Closes:
    #184239.
  * Modified to use autotools-dev.  Closes: #179656.
  * Add netbsd support.  Closes: #179658, #179659.
  * Support hypenated values in dpkg-architeture. Closes: #179661
  * No longer managed the /usr/doc symlinks.

 -- Adam Heath <doogie@debian.org>  Sat, 26 Apr 2003 15:10:24 -0500

dpkg (1.10.9) unstable; urgency=low

  * Fix dereference in main/help.c:cu_closefd(), which was the cause of
    close(random number) on most arches, but close(0) on s390x.
  * Add s390x to archtable.  Closes: #160976.

 -- Adam Heath <doogie@debian.org>  Sun, 15 Sep 2002 13:21:38 -0500

dpkg (1.10.8) unstable; urgency=low

  * Make the multiline regex have an upper bound, instead of being
    unbounded, as newer perls have a larger stack frame, which cause them
    to segfault quicker with larger inputs.  Closes: #159756.

 -- Adam Heath <doogie@debian.org>  Thu,  5 Sep 2002 16:32:01 -0500

dpkg (1.10.7) unstable; urgency=low

  * Fix double free in modstatdb_init, in the case that modstatdb_shutdown
    was called previously.  Closes: #159515.

 -- Adam Heath <doogie@debian.org>  Tue,  3 Sep 2002 18:59:19 -0500

dpkg (1.10.6) unstable; urgency=low

  * Don't call nffreeall, in any of the c/c++ programs.  It appears dselect
    slightly corrupts it's memory enough that it can't be freed without
    segfaulting.  Closes: #159023.

 -- Adam Heath <doogie@debian.org>  Sun,  1 Sep 2002 00:19:18 -0500

dpkg (1.10.5) unstable; urgency=low

  * Fix segfault in md5sum if the file being checked doesn't exist.
    Closes: #154503.
  * Fix extraction of md5sum in dpkg-scanpackages.  Closes: #153769.
  * Handle directories better in md5sum.  Closes: #157453.
  * Fix read past buffer in lib/nfmalloc.c.  Closes: #157304.
  * Fix several read pass buffer bugs, and a memleak.  Closes: #155362.
  * Fix segfault when --auto-deconfigure is given.  Closes: #157762.
  * Allow spaces between the end of a version, and the trailing ')'.
    Closes: #154898.
  * Fixes for HURD:  Closes: #156545
    * Add i386-gnu0.3 to archtable.
    * Fix handling of static compiles, with regard to zlib.
  * Previous install-infos(before 1.10) handled multiple dir file entries,
    because they would copy the entire stanza unmodified.  The newest
    version does not do this, as it reformats the options, and thereby
    only takes the first line.  So, we now split all the lines from the
    stanza, and process them all.  Closes: #147492.
  * Fix corruption of available file, caused by use of memory that was
    previously freed.  Closes: #154257.
  * Fix several minor memleaks.
  * Remove /usr/sbin/start-stop-daemon.  Closes: #156437.

 -- Adam Heath <doogie@debian.org>  Thu, 29 Aug 2002 16:43:15 -0500

dpkg (1.10.4) unstable; urgency=low

  * Remove -ffunction-sections and -fdata-sections.  Closes: #152130.
  * Install archtable into /usr/share/dpkg/.

 -- Adam Heath <doogie@debian.org>  Sun, 14 Jul 2002 15:17:56 -0500

dpkg (1.10.3) unstable; urgency=low

  * Move dselect.cfg to dselect package. Closes: Bug#152132
  * Install methods into /usr/lib/dpkg/methods, not /usr/lib/dpkg.  Closes:
    #152161.
  * Fix test inversion in start-stop-daemon, when checking the pid given in
    a pid file.  Thanks Thomas Morin <thomas.morin@enst-bretagne.fr>.
    Closes: #152270.
  * If in --test mode, and --stop is given, increment n_killed, so that
    start-stop-daemon returns the proper exit value.  Thanks Thomas Morin
    <thomas.morin@enst-bretagne.fr>.  Closes: #151992.

 -- Adam Heath <doogie@debian.org>  Thu, 11 Jul 2002 22:58:43 -0500

dpkg (1.10.2) unstable; urgency=low

  * Make configuration files in $HOME work again
  * dpkg + dpkg-static conflict with dpkg-dev << 1.9, to fix md5sum error
    in dpkg-source.  Closes: #151691.
  * Remove -Z from patch call, in dpkg-source, as it makes patch warn about
    missing timestamps.  Closes: #151965
  * Install debian/dselect.conffiles.

 -- Adam Heath <doogie@debian.org>  Thu,  4 Jul 2002 21:08:09 -0500

dpkg (1.10.1) unstable; urgency=low

  * Add conflict with dpkg-iasearch which intruded on our namespace.
  * Replace manpages-de which includes one of our manpages.  Closes: #151485
  * Don't always call autoheader when building. Closes: #151471
  * Fix double conflict in dpkg. Closes: Bug#151581
  * Move dselect methods to dselect package.
  * dpkg-checkbuilddeps no longer checks for build-essential. dpkg should
    not hardcode Debian policy.
  * Make dpkg-genchanges accept ~ as part of a package filename.
    Closes: Bug#150739
  * Move dpkg.cfg and dselect.cfg manpages into dpkg package. Closes: Bug#132901

 -- Wichert Akkerman <wakkerma@debian.org>  Tue,  2 Jul 2002 12:34:07 +0200

dpkg (1.10) unstable; urgency=low

  * dpkg now reorders symlinks when extracting debs.  However, this is also
    still done when building debs.  After a stable release of Debian has
    occurred with this modified dpkg, the reordering when building can be
    removed.
  * Fixed upper/lowercase problems with package names. Closes: Bug#58091
    (and 3 others).
  * Add Russian manual pages
  * Fix n in dselect package list (performs searchagain now)
  * Fix layout problem in dpkg-divert manpage. Closes: Bug#103667
  * When a package is set to hold, and a reinstallation is requested,
    -E will not properly skip it.  Closes: #45787.
  * Make dpkg-checkbuilddeps use dpkg-architecture. Closes: Bug#104230
  * Improve dpkg-archtecture documentation. Closes: Bug#104232
  * Update German translation. Closes: Bug#97239
  * Update Polish translation. Closes: Bug#115783
  * Update French translation.
  * Update Brazilian translation.
  * Update Danish translation.
  * Update Galician translation.
  * Update Portuguese translations.
  * Add Catalan translation
  * Add German md5sum manpage
  * Add Brazilian update-alternatives manpage. Closes: Bug#122132
  * Improve dselect manpage. Closes: Bug#103839
  * dpkg-name(1) no longer mentions the non-existing dpkg(5) manpage.
    Closes: Bug#104214
  * Improve handling of Recommends and Suggests in dselect. Closes: Bug#34942
  * Add per-user configuration files. Closes: Bug#103845
  * Split dselect into its own package. dpkg Pre-Depends on it
    to make sure no weird things happen during an upgrade but this
    will allow us to make dselect option at some point in the future.
    Closes: #114249.
  * Make colours in dselect user-configurable. Closes: Bug#103994
  * Make Q do an abort in the method selection menu to make things more
    consistent with the package list
  * Fix test for nice(2) failure in start-stop-daemon. Closes: Bug#104561
  * Improve the dselect helpscreen a bit. Closes: Bug#72634
  * New version comparison routine that can handle arbitrarily large numbers
    and accepts `~' as a low-sorting character. Closes: Bug#93386
  * dselect now accepts regular expressions when searching for packages
    and can search in package descriptions as well.
    Closes: Bug#81009,#83139
  * Move query commands into a seperate dpkg-query command. For the old options
    (-L,-l,-s,-S) dpkg will still call it for you.
  * Add configurable package listing support to dpkg-query
  * Handle window resize in dselect main menu. Closes: Bug#98275
  * update-rc.d moved to the sysvinit package. Closes: Bug#108887,#109282
  * Add --showformat and --show options to dpkg-deb and dpkg-query to
    allow one to customize the output format
  * several install-info cleanups:
    * Move /usr/info/dir to /usr/share/info/dir.  Closes: #67174.
    * If /usr/share/info doesn't exist, print a message saying so,
      instead of the confusing "couldn't lock" error.  Closes: #2531.
    * If /usr/share/info/dir doesn't exist, or is empty, try to copy the
      backup from /var/backups/infodir.bak.  Closes: #121309.
    * Add a --remove-exactly option, and allow for relative filenames.
      Closes: #92650.
    * Use the section from the .info file if --section is not given.
      Closes: #76100.
    * Error messages now include the filename being processed.
      Closes: #66735
    * /usr/share/info/dir now has it's entries formatted to even widths. 
      Closes: #11228
    * --calign|--align|--maxwidth are now ignored.
  * strip enoent as well. Closes: Bug#112378
  * Fix format error in Dutch translation. Closes: Bug#113120
  * When parsing stdin, md5sum now displays '-' as the filename, to match
    textutils md5sum.  Closes: #121489.
  * Apply patch from bug, to give update-alternatives a --list command.
    Closes: #120924.
  * Make dpkg-checkbuilddeps always check for build-essential.
    Closes: Bug#118420.
  * Use space seperated output instead of comma seperated in
    dpkg-checkbuilddeps
  * Update default ignore expression in dpkg-source to also match *~ and
    *.swp in subdirs. Closes: Bug#127458
  * Handle errors when verifying md5sums. Closes: Bug#102367
  * dpkg-source now uses reliable timestamps for changed files.
    Closes: Bug#105750
  * Fix typo in start-stop-daemon help message. Closes: Bug#131439
  * update-alternative exits with a non-zero exit code when displaying
    a non-existing alternative. Closes: Bug#131496
  * Use gzip -c in install-info. Closes: Bug#131758
  * start-stop-daemon works on HP-UX now. Closes: Bug#130130
  * Fix dselect spin when run without input. Closes: Bug#132476
  * Update-alternatives now correctly restores an alternative to auto mode
    when removing a manually selected alternative. Closes: Bug#132632
  * Copy bugs and origin information into status file. Closes: Bug#132714
  * Improve wording of update-alternatives --config text. Closes: Bug#133035
  * Add manpages for dpkg.cfg and dselect.cfg. Closes: Bug#132901
  * Improve test for illegal packagename for dpkg-gencontrol -p option
  * Fix segfault when getenv("PATH") returns null.  Closes: Bug#136349
  * Add Large File Summit extensions. Closes: Bug#130509
  * Fix typo in dpkg-source manpage. Closes: Bug#141906
  * Re-fix handling of multiple blank lines in control. Closes: Bug#143117
  * Document --force-confmiss and --force-bad-verify. Closes: Bug#146855
  * Drop upgrade compat stuff in dpkg postinst for ancient versions (over
    5 years old)
  * Always set CLOEXEC on the lock fd.  Closes: Bug#147872
  * Clean up tmp files when ctrl-c is sent to dpkg-source.  Closes:
    Bug#58653.
  * dpkg-source no longer requires exact case matches for fields in
    debian/control.  Closes: Bug#139159.
  * dpkg-scanpackages now gives proper case for Source and Installed-Size.
    Closes: Bug#119532.
  * dpkg-architecture: s/build on/built on/; same for 'build for'.
    Closes: Bug#140441.
  * cl-debian.pl now recognizes emergency as valid in changelogs.
    Closes: Bug#138013.
  * Properly count recursive expansion of variables, instead of just
    counting all variable expansions.  Closes: #144121.
  * Add -I<filename> to dpkg-buildpackage and dpkg-source, to excludes
    files from tar, when building a native package.  Closes: Bug#75947.
  * Close the old debian/files file, before doing a rename.  Closes:
    Bug#111503.
  * Fix documentation of -v<version> for dpkg-parsechangelog, removing the
    requirement that the version has to be in the changelog.  Closes:
    Bug#117968.
  * Fix typo in dpkg-source(1), s/-su/-sU/.  Closes: Bug#126340.
  * Add dpkg-scansources to dpkg-scanpackages(8).  Closes: Bug#147924.
  * Change /usr/info into a symlink to /usr/share/info if possible

 -- Wichert Akkerman <wakkerma@debian.org>  Fri, 21 Jun 2002 21:53:15 +0200

dpkg (1.9.21) unstable; urgency=low

  * Fix corrupt Swedish translations that would some error messages display
    incorrectly.
  * Enable --force-overwrite by default in /etc/dpkg/dpkg.cfg
  * dpkg.cfg is now no longer a conffile. This means the installer can
    change defaults depending on how an install is done
  * Detect truncated debs, and abort the unpack.  Closes: #138569.
  * Improve dpkg(8) --force documentation
  * Fix error in Russian dselect translation

 -- Wichert Akkerman <wakkerma@debian.org>  Thu, 16 May 2002 19:42:29 +0200

dpkg (1.9.20) unstable; urgency=medium

  * Fix assertion when --auto-deconfigure is set.  Closes: #137765.
  * Fix segfault discovered by fixing the above.
  * Fix segfault when getenv("PATH") returns null.  Closes: #136349
  * Recompiled against updated zlib, to fix possible security issue.  Also
    bumped build-depends to match.  Closes: #137931(grave)

 -- Adam Heath <doogie@debian.org>  Sun, 17 Mar 2002 02:52:44 -0600

dpkg (1.9.19) unstable; urgency=medium

  * install-info continues to read all data from a pipe, until EOF.
    Closes: #99816(grave).
  * Add Catalan translation
  * Update Danish translation. Closes: Bug#131869
  * Update French translation.
  * update-alternative exits with a non-zero exit code when displaying
    a non-existing alternative. Closes: Bug#131496
  * Changed Maintainer to debian-dpkg@lists.
  * Fix "Up to date installed packages" for polish translation.  Closes:
    #116398.
  * Swap updated/up-to-date polish translations(they were reversed).
    Closes: #117583, #102961.
  * Mark /etc/alternatives/README as a conffile.
  * Strip .note, .comment, and /usr/lib/dpkg/enoent.
  * Make dpkg-gencontrol not warn about Uploaders.  Closes: #111090.

 -- Adam Heath <doogie@debian.org>  Sat,  2 Feb 2002 11:47:34 -0600

dpkg (1.9.18) unstable; urgency=low

  * Fix MD5Sum corruption when upgrading a package.  Closes: Bug#113961.
  * Add Wichert and I to debian/control:Uploaders.

 -- Adam Heath <doogie@debian.org>  Sat,  3 Nov 2001 00:31:00 -0600

dpkg (1.9.17) unstable; urgency=low

  * updated-rc.d moved to the sysvinit package. Closes: Bug#108887,#109282

 -- Wichert Akkerman <wakkerma@debian.org>  Wed, 22 Aug 2001 01:24:52 +0200

dpkg (1.9.16) unstable; urgency=low

  * Revert architecture-change to dpkg-source from 1.9.11, see ChangeLog
    for details.

 -- Wichert Akkerman <wakkerma@debian.org>  Thu,  5 Jul 2001 22:42:11 +0200

dpkg (1.9.15) unstable; urgency=low

  * Change policy of handling dscformat in dpkg-source
  * Fix the arglist construction for maintainer scripts
  * Revert dscformat to 1.0 since older dpkg-source versions do not have
    the new policy. In the future (starting at format 2.0 to maintain
    compatibility with old dpkg-source implementations) minor changes to
    the dscformat have to be fully backward and forward compatible.

 -- Wichert Akkerman <wakkerma@debian.org>  Sat, 30 Jun 2001 16:41:43 +0200

dpkg (1.9.14) unstable; urgency=low

  * Make the Uploaders field in a .dsc file optional.
  * Disabled sanity checking of source packages.  
 
 -- Adam Heath <doogie@debian.org>  Mon, 25 Jun 2001 02:22:40 -0500

dpkg (1.9.13) unstable; urgency=medium

  * Add a -W option to dpkg-source(and the other utils, where it is just
    passed thru), to turn certain errors into warnings(of which, only
    one is changed, namely, the 'tar doesn't contain preceeding directory'
    error).  Closes: #101813, and partially 101845.
  * Don't error out if the files in the tar have leading './', for
    dpkg-source.  (another partial close of 101845).
  * Handle the case where a single directory exists in the orig.tar.gz, but
    it is NOT of the form <pkg>-<ver>.  Closes: #101845.
  * Set LC_ALL in dpkg-source when we call external programs when we are
    going to parse their output.  Another bug from 101845.
  * Handle stating of truncated cpio filenames(100 char limit, bah), in
    dpkg-source.  Another bug from 101845.
  * Add support for an Uploaders field, which is read from the first
    paragraph of debian/control, and propagated to the .dsc.  This lists
    the people allowed to upload a package.  If it is not set, then the
    value of the Maintainer is placed into this field of the .dsc.  This
    bumps the .dsc format to 1.1.  Closes: #101815.
  * Handle symlinks in the tarball, and don't error out if found.
  * in controllib, make warnerrors default to warnings.  Affects
    dpkg-source.  This will be changed to be errors in the future.

 -- Adam Heath <doogie@debian.org>  Sun, 24 Jun 2001 13:48:52 -0500

dpkg (1.9.12) unstable; urgency=medium

  * Fix do_script() bug. Closes: Bug#101552
  * Fix building and extracting of certain kinds of source packages.
    Closes: #101684.
  * Added Colin Watson to THANKS.

 -- Adam Heath <doogie@debian.org>  Wed, 20 Jun 2001 18:27:03 -0500

dpkg (1.9.11) unstable; urgency=low

  * The "Hang on to your hats, it gets bumpy from here." release.
  * Trim trailing spaces from package names when checking builddeps.
    Closes: #101304.
  * Apply patch from bug to fix logic error that kept everything but
    Build-Deps from working in checkbuilddeps.  Closes: #101511.
  * Apply patch to correctly check the output of gcc on hurd, for
    dpkg-architecture. Closes: #99874.
  * The internal pod docs in dpkg-architecture were updated to reflect
    that -f was no longer implied when -q was given, but the build system
    wasn't generating new documentation.  Closes: #100997.
  * deb(5) now has a see-also for deb-old(5).  Closes: #99620.
  * Fix dpkg-shlibdeps infinite directory recursion thru symlinks.
    Closes: #97622.
  * Set the Architecture to 'source' only when doing source only uploads
    in the generated changes files.  Closes: #100144.
  * Document -nc in the dpkg-buildpackage manpage.  Closes: #101038.
  * Make dpkg-source work with GNU md5sum.  Closes: #97666.
  * in dpkg-source, when both arch: all and arch: <arch> packages exist in
    debian/control, don't promote the source arch: to any, but only list
    all and <arch>.  Closes: #94608
  * Apply patch from Colin Watson:  Closes: #89679
    * Reset SIGPIPE to DEFAULT when forking gzip.
    * set LANG to C before execing cpio, as we parse its output.
    * In checktarcpio() and checktarsane(), use the previously open pipes,
      instead of the opening files on disk(which was the old, ancient way).
    * Improve the output parsing of tar in checktarsane().
  * warn instead of die when find returns an error(which happens if there
    is a dangling symlink, because we use -follow).  Closes: #51479.
  * Change list of allowed urgencies in debian/changelog to: low, medium,
    high, and critcial.  Closes: #94475.
  * Error out if an illegal package name is used in dpkg-gencontrol.pl.
    Closes: #61211
  * Apply patch from Marcus Brinkmann to dpkg-buildpackage:  Closes:
    #98201.
    * Option -a implies option -d.
    * Set ARCH correctly to host architecture, rather than build arch.

 -- Adam Heath <doogie@debian.org>  Tue, 19 Jun 2001 22:15:25 -0500

dpkg (1.9.10) unstable; urgency=low

  * Fix [arch] parsing, and handle extra spaces better.  Closes: #100512,
    #101031.
  * Apply patch from bug, to fix cleanup of dpkg-divert temp files.
    Closes: #100474.
  * Swap j/k keys on the main menu, so they function like the package
    selection screen(and like vi).  Closes: #100502.
  * Multiple fixes in bug: Closes: #99892.
    * s/DEAD_JOE/DEADJOE/ in dpkg-source.
    * Switch to auto mode if alternative symlink is missing.
  * Update Spanish translation

 -- Adam Heath <doogie@debian.org>  Sat, 16 Jun 2001 14:57:45 -0500

dpkg (1.9.9) unstable; urgency=low

  * The leading and trailing spaces patch in the last upload had some
    issues with trailing spaces.  This fixes them.  No bug to close, as the
    bts is still down.

 -- Adam Heath <doogie@debian.org>  Wed,  6 Jun 2001 22:36:57 -0500

dpkg (1.9.8) unstable; urgency=low

  * Remove leading and trailing spaces from versions, and check for
    embedded spaces, inside dpkg.  Closes: #99186.
  * Handle varied use of spaces in dpkg-checkbuilddeps.  Closes: #98899.
  * Reset SIGPIPE back to default, in dpkg-source.  Closes: #98563.
  * Remove bogus $! check from dpkg-architecture.  Closes: #99428.

 -- Adam Heath <doogie@debian.org>  Sat,  2 Jun 2001 15:15:04 -0500

dpkg (1.9.7) unstable; urgency=low

  * If a new file doesn't exist on disk, but is a going to be installed as
    a directory, then don't error out.  Closes: Bug#17381.
  * Update japanese manpages.  Closes: Bug#97831.
  * Update it.po.  Closes: Bug#98273.
  * Fix bad cleanup in dpkg-divert.  Closes: Bug#98578,#98828,#98831.

 -- Adam Heath <doogie@debian.org>  Mon, 28 May 2001 18:59:03 -0500

dpkg (1.9.4) unstable; urgency=low

  * Oops.  EOF_mmap incorrectly detecting the end of the data block.
    Closes: Bug#95981.
  * After fixing the above bug, and using debootstrap to build a sid
    chroot, I discovered that my previous dependency cycle fix could cause
    segfaults in some situations.

 -- Adam Heath <doogie@debian.org>  Tue,  1 May 2001 23:04:46 -0500

dpkg (1.9.3) unstable; urgency=low

  * Fix compiles on ppc. Closes: Bug#95918.

 -- Adam Heath <doogie@debian.org>  Tue,  1 May 2001 00:29:45 -0500
   
dpkg (1.9.2) unstable; urgency=low

  * Recompile, to fix incorrect path 1.9.1/dpkg-divert. Closes: Bug#95845

 -- Adam Heath <doogie@debian.org>  Mon, 30 Apr 2001 14:21:28 -0400

dpkg (1.9.1) unstable; urgency=low

  * Fix segfault with empty status and available, and when missing a
    trailing new line.  Closes: Bug#95496
  * Make dpkg-shlibdeps not care if dpkg --search return with an error.
    Closes: Bug#95568
  * Fix corruption of user-defined fields in status and available.
    Closes: Bug#95567.
  * Changed dpkg.cfg to include no-debsig by default, as no debs are
    currently signed, and we get false errors when debsig-verify is
    installed.  This will be removed in the future, when the archive tools
    support package signatures.  Closes: Bug#95573
  * dpkg-buildpackage should only check for valid signinterface if the
    user specifies one. Closes: Bug#95598
  * Fix removing of diversions.  Closes: Bug#95655
  * Fix md5sum -c. Closes: Bug#95586

 -- Adam Heath <doogie@debian.org>  Sat, 28 Apr 2001 16:28:21 -0500

dpkg (1.9.0) unstable; urgency=low

  * Things should mostly work OpenBSD 2.8 as well now
  * Added a --status-pipe option.
  * Fixed several memleaks.
  * Profiled dpkg.
    * Reworked lib/parse.c:parsedb().  Instead of using getc(), then
      calling varbufaddc(), it now reads the entire file at once into a
      huge buffer, then moves pointers around, to do the parsing.  This
      gave a speedup of 33% on a dual celeron 333, when reading status and
      available.
    * various other speedups.
  * Removed all --smallmem code, as smallmem and largemem now actually
    use about the same amount of memory, and largemem is faster.  Both
    --largemem and --smallmem are now obselete options, and will print
    a warning if used. Closes: Bug#84905, #67528
  * Initialize unitialized variables.  This should solve several
    segfaults. Closes: Bug#25317(plus 9 others, thru the beauty of
    merges)
  * Found that when working with dependency cycles, and part of the cycle
    was a provide, the provider was not being considered, so the cycle
    could not be broken. Closes: Bug#87985(and 3 others)
  * Update German translation, Closes: Bug#80529,#80532,#87581
  * Update French translation, Closes: Bug#65284,#85035,#87238
  * Update Japanese translation, Closes: Bug#93873
  * Updated all other translations (but no bugs filed)
  * Add Danish translation
  * Remove spurious '%s' in Polish translation, Closes: Bug#74814
  * Add French manpages, courtesy of Philippe Batailler
  * Ingore vim swapfiles in dpkg-source, Closes: Bug#81630
  * remove --import option from dpkg-statoverride, Closes: Bug#81358
  * Replace nfmalloc implementation with obstack. Added obstack.[ch] to
    optlib, for non-GNU systems.
  * dpkg-divert only allows absolute filenames now. Closes: Bug#82419
  * Handle diffs from non-existing files to existing files. Closes: Bug#82708,
    #90982.
  * Small fixes to the buildsystem. Closes: Bug#84361
  * Fix dpkg-statoverride --update for things other then plain files.
    Closes: Bug#84449
  * Fix race with source directory disappearing in dpkg-source.
    Closes: Bug#45511
  * Fix manpage for dpkg-gencontrol. Closes: Bug#84625
  * Add -n option for dpkg-gencontrol to specify a filename. Closes: Bug#75796
  * Use POSIX glob instead of regexp in debian/rules. Closes: Bug#83042,
    #84582
  * fix typo in usage message for dpkg-divert, Closes: Bug#85977
  * Use full path for argv[0] when calling scripts. Closes: Bug#68783
  * Add ia64 support to dpkg-architecture.
  * Minor script changes, Closes: Bug#87485
  * Stop dpkg-genchanges from complaining about missing packages
    when doing a source-only build. Closes: Bug#87571,#15644,#25496
  * Various dpkg-architecture cleanups. Closes: Bug#87505
  * Modify dpkg-architecture to handle gcc versions containing letters.
    Closes: Bug#83083
  * dpkg-buildpackage updates: Closes: Bug#87572,#85847
    + make -C work properly
    + fix test for gpg secret keyring
    + improve source messages
    + skip signing pause when building unsigned packages
    + test for invalid signinterface. Closes: Bug#87579
    + remove debsign support, it's useless and doesn't work
    + Use correct architecture when naming .changes file. Closes: Bug#88015
  * Fix wording in dpkg-statoverride manpage for --add. Closes: Bug#85080
  * Fix typo in start-stop-daemon manpage. Closes: Bug#88225
  * Add dpkg-checkbuilddeps to check if build dependencies are satisfied
    and modify dpkg-buildpackage to call it if wanted.
    Closes: Bug#86453,#83812,#60717,#74372,#67896,#60717,#13961
  * dpkg-parsechangelog can read a changelog from stdin now. Closes: Bug#80142
  * Fix confusing wording for dpkg-buildpackage -uc option in manpage.
    Closes: Bug#83468
  * dpkg-statoverride now exits with exitcode 1 if we do a --list but don't
    output anything. Closes: Bug#84328
  * Remove Linux reference from all scripts, they should run fine on
    other OSes as well.
  * Mark last argument in dpkg-scanpackages usage info as optional.
    Closes: Bug#86658
  * Fix cache in dpkg-scanpackages version comparison. Closes: Bug#90722
  * Fix formatting error in dpkg-source.1. Closes: Bug#82723
  * Change dpkg-gencontrol to fix comma-related syntax errors after
    processing substvars. Closes: Bug#92908
  * Verify package signatures if debsig-verify is installed. Closes: Bug#37017
  * Handle window resize in dselect main menu. Closes: Bug#93559
  * Initialize all parts of the package record.  This should fix several
    segfaults people have been seeing in dpkg.  Closes: Bug#90328.
  * Apply patch from bug#86847, that escapes intl chars in filenames.
    Closes: Bug#83752, #85040, #86847, #89000.
  * Errors during dpkg -s(and other similiar commands) are now printed
    on stderr.  Closes: Bug#88987.
  * Add a --retry option to start-stop-daemon. Closes: Bug#75139
  * Fix regeps to extract Closes magic from a changelog so the #
    is really optional. Closes: Bug#94474
  * Remove useless statement from dpkg-shlibdeps. Closes: Bug#90516
  * Make the debian changelog parser identify itself with $progname.
    Closes: Bug#89409
  * Give a syntax error when we get an unexpected PGP signature in control
    files. Closes: Bug#75562
  * Change dpkg manpage to reflect that --force-statoveride is no enabled
    by default. Closes: Bug#95023
  * Handle dangling symlinks, by ignoring error code 1 from find, when
    processing --recursive. Closes: Bug#4784
  * dpkg -L, -S, -l, -s, and -p now return an error code if any package
    does not exist. Closes: Bug#4974, #72406
  * dselect has a configuration file as well now
  * Get ENOENT value at runtime in dpkg-divert instead of hardcoding it.
    Closes: Bug# 31620
  * Fix wrong ENOENT test in dpkg-divert. Closes: Bug#95088
  * Add support for more SuperH variants (sh[34]{,eb}-linux-gnu)
  * Fix formating and a typo in the dpkg manpage
  * Document the dpkg.cfg configuration file in dpkg(8)

 -- Wichert Akkerman <wakkerma@debian.org>  Thu, 26 Apr 2001 12:39:16 +0200

dpkg (1.8.3.1) unstable; urgency=low

  * Revert change to nfmalloc.c that was causing SIGBUS on sparc.

 -- Ben Collins <bcollins@debian.org>  Sat, 13 Jan 2001 08:52:11 -0500

dpkg (1.8.3) unstable; urgency=low

  * Do chown before chmod in dpkg-statoverride, Closes: Bug#81943
  * Fix recusion in dpkg-shlibdeps, Closes: Bug#81322
  * Really completely revert dpkg-source patches which broke backwards
    compatibility

 -- Wichert Akkerman <wakkerma@debian.org>  Fri, 12 Jan 2001 00:02:22 -0800

dpkg (1.8.2) unstable; urgency=low

  * Don't attempt to read from an input source when we only want 0 bytes.
    Also handle buggy systems that return EAGAIN instead of EINTR.  Closes:
    #81881.
 
 -- Adam Heath <doogie@debian.org>  Thu, 11 Jan 2001 00:43:50 -0600

dpkg (1.8.1.1) unstable; urgency=low

  * Apply patch from bug to fix badly generated diffs(in some
    circumstances).  Closes: #81152

 -- Adam Heath <doogie@debian.org>  Sat,  6 Jan 2001 16:07:33 -0600

dpkg (1.8.1) unstable; urgency=low

  * Make --name a valid option.  Closes: #31206, #51953.
  * dpkg-deb -I <pkg> <control> works again
  * Update Swedish translation

 -- Wichert Akkerman <wakkerma@debian.org>  Thu,  4 Jan 2001 19:31:13 +0100

dpkg (1.8.0) unstable; urgency=low

  * Add -k|--symlink option to dpkg-name.  Closes: #35040
  * Made the accelerator keys in dselect's main menu separate options, so
    that they can be translated separately.  Closes: #50955.
  * Added depends on sysvinit (>= 2.72), so that we can make sure that
    /etc/rcS.d exists.  Closes: #55037.
  * update-rc.d: Changed documentation and help, as -f only applies during
    remove.  Closes: #55049.
  * Added a --force-all option.  Closes: #61354.
  * Format help string for --abort-after like other option help strings.
    Closes: #62464.
  * Fix dselect methods to pass admindir to dpkg from dselect.
  * Minor tweak so that when patch 2.5.4 is manually used to apply a diff,
    it doesn't get applied multiple times.  Closes: #65021
  * Add --nicelevel to start-stop-daemon, to alter a programs priority
    before starting.  Closes: #65191.
  * Document that --largemem is the default, and that the test point is
    24 megs.  Closes: #65607.
  * Document that --set-selections does not actually install any
    packages.  Closes: #65340.
  * Fix typo in dpkg-deb.1.  Closes: #65945.
  * Add --truename option to dpkg-divert.  Closes: #68489.
  * Documented COLUMNS in dpkg(8).  Closes: #77001.
  * Modified DPKG_C_GCC_TRY_WARNS() to call AC_SUBST, so that we can
    use the result of the test during build time.  Closes: Bug#75138
  * Added description for "suggests" in main/depcon.c:describedepcon().
    Closes: Bug#74113
  * Removed bashing from dpkg.postinst.
  * Make '#' optional in Closes: tags.  Closes: Bug#63137.
  * Add -t to -h output in dpkg-buildpackage:  Closes: Bug#49598.
  * Fix typo in --compare-versions error message.  Closes: Bug#66474.
  * -R doesn't mean --root.  Closes: Bug#66068, #72013
  * Add armv3l to archtable.  Closes: Bug#72125
  * Fix two memory leaks, and lesson the memory foot print a tad.  Hints
    taken from 74259.
  * Fix some things perl5.6 complains about. Closes: Bug#77337
  * Fix referenes to dpkg-deb manpage. Closes: Bug#77855
  * Update Galish translation
  * Add new --import option to dpkg-statoverride to make it easy to
    import suidmanager settings.
  * Speedup patches by Adam Heath
  * statoverride fixes by Robert Luberda, Closes: Bug#78436
  * Add Linux S/390 support. Closes: Bug#79063
  * Using libz to decompress data instead of calling gzip.
    Closes: Bug#49581
  * Add gettext to build-depends
  * Fix warning when trying to remove a non-existing statoverride.
    Closes: Bug#79352
  * Be more paranoid with file permissions when extracing files
  * Apply statoverrides to more then just files
  * Update update-alternatives manpage to use FHS instead of FSSTND.
    Closes: Bug#80237
  * List descriptions for udebs in .changes

 -- Wichert Akkerman <wakkerma@debian.org>  Mon, 25 Dec 2000 17:19:31 +0100

dpkg (1.7.2) unstable; urgency=low

  * Fix parsing of configuration files
  * Add new powerpc-linux-gnu entry to archtable. Closes: Bug#76522
  * No longer bother to install emacs things. I don't use emacs myself
    and can't support that properly.
  * scripts/dpkg-shlibdeps.pl: Make it parse soname's in the format of
    "libfoo-X.X.so" (e.g. libdb-3.1.so) and use it. Also make it give a
    warning if there is a NEEDED line in the objdump output that we cannot
    grok.
  * scripts/dpkg-shlibdeps.pl: resolve library paths using a combination
    of the libc major version, and ldconfig -p output. Solves problems
    with errant libc5 deps.
  * Correct name of .changes file when doing source-only builds
  * Fix -ap option for dpkg-buildpackage. Closes: Bug#77305
  * Fix typo in update-alternatives manpage. Closes: Bug#77829
  * Fix typo in script-regexp update-rc.d. Closes: Bug#76029

 -- Wichert Akkerman <wakkerma@debian.org>  Thu, 23 Nov 2000 18:55:50 +0100

dpkg (1.7.1) unstable; urgency=medium

  * Fix a typo in the dpkg-statoveride manpage
  * dpkg-statoverride reads and writes the right file now
  * Make update-alternatives use the right dir for alternatives again

 -- Wichert Akkerman <wakkerma@debian.org>  Tue,  7 Nov 2000 01:16:39 +0100

dpkg (1.7.0) unstable; urgency=low

  * Allow the administrator to override file mode and ownership using the
    new dpkg-statoverride tool.
  * Use objdump instead of ldd in dpkg-shlibdeps
  * Fix logic in dpkg-shlibdeps so it looks for dependencies as specified
    in its documentation
  * Make update-alternatives update slave links with --config and properly
    switch the alternative to manual mode
  * HURD updates, Closes: Bug#57753,#57754,#57755
  * dpkg-architecture: -q should not imply -f, Closes: Bug#57761
  * add dpkg:UpstreamVersion and dpkg:Version substvars in dpkg-genchanges
    and dpkg-gencontrol.  Closes: Bug#62069,#64774
  * dpkg-genchanges: add new Changed-By field to .changes with the last
    person who made a change, and modify the Maintainer-field to be the
    actual maintainer. Update the format-version to 1.7 to reflect this.
  * dpkg-genchanges: allow a space between # and a to-be-closed bugnumber
  * dpkg-deb: reorder files when building a package
  * dpkg-statoverride: new tool to override ownership and modes for files
  * Check COLUMNS environment for dpkg -l output. Closes: Bug#65536
  * Add Origin and Bugs fields to the control file
  * Install new /etc/dpkg/origins/debian file
  * Corrections and updates to Swedish translation.
  * Add Galician, German, Dutch and Brazilian translations
  * archtable: add ia64 and sh; revert sparc64 so that it turns into sparc.
    There wont be a full binary-sparc64 port. Closes: Bug#70788
  * dselect/main.cc: small fixups to get it to compile with gcc-2.96
  * Clean up fd handling in some places. Closes: Bug#69359,#69360,#69361
  * Document -k option for dpkg-buildpackage. Closes: Bug#71808
  * Install commented dummy shlibs.default and shlibs.override files
  * Give dpkg a configurationfile
  * dpkg-scanpackages now uses the most recent version if multiple versions
    of a package are found.
  * don't rename a file to itself in dpkg-source. Closes: Bug#75060
  * Fix buffer overflow in cmdname handling in start-stop-daemon.
    Closes: Bug#75103
  * Don't abort if start-stop-daemon tries to read a non-existing pidfile.
    Closes: Bug#75105
  * Update formating of start-stop-daemon manpage. Closes: Bug#75110
  * Make a missing package a warning instead of an error in dpkg-genchanges

 -- Wichert Akkerman <wakkerma@debian.org>  Sun,  5 Nov 2000 17:28:39 +0100

dpkg (1.6.13) frozen unstable; urgency=low

  * Add Format-flag to .dsc format: we know we are going to change the
    format in the next release, this change will make dpkg-source abort
    with a reasonable error instead of doing unexpected things.
  * Fix error in gettext'ized string
  * Updated Czech, French, Polish and Spanish translations. Closes: Bug#63663
  * debian-changelog-mode.el: fix documentation string for
    debian-changelog-finalise-last. Closes: Bug#63003

 -- Wichert Akkerman <wakkerma@debian.org>  Mon,  8 May 2000 16:08:53 +0200

dpkg (1.6.12.99) frozen unstable; urgency=low

  * Pre-release for 1.6.13. which will only feature translation updates
  * Fix typo in dpkg-divert, Closes: Bug#60243
  * dpkg-genchanges: recognize non-deb packages (tarballs, such as
    dpkg-non-deb and boot-floppies disk tarballs). This makes sure that we
    include them when figuring out the Arch field in the .changes
  * mark another string as translateable, Closes: Bug#62543
  * fix location of --abort-after in --help output, Closes: Bug#62464
  * fix allocation error in checkpath(), Closes: Bug#62364
  * add Hold to list of desired package states in -l output, Closes: Bug#58765

 -- Wichert Akkerman <wakkerma@debian.org>  Fri, 21 Apr 2000 11:52:59 +0200

dpkg (1.6.12) frozen unstable; urgency=high

  * Fix test for gpg/pgp in dpkg-buildpackage. You can now build
    unsigned packages again. Closes: Bug#60395
  * Updated Spanish and Swedish translations. Closes: Bug#41735
  * Merge patch from Joel Klecker to remove emacsen-common stuff from dpkg-dev

 -- Wichert Akkerman <wakkerma@debian.org>  Mon,  3 Apr 2000 16:50:02 +0200

dpkg (1.6.11) frozen unstable; urgency=high

  * Oops, missed one case where the libc/ncurses conflict reared its
    ugly head and broke dselect miserably. 
  * fix syntax error in dpkg-divert. Closes: Bug#60050

 -- Wichert Akkerman <wakkerma@debian.org>  Fri, 10 Mar 2000 11:52:07 +1100

dpkg (1.6.10) frozen unstable; urgency=low

  * The `it rains in Sydney' release
  * Mark another string in dselect as translateable, Closes: Bug#58618
  * Fix typos, Closes: Bug#58619
  * Change dselect keybindings slightly so `n' really does searchagain
  * Updated Czech and Spanish translations, Closes: Bug#58617
  * dpkg-divert.pl: reinstate last writeability-patch. Modified
    to not abort on ENOENT: this indicates a directory does not (yet)
    exist. If this happens don't try to rename. This should fix all
    current dpkg-divert problems. Closes: Bug#59207,#58596
  * update-alternatives: switch back to auto-mode when manually selected
    alternative is removed, Closes: Bug#54933
  * dselect no longer segfaults on SIGWINCH but does The Right Thing
    instead. Closes: Bug#54303,#58697,#59419

 -- Wichert Akkerman <wakkerma@debian.org>  Tue,  7 Mar 2000 15:09:47 +1100

dpkg (1.6.9) frozen unstable; urgency=low

  * Fix typo in update-alternatives manpage
  * dpkg-architecture: -q should not imply -f, Closes: Bug#57761
  * Cleanup bits of install-info to make it more stable
  * Fix Build-Dependency for ncurses, Closes: Bug#58073
  * Some more documentation updates, Closes: Bug#57985
  * Revert patch to check for writeable filesystems in dpkg-divert,
    Closes: Bug#57840

 -- Wichert Akkerman <wakkerma@debian.org>  Fri, 18 Feb 2000 12:11:58 +0100

dpkg (1.6.8) frozen unstable; urgency=low

  * Turn --force-overwrite on by default
  * Fix a couple of small buildsystem errors
  * Support multiple adjacent newlines in control-style files, Closes: Bug#56056
  * Updated Czech and Swedish translations
  * Revert patch to change order of things when purging a package,
    Closes: Bug#56374
  * Handle failed open of /dev/tty in dpkg -l, Closes: Bug# 55041
  * Update Japanese translations, Closes: Bug# 56641, #57494, #57595
  * Update extended description for dpkg-dev, Closes: Bug# 56675
  * Implement verbose option for update-alternative
  * Fix conflicts handling

 -- Wichert Akkerman <wakkerma@debian.org>  Thu, 10 Feb 2000 15:31:31 +0100

dpkg (1.6.7) frozen unstable; urgency=low

  * dpkg compiles on HP-UX, Solaris and IRIX now
  * start-stop-daemon can chroot now, Closes: Bug#54513
  * Allow space between # and the bugnumber in the changelog
  * Display package description with waddnstr, Closes: Bug#54313
  * Updated Japanese manpages, Closes: Bug#54690, #55080
  * Upload full source for packages with version *-0.1, Closes: Bug#54651

 -- Wichert Akkerman <wakkerma@debian.org>  Sun, 16 Jan 2000 18:36:10 +0100

dpkg (1.6.6) unstable; urgency=low

  * dpkg-buildpackage supports debsign, Closes: Bug#58333
  * fix update-alternatives manpage, Closes: Bug#53859
  * Updated Polish translation
  * Pass admindir to dpkg, Closes: Bug#54039
  * Fix dpkg -l output
  * Remove dpkg-safelist again, it had issues

 -- Wichert Akkerman <wakkerma@debian.org>  Fri,  7 Jan 2000 19:51:45 +0100

dpkg (1.6.5) unstable; urgency=low

  * Update Spanish translation
  * Don't strip 8th bit in dselect packagelists, Closes: Bug# 49061
  * Don't use \z in dpkg-scansources, Closes: Bug# 53182
  * Correctly unregister internals manual, Closes: Bug# 53200
  * dselect helpessages can be translated now, Closes: Bug# 51381
  * dselect UI tweaks, including a new --expert mode
  * Added build-depends, Closes: Bug# 53394
  * Added THANKS-file with people who have contributed to the code
  * Use full width of tty in packagelisting, Closes: Bug# 53395
  * Add -z option to dpkg-deb to set compressionlevel when building
    packages, Closes: Bug# 53398
  * Fix segfaults when producing a diff between current and new conffile,
    Closes: Bug# 52197

 -- Wichert Akkerman <wakkerma@debian.org>  Sat, 25 Dec 1999 04:47:09 +0100

dpkg (1.6.4) unstable; urgency=low

  * No longer byte-compile for emacs
  * Add Swedish translation
  * start-stop-daemon: honour --oknodo if we fail to kill a process
    Closes: Bug#52580,#52185,#52457
  * Fix dselect program description, Closes: Bug#52328
  * Fix architecture-detection in dpkg-gencontrol, Closes: Bug#52616
  * Accept single-number values in update-rc.d, Closes: Bug#46810

 -- Wichert Akkerman <wakkerma@debian.org>  Sun, 19 Dec 1999 16:27:48 +0100

dpkg (1.6.3) unstable; urgency=high

  * Comment dselect changes from 1.6.2, they seem to have a problem
    Closes: #52043,52058,52088,51437
  * Really fix emacs-stuff. Hopefully. Closes: #51919,51525
  * Fix copyright display in dselect menu, Closes: #52093
  * Fix uid/gid-changes in start-stop-daemon, Closes: #52081

 -- Wichert Akkerman <wakkerma@debian.org>  Tue,  7 Dec 1999 17:06:00 +0100

dpkg (1.6.2) unstable; urgency=low

  * New dpkg-scansources, Closes: #51888
  * Fix default for elispdir, Closes: #51919,51525
  * New manpages for cleanup-info and dpkg-divert, Closes: #51539, 46657
  * Buildsystem updates, Closes: #51525, 51855, 51914
  * Modify dselect behaviour for suggests and recommends

 -- Wichert Akkerman <wakkerma@debian.org>  Sun,  5 Dec 1999 19:29:50 +0100

dpkg (1.6.1) unstable; urgency=low

  * Fix some slight packaging errors

 -- Wichert Akkerman <wakkerma@debian.org>  Fri, 26 Nov 1999 20:18:48 +0100

dpkg (1.6) unstable; urgency=low

  * Major overhaul of the buildsystem
  * Update Standards-Version to 3.1.0
  * Move to version 1.6 to reflect the amount of changes made
  * Fix mixup with Czech and Polish translations, Closes: Bug# 48986
  * utils/start-stop-daemon.c: Added ability for user.group arg to
    --chuid. Also, always call initgroups() when using --chuid.
  * utils/start-stop-daemon.8: Document above change, also add note to the
    --make-pidfile option concerning its problem with daemons that fork

 -- Wichert Akkerman <wakkerma@debian.org>  Thu, 25 Nov 1999 04:30:01 +0100

dpkg (1.4.1.19) unstable; urgency=low

  * Fix replaces for dpkg-dev
  * Add gettext-support to dselect
  * Added Czech and Polish translations for dpkg
  * Fixed incorrect patch for --print-architecture (oops, oh well
    it was already broken when there was no gcc anyway :)
  * Fixed missing mipseb that was supposed to be in the archtable
  * Better output in update-alternatives --config, now shows the
    current, and the prefered choices.
  * dpkg-name: ignore epoch when getting version
  * 50dpkg-dev.el: add it as a conffile for dpkg-dev
  * internals.sgml: Removed references to the versions of build tools,
    they date the document.
  * debian-changelog-mode.el: added hint for better log-email handling
  * Added recognition for new source-depends fields for policy
    referenced in bug #41232
  * dpkg-buildpackage: add -ap option to force a pause prior to starting
    the sign process. This helps for people who don't keep their signatures
    on the filesystem (on a floppy perhaps, then mount as needed).
  * minor script corrections
  * dpkg-dev control: Change gcc to c-compiler in the recommends field, and
    move cpio, patch and make to the depends line
  * Leave file info intact in available when installing packages. MD5sum,
    Filename, and MSDOS-Filename used to get lost when installing a
    package.
  * Added armv4l to archtable
  * Added 'D' to the list of choices for conffile handling, closes: #48137
  * Converted internals.sgml to debiandoc format. Also added a dpkg-doc
    package that contains the generated output from this file (.ps, .html
    and .info), includes doc-base support. Internals.sgml is also not
    generated on the binary-arch target, and is no longer "byhand"
  * dpkg-gencontrol: add "Source" to the fields placed in the control file
  * dpkg-parsechangelog: fixed loop for parsepath (#48526)
  * main/{processarc.c,depcon.c}: added new structure for conflictors,
    which contains a struct for conflicts. This is used to create an array
    of conflicting packages, which are going to be replaced. Allows for
    multiple conflicts and replaces. All conflictor handlers were
    converted to loops to handle each one (processarc.c).
  * dpkg-divert: Fix check for writable filesystem, closes: #48646

 -- Wichert Akkerman <wakkerma@debian.org>  Sat, 30 Oct 1999 15:14:40 +0200

dpkg (1.4.1.18) unstable; urgency=low

  * Backout dep check patch

 -- Ben Collins <bcollins@debian.org>  Sat, 23 Oct 1999 00:39:24 -0400

dpkg (1.4.1.17) unstable; urgency=low

  * Add support for long filenames, along with --assert-longfilenames
  * Added --chuid option to start-stop-daemon to allow switching to
    a different uid when starting a process
  * Add mipseb and mipsel to the archtable too, since mips and mipseb are
    both viable names for the mips big endian arch, and mipsel is also needed
  * Update dpkg-architecure's archtable
  * Added --config option to update-alternatives to allow easy changing
    of the registered alternatives for a specific name
  * Updated the deb-control(5) man page with all the current fields
    and uses
  * Made the large info screen show 5 lines of the pkglist so that
    it scrolled properly, and still showed the cursor in dselect
  * Removed references to dpkg(5) which seems to not exist anymore
  * Fixed `dpkg-deb --help' and dpkg-deb(1) from reporting --no-check
    when it's actually --nocheck (went with the hardcoded option, so
    this is just a documentation fix).
  * Added better check in disk.setup for a working NFS server. Makes
    it compatible with other non-Linux servers.
  * Corrected dpkg(8)'s example of using dpkg -i (showed it used with
    a .tar.gz instead of a .deb)
  * Applied patch to correct improper TMPDIR handling in dpkg-deb
  * When encountering an error in extracting the tar archives in the
    packages, we should abort the install, not simply give an error
    and continue.
  * Make dpkg give the builtin arch if there was an error while exec()'ing
    the C compiler with --print-architecture. We still fail if the
    output from gcc was bad in some way, since they may be of importance.
  * Removed the maintainer-configure portion in debian/rules, since
    we should be shipping the source with all the auto* stuff
    already generated anyway
  * Removed the ltconfig patch, and resort to a debian/rules fix
    to libtool itself after running configure
  * Removed shlibs.default.i386. It's now a template for arch porting to
    Debian/dpkg, we install it still, if there exists a file matching the
    arch
  * Reimplemented a better *stat cache for the removal checking code,
    this helps a lot when doing upgrades where the packages are a lot
    different in layout
  * Increased largemem auto detection to >= 24megs, since it's not uncommon
    for dpkg to actually use 16megs of ram all on its own when using the
    largemem setting (old minimum was 16megs)
  * debian/rules: chmod -x everything in /usr/lib to make lintian happy.
    in the clean phase just rm -rf $(BUILD), we don't need to run
    distclean and all that other stuff. Don't run "make dist", we
    simply copy the .tar.gz that dpkg-source creates for the byhand
    source.
  * Make start-stop-daemon exit(1) when we don't find one of the
    pid's we are trying to kill, in accordance with the man page.
  * When running --configure on an already installed package, just
    say it's installed, and not that it is in an unconfigurable
    state
  * Fixed some compiler warnings
  * Make dpkg check for uid 0 requirement, before checking the path
    since not being root, is probably the reason that the PATH is
    borked in the first place
  * Make -p short for --print-avail, and -P short for --purge
  * Fix typo in md5sum(1) man page
  * start-stop-daemon: Add --background and --make-pidfile options
  * update-alternatives: make sure we remove "old" symlinks when they
    are no longer pertinent. Add /etc/alternatives/README that refers
    to the update-alternatives(8) man page.
  * dpkg-divert: Add check for being able to write to the old/new
    destination before doing a rename. We fail on this, without
    changing the diversion registry
  * Fix bad regex in update-rc.d

 -- Wichert Akkerman <wakkerma@debian.org>  Thu, 21 Oct 1999 17:49:03 +0200

dpkg (1.4.1.16) unstable; urgency=medium

  * Hardcode ENOENT again since the errno-part of the POSIX module
    isn't in perl-*-base. sigh.

 -- Wichert Akkerman <wakkerma@debian.org>  Fri, 15 Oct 1999 04:01:14 +0200

dpkg (1.4.1.15) unstable; urgency=low

  * non-maintainer release.
  * Move dselect into its own package
  * Remove conffiles before directories when purging
  * Check if integrity from other packages will broken when processing
    an archive
  * dpkg-deb can handle package made with Linux ar.
  * Add check to update-alternatives to see if the sequencecode is between
    0 and 99
  * Fix failed assertion, which was actually two bugs: a logic error in
    checkforremoval and a wrong assumption in findbreakcycle
  * dselect doesn't die when you resize the terminal
  * check if a file is also in a new package before removing it when upgrading
  * offer to show a diff between the old and new conffile
  * dpkg-scanpackages: don't abort but only skip a package if we can't
    open it
  * Add HURD-support to  start-stop-daemon
  * Reinstate patch to not read available when doing --list-files
  * Add a couple of --force options to handle changed conffiles

 -- Wichert Akkerman <wakkerma@debian.org>  Thu, 14 Oct 1999 04:20:56 +0200

dpkg (1.4.1.14) unstable; urgency=low

  * non-maintainer release.
  * dpkg-source works again on empty diffs, Closes: Bug# 46159
  * Install locale-files in /usr/share, Closes: Bug# 46631
  * Make /usr/share/doc/dpkg-dev a symlink to /usr/share/doc/dpkg
  * Actually include fix to make update-alternatives works filesystems (oops!)
  * Check if codenumber is between 0 and 99, Closes: Bug# 46810

 -- Wichert Akkerman <wakkerma@debian.org>  Tue,  5 Oct 1999 19:19:05 +0200

dpkg (1.4.1.13) unstable; urgency=low

  * Non-maintainer release.
  * NMU number 13, lets see what breaks :)
  * update-alternatives works across filesystems now
  * Make -sgpg work in dpkg-buildpackage (typo)

 -- Wichert Akkerman <wakkerma@debian.org>  Tue, 28 Sep 1999 01:26:19 +0200

dpkg (1.4.1.12) unstable; urgency=low

  * Non-maintainer release.
  * Fix typo in chmodsafe_unlink that made dpkg chmod files that
    weren't setuid or setgid

 -- Wichert Akkerman <wakkerma@debian.org>  Sun, 26 Sep 1999 02:41:30 +0200

dpkg (1.4.1.11) unstable; urgency=low

  * Non-maintainer release.
  * Added sparc64 to archtable
  * Added entries for newer alpha architectures to the archtable
  * Always run patch and diff with LANG set to C.
  * Handle diff warning for files with no newline at the end of file
    Closes: Bug#45642

 -- Wichert Akkerman <wakkerma@debian.org>  Fri, 24 Sep 1999 03:23:54 +0200

dpkg (1.4.1.10) unstable; urgency=low

  * Non-maintainer release.
  * Build dpkg-scansources manpages using pod2man
  * dpkg-buildpackage changes:
    + fix signinterface-detection
    + use gpg by default if $HOME/.gnupg/secring.gpg exists

 -- Wichert Akkerman <wakkerma@debian.org>  Thu, 16 Sep 1999 15:36:43 +0200

dpkg (1.4.1.9) unstable; urgency=low

  * Non-maintainer release.
  * Updated dpkg-scansources to current version from Roderick Schertler
  * Update location of GPL in internals-manual
  * Update location of GPL and dpkg copyright in all manpages
  * Include patch from Roman Hodek for dpkg-source to handle diffs of files
    with lines that begin with two dashes.
  * Move dpkg-scansources to dpkg-dev package
  * Move dpkg-scansources manpage to section 8
  * Fix error that moved a lot of manpages to the dpkg package.
  * It looks like not reading the available-file for listfiles was not greeted
    with much enthiousiasm, so reverse the change.

 -- Wichert Akkerman <wakkerma@debian.org>  Wed, 15 Sep 1999 03:45:07 +0200

dpkg (1.4.1.8) unstable; urgency=low

  * Non-maintainer release.
  * Merge dpkg-doc-ja
  * Add patch from Raphael Hertzog <rhertzog@hrnet.fr> for dpkg-scansources
    to skip comments in signatures. This allows packages to also use GnuPG.

 -- Wichert Akkerman <wakkerma@debian.org>  Mon, 13 Sep 1999 04:16:33 +0200

dpkg (1.4.1.7) unstable; urgency=low

  * Non-maintainer release.
  * Use /usr/share/doc
  * Merge changes from dpkg-iwj tree:
    + change section in dpkg-deb.1 to 1
    + Use COPYINGFILE instead of hardcoded GPL-location in showcopyright()
    + varbufprintf (used for some error messages) vsnprintf return value
      assumption changed to correspond to reality rather than glibc-doc.
    + Don't read available-info when not needed (slightly improved from 
      dpkg-iwj: don't read for listfiles either :)
    + Cleanup --assert-* code
    + Assume largemem on systems without sysinfo(2).
    + modify preexec-script for easier script execution
    + Do not chmod(".../path/to/symlink",0600) causing many bad perms.
    + Sanity-check numbers for parameters
    + Move some logic from process_archive into wantinstall
    + Print '0' in dpkg-scanpackages if no packages found.

 -- Wichert Akkerman <wakkerma@debian.org>  Fri, 10 Sep 1999 04:06:32 +0200

dpkg (1.4.1.6) unstable; urgency=low

  * Non-maintainer release.
  * scripts/dpkg-architecture.pl: Update to latest version.
  * scripts/dpkg-architecture.1: Likewise.
  
 -- Marcus Brinkmann <brinkmd@debian.org>  Sat, 24 Jul 1999 18:24:21 +0200

dpkg (1.4.1.5) unstable; urgency=low

  * Non-maintainer release.
  * (dpkg-dev): Use emacsen-common for debian-changelog-mode.el
    (closes:Bug#20776,#31030).
  * Removed references to the packaging and policy manuals from debian/control.
  * Put debian-changelog-mode.el in dpkg-dev and remove from dpkg (closes:Bug#29271).
  * Fix paths in 50dpkg-dev.el using Roderick Schertler's patch
    (closes:Bug#28270,#29702,#26876,#29184,and others).
  * Note that bug number 17367 was fixed in 1.4.0.26.
  * Add Zack Weinberg's install-info patch for GNU install-info
    compatibility (closes:Bug#28965).
  * Add dpkg-architecture stuff from Marcus Brinkmann.
  * Remove debian-keyring suggests from dpkg.
  * Add -k<keyid> flag to dpkg-buildpackage.
  * --textmode works in gpg, remove kluge from dpkg-buildpackage.
  * Cleanup configure.in slightly (stop using tl_ macros, fix gettext stuff).
  * Attempt to make Debian source useful for non-Debian systems
    (i.e. distclean tree instead of maintainer-clean tree).
  * Sync with wichert's 1.4.1.4.
  * Add my ltconfig-1.3.2.diff (RPATH workaround).
  * Add dpkg-scansources program and man page.
  * Man pages in /usr/share/man.

 -- Joel Klecker <espy@debian.org>  Tue, 13 Jul 1999 18:12:15 -0700

dpkg (1.4.1.4) unstable; urgency=low

  * Also change developer-keyring to debian-keyring for dpkg-dev package
  * Include spanish translation from Nicolás Lichtmaier <nick@debian.org>
  * Depend on perl5 instead of perl

 -- Wichert Akkerman <wakkerma@debian.org>  Mon,  5 Jul 1999 00:04:14 +0200

dpkg (1.4.1.3) unstable; urgency=low

  * Modify tarobject() so it does not complain if we are creating a
    directory that replaces a removed file. This works around the
    problem that the filedatabase doesn't remember what filetype a
    file was by assuming it already was a directory

 -- Wichert Akkerman <wakkerma@debian.org>  Mon, 31 May 1999 23:49:23 +0200

dpkg (1.4.1.2) unstable; urgency=low

  * Non-maintainer upload
  * Rebuild, so this is glibc2.1 (unless you're on m68k), which is rumoured
    to also fix the i8n-problems.
  * Incorporate 1.6 format of .changes, patch from Guy Maor
  * Fix bug in section-handling of dpkg-scanpackages, patch from Guy Maor
  * Disable force-overwrites again, since we're in unstable
  * Assume largemem on systems for which sysinfo is not available, Bug# 33658

 -- Wichert Akkerman <wakkerma@debian.org>  Wed, 26 May 1999 15:50:17 +0200

dpkg (1.4.1.1) unstable; urgency=low

  * Non-maintainer upload
  * Install emacs-startup scripts with mode 0644 (lintian)
  * Incorporate changes in NMU 1.4.0.32 made by Vincent Renardias
    <vincent@waw.com> for slink:
    + Apply patch from Jim Pick for update-alternatives.pl to
      fix 'Important' bugs #30891 in dpkg and (#27382, #27383, #27696,
      #27703, #27736, #27097(merged bugs)) in jdk1.1.
  * Incorporate changes in NMU 1.4.0.33 made by me for slink:
    + Fix illegal perl construct (Bug# 30985)
    + Initialize oialtname->useinstead and oicontest->camefrom to 0 (Bug# 30397)
    + Update shlibs.default for libncurses 4 (Bug# 30332)
    + Suggest debian-keyring instead of developer-keyring (Bug# 27376, 30248)
    + Abort dpkg-divert when attempting to divert a directory (Bug# 30126)
    + Make dpkg-deb.1 aware that it is in section 1, not 8
    + Fix section in reference to dpkg-deb in dpkg.8 (Bug# 29740)
    + Fix typo in --force-help (Bug# 26193)
    + Correct path for debian-changelog-mode.el (Bug# 24606)
    + Make disk-method for dpkg use /var/run instead of /tmp to fix
      symlink-attacks (Bug# 21399)
    + Document -n and -f options for update-rc.d in manpage (Bug# 15913)
    + Add --abort-after option to change after how many errors we abort and
      change the default to 50 (Bug# 22940)
    + Fix controllib.pl: don't check debian/substvars unless needed, and
      don't depend on language settings (Bug# 31508)
    + Allow a - in the architecture-field (Bug# 25537)

 -- Wichert Akkerman <wakkerma@debian.org>  Mon,  1 Feb 1999 00:44:01 +0100

dpkg (1.4.1) unstable; urgency=low

  * Maintainer release by IWJ.
  * Changed Maintainer: field description.
  * Various changes to make the damn thing build.
  * Add .cvsignore files.

 -- Ian Jackson <ian@davenant.greenend.org.uk>  Sun,  1 Nov 1998 17:33:38 +0000

dpkg (1.4.0.31) unstable; urgency=low

  * dpkg/processarc.c: Make newfileslist static like the other arguments
    for register_cleanup's cu_* functions.
  * N-th fix for controllib.pl (simulate old behavior by trying stdin,
    stdout, and stderr for getlogin()).
  * Enable --force-overwrite for slink release, and comment where to do
    so (dpkg/main.c).
  * Recompile against ncurses4.

 -- Daniel Jacobowitz <dan@debian.org>  Thu, 22 Oct 1998 17:37:23 -0400

dpkg (1.4.0.30) unstable; urgency=low

  * dpkg-dev isn't allowed to have a Recommends: debian-keyring (as that's
    in contrib), so it's now lowered to a Suggests: . Thanks to James Troup
    for pointing this out. 

 -- J.H.M. Dassen (Ray) <jdassen@wi.LeidenUniv.nl>  Sat, 26 Sep 1998 13:59:23 +0200

dpkg (1.4.0.29) unstable; urgency=low

  * For now, prefer PGP over GPG.

 -- J.H.M. Dassen (Ray) <jdassen@wi.LeidenUniv.nl>  Tue, 22 Sep 1998 09:38:09 +0200

dpkg (1.4.0.28) unstable; urgency=low

  * Added gpg (GNU Privacy Guard) support:
    * scripts/buildpackage.sh: default to GPG (unless no GPG, but only a PGP
      secret key file is found), as GPG, unlike PGP, is DFSG-free.
    * Updated dpkg-source(1), and added gpg(1) and pgp(1) to the SEE ALSO
      section.
    * Worked around broken textmode implementation in GPG.
    * dpkg-dev now Suggests: gnupg .
  * No longer includes developer-keys.pgp . Instead, dpkg now Suggests: and
    dpkg-dev now Recommends: developer-keyring.
  * Compiled with latest libstdc++ (2.9).

 -- J.H.M. Dassen (Ray) <jdassen@wi.LeidenUniv.nl>  Mon, 21 Sep 1998 13:17:14 +0200


dpkg (1.4.0.27) unstable; urgency=low

  * REALLY fixed dpkg-dev, and new attempt to placate installer on internals.

 -- Daniel Jacobowitz <dan@debian.org>  Fri, 27 Jul 1998 15:58:04 -0400

dpkg (1.4.0.26.0.1) unstable; urgency=low

  * Binary-only upload for x86 and fixed dpkg-dev

 -- Daniel Jacobowitz <dan@debian.org>  Fri, 24 Jul 1998 15:58:04 -0400

dpkg (1.4.0.26) unstable; urgency=low

  * Non-maintainer upload.

  * Make --root work with maintainer scripts (Patch by Scott Barker,
    bugs #4863 and #3170).
  * Fix $(lispdir) bug if compiling without emacs (noticed by Joey Hess).

 -- Daniel Jacobowitz <dan@debian.org>  Thu, 23 Jul 1998 12:02:04 -0400

dpkg (1.4.0.25) unstable; urgency=low

  * Non-maintainer upload.
  
  * Add the requested -nc option to dpkg-buildpackage (Do
    not clean source tree, useful in debugging cycles).
  * controllib.pl: Again by popular acclamation, fix the getlogin() warnings.
    I redirected STDERR onto fd 0 before calling getlogin().
  * tools.m4: Fix display of whether c++ works.
  * dpkg-deb/extract.c: glibc 2.1 and some kernels want to make
    fflush() move the current fpos.  Until someone can fix that,
    protect with seek.
  * Add an extra 0, to dselect/{pkg,meth}keys.cc so it compiles again.
  * Start using lchown() if available.
  * Really fix #20353. (aclocal.m4 was the wrong place; that's a generated
    file.  The correct place is in tl_canon.m4.)

 -- Daniel Jacobowitz <dan@debian.org>  Tue, 21 Jul 1998 03:14:14 -0400

dpkg (1.4.0.24) unstable; urgency=low

  * Non-maintainer upload.

  * dpkg/main.c: Turn --force-overwrite off as default.
  * dpkg/main.c: don't list --force-overwrite as default in --force-help,
    noticed by Peter Weiss <Peter.Weiss@Informatik.Uni-Oldenburg.DE> and
    others. [#23542, part of #17409].
  * dpkg/dpkg.8: replaced with a newer version from Jim Van Zandt
    <jrv@vanzandt.mv.com>. [#21061]

  * dpkg-deb/build.c (do_build): add missing \n and improve error message
    when conffile name is too long. [#7057]

  * scripts/update-alternatives.8: replaced with better man page from
    Charles Briscoe-Smith <cpb4@ukc.ac.uk>. [#17283]
  * scripts/dpkg-source.1: corrected logic error in documentation for
    dpkg-gencontrol's -p option, as noticed by Oliver Elphick
    <olly@linda.lfix.co.uk>. [#14655]
  * scripts/controllib.pl (findarch): correct typo in error message,
    noticed by Yann Dirson <ydirson@a2points.com>. [#22106]
  * scripts/dpkg-buildpackage.sh: fix typo s/source version/source
    maintainer/, noticed by Joey Hess <joey@kite.ml.org>, Adam P. Harris
    <apharris@onshore.com> and others. [#10175, #15559]
  * scripts/dpkg-genchanges.pl: applied patch from Roman Hodek
    <Roman.Hodek@informatik.uni-erlangen.de> which solves problems with
    architecture specific packages in mostly architecture independent
    multi-binary source packages. [#14341, #20192].

  * doc/Makefile.am: remove any reference to the packaging manual, as it is
    now provided by the separate "packaging-manual" package.
  * doc/packaging.sgml: removed.
  * doc/developer-keys.pgp: updated to the current debian keyring.

  * aclocal.m4: applied patch from Joel Klecker <jk@espy.org> to handle
    egcs' --print-libgcc-file-name output. [#20353]
  
  * debian/copyright: correct FSF address.
  * debian/rules: add code from lesstif's debian/rules to make libtool
    less of a fool (i.e. not use -rpath and to link shared libraries
    against libraries it depends on).  Code by Richard Braakman
    <dark@xs4all.nl> and Yann Dirson <dirson@debian.org>.
  * debian/rules: remove all reference to the packaging manual as it is
    now provided by the seperate "packaging-manual" package. [#21581,
    #21186, #22698, #23342]
  * debian/rules: link dpkg-divert.1.gz to undocumented.7.gz as the lack
    of a real manpage has been reported in #11093.
  * debian/README.compile: removed gawk and bogus comment about gettext
    being in experimental, as reported by Santiago Vila <sanvila@unex.es>
    [#23344].  Added libpaperg (debiandoc2ps needs paperconf).
  * debian/shlibs.default.i386: updated for glibc, reported by Herbert Xu
    <herbert@gondor.apana.org.au>. [#13140]
  * debian/control (dpkg-dev): depend on perl as POSIX (not a part of
    perl-base) is needed by most of the perl dpkg-* scripts, noticed by
    Joel Klecker <jk@espy.org>. [#22115]

 -- James Troup <jjtroup@comp.brad.ac.uk>  Wed, 24 Jun 1998 14:38:52 +0200

dpkg (1.4.0.23.2) frozen unstable; urgency=low

  * Non-maintainer upload.
  * dpkg/main.c: Turn --force-overwrite back on as default.

 -- James Troup <jjtroup@comp.brad.ac.uk>  Tue, 23 Jun 1998 22:19:26 +0200

dpkg (1.4.0.23.1) frozen unstable; urgency=low

  * No real changes, only a new version code to make this go to frozen too.

 -- Nils Rennebarth <nils@debian.org>  Wed, 10 Jun 1998 17:29:58 +0200

dpkg (1.4.0.23) frozen unstable; urgency=low

  * Non-maintainer bug-fix release
  * Update the disk method to the hamm directory structure (Bug#21000)

 -- Nils Rennebarth <nils@debian.org>  Sun,  7 Jun 1998 19:14:51 +0200

dpkg (1.4.0.22) frozen unstable; urgency=medium

  * Non-maintainer bug-fix release
  * Install main changelog file as `changelog.gz' instead of
    `changelog.dpkg.gz' (Debian Policy, section 5.8) (Bug#6052,15157)
  * Avoid use of /tmp/*.$$ in preinst and postinst (Bug#19712)
  * Make sure diversions file is always created with mode 0644 (Bug#19494)
  * When removing a file, chmod it to 000 if it's a char or block
    device or remove its s[ug]id bits, if any (Bug#6006)
  * Minor fixes in the programmer's manual (Bug#6206)
  * Always create readable status and available files
    (Bug#9869,11887,14636,15786,19146)
  * Make dpkg-gencontrol honour -DArchtecture=xxxx (Bug#9893)
  * Allow different archs for the same binary in debian/files (Bug#9894)
  * Added workaround in /usr/lib/dpkg/methods/disk/setup
    to avoid bash warning (Bug#10111,10131)
  * Recognize old .deb packages with other locales (Bug#12232)
  * Added `SHELL=bash' to debian/rules: it uses bash-specific structs
  * Move some files from dpkg to dpkg-dev (part of Bug#13295)
  * Minor fix in packaging manual regarding to Standards-Version (Bug#14696)
  * Fixed --altdir and --admindir in update-alternatives (Bug#15332)
  * Strip /usr/lib/libdpkg* (Bug#15671)
  * dpkg: send output of --help, --force-help and -Dhelp to stdout
    (Bug#16051,18574)
  * send correct signals with start-stop-daemon (Bug#17258)
  * Make `dpkg-divert --test --remove' work as expected (Bug#19531)
  * Determine properly the architecture if gcc is egcs (Bug#20353)

 -- Juan Cespedes <cespedes@debian.org>  Sun,  5 Apr 1998 17:37:01 +0200

dpkg (1.4.0.21) unstable; urgency=low

  * Non-maintainer release to include a new update-rc.d
  * Fixed date on files in the archive from 2017 and 2018 by running
    touch foo; find . -newer foo | xargs -r touch; rm foo
  * Changed start-stop-deamon message "No <program> found; none killed." to
    "No <program> found running; none killed."

 -- Miquel van Smoorenburg <miquels@cistron.nl>  Thu,  5 Mar 1998 14:19:46 +0100

dpkg (1.4.0.20) unstable; urgency=low

  * Disabled --force-overwrites.
  * Removed core file from source

 -- Michael Alan Dorman <mdorman@debian.org>  Tue,  9 Jan 1998 03:34:28 -0500

dpkg (1.4.0.19) unstable; urgency=low

  * Changed methods/disk.setup to use output of
    'dpkg --print-installation-architecture' instead of hard-coded 
    '1386' (fixes #10995).
  * Patched dpkg-source to properly quote metacharacters in strings 
    before using them in pattern-matching expressions (fixes #10811).
  * Fixed several documentation typos (fixes #10764).
  * dpkg-source now works around 100-character filename limitation of cpio
    (fixes #10400).
  * dpkg-source now properly handles '\ no newline in source' message from
    patch (fixes #5041).
  
 -- Klee Dienes <klee@debian.org>  Sun, 13 Jul 1997 19:28:22 -0700

dpkg (1.4.0.18) unstable; urgency=low

  * dpkg-source now uses new -z option to GNU patch (still needs to be
    changed to detect and use old version as well) (fixes #9904, #10005, #10007).
  * Added i686 to archtable.
  * shlibs.default now uses xlib6 instead of elf-x11r6lib (fixes #9926).
  * debian-changelog-mode now uses interruptible completing type-in fields
    instead of the previous 'select-a-letter method'.  I consider this
    better and more standard than the previous way, but I'd welcome
    opinions to the contrary.  Consider this a 'probationary' change for
    now (fixes #9873, #9874).

 -- Klee Dienes <klee@debian.org>  Sun, 25 May 1997 09:56:08 -0400

dpkg (1.4.0.17) unstable; urgency=low

  * All of the dpkg binaries (but not dpkg-dev or dselect) now speak
    french, thanks to patches from Christophe Le Bars <clebars@teaser.fr>
  * Fix leading spaces before day in 822-date.
  * Changes from Tom Lees <tom@lpsg.demon.co.uk> to better support
    building on non-Debian systems; minor Makefile fixes.
  * Added 'ppc powerpc powerpc' to archtable.
  * Changed documentation paper size to US/Letter instead of A4 (A4
    may be better, but it's easier to print US/Letter on A4 than it is 
    to print A4 on US/Letter).
  
 -- Klee Dienes <klee@debian.org>  Tue,  13 May 1997 15:24:31 -0400

dpkg (1.4.0.16) experimental; urgency=low

  * Added generated sources to GNU-format source archive so it no longer
    requires perl to build.

 -- Klee Dienes <klee@debian.org>  Sat, 10 May 1997 17:34:29 -0400

dpkg (1.4.0.15) experimental; urgency=low

  * Changed dpkg-genchanges to check for ($arch == $substvar{'Arch'}), not
    ($arch ne 'all') (fixes #9688).
  * Fixed bug in start-stop-daemon.c (was using optarg after argument
    parsing was over) (fixes #9597, #9603, #9364).
  * Provide 50dpkg-dev.el for xemacs as well as emacs.
  * Explicitly provide path for debian-changelog-mode in 50dpkg-dev to use
    .el file as workaround until xemacs can read emacs19 .elc files.
  * Pass top_distdir explicitly to 'make dist' to accomodate bug in
    automake_1.1o-1.
  * Fix debian/build to make html documentation without including
    directories in tar archives (fixes #9348).
  
 -- Klee Dienes <klee@debian.org>  Fri,  9 May 1997 13:17:18 -0400

dpkg (1.4.0.14) experimental; urgency=low

  * Fixed buglet in install-info.pl (fixes #9438).
  * Re-write of update-rc.d.pl, primarily by Miquel van Smoorenburg
    <miquels@cistron.nl> (fixes #9434, #9436).
  * Renamed "dpkg Programmer's Manual" to "dpkg Internals Manual".
  
 -- Klee Dienes <klee@debian.org>  Tue,  6 May 1997 22:01:07 -0400

dpkg (1.4.0.13) experimental; urgency=low

  * Fix to start-stop-daemon so that it still takes numeric arguments (had
    been broken in 1.4.0.12) (fixes #9598).
  * Fix 822-date to sanity-check localtime() output (seconds must be the
    same as GMT).
  * Patch from Guy Maor <maor@ece.utexas.edu> to dpkg-source.pl to support
    pristine (MD5-equivalent) upstream sources.
  * Patch from Michael Alan Dorman <mdorman@calder.med.miami.edu> to
    update-rc.d.pl to fix handling multiple start/stop entries on a single
    line.
  * Several fixes to dpkg-genchanges to support -B option (added in
    1.4.0.12) (fixes #9340).
  * Handle errors from 822-date in debian-changelog-mode.el.
  * Changed cl-debian.pl to correctly handle extra whitespace in changelog
    datestamps.

 -- Klee Dienes <klee@debian.org>  Mon,  5 May 1997 18:12:43 -0400

dpkg (1.4.0.12) experimental; urgency=low

  * Re-wrote 822-date for clarity and to support timezone offsets >= 12h
    (New Zealand in DST is +1300, for example) (fixes #7130).
  * Patch from Juergen Menden <menden@morgana.camelot.de> to support
    archdependent-only builds (fixes #8912, #9245, #5359).
  * Fix archtable entry for powerpc (fixes #8794).
  * Strip /sbin/* and /usr/sbin/* in debian/rules (fixes #8853).
  * Moved start-stop-daemon to /sbin (fixes #8669).
  * Set sharedstatedir and localstatedir for $(MAKE) install in
    debian/rules (fixes #8852).
  * Fixes for update-rc.d(8) from Jim Van Zandt <jrv@vanzandt.mv.com>
    (fixes #8576).
  * No longer do variable substitutions when generating change file (fixes
    #5862).
  * Support symbolic signal names in start-stop-daemon (fixes #7715).
  * Add autoload for debian-changelog-mode to /etc/emacs/site-start.d
    (fixes #4519, #5841).
  * Add recommendation for gcc and make in dpkg-dev (gcc is needed for dpkg
    --print-architecture, used by dpkg-gencontrol; make is needed for any
    debian/rules file) (fixes #8470).
  * Minor changes to packaging manual section on source package
    conversion (fixes #6801).
  * Renamed "programmer's manual" to 'packaging manual'.
  * Start of new "programmer's manual" containing information on dpkg
    internals and build information.  This manual uses the new
    TeXinfo-SGML format, currently included in doc/.
  * dselect/pkgdepcon.cc now checks for debug not NULL, not just depdebug.
  * Changed makefiles to support building outside of source directory.
  * Include GNU-format source distribution with other non-debian packages.

 -- Klee Dienes <klee@debian.org>  Sun,  4 May 1997 11:08:19 -0500

dpkg (1.4.0.11) experimental; urgency=low

  * Patches for alpha and libc6 from Michael Alan Dorman
    <mdorman@calder.med.miami.edu>.
  * Fixed minor problems in dpkg-shlibdeps regular expressions for libc6.
  * Fix regex to detect directory creation in dpkg-source.pl.
  * Minor changes for automake-1.1n.

 -- Klee Dienes <klee@debian.org>  Sun, 23 Mar 1997 18:09:33 -0500

dpkg (1.4.0.10) unstable; urgency=medium

  * Fixed bug in controllib.pl (@fowner was entire passwd entry,
    not just [uid, gid] as it should have been).

 -- Klee Dienes <klee@debian.org>  Thu, 20 Mar 1997 13:06:52 -0500

dpkg (1.4.0.9) unstable; urgency=low

  * Check fputs() return values for (ret >= 0), not (ret != 0) (fixes #7522).
  * dpkg-shlibdeps no longer gives error for Java and statically linked
    binaries (fixes #4988).
  * Change 'details of the old format' to 'details of the new format' in
    deb-old.5 (fixes #7605).
  * dpkg-source -b now warns (was previously silent) if maintainer changes
    create new subdirectories.  dpkg-source -x now warns (previously gave
    error) if maintainer changes create new subdirectories (partially
    fixes #6866, #6671, #5045, #6482).    
  * Added manual page for start-stop-daemon (8). 
  * Added C version of start-stop-daemon by 
    Marek Michalkiewicz <marekm@i17linuxb.ists.pwr.wroc.pl> (fixes #1670).
  * Converted to use GNU automake for the build process by Tom Lees 
    <tom@lpsg.demon.co.uk>.<
  * Preliminary support for dpkg functions as a shared library (now
    provides libdpkg.so, but much work needs to be done in better
    segregating and defining the interface).
  * Preliminary internationalization support by Galen Hazelwood
    <galenh@debian.org>.  Only the library, dpkg-deb, md5sum, and dpkg
    have been converted so far.  No translations have yet been
    constructed.
  * Handle 'libc.so.6 => /lib/libc.so.6 (0x40010000)' format from libc6
    ldd (fixes #7603, #7926, #8688, #9179, #9134, #8516).
  * Removed policy.sgml (it has been moved to the debian-policy package).
  * Include patch from Darren Stalder <torin@daft.com> for
    dpkg-buildpackage to choose PGP key based on Maintainer: field of 
    package being built (or -m<maintainer> option, if present) (fixes 
    #7898).
  * Changed controllib.pl to use $ENV{LOGNAME}, getlogin(), and $<
    (in that order) to determine the intended ownership of 
    debian/{files,substvars},  (fixes #7324, #6823, #5659, #5965, #5929,
    #9239, #5366).
  * Don't sign .dsc file in dpkg-buildpackage if building a binary-only
    release (fixes #7260).
  * Updated developer-keys.pgp to latest revision (fixes #6134).
  
 -- Klee Dienes <klee@debian.org>  Mon, 17 Mar 1997 16:11:24 -0500

dpkg (1.4.0.8) unstable; urgency=medium

  * Corrected update-rc.d for bash 2.0
  * Updated developer-keys.pgp from
    http://www.iki.fi/liw/debian/debian-keyring.tar.gz

 -- Guy Maor <maor@ece.utexas.edu>  Mon, 3 Feb 1997 04:05:01 -0600

dpkg (1.4.0.7) stable unstable; urgency=HIGH

  * Fixed --assert-support-predepends failing between unpack & configure.
  * Added --assert-working-epoch option.

 -- Guy Maor <maor@ece.utexas.edu>  Sat, 25 Jan 1997 23:02:11 -0600

dpkg (1.4.0.6) stable unstable; urgency=high

  * Patched lib/vercmp.c to hopefully fix dselect epoch processing
    (Bug#6204), (Bug#4590).
  * Patched scripts/dpkg-buildpackage, scripts/dpkg-genchanges,
    scripts/dpkg-gencontrol for epoch processing, courtesy of Loic Prylli 
    <lprylli@graville.fdn.fr> (Bug#6138, Bug#5225).
  * Patched dpkg-genchanges to actually honor the -u switch to specify
    directory (Bug#5564).
  * Applied patch to main/archive.c to correct problems setting set[gu]id
    binaries, courtesy of Herbert Xu <herbert@greathan.apana.org.au>
    (Bug#5479). 
  * Applied patch to dpkg-source to correct debian-only package names,
    courtesy of Guy Maor <maor@ece.utexas.edu> (Bug#5355).

 -- Michael Alan Dorman <mdorman@calder.med.miami.edu>  Thu, 2 Jan 1997 11:36:09 -0500

dpkg (1.4.0.5) stable frozen unstable; urgency=medium

  * Distribution for frozen too.

 -- Heiko Schlittermann <heiko@lotte.sax.de>  Thu, 5 Dec 1996 09:13:42 +0100

dpkg (1.4.0.4) stable unstable; urgency=medium

  * Bug2962 fixed: patch from Ian Jackson applied
    (cursor keys won't work after search)
  * Manuals 2.1.2.2

 -- Heiko Schlittermann <heiko@lotte.sax.de>  Fri, 15 Nov 1996 20:21:18 +0100

dpkg (1.4.0.3) unstable; urgency=medium

  * dpkg-source -x: created bad permissions (set x-bit for
    all files pointed to by a symlink)

 -- Heiko Schlittermann <heiko@lotte.sax.de>  Fri, 18 Oct 1996 18:32:06 +0200

dpkg (1.4.0.2) unstable; urgency=medium

  * dpkg-buildpackage.sh: reverted the quoting change -- (you
    should use super, sudo, realy, but not su.  Or write a wrapper
    around su)
  * dpkg-buildpackge.sh: passing -m, -C, -v options to dpkg-genchanges
    more the way Ian likes ;-)
  * dpkg-source.pl: new function deoctify() as replacement for eval()
    (turn \ddd into the corresponding character) [rem: probably better
    solution would be to convert cpios output names into complete \ddd 
    representation as well tars output names] 
  * dpkg-source.pl: fixed 2 typos in failure message on creating 
    $origtargz.tmp-nest.
  * main/main.c: typo `tread' -> `treat'
  * main/enquiry.c: fixed the ignorance for some relations in --compare-versions
  * main/enquiry.c: missing version is now handled as described in `dpkg --help'
    (or at least as I understood `dpkg --help' PLEASE TRY IT)
  * lib/parsehelp.c: fixed parsing of epoch information

 -- Heiko Schlittermann <heiko@lotte.sax.de>  Sun, 6 Oct 1996 23:27:47 +0200

dpkg (1.4.0.1) unstable; urgency=medium

  * dpkg-source: doesn't get screwed up from hardlinks
    in the archive now
  * dpkg-source: doesn't get screwed up from `unprintable' characters
    in file names (e.g. from the kbd package) 
  * controllib.pl: $varlistvile -> $varlistfile (thanx Karl Sackett)
  * dpkg-buildpackge: quoting for $rootcommand (thanx  Michael Meskes)
    and `eval' as default $rootcommand
  * dpkg-*, controllib.pl: created debian/files and debian/substvars
    are chown'ed to `getlogin()' and its group
  * doc/: mv changed to mv -f
  * dpkg-buildpackage: added an option -a for overriding the
    architecture in the changes _file_name_
  * dpkg-buildpackage: pass -m* -v* .. options to dpgk-genchangelog
  * dpkg-name moved to dpkg-dev

 -- Heiko Schlittermann <heiko@lotte.sax.de>  Sat, 21 Sep 1996 22:06:01 +0200

dpkg (1.4.0) unstable; urgency=low (HIGH for new source format)

  * Corrected buffer overrun when dpkg-deb generates filename.  (Bug#4467.)
  * dpkg-shlibdeps works with DEBIAN/shlibs (thanks Heiko Schlittermann).
  * Added libm.so.5 to shlibs.default for i386/m68k.

  * Split binary package into two: dpkg and dpkg-dev.
  * dpkg-source(1) documents mode and ownership setting during extraction.

  * dpkg-scanpackages moved to /usr/bin.
  * Include /usr/bin/dpkg-deb, not dpkg-deb.dist; don't rename in scripts.
  * Copyright file changed slightly.
  * debian-changelog-mode uses magic key substitution strings.  (Bug#4419.)
  * Changed email address in control file to <ian@chiark.greenend.org.uk>.
  * Manuals and own Standards-Version: updated to 2.1.1.0.

 -- Ian Jackson <ian@chiark.greenend.org.uk>  Thu, 12 Sep 1996 01:13:33 +0100

dpkg (1.3.14) unstable; urgency=low

  * dpkg-buildpackage new -tc (clean source tree) option.

  * Formatted documentation removed by `make clean' and so not in source.
  * Manuals and own Standards-Version: updated to 2.1.0.0.
  * Distribute {policy,programmer}.{html.tar,ps}.gz with each upload.

 -- Ian Jackson <ian@chiark.chu.cam.ac.uk>  Sun, 1 Sep 1996 20:43:40 +0100

dpkg (1.3.13) unstable; urgency=low (HIGH for building new src X programs)

  * X shared libraries added to shlibs.default (=> `elf-x11r6lib').
  * dpkg-source tar invocation fixed so that TAPE env var doesn't break it.
  * dpkg-source copes better with missing final newline messages from diff.

  * dpkg-buildpackage usage message fixed: -si is the default.  (Bug#4350.)
  * dpkg-source error message about src dir mismatch typo fixed.  (Bug#4349.)

  * dpkg-source(1) has suggestions for dpkg-buildpackage -r option.
  * dpkg-source change date fixed.  (Bug#4351.)
  * More developers' keys.
  * Manual updates, own Standards-Version updated.

 -- Ian Jackson <ian@chiark.chu.cam.ac.uk>  Sat, 31 Aug 1996 20:08:18 +0100

dpkg (1.3.12) unstable; urgency=medium

  * dpkg prints old version number when upgrading.  (Bug#4340.)
  * dpkg-deb tries to detect and flag corruption by ASCII download.

  * dpkg-genchanges and dpkg-buildpackage say what source is included.

  * dpkg-buildpackage passes +clearsig=on to PGP (or pgpcommand).  (Bug#4342.)

  * dpkg-source prints better error for cpio not honouring -0t.
  * control file Suggests cpio >= 2.4.2, rather than just cpio.

 -- Ian Jackson <ian@chiark.chu.cam.ac.uk>  Fri, 30 Aug 1996 15:31:51 +0100

dpkg (1.3.11) unstable; urgency=low

  * EBUSY when dpkg removes a directory is only a warning.

  * dpkg-genchanges generates sensible warning (not confusing error
    about mismatch) for missing Section/Priority in binary packages.

  * Added dpkg --print-gnu-build-architecture option.
  * shlibs.default for m68k provided, as a copy of i386 version.

 -- Ian Jackson <ian@chiark.chu.cam.ac.uk>  Thu, 29 Aug 1996 14:05:02 +0100

dpkg (1.3.10) unstable; urgency=medium

  * dpkg-source(1) manpage alias symlinks are not dangling.
  * dselect selects things by default if they are installed.
  * Added `pentium' as alias for `i386' architecture.
  * Added `Suggests: cpio, patch' and explanatory text to Description.
    (Bugs #4262, #4263.)

  * More developers' PGP keys.
  * Manual updates, new source format released.

 -- Ian Jackson <ian@chiark.chu.cam.ac.uk>  Mon, 26 Aug 1996 14:30:44 +0100

dpkg (1.3.9) unstable; urgency=low (high for new source format)

  * dpkg --get-selections and --set-selections added.
  * New dpkg --force-not-root flag.

  * Don't replace directory with another package's file.  (Bug#4202.)

  * All manpages now installed compressed.
  * Copyright file moved to /usr/doc/dpkg/copyright.
  * Standards-Version updated (0.2.1.1).

 -- Ian Jackson <ian@chiark.chu.cam.ac.uk>  Sat, 24 Aug 1996 19:09:30 +0100

dpkg (1.3.8) unstable; urgency=low (high for new source format)

  * dpkg-buildpackage -sa, -si options work correctly.

  * update-rc.d(8) updated to reflect design and reality.
  * Programmers' and policy manual updates.

 -- Ian Jackson <ian@chiark.chu.cam.ac.uk>  Fri, 23 Aug 1996 12:48:26 +0100

dpkg (1.3.7) unstable; urgency=low (medium for source pkg docs)

  * dselect +/-/_/= on lines for all broken, new, local or whatever
    packages do not affect _all_ packages.  (Bug#4129.)

  * Support for diff-only uploads in source packaging tools.
  * dpkg-genchanges -d<descripfile> option renamed to -C.
  * dpkg-buildpackage understands -m, -v, -C (for dpkg-genchanges).
  * Support for debian/shlibs.local added to dpkg-shlibdeps.
  * Shared library files' search order defined in dpkg-source(1), and
    relevant files added to the FILES section.

  * Programmers' manual describes source packaging tools.
  * Policy manual mentions shared library control area file.
  * dpkg-source manpage includes dpkg-shlibdeps in title line.
  * Manuals have changelog and automatic version numbering.
  * changelogs (for dpkg and for manuals) installed.
  * binary target split into binary-arch and binary-indep in manual.
  * Manpages should be compressed.
  * Copyright file is moved to /usr/doc/<package>/copyright.
  * Changelogs must be installed in /usr/doc/<package>.
  
  * dpkg-deb(8) moved to dpkg-deb(1).

  * binary target split into binary-arch and binary-indep in source.
  * changelog entry for 1.2.14 copied from that (forked) release.

 -- Ian Jackson <ian@chiark.chu.cam.ac.uk>  Thu, 22 Aug 1996 15:36:12 +0100

dpkg (1.3.6) experimental; urgency=low (HIGH for new source format)

  * dpkg-source now has broken argument unparsing for tar.  (Bug#4195.)

  * dpkg-gencontrol writes to debian/tmp/DEBIAN/control by default.
  * dpkg-shlibdeps script added.

  * Back to old sh update-rc.d, and removed manpage, because new Perl
    version and the manpage have different syntax and semantics.
  * update-rc.d prints usage message for missing terminal `.'.  (Bug#4122.)

  * Use rm -rf instead of just rm -r in dpkg-deb --info &c.  (Bug#4200.)

  * Added support for Installed-Size to dpkg-gencontrol, and documented.
  * Source packaging substitution variables and name syntax rationalised.
  * dpkg-source scripts' usage messages improved slightly.
  * dpkg-source works with non-empty second (orig dir) argument.

  * Added rationale for copyright policy to manual.
  * More developers' PGP keys.
  * Control database handling cleanups (usu. Source field blanked).

 -- Ian Jackson <ian@chiark.chu.cam.ac.uk>  Tue, 20 Aug 1996 15:39:58 +0100

dpkg (1.3.5) experimental; urgency=low (high for debian-changelog-mode)

  * 822-date script included.  (Bug#4136.)
  * debian-changelog-add-version works on empty file.
  * debian-changelog-mode mode-help works properly.

  * dpkg-source tells patch not to make numbered backups.  (Bug#4135.)

  * More developers' PGP keys.
  * Paragraph on uucp -a and -g options removed from policy manual.

 -- Ian Jackson <ian@chiark.chu.cam.ac.uk>  Wed, 14 Aug 1996 14:46:47 +0100

dpkg (1.3.4) experimental; urgency=low

  * Removed debugging output from dpkg-source -x.  Oops.
  * Removed section on source package permissions from policy manual -
    dpkg-source now sorts these out.

 -- Ian Jackson <ian@chiark.chu.cam.ac.uk>  Sun, 11 Aug 1996 13:25:44 +0100

dpkg (1.3.3) experimental; urgency=low

  * Programmers' & policy manuals in source tree; HTML in /usr/doc/dpkg.
  * Old guidelines.info and text files in /usr/doc/dpkg removed.

  * dpkg-source sets permissions on extracted debianised source tree
    and does not copy ownerships out of archive even if running as root.

  * Emacs mode `dpkg changelog' renamed to `Debian changelog'.
  * Default changelog format renamed from `dpkg' to `debian'.

  * debian-changelog-mode sets fill-prefix correctly.
  * debian-changelog-mode urgencies except HIGH lowercase by default.
  * debian-changelog-mode displays keymap in doc string and so mode help.

  * More maintainers' PGP keys.

  * Remove built changelog parsers with `clean' target in source.

 -- Ian Jackson <ian@chiark.chu.cam.ac.uk>  Sat, 10 Aug 1996 23:35:51 +0100

dpkg (1.3.2) experimental; urgency=LOW (MEDIUM for dpkg-source)

  * Faster update-rc.d written in Perl by Miquel van Smoorenburg.
  * install-info --test doesn't lock dir.  (Bug#3992, thanks Darren).

  * dpkg-source doesn't break in the presence of any symlinks.

  * More developers' keys added to doc/developer-keys.pgp.
  * Install developers' keys in /usr/doc/dpkg/developer-keys.pgp.
  * dpkg-source documents undefined substvar behaviour.
  * minor debian/rules cleanups.

 -- Ian Jackson <ian@chiark.chu.cam.ac.uk>  Sat, 10 Aug 1996 02:13:47 +0100

dpkg (1.3.1) experimental; urgency=LOW

  * manpage for dpkg-source et al now available.
  * dpkg-changelog-mode.el installed in site-lisp, but still no autoload.

  * dpkg-source prints correct string for not-understood tar -vvt output.
  * dpkg-source parsing of tar -vvt output made more robust.

  * dpkg-buildpackage prints usage message on usage error.
  * dpkg-gencontrol can print usage message.
  * -T<varlistfile> option added to dpkg-source.
  * Description of -f<fileslistfile> corrected in dpkg-distaddfile usage.
  * -m<maintainer> synopsis changed in dpkg-genchanges usage.
  * debian/substvars may now contain blank lines.

 -- Ian Jackson <ian@chiark.chu.cam.ac.uk>  Thu, 8 Aug 1996 02:36:04 +0100

dpkg (1.3.0) experimental; urgency=LOW

  * dpkg can install named pipes.
  * dpkg-deb supports directory for destination, generates filename.
  * dpkg-{source,gencontrol,genchanges,parsechangelog,buildpackage},
    dpkg-distaddfile scripts to support new source package format.
  * a.out build no longer supported.
  * Changed to new source package format.

 -- Ian Jackson <ian@chiark.chu.cam.ac.uk>  Tue, 6 Aug 1996 02:31:52 +0100


dpkg (1.2.14) stable unstable; urgency=MEDIUM

  * dselect +/-/_/= on lines for all broken, new, local or whatever
    packages do not affect _all_ packages.  (Bug#4129.)

  * NOTE - THE HISTORY FORKS HERE.  1.2.14's change appears in 1.3.7.

 -- Ian Jackson <ian@chiark.chu.cam.ac.uk>  Thu, 22 Aug 1996 00:39:52 +0100


dpkg (1.2.13) unstable; urgency=LOW

  * dpkg --search produces correct output for diversions.
  * dpkg-name remove unnecessary arch missing warning.  (Bug#3482.)

  * dpkg-deb --build warns about uppercase chars in package name.

  * dpkg-scanpackages error messages updated and manpage provided
    (thanks to Michael Shields).
  * dpkg-scanpackages warns about spurious entries in override file.
  * dpkg-scanpackages `noverride' renamed to `override' everywhere.
  * dpkg-scanpackages field ordering to put Architecture higher.
  * dpkg-scanpackages field names capitalised appropriately.
  * dpkg-scanpackages invokes find with -follow.  (Bug#3956.)

  * guidelines say #!/usr/bin/perl everywhere, not #!/bin/perl.
  * Many developers' PGP keys added.

  * configure script uses ${CC} instead of $(CC) (again :-/).
  * developers' keys included in dpkg source tree and /usr/doc.
  * configure remade using autoconf 2.10-3 (was 2.4-1).

 -- Ian Jackson <ian@chiark.chu.cam.ac.uk>  Thu, 1 Aug 1996 02:46:34 +0100

dpkg (1.2.12); priority=LOW

  * dpkg --search and --list understand and comment on diversions.
  * dpkg-divert displays diversions more intelligibly.

  * Guidelines are somewhat clearer about descriptions.
  * deb(5) describes new format; old moved to deb-old(5).  (Bug#3435.)
  * deb-control(5) carries a warning about being out of date.

  * Added 1996 to dselect version/copyright.

 -- Ian Jackson <ian@chiark.chu.cam.ac.uk>  Thu, 4 Jul 1996 15:04:49 +0100

dpkg (1.2.11); priority=MEDIUM

  * dselect had dependency bug if installed package newer than avail.
  * Added `replaces' to dselect's list of package relationship strings.

 -- Ian Jackson <ian@chiark.chu.cam.ac.uk>  Mon, 1 Jul 1996 02:51:11 +0100

dpkg (1.2.10); priority=MEDIUM

  * Fixed bug in old-style version/revision number parsing.  (Bug#3440.)

 -- Ian Jackson <ian@chiark.chu.cam.ac.uk>  Sat, 29 Jun 1996 03:32:45 +0100

dpkg (1.2.9); priority=MEDIUM

  * Fixed status database updates reading bug.
  * `Setting up' message includes version number.
  * `existence check' message changed to say `cannot access archive'.

 -- Ian Jackson <ian@chiark.chu.cam.ac.uk>  Thu, 27 Jun 1996 13:39:36 +0100

dpkg (1.2.8); priority=LOW

  * dpkg --record-avail puts data in Size field.
  * strip / for rmdir(2) in cleanup to work around kernel bug.  (Bug#3275.)
  * dpkg-split --msdos no longer allows `-' and other chars in filenames.

  * manual dpkg-split(8) written.
  * dpkg-split minor typo in --auto usage error message fixed.
  * dpkg-deb(8) very minor cosmetic fix to --build option.

 -- Ian Jackson <ian@chiark.chu.cam.ac.uk>  Tue, 25 Jun 1996 03:00:14 +0100

dpkg (1.2.7); priority=LOW

  * dpkg-scanpackages syntax errors fixed.

 -- Ian Jackson <ian@chiark.chu.cam.ac.uk>  Fri, 21 Jun 1996 04:10:38 +0100

dpkg (1.2.6); priority=MEDIUM

  * NFS, CDROM and partition dselect methods include mountpoint
    in paths given to dpkg in [I]install, so they should now work.

  * Removed some leftover files from source tree.

 -- Ian Jackson <ian@chiark.chu.cam.ac.uk>  Wed, 12 Jun 1996 14:35:19 +0100

dpkg (1.2.5); priority=MEDIUM

  * Allow, but do not create, packages in half-installed state
    with no version number.  (Aargh.)

 -- Ian Jackson <ian@chiark.chu.cam.ac.uk>  Mon, 10 Jun 1996 04:55:43 +0100

dpkg (1.2.4); priority=MEDIUM

  * New dpkg-name from Erick (<pkg>_<version>_<arch>.deb convention).
  * Disappeared packages can't own conffiles any more !  (Bug#3214.)
  * install-info creates Miscellaneous sections with a newline
    following the heading.  (Bug#3218.)
  * cleanup-info script installed in /usr/sbin; called as appropriate
    by postinst.  Thanks to Kim-Minh Kaplan.  (Bug#3125.)
  * Allow superseded Essential packages to be purged after they've
    been removed (clear the Essential flag on removal, and ignore it
    on packages that are in stat_configfiles).

  * dselect disk methods understand `y' as well as `yes' for using
    development tree.
  * dselect doesn't make packages appear as `new' again if update
    of available packages fails.
  * dselect places method selection cursor over option last selected.

  * dpkg-scanpackages doesn't die when repeated packages are found.
  * dpkg-scanpackages allows many old maintainers (`//'-separated).

  * `Version' field is now mandatory (some operations already
    wouldn't work right anyway if it was't there).

  * update-rc.d(8) now says you must remove the script.  (Bug#3215.)
  * dpkg --force-help says that --force-overwrite is on by default.
  * dpkg-deb manpage rewritten.
  * debian.README (= /usr/doc/copyright/dpkg) edited slightly.

  * Some database parsing grunge removed (pdb_preferversion, &c).
  * Source tree doc/sgml contains some embryonic manuals.
  * Leftover files in lib directory in source tree deleted.

 -- Ian Jackson <ian@chiark.chu.cam.ac.uk>  Mon, 10 Jun 1996 03:52:01 +0100

dpkg (1.2.3); priority=HIGH

  * install-info doesn't replicate section headings (Bug#3125, #2973).
  * New dpkg-name manpage broken off from script (oops!).
  * dselect help screens made consistent with new strings, flags, &c.
  * dselect error flag column labelled E (Error), not H (Hold).
  * `Escape' no longer bound to `exit list without saving' in dselect.

 -- Ian Jackson <ian@chiark.chu.cam.ac.uk>  Tue, 28 May 1996 02:14:57 +0100

dpkg (1.2.2); priority=MEDIUM

  * Fixed dselect coredump found by Erick Branderhorst (thanks).
  * Sort obsolete removed packages separately, not under Available.

 -- Ian Jackson <ian@chiark.chu.cam.ac.uk>  Thu, 23 May 1996 21:31:05 +0100

dpkg (1.2.1); priority=MEDIUM

  * `=' key in dselect really does `hold' rather than `unhold'.
  * dselect dependency processing now interacts better with `hold'.
  * dselect `I' key (not `i') modifies display of the info window.
  * dselect shows unavailable packages as being unavailable.
  * dselect main menu headings and many other strings changed to try to
    discourage people from deselecting every package and using [R]emove.
    Notably, `select' changed to `mark' throughout.

  * dselect disk methods now print a few fewer double slashes.
  * dselect disk access methods will offer to use dpkg --record-avail
    to scan the available packages, if no Packages file is found.

  * New dpkg --compare-versions option, for the benefit of scripts &c.
  * New dpkg --clear-avail option forgets all available packages info.
  * New dpkg --print-avail option, prints `available' data (from Packages, &c).
  * dpkg usage message is more informative, but no longer fits on screen.
  * dpkg --avail option renamed --record-avail.

  * Latest dpkg-name from Erick Branderhorst.
  * dpkg-scanpackages has more sensible problem reporting.
  * postinst configure now gets null argument (not <unknown> or <none>)
    when there is no previously configured version.

  * Guidelines say that postinst configure is given previous version.
  * Guidelines don't refer to maintainer-script-args.txt in main text.
  * Guidelines (Texinfo source) uploaded separately.

  * Own version of strcpy (used for debugging) removed.
  * Interface to access methods document in source (doc/dselect-methods.txt).
  * debian.buildscript moves changes file into parent directory.

 -- Ian Jackson <ian@chiark.chu.cam.ac.uk>  Wed, 22 May 1996 01:26:31 +0100

dpkg (1.2.0); priority=MEDIUM

  * dselect can sort packages by available and installed states, and
    display their version numbers.  (Use O, o and V.)
  * Hold is properly integrated as a real `wanted state', rather than
    a separate flag.
  * Epochs in version numbers implemented, using the syntax
    <epoch>:<version>-<revision>.  (Epoch not usually displayed.)
  * dselect disk method is architecture-independent (uses dpkg's
    installation architecture, and looks in the right part of the tree).

  * dselect disk method doesn't try to satisfy the predependencies of
    packages which are on hold.
  * Fixed conflict-related assertion failure.  (Bug#2784.)
  * conffiles do not cause file conflicts if the conflicting package
    is in the `configuration only' state.  (Bug#2720.)
  * Fixed messages where available version number was reported as installed
    version in conflict and dependency messages.  (Bug#2654, Bug#2974.)

  * New format .deb files are default even for a.out compiles (but
    a.out version of dpkg is in old format).
  * Characters @:= (at colon equals) in package names now strictly
    forbidden everywhere (_ is still allowed in existing packages).
  * New dpkg --print-installation-architecture option prints installation
    architecture (compiled in), rather than build architecture (determined
    from gcc -print-libgcc-file-name).

  * Version messages show whether compiled a.out or ELF (i386 only).
  * Fixed missing space in version syntax error messages.
  * Manpage dpkg.8 installed with warning about inaccuracy.

  * Guidelines don't say to stop and restart daemons in runlevels 2345;
    instead they say to start in 2345 and stop in 016.
  * Guidelines and version messages say just Debian Linux.
  * Guidelines typo fix `"stop2' => `"stop"'.  (Bug#2867.)

  * doc/Makefile.in clean properly deletes various guidelines.info* files.

 -- Ian Jackson <ian@chiark.chu.cam.ac.uk>  Thu, 16 May 1996 00:01:21 +0100

dpkg (1.1.6); priority=MEDIUM

  * Check virtual dependencies when removing (ouch! - thanks SDE.)
  * Fixed bug in internal database validity management that could
    make dselect and dpkg dump core.  (Bug#2613.)
  * Fixed two coredumping bugs when using local diversions.  (Bug#2804.)
  * Fixed disappearance of overwritten packages.  (Bug#2696.)
  * install-info won't modify dir file before start of menu.
  * install-info will create Miscellaneous heading if no sections yet.

  * Only alphanums and +-. allowed in package names - enforced by
    dpkg-deb --build and documented in Guidelines.
  * dselect doesn't display packages unless they are installed, selected
    or available.
  * dselect doesn't show spurious section and priority headings.
  * dselect has a few extra keybindings (from Lee Olds).
  * --force message changed to `--force enabled' so that default is OK.

  * dpkg-name now includes architecture component in .deb filename,
    and translates - in package name to _.
  * .deb file has architecture component in filename.

  * Guidelines changed to say Pre-Depends is for experts only.
  * Guidelines say to provide a unidiff (-u) rather than an old context diff.
  * Guidelines say 755 root.root for shared libraries.

 -- Ian Jackson <ian@chiark.chu.cam.ac.uk>  Wed, 1 May 1996 00:47:22 +0100

dpkg (1.1.5); priority=MEDIUM (HIGH for diversions users)

  * Fixed coredump when using diversions.  (Bug#2603.)
  * Fixed typo in dpkg-divert which could lose diversions.  (Bug#2662.)

  * --force-overwrite is the default.
  * diversions.text provides better examples.

 -- Ian Jackson <ian@chiark.chu.cam.ac.uk>  Wed, 10 Apr 1996 13:59:30 +0100

dpkg (1.1.4); priority=MEDIUM

  * Allow overwriting of conflicting packages being removed.  (Bug#2614.)

  * a.out control file says Pre-Depends: libc4 | libc.  (Bug#2640.)
  * ELF control file and libc dependencies changed to use finalised scheme.
  * ELF control file and libc dependencies for i386 only.  (Bug#2617.)

  * Guidelines say use only released libraries and compilers.
  * Install wishlist as /usr/doc/dpkg/WISHLIST.
  * Remove spurious entries for Guidelines in info dir file.

  * dpkg-deb --build checks permissions on control (DEBIAN) directory.

  * Spaces in control file fields not copied by dpkg-split.  (Bug#2633.)
  * Spaces in split file part control data ignore.  (Bug#2633.)

  * Portability fixes, including patch from Richard Kettlewell.
  * Fixed minor configure.in bug causing mangled GCC -W options.

 -- Ian Jackson <ian@chiark.chu.cam.ac.uk>  Thu, 4 Apr 1996 01:58:40 +0100

dpkg (1.1.3); priority=LOW

  * dselect disk methods support Pre-Depends installation ordering.
  * When dpkg fails and --auto-deconfigure would help it says so.
  * dpkg --search output lists several packages with same file on one line.
  * Improved dpkg usage message somewhat.

  * dpkg-deb --build checks permissions and types of maintainer scripts.
  * dpkg-deb --build treats misspecified conffiles as error, not warning.
  * dpkg --print-architecture prints compiler's architecture while
    dpkg --version (&c) print system's arch (this to help cross-compiling).
  * More minor guidelines changes, including dir entry fixup.

  * configure script caches more values.
  * Changed maintainer email address to ian@chiark.chu.cam.ac.uk.

 -- Ian Jackson <ian@chiark.chu.cam.ac.uk>  Sat, 16 Mar 1996 19:18:08 +0000

dpkg (1.1.2); priority=LOW

  * Packaging guidelines installed properly (and as guidelines
    rather than debian-guidelines).
  * ELF version has more checks to stop you wrecking your dpkg installation.
  * dselect disk methods now look for a `local' tree as well, for
    people who want locally-available software of various kinds.
  * dpkg-divert has debugging message removed.
  * Minor guidelines changes.

  * Various makefile cleanups, mainly to do with ELF vs. a.out support.
  * debian.rules cleans out ~ files itself, as well as calling make clean.
  * debian.rules names .nondebbin.tar.gz file ELF too, if appropriate.

 -- Ian Jackson <iwj10@cus.cam.ac.uk>  Thu, 14 Mar 1996 03:38:29 +0000

dpkg (1.1.1elf); priority=LOW

  * Added /usr/lib/dpkg/elf-executables-ok and elf-in-kernel.
  * Replaces field now allows automatic removal of conflicting packages.
  * Replaces field now required to overwrite other packages' files.
  * Architecture field, and dpkg --print-architecture, supported.
  * build new format archives by default when compiled with ELF compiler.

  * symlinks are now installed atomically (good for shared libraries).
  * create /var/lib/dpkg/diversions in postinst if necessary (Bug#2465.)
  * Pre-Depends now correctly fails if package never configured.
  * dselect disk methods mount with -o nosuid,nodev.
  * update-rc.d defaults doesn't add both K and S in any one runlevel;
    dpkg postinst fixes up this situation if it sees it.

  * Assorted fixups to the Guidelines, which are now in one piece.
  * dpkg --list prints version string in one piece.
  * dpkg-scanpackages doesn't produce notice on output with list of
    packages with Section and/or Priority control file fields.

  * control file and debian.rules work both for ELF and non-ELF compiles.
  * most files compiled with -O2 (-O3 only for some critical files) -
    this fixes ELF build.

 -- Ian Jackson <iwj10@cus.cam.ac.uk>  Mon, 11 Mar 1996 04:25:28 +0000

dpkg (1.1.0); priority=LOW

  * dpkg supports Pre-Depends.
  * postinst script gets most-recently-configured version as $2.

  * lib/tarfn.c #includes <errno.h> (portability fix).

 -- Ian Jackson <iwj10@cus.cam.ac.uk>  Sun, 11 Feb 1996 21:07:03 +0000

dpkg (1.0.17); priority=LOW

  * dpkg --recursive follows symlinks (useful for devel tree).

 -- Ian Jackson <iwj10@cus.cam.ac.uk>  Sat, 10 Feb 1996 15:58:46 +0000

dpkg (1.0.16); priority=LOW

  * dpkg-deb much faster reading new format archives.  (Bug#2256.)
  * Developers' documentation in /usr/doc/dpkg/, /usr/info/.

  * Fixed typo in control file Description.

  * configure script tries to improve matters wrt sysinfo.
  * any debian-tmp.deb is deleted by `./debian.rules clean'.

 -- Ian Jackson <iwj10@cus.cam.ac.uk>  Sun, 4 Feb 1996 15:51:59 +0000

dpkg (1.0.15); priority=LOW

  * dselect disk methods should never unmount things they didn't mount.
  * debian.README aka /usr/doc/copyright updated.

 -- Ian Jackson <iwj10@cus.cam.ac.uk>  Tue, 30 Jan 1996 15:05:39 +0000

dpkg (1.0.14); priority=MEDIUM

  * fixed file descriptor leak in dpkg introduced in 1.0.11.
  * included dpkg-name in this package (conflicts with dpkg-name).

  * redraw in dselect main menu changed to use clearok (like in lists).
  * sa_restorer in struct sigaction no longer used (portability fix).
  * removed Guidelines from source package.

 -- Ian Jackson <iwj10@cus.cam.ac.uk>  Tue, 30 Jan 1996 02:52:29 +0000

dpkg (1.0.13); priority=MEDIUM

  * dselect partition and mounted methods work again.
  * dpkg-deb --no-act in usage message.

 -- Ian Jackson <iwj10@cus.cam.ac.uk>  Fri, 26 Jan 1996 18:37:03 +0000

dpkg (1.0.12); priority=MEDIUM (HIGH for users of 1.0.11)

  * Fixed frequent dpkg coredump introduced in 1.0.11.  (Bug#2219.)
  * dpkg-deb ensures version numbers start with alphanumerics.

 -- Ian Jackson <iwj10@cus.cam.ac.uk>  Wed, 24 Jan 1996 00:42:31 +0000

dpkg (1.0.11); priority=MEDIUM

  * corrected potentially serious problem with dpkg low-memory in-core
    files database.
  * dpkg-split --msdos puts output files in right directory.  (Bug#2165.)

  * diversions implemented - see `dpkg-divert --help'.

  * dselect shows and uses (for dependencies) currently installed
    version of a package if that is more recent.
  * dpkg --force-... options are in separate help screen.
  * better error messages for corrupted .deb archives.  (Bug#2178.)
  * dselect NFS method will unmount correct copy of NFS area if mounted
    twice.

  * removes some ELF compilation warnings.

 -- Ian Jackson <iwj10@cus.cam.ac.uk>  Fri, 19 Jan 1996 02:41:46 +0000

dpkg (1.0.10); priority=MEDIUM

  * dpkg-deb option parsing unmuddled (-I option was removed
    in 1.0.9 and broke dpkg-deb).  (Bug#2124.)

  * dpkg-split will work when ELF `ar' is installed, and is faster.

  * nfs dselect method now available.
  * disk methods don't prompt spuriously for Packages files.
  * cdrom+harddisk methods can find Packages files.

  * dpkg-scanpackages (creates Packages files) now in /usr/sbin.

  * various changes to help compilation of dpkg-deb, dpkg-split
    and md5sum on non-Debian systems.
  * <sys/fcntl.h> replaced by <fcntl.h> throughout.

 -- Ian Jackson <iwj10@cus.cam.ac.uk>  Sun, 14 Jan 1996 02:55:19 +0000

dpkg (1.0.9); priority=MEDIUM

  * dselect uninitialised variable coredump fixed (thanks Carl).

  * version numbers printed by --version fixed.  (Bug#2115.)
  * disk method problem with missing Packages files fixed.  (Bug#2114.)
  * dependency version relationships now <= >= << >> =.  (Bug#2060.)

  * install-info is in /usr/sbin, not /usr/bin.  (Bug#1924.)
  * dpkg regards Revision field as obsolete.

  * <asm/unistd.h> changed to <linux/unistd.h> (for m68k port).
  * scripts/Makefile.in `clean' target deletes scripts.

 -- Ian Jackson <iwj10@cus.cam.ac.uk>  Thu, 11 Jan 1996 20:51:20 +0000

dpkg (1.0.8); priority=LOW

  * update-alternatives slightly more helpful message.  (Bug#1975.)
  * cosmetic improvements to disk installation method.  (Bug#1970,1956.)
  * mounted filesystem and unmounted partition separate methods.  (Bug#1957.)

 -- Ian Jackson <iwj10@cus.cam.ac.uk>  Tue, 12 Dec 1995 04:07:47 +0000

dpkg (1.0.7); priority=MEDIUM (HIGH to upgrade syslogd)

  * dselect harddisk/CDROM method script handles multiple package
    areas.
  * Everything has a manpage, though many are very unhelpful indeed.

 -- Ian Jackson <iwj10@cus.cam.ac.uk>  Thu, 30 Nov 1995 03:59:14 +0000

dpkg (1.0.6); priority=MEDIUM (HIGH to upgrade syslogd)

  * conffiles can now be taken over properly from one package by
    another which replaces it.  (Bug#1482.)
  * dpkg will not deconfigure essential packages when --auto-deconfigure
    is set (this bug was fairly unlikely ever to be exercised).

  * dpkg checks for the presence of certain important programs on the PATH.
  * dselect is now more informative when a dependency is missing, saying
    "<package> does not appear to be available".  (Bug#1642, 1705).

  * `make distclean' fixed; config.* &c removed from source archive.
  * lib/lock.c now uses fcntl rather than flock, for better portability.

  * `Package_Revision: 0' removed from control file.
  * Some inaccuracies and bad formatting in various messages corrected.

 -- Ian Jackson <iwj10@cus.cam.ac.uk>  Tue, 21 Nov 1995 20:15:18 +0000

dpkg (1.0.5); priority=LOW

  * dpkg-split allows some space for the header.  (Bug#1649.)
  * dpkg-split now has --msdos option for 8.3 filenames.
  * dpkg-split --join &c will not complain about trailing garbage.

  * dselect & dpkg will no longer ignore SIGHUP will running subprocesses.

 -- Ian Jackson <iwj10@cus.cam.ac.uk>  Fri, 13 Oct 1995 13:59:51 +0100

dpkg (1.0.4); priority=MEDIUM (HIGH for dselect users with 1.0.3)

  * fixed bug which prevented dselect from displaying the bottom line of
    any listing screen.  This was introduced in 1.0.3, sorry !

  * a conffile will never cause a prompt if the package maintainer
    distributes a file identical to the user's, even if the file has
    been edited by both the user and the maintainer or is a
    newly-registered conffile.  (Bug#1639.)

  * dselect disk/cdrom method script says where to get Packages file.
  * dselect help has better descriptions of the functions of Return and Q.

  * postinst now warns about some problems with /usr/lib/dpkg/methods/hd.

 -- Ian Jackson <iwj10@cus.cam.ac.uk>  Thu, 12 Oct 1995 01:45:38 +0100

dpkg (1.0.3); priority=MEDIUM

  * dselect: fixed segfault when doing some multiple (de)selections.

 -- Ian Jackson <iwj10@cus.cam.ac.uk>  Tue, 10 Oct 1995 03:21:12 +0100

dpkg (1.0.2); priority=MEDIUM

  * problem with screen refresh after `o' (change order) corrected.

 -- Ian Jackson <iwj10@cus.cam.ac.uk>  Mon, 9 Oct 1995 13:11:04 +0100

dpkg (1.0.1); priority=LOW

  * much better dpkg performance on low-memory systems.
  * start-stop-daemon --name should now work. (oops!)
  * fixed typo which could turn into memory overwriting bug sometime.

 -- Ian Jackson <iwj10@cus.cam.ac.uk>  Sun, 8 Oct 1995 20:12:29 +0100

dpkg (1.0.0); priority=LOW

  * Version 1.0.0: dpkg is no longer beta.

  * tar extractor no longer looks up an empty string using getgrnam
    (this causes the libc to coredump when using NIS).

 -- Ian Jackson <iwj10@cus.cam.ac.uk>  Sun, 1 Oct 1995 13:07:36 +0100

dpkg (0.93.80); priority=LOW

  * dselect help screen intro changed to remove `much' before `help'.

  * update-alternatives.pl contains hardcoded ENOENT value, instead
    of requiring POSIX.pm to be present.

  * Makefiles changed to strip when installing instead of when building.

 -- Ian Jackson <iwj10@cus.cam.ac.uk>  Sat, 30 Sep 1995 01:44:12 +0100

dpkg (0.93.79) BETA; priority=LOW

  * DPKG_NO_TSTP environment variable which stops dpkg sending the
    process group a SIGTSTP (Bug#1496).
  * End key should work in dselect lists (Bug#1501).
  * various message typos (missing \n's) fixed (Bug#1504).

 -- Ian Jackson <iwj10@cus.cam.ac.uk>  Fri, 29 Sep 1995 03:27:01 +0100

dpkg (0.93.78) BETA; priority=LOW

  * dselect keystrokes help file typo fix.

 -- Ian Jackson <iwj10@cus.cam.ac.uk>  Thu, 28 Sep 1995 20:31:02 +0100

dpkg (0.93.77) BETA; priority=MEDIUM

  * dpkg --remove --pending will purge things when appropriate.

  * fixed failure to null-terminate dpkg conflict problem messages.
  * fixed bug in formatting of dependency version problem messages.

  * Conffiles resolution prompt for new conffile: typo fixed.
  * Changed dpkg usage error to suggest `-Dhelp' instead of `--Dhelp'.

 -- Ian Jackson <iwj10@cus.cam.ac.uk>  Wed, 20 Sep 1995 23:44:35 +0100

dpkg (0.93.76) BETA; priority=MEDIUM

  * dpkg --auto-deconfigure option (used automatically by dselect) allows
    `important' packages which many others depend on to be split.
  * dpkg should no longer fail an assertion during complicated
    multiple configurations involving packages which are on hold.

  * update-alternatives supports negative priorities.
  * /etc/alternatives is included in the .deb archive.

  * Package priorities changed: Required (Req), Important (Imp), Standard (Std),
    Optional (Opt) and Extra (Xtr).  For backward compatibility Base is an
    alias for Required, and Recommended is kept as a level just below Standard.

  * dselect shows introductory help screen when entering package lists (both
    main and recursive).
  * dselect help messages made more friendly.
  * dselect package list `quit, confirm, and check dependencies' key is
    now Return rather than lowercase `q'; likewise method list `select this
    one and configure it' key.
  * dselect selects packages with priority `standard' or better by default.
  * dselect `v=verbose' becomes `v=terse' when in verbose mode.

  * hard disk method unmounts /var/lib/dpkg/methods/mnt on failure.
  * disk methods' install message uses `stty' to find out what the
    interrupt character is, and uses that in the prompt (rather than ^C).
  * dpkg now tolerates ^Z characters in Packages files.
  * harddisk method doesn't display extra slash when updating packages file.
  * harddisk method burbles less if it doesn't have a good default.

  * dpkg-deb now supports new flexible format, but old format still default.

 -- Ian Jackson <iwj10@cus.cam.ac.uk>  Wed, 20 Sep 1995 02:49:41 +0100

dpkg (0.93.75) BETA; priority=MEDIUM

  * dselect no longer segfaults when you try to modify the last item.

  * dselect Makefile compiles with -g, and links without -s, but installs
    with -s, so that built source directory has debugabble binary.

 -- Ian Jackson <iwj10@cus.cam.ac.uk>  Tue, 12 Sep 1995 02:59:29 +0100

dpkg (0.93.74) BETA; priority=LOW

  * dpkg-split implemented and installed in /usr/bin/dpkg-split.
    (NB this is not compatible with Carl Streeter's old dpkg-split script.)
  * dpkg uses dpkg-split.
  * floppy disk method available - NB this is a first attempt only.

  * hard disk method uses --merge-avail rather than --update-avail.
  * installation by default of `standard' packages removed again.
    (I don't think this is the right place to do this.)
  * update-alternatives --remove correctly deletes all slave links;
    minor cosmetic improvements.

 -- Ian Jackson <iwj10@cus.cam.ac.uk>  Mon, 11 Sep 1995 02:06:05 +0100

dpkg (0.93.73) BETA; priority=LOW

  * dselect multi-package selection now done by `divider' lines
    actually in the package list, rather than horizontal highlight
    movement.
  * dselect help available, and keybindings rationalised.

  * postinst removes /usr/lib/dpkg/methods/hd if upgrading from
    0.93.42.3 or earlier.
  * `hold' flag changed to be settable by the user only, and
    made orthogonal to the `reinstallation required' flag.
  * dpkg will install by default any packages with priority of
    `standard' or better unless they're explictly deselected.

  * dselect dependency/conflict resolution will suggest marking absent
    packages for `purge' rather than `deinstall'.
  * disk method script produces message about invoking dpkg.
  * dpkg produces warning, not error, when it gets EPERM trying to
    remove a directory belonging to a package being removed.
  * dpkg, dpkg-deb usage error reporting improved.
  * dselect detects too-dumb terminals and stops.
  * dpkg-deb(8) updated a little (thanks to Bill Mitchell).

  * dselect debugmake script uses -O0.

 -- Ian Jackson <iwj10@cus.cam.ac.uk>  Sun, 10 Sep 1995 12:23:05 +0100

dpkg (0.93.72) BETA; priority=MEDIUM

  * /usr/sbin/update-alternatives added.

  * New names for certain control file fields (old names work
    as aliases): Optional -> Suggests, Recommended -> Recommends,
    Class -> Priority.
     
 -- Ian Jackson <iwj10@cus.cam.ac.uk>  Sun, 3 Sep 1995 16:37:41 +0100

dpkg (0.93.71) BETA; priority=LOW

  * dpkg doesn't silently overwrite `new' conffiles (Bug#1283).
  * case now not significant in Essential, Status and Class (Bug#1280).
  * dselect checks method scripts for execute, not for write.

  * spelling fixes in lib/dbmodify.c and dselect/helpmsgs.src.

  * dselect `clean' target deletes helpmsgs.cc and helpmsgs.cc.new.

 -- Ian Jackson <iwj10@cus.cam.ac.uk>  Thu, 31 Aug 1995 13:56:08 +0100

dpkg (0.93.70) BETA; priority=MEDIUM

  * dselect unmounted harddisk method has many silly bugs fixed.

  * dpkg --root option restored (was removed by mistake in 0.93.68).
  * minor cosmetic change to dselect subprocess failure message.

 -- Ian Jackson <iwj10@cus.cam.ac.uk>  Wed, 9 Aug 1995 22:18:55 +0100

dpkg (0.93.69) BETA; priority=MEDIUM

  * dpkg --configure and --remove should work properly when
    they have to defer processing (this tends to happen when many
    packages are processed at once).  (Bug#1209.)

  * dpkg --configure and --remove work better when `processing'
    several related packages with --no-act.

  * dpkg --auto is now two options, --pending or -a (for configure,
    remove, &c) and --recursive or -R (for install, unpack, &c).

  * dpkg debug options in usage message, and values available (-Dh).

 -- Ian Jackson <iwj10@cus.cam.ac.uk>  Wed, 9 Aug 1995 22:18:55 +0100

dpkg (0.93.68) BETA; priority=MEDIUM

  * dpkg won't get an internal error if you try to use the default
    conffiles response (ie, if you just hit return).  (Bug#1208.)

  * dselect hard disk and CD-ROM methods - the real thing, but ALPHA.

  * dselect allows you to go straight to `update' or `install' if
    you have already set up an access method.
  * new dpkg options --yet-to-unpack, --merge-avail and --update-avail.
  * dpkg -G is an abbreviation for dpkg --refuse-downgrade.
  * dpkg -R alias for --root withdrawn, pending reuse with different meaning.
  * dpkg --help message rationalised somewhat.

  * Obsolete `examples' and `dpkg-split' directories removed from
    source tree.  The `hello' package is a better example.

 -- Ian Jackson <iwj10@cus.cam.ac.uk>  Mon, 7 Aug 1995 02:16:25 +0100

dpkg (0.93.67) BETA; priority=LOW for C dpkg alpha testers, HIGH for others

  * dpkg no longer statically linked and -g.
  * calls to abort() changed to print string, file and line number first.
  * removed unused variable from dpkg source.

 -- Ian Jackson <iwj10@cus.cam.ac.uk>  Fri, 4 Aug 1995 01:39:52 +0100

dpkg (0.93.66) ALPHA; priority=MEDIUM

  * dpkg will correctly remove overwritten files from the lists of
    the package(s) that used to contain them.

  * dpkg --purge is now an action, rather than a modifier for --remove,
    and the -P alias for it is withdrawn.

  * dpkg --unpack/--install filenames in messages are now more sensible
    about when to use .../ (show as many trailing components as possible
    in 40 characters, or the whole path if that the last component is
    longer than that).

 -- Ian Jackson <iwj10@cus.cam.ac.uk>  Thu, 3 Aug 1995 02:11:03 +0100

dpkg (0.93.65) ALPHA; priority=MEDIUM

  * dpkg --remove should, when a package being removed is depended-on
    by another that is also queued for removal, defer the depended-on
    package rather than aborting it.  (Bug#1188.)

  * dpkg will not attempt to configure or remove a package more than
    once in the same run.  (Bug#1169.)

  * dpkg cosmetic fix to dependency problems message (this bug
    hasn't been triggered to my knowledge).

  * perl-dpkg no longer installed in /usr/bin.

 -- Ian Jackson <iwj10@cus.cam.ac.uk>  Wed, 2 Aug 1995 13:02:58 +0100

dpkg (0.93.64) ALPHA; priority=MEDIUM

  * dpkg marks a package as no longer `to be configured in this run'
    when an error occurs, so that other packages which depend on it
    will fail (rather than causing a loop and an assertion failure,
     packages.c:166: failed assertion `dependtry <= 4').

  * dselect initial selection granularity is single-package.
  * dpkg --no-also-select option renamed to --selected-only (old option
    still accepted, but no longer in --help).  Changed -N to -O.

  * dselect `update' option changed to `install' (and other options
    renamed too).  NB: old access methods will not work, because
    the `update' script should now be an `install' script.

  * dselect `installation methods' renamed to `access methods'.
  * dpkg --skip-same-version and --refuse-downgrade produce friendlier
    messages when they skip packages.
  * --licence option now properly mentioned in all programs' --version
    messages.

  * bad fix for ELF compile problem involving myopt.h removed (compile
    problem turned out to be a GCC bug.)

 -- Ian Jackson <iwj10@cus.cam.ac.uk>  Tue, 1 Aug 1995 03:03:58 +0100

dpkg (0.93.63) ALPHA; priority=LOW

  * preinst works around shell bug/misfeature involving `trap'.

  * dpkg --skip-same-version doesn't skip packages which have
    an error flag set or which aren't in a standard `installed' state.

  * dpkg --search now does a substring search if the string doesn't
    start with a wildcard character (*, [ or ?) or slash.

  * problem with C/C++ linkage of stuff in "myopt.h" fixed, to help
    with compiling with GCC 2.7.0.

  * dselect Makefile.in `clean' deletes curkeys.inc &c, so that they are
    not shipped in the distribution source and will be rebuilt on the
    target system.

 -- Ian Jackson <iwj10@cus.cam.ac.uk>  Thu, 27 Jul 1995 13:38:47 +0100

dpkg (0.93.62) ALPHA; priority=HIGH

  * dpkg purges leftover control scripts from /var/lib/dpkg/tmp.ci,
    rather than associating them with the wrong package.  (Bug#1101.)

  * dpkg won't `disappear' packages containing no files or directories,
    nor a package required for depends/recommended.  (Bug#1128.)

  * dpkg follows directory symlinks.  (Bug#1125.)

  * dselect fixups for ELF/GCC2.7.0 compilation.

 -- Ian Jackson <iwj10@cus.cam.ac.uk>  Fri, 21 Jul 1995 21:43:41 +0100

dpkg (0.93.61) ALPHA; priority=LOW

  * dselect keybindings and status characters and descriptions changed
    (in pursuance of Bug#1037, user interface problems, still open.)

  * Some cleanups to fix mistakes discovered by ELF-GCC 2.7.0, and fixup
    for newer C++ draft standard (`for' variable declaration scope change).

 -- Ian Jackson <iwj10@cus.cam.ac.uk>  Tue, 18 Jul 1995 01:42:51 +0100

dpkg (0.93.60) ALPHA; priority=HIGH

  * dpkg doesn't think packages have `disappeared' if you install
    several packages at once.  (later reported as Bug#1132.)

  * usage error messages tidied up.

 -- Ian Jackson <iwj10@cus.cam.ac.uk>  Sun, 16 Jul 1995 17:56:56 +0100

dpkg (0.93.59) ALPHA; priority=HIGH

  * dpkg doesn't break maintainer scripts &c if package `foo' exists
    when processing package `foobar'.  (Related to Bug#1101.)

  * dpkg implements `disappear' functionality.
  * dpkg/dselect remove dead entries from /var/lib/dpkg/status.

  * dpkg --list now sorted correctly and output somewhat improved.
  * some debugging messages moved from dbg_stupidlyverbose to dbg_scripts.
  * dpkg prints `Removing foo' message even if foo is not configured.
  * dpkg only prints `serious warning: files list file ... missing'
    once for each package.

 -- Ian Jackson <iwj10@cus.cam.ac.uk>  Sun, 16 Jul 1995 02:32:11 +0100

dpkg (0.93.58) ALPHA; priority=HIGH

  * dpkg should write out status even for packages which it has only
    encountered in the `available' file so far.

 -- Ian Jackson <iwj10@cus.cam.ac.uk>  Fri, 14 Jul 1995 20:19:21 +0100

dpkg (0.93.57) ALPHA; priority=LOW

  * dpkg does chroot when running maintainer scripts (--instdir
    should work right now, though I haven't been able to test it).

 -- Ian Jackson <iwj10@cus.cam.ac.uk>  Fri, 14 Jul 1995 01:32:30 +0100

dpkg (0.93.56) ALPHA; priority=HIGH

  * dpkg can now overwrite symlinks to directories, and will
    do correct handling of symlinks to plain files.
  * dpkg should not replace any directory with a symlink.

 -- Ian Jackson <iwj10@cus.cam.ac.uk>  Thu, 13 Jul 1995 02:43:36 +0100

dpkg (0.93.55) ALPHA; priority=MEDIUM

  * dpkg can now extract hardlinks.
  * dpkg configuration/removal works in the presence of dependency cycles.
  * dpkg should no longer fail an assertion at processarc.c:193.

 -- Ian Jackson <iwj10@cus.cam.ac.uk>  Wed, 12 Jul 1995 01:34:44 +0100

dpkg (0.93.54) ALPHA; priority=MEDIUM

  * dpkg and dselect no longer throw away all Class and Section
    information in /var/lib/dpkg/available.  (Oops.)
  * dpkg --refuse-<something> now works (this broke some dselect
    method scripts' attempts to use --refuse-downgrade).
  * dpkg --audit and --list implemented.

 -- Ian Jackson <iwj10@cus.cam.ac.uk>  Mon, 10 Jul 1995 00:35:13 +0100

dpkg (0.93.53) ALPHA; priority=LOW

  * dpkg --install/--unpack only skips on-hold packages with --auto.
  * dpkg doesn't fclose() the --fsys-tarfile pipe twice.
  * dpkg error handling and reporting cleaned up.
  * dpkg now lists any failed packages/files just before exiting.

 -- Ian Jackson <iwj10@cus.cam.ac.uk>  Sun, 9 Jul 1995 16:31:36 +0100

dpkg (0.93.52) ALPHA; priority=MEDIUM

  * dpkg won't segfault due to missing (Package_)Revision fields.
  * dpkg --search works.
  * dpkg will set execute permissions on scripts if necessary.
  * dpkg prints filenames in --unpack and --install.

 -- Ian Jackson <iwj10@cus.cam.ac.uk>  Sat, 8 Jul 1995 12:41:39 +0100

dpkg (0.93.51) ALPHA; priority=HIGH

  * dpkg --status and --listfiles now work.

  * dpkg --remove --auto won't try to remove everything (!)
  * dpkg --unpack doesn't coredump after unpacking the first package.
  * dpkg won't fail an assertion if it bombs out of --configure
    or --remove because of too many errors.

  * Support for `Essential' in dpkg (not yet in dselect).
  * `available' (Packages) file class and section override those
    from package control files.
  * `Essential: yes' added to control file.

  * Locking strategy changed, now uses flock (no more stale locks).
  * preinst now more helpful about conffiles upgrade problem.

 -- Ian Jackson <iwj10@cus.cam.ac.uk>  Sat, 8 Jul 1995 01:15:26 +0100

dpkg (0.93.50) ALPHA

  * C dpkg now in service.

  * dselect now installs in /usr/bin instead of /usr/sbin.
  * Improved `explanation of display' help and changed HSOC to EIOW.
  * dselect goes back to top of info display when you move the
    highlight.

  * Added <sys/types.h> to md5sum/md5.c, for the benefit of FreeBSD.
  * --admindir doesn't append `var/lib/dpkg' to its argument.

 -- Ian Jackson <iwj10@cus.cam.ac.uk>  Fri, 19 May 1995 21:03:08 +0100

dpkg (0.93.42.3) BETA; priority=LOW

  * Rebuilt using ncurses 1.9.2c-0.
  * Silenced `subcritical error' message if errno == ENOENT.

 -- Ian Jackson <iwj10@cus.cam.ac.uk>  Mon, 12 Jun 1995 13:09:24 +0100

dpkg (0.93.42.2) BETA; priority=HIGH

  * install-info --remove properly removes multi-line entries.
  * Slightly changed ^L redraw code in dselect package list.

 -- Ian Jackson <iwj10@cus.cam.ac.uk>  Sat, 10 Jun 1995 14:06:01 +0100

dpkg (0.93.42.1) BETA; priority=HIGH esp. for new installations

  * update-rc.d default no longer adds K entries in runlevels 2345.

 -- Ian Jackson <iwj10@cus.cam.ac.uk>  Tue, 6 Jun 1995 18:56:23 +0100

dpkg (0.93.42) BETA; priority=LOW; HIGH for dselect users

  * Fix unitialised variable reference bug in dselect (#890).
  * Fix problem with wordwrapping package and method descriptions.
  * Create /var/lib/dpkg/methods/mnt.

 -- Ian Jackson <iwj10@cus.cam.ac.uk>  Fri, 19 May 1995 21:03:08 +0100

dpkg (0.93.41) BETA; priority=LOW

  * Create /var/lib/dpkg/methods.
  * dpkg.pl noisily ignores --skip-same-version rather than barfing.

 -- Ian Jackson <iwj10@cus.cam.ac.uk>  Tue, 16 May 1995 13:28:27 +0100

dpkg (0.93.40) BETA; priority=LOW

  * dselect's subprogram failure message made to stand out more.

  * When switching out of curses, always move the cursor to the
    bottom right corner of the screen.

 -- Ian Jackson <iwj10@cus.cam.ac.uk>  Tue, 16 May 1995 01:03:38 +0100

dpkg (0.93.39) BETA; priority=LOW

  * dselect can now:
    - allow you to select and configure an installation method;
    - invoke installation method scripts to update the available file
      and unpack packages;
    - invoke dpkg to configure and remove packages.
    There are no installation methods available yet.

  * Search feature in dselect works (it was purely an ncurses bug).

  * dpkg-*.nondebbin.tar.gz now available (built by debian.rules).

  * The target directory for dpkg-deb --extract (also available as
    dpkg --extract) is no longer optional.  dpkg-deb suggests the use
    of dpkg --install if you omit it.

  * Added <errno.h> to lib/lock.c and fixed ref. to `byte' in
    md5sum/md5.c, for portability to Solaris 2.

  * Rebuilt `configure' and `config.h.in' using autoconf 2.3.
  * Revised function attribute support checking in configure script.
  * Removed obsolete `dselect.pl' from scripts directory.
  * New option --licence on all the C programs.

 -- Ian Jackson <iwj10@cus.cam.ac.uk>  Sun, 14 May 1995 18:05:38 +0100

dpkg (0.93.38) BETA; priority=MEDIUM

  * Version number comparisons (in dpkg and dselect) now >= <=
    as documented (Bug#831; thanks to Christian Linhart).

  * dselect now has a non-superuser readonly mode.
  * dselect doesn't pop up unsatisfied `Optional's when quitting.
  * `unable to delete saved old file' message fixed dpkg_tmp to dpkg-tmp.

  * Made dpkg convert `revision' to `package_revision' when reading
    (eg) the `status' file.  libdpkg.a has `revision' as a synonym
    for `package_revision' and writes the former.

  * Major improvements and many changes to C option parsing, database
    management, error handling, Makefiles &c to support dpkg.
  * dpkg-deb should now work if sizeof(void*) < sizeof(void(*)()).

 -- Ian Jackson <iwj10@cus.cam.ac.uk>  Mon, 24 Apr 1995 12:34:39 +0100

dpkg (0.93.37) BETA; priority=LOW (MEDIUM for dselect users)

  * Fixed segfault if no description available (Bug#735);
    thanks to Peter Tobias for the bug report.
  * Fixed other assorted minor bugs in description displays.

  * Changed dpkg-deb --info short option from -i to -I, to make
    it unique across dpkg and dpkg-deb (-i still works with
    dpkg-deb for backwards compatibility).

  * Produce more sensible error when main package list is empty.

 -- Ian Jackson <iwj10@cus.cam.ac.uk>  Fri, 7 Apr 1995 02:24:55 +0100

dpkg (0.93.36) BETA; priority=LOW (MEDIUM for dselect users)

  * All the C code (including dselect) updated to support `provides'
    (virtual packages).
  * Revamped dselect's related package selection/deselection
    algorithms.
  * Everything can now handle arbitrary `class' values (as well
    as the predefined ones which we understand and can interpret).
  * Fixed bug that prevented display update when moving down a small
    recursive package list in dselect.
  * Column heading characters corrected from `SHOC' to `HSOC'.

 -- Ian Jackson <iwj10@cus.cam.ac.uk>  Thu, 6 Apr 1995 12:48:13 +0100

dpkg (0.93.35) BETA; priority=MEDIUM

 * Preserve ownerships and permissions on configuration files.
 * Fix bug in conffile updating that could leave a hardlink
   <foo>.dpkg-new to the conffile <foo>.

 * Improved dselect's package list help messages.
 * Highlight now moves on after (de)selecting just one package.
 * Better algorithm for scrolling up/down when moving highlight.
 * Fixed bug in display of `preformatted' extended Description lines.
   (dselect is still ALPHA, but is fairly stable.)

 * Improved dpkg's message when configuring a package that doesn't
   exist, and when selecting or skipping a package that isn't
   currently selected (during unpack processing).

 * Description in control file expanded.

 * Scroll back to top when changing what is in the `info' area.

dpkg (0.93.34) BETA; priority=LOW (HIGH for dselect users)

 * dselect: Fixed bug which caused a coredump if you exited the
   package list if you'd made any changes.  Ouch !

 * dselect: Improved selection algorithm to show fewer extraneous
   packages; improved display for unavailable packages.

 * dpkg: Improved progress messages during unpacking somewhat.

dpkg (0.93.33) BETA; priority=LOW (HIGH for dselect users)

 * dselect now has a main menu.

 * Fixed nasty uninitialised data bug in dselect.

 * dselect now locks and unlocks the packages database.

Mon, 27 Mar 1995 03:30:51 BST  Ian Jackson <iwj10@cus.cam.ac.uk>

	* dpkg (0.93.32): Alpha dselect released and installed in
	                  /usr/sbin/dselect.
	* dpkg (0.93.32): Many portability enhancements: should now
	                  compile using GCC 2.6.3, and dpkg-deb should
	                  compile better on non-Linux systems.
	* dpkg (0.93.32): dpkg will not loop if its stdin disappears
	                  and it needs to prompt.
	* dpkg (0.93.32): Fixed removal dependency error to show
	                  correct package (Bug #648).
	* dpkg (0.93.32): Tidied up copyright notices.
	* dpkg (0.93.32): First draft of update-rc.d manpage, not yet
	                  installed in /usr/man.
	* dpkg (0.93.32): Changes to top-level Makefile.in to improve
	                  error trapping.
	* dpkg (0.93.32): Improved Makefile `clean' and `distclean'
	                  targets.
	* dpkg (0.93.32): Deleted irrelevant `t.c' from lib and
	                  dselect directories.
	* dpkg (0.93.32): Added vercmp.c with version comparison code.
	* dpkg (0.93.32): varbufextend message changed - varbufs not
	                  just for input buffers.
	* dpkg (0.93.32): varbuf has C++ member functions in header
	                  #ifdef __cplusplus.

Changes in dpkg 0.93.31:

* start-stop-daemon --pidfile now works (Bug#571).
* Fixed dependency processing bugs which could require a rerun of
  dpkg --configure (Bug#566).
* Fixed garbage output for `language' of control file in dpkg-deb --info.

Changes in dpkg 0.93.30:

* Added /usr/sbin/start-stop-daemon.

Changes in dpkg 0.93.09:

* Made postinst scripts really be run when dpkg --purge used.
* Added new --force-extractfail option - VERY DANGEROUS.

Changes in dpkg 0.93.28:

* Removed undef of 0x_p21 in read_database_file, which caused the
  the whole status database to become trashed when any update files
  were read.
* Make infinite-loop prevention and cycle detection work.
* Made findbreakcycle work (ie, break properly when cycle detected).
* New script, update-rc.d, to update links /etc/rc?.d/[KS]??*.
* dpkg.pl now sets the umask to 022.
* Cosmetic error message fix to dpkg-deb.
* Deleted OLD directory altogether.
* Improved error-trapping in top-level Makefile loops.

Changes in dpkg 0.93.27:

* Make version number specifications in Depends &c work.
* Added AC_PROG_CXX to autoconf.in for dselect.
* Changed myopt.h not to have cipaction field in cmdinfo (this was
  specially for dpkg-deb) - now we have a generic void*.
* Renamed `class' member of `pkginfoperfile' to `clas' [sic].
* Much work in `dselect' subdirectory.
* Deleted executables, objects and libraries from OLD tree !
* Minor changes to various copyright notices and top-of-file comments.
* Don't install nasty Perl dselectish thing as /usr/bin/dselect.

Changes in dpkg 0.93.26:

* Added --no-also-select instead of not auto-selecting on --unpack
  but doing so on --install; removed --force-unpack-any.

Changes in dpkg 0.93.25:

* Fixed duplicate output (failure to flush before fork) bug.
* More clarification of md5sum.c copyright.
* Corrected typo in ChangeLog in 0.93.24 source package.

Changes in dpkg 0.93.24:

* dpkg could copy conffiles info from one package to another.  Aargh.
  Bug #426.
* dpkg failed to initialise status if you tried to remove or
  configure a nonexistent package.  Bug #419.
* install-info now handles START-INFO-DIR-ENTRY entries like:
   * Gdb::                         The GNU debugger.
  Previously it would only accept (Bug #407):
   * Gdb: (gdb).                   The GNU debugger.
* When installing a new foo.info[.gz], install-info now replaces
   * Foo: (foo.info).              The Gnoo Foo.
  as well as just * Foo: (foo). ...
* Moved option parsing out of dpkg-deb into libdpkg.
* Assorted minor source code rearrangements.
* Fixed assorted copyright notices, clarified md5sum copyright.
* Corrected typo in 0.93.23 source package's ChangeLog.

Changes in dpkg 0.93.23:

* `dpkg-deb' --build now does a syntax check on the control file.
* `dselect' is now no longer called `debian', spurious copy removed
  from package top-level source directory.
* C control information parsing complete and somewhat tested.
* Moved `global' include files into $(srcdir)/include from ../lib,
  added some files to the lib Makefile, and arranged for pop_cleanup().

Changes in dpkg 0.93.22:

* Fixed bug which caused dpkg to see failures of md5sum where there
  were none (would also have caused dpkg to miss a real failure).
* Fixed failure to update some `status' database fields.

Changes in dpkg 0.93.21:

* Fixed error-handling bug which could corrupt database.

Changes in dpkg 0.93.20:

* Fixed bug which ran old (/var/adm/dpkg) postinst scripts.
* Fixed dpkg usage message which claimed -i => both --install & --info.
* Use Colin Plumb's MD5 code - faster, and better copyright.
* Manpages: dpkg-deb(8), deb-control(5), deb(5) - thanks to Raul
  Deluth Miller.  Also, an xfig picture of some C program innards.

Changes in dpkg 0.93.19:

* Don't delete the `list' file from the dpkg database.
* Fixed various bugs in the conffile handling.
* Conffiles that are symlinks will now be treated as if the
  `dereferenced' name of the file was listed in conffiles.  This means
  that /etc/foo -> /usr/etc/foo will cause all conffile updates of
  /etc/foo to create /usr/etc/foo.dpkg-tmp &c instead.  However, the
  link will be removed if --purge is used to delete all the conffiles.
* When doing a new installation, or when updating a conffile that
  wasn't listed as a conffile in the old version of the package, don't
  do any prompting but just install the version from the archive.
* Corrected error message if exec of dpkg --vextract failed
  and --instroot or --root specified.
* Added new --force-unpack-any option.
* Extra newline after --status output.
* Added -W options to CFLAGS.
* Fixed mistake in previous ChangeLog entry.

Changes in dpkg 0.93.18:

* Fixed invocation of dpkg-deb --vextract if --root or --instdir
  not specified.
* Create /var/lib/dpkg/updates.

Changes in dpkg 0.93.17:

* install-info --remove exits with status 0 if it doesn't find the
  thing to remove, instead of status 1.
* Error handling functions have __attribute__((format...)) if GCC.
* push_cleanup its arg takes void **argv instead of char **argv.
* Top-level Makefile.in has set -e before `for' loops.
* dpkg-deb --info not-an-existing-file produces fewer error messages.

Changes in dpkg 0.93.16:

* Made --root= option really extract to $instroot instead of `/'.
* install-info clears the 0444 bits in its umask.
* Fixed a few database handling bugs which cause dpkg always to fail,
  and usually to corrupt the status database in various ways.
* dpkg-deb completely rewritten, now doesn't tinker with
  /var/{adm,lib}/dpkg.  Should be faster.
* Directory structure and Makefiles in source package reorganised.

Changes in dpkg 0.93.15:

* Added `debian' (dselect), still very primitive.
* Database format changed, and moved from /var/adm to /var/lib.
* Added dpkg --avail mode, --list, --status and --search.
* Set of dpkg => dpkg-deb pass-through operations changed (but
  dpkg-deb not yet updated).
* Added --root, --admindir and --instdir, as well as --isok &c.
* Moved much stuff into /usr/lib/dpkg-lib.pl, rewritten status
  database handling.
* Put packages in `purge' state even if `deinstall' requested if
  they have no postrm and no conffiles.
* Version number comparisons fixed.
* insert-version.pl now installes lib.pl filename too.
* Strip trailing slashes when reading files from file lists.

Changes in dpkg 0.93.14:

* Fixed parsing of DEPENDS &c fields with trailing whitespace.
* postinst now fixes up broken ispell.control file.
* Cyclic dependency/multiple package removal processing: don't consider
  packages we've just removed when looking for a reason not to go ahead.
* Added call to postinst with `purge' argument for expunging old
  configuration etc. that aren't listed in conffiles.

Changes in dpkg 0.93.13:

* sub S_ISREG defined in dpkg.pl.
* Checking of DEPENDS &c fields was too lax, causing an internal error
  if you fed it certain kinds of broken control file.
* Fixed misleading message from bogus installationstatus call.
* New -u and -U options to dpkg-deb which don't unpack the /DEBIAN
  directory, and use these in dpkg.pl; clean up /DEBIAN in postinst.

Changes in dpkg 0.93.12:

* No longer needs *.ph files, since these appear to be broken.
* Postinst fixes up *.control files with curly brackets.
* embryo of dselect.

Changes in dpkg 0.93.11:

* New --ignore-depends option.
* This ChangeLog changed format here.

Wed Nov 30 15:38:21 GMT 1994  Ian Jackson  <iwj10@cus.cam.ac.uk>

	* dpkg 0.93.11 released.

	* conffile updating fixed.

	* Message `updgrade' in dpkg changed to `replace'.

	* install-info now copes with multi-line entries.

	* version numbers now done automatically in dpkg and install-info.

	* more debugging around conffiles updates.

	* *.hash files not deleted so soon.

	* adds brand new packages to status array so we can install them.

	* postinst does h2ph for {sys,linux}/{stat,types}.ph if required.

Mon Nov 28 02:00:13 GMT 1994  Ian Jackson  <iwj10@cus.cam.ac.uk>

        * dpkg 0.93.10 released.

        * dpkg.pl completely rewritten.

        * dpkg-deb: removed dabase-processing and --install option.

        * Makefiles reworked, debian.rules added.

        * Don't install anything in /usr/doc/examples.

        * dpkg-*.deb contains /usr/bin/dpkg-deb.dist, fixed up by postinst.

Thu Oct 20 13:22:20 1994  Ian Murdock  (imurdock@debra.debian.org)

        * dpkg 0.93.9 released.

        * dpkg.pl: Use $argument, not $package, with `--build'.
        Make sure that saved postinst scripts are executable.

Tue Oct 18 09:40:57 1994  Ian Murdock  (imurdock@debra.debian.org)

        * dpkg 0.93.8 released.

        * deb/remove.c (pkg_remove): Do not report an error from rmdir ()
        when `errno' is ENOTEMPTY (Directory not empty), because in this
        case we have found the highest-level directory in the package and
        are ready to exit the loop (i.e., it is a normal occurrence).

Mon Oct 17 10:44:32 1994  Ian Murdock  (imurdock@debra.debian.org)

        * Makefile.in: Adapted all Makefiles to the GNU Coding Standards.

        * deb/remove.c (pkg_remove): Make sure that parent directories are
        removed LAST!  This will result in complete removal of packages
        when --remove is called.  dpkg 0.93.7 (and earlier) had problems
        with this because it tried to remove directories in order, which
        will work most of the time, but not necessarily all of the time.

        * deb/list.c (pkg_list): Output is sorted by package name.

Tue Oct  4 12:27:10 1994  Ian Murdock  (imurdock@debra.debian.org)

        * deb/contents.c (pkg_contents): When a list file cannot be
        opened, silently fail and let the front-end explain the problem.

        * deb/util.c (return_info): When a control file cannot be opened,
        silently fail and let the front-end explain the problem.

        * deb/search.c (pkg_search): Exit 0 if the regular expression is
        matched and 1 if it is not.

Mon Oct  3 18:38:53 1994  Ian Murdock  (imurdock@debra.debian.org)

        * dpkg.pl: New file.  Replaces dpkg.sh.

        * deb/Makefile.in: Renamed `dpkg-util.deb' to `dpkg-deb'.

        * deb/build.c (pkg_build): `--build' is less verbose, instead
        letting the front-end add verbosity where appropriate.

        * deb/install.c (pkg_install): Ditto.

        * deb/remove.c (pkg_remove): Ditto.

        * deb/search.c (pkg_search): Ditto.

        * deb/describe.c (pkg_describe): `--describe' is less verbose,
        instead letting the front-end add verbosity where appropriate.
        The ``Description:'' label has been removed.

        * deb/version.c (pkg_version): `--version' is less verbose,
        instead letting the front-end add verbosity where appropriate.
        The ``Version:'' label has been removed, as has the maintainer
        information.

Mon Sep 12 14:22:04 1994  Ian Murdock  (imurdock@debra.debian.org)

        * deb/version.c (pkg_version): `--version' now reports the
        version number of dpkg if no argument is specified.

Thu Sep  1 13:31:37 1994  Ian Murdock  (imurdock@debra.debian.org)

        * dpkg 0.93.7 released.

        * deb/build.c (pkg_build): check status and exit if non-zero.

        * deb/contents.c (pkg_contents): ditto.

        * deb/install.c (archive_extract): ditto.

Thu Sep  1 13:20:08 1994  Ian Murdock  (imurdock@debra.debian.org)

        * deb/version.c (pkg_version): indent to the same point as
        pkg_describe.

Thu Sep  1 12:21:11 1994  Ian Murdock  (imurdock@debra.debian.org)

        * Makefile.in (dist): added debian.rules binary, source and
        dist targets to make final distribution easier to make.
        (install): install programs to /usr/bin.

        * deb/Makefile.in (install): install programs to /usr/bin.

        * deb/list.c (pkg_list): enforce a maximum limit of ten characters
        for the package name in the output.
        (pkg_list): left-justify the version number to make it easier for
        the front-end to parse the output.
        (pkg_list): replace first '\n' character in packages[n].description
        with '\0'.

        * deb/install.c (archive_extract): use the `p' option to `tar' to
        ensure that permissions are preserved.

Sat Aug 27 09:53:37 1994  Ian Murdock  (imurdock@debra.debian.org)

        * dpkg 0.93.6 released.

        * deb/util.c (return_info): only unlink CONTROL if ARCHIVE_FLAG is
        true!

Fri Aug 26 15:38:22 1994  Ian Murdock  (imurdock@debra.debian.org)

        * dpkg 0.93.5 released.

        * deb/contents.c (pkg_contents): merged function archive_contents
        into function pkg_contents.

        * deb/contents.c (pkg_contents): use lstat (rather than stat) so
        that symbolic links are recognized.
        (pkg_contents): print the usual `<path> -> <link_to>' now that we
        recognize symbolic links.

        * deb/util.c (return_info): create a FIFO to pipe the needed
        information to the ``formatter'' rather than creating a directory
        in /tmp for the package information, which is what we used to do.

Thu Aug 25 11:46:27 1994  Ian Murdock  (imurdock@debra.debian.org)

        * lib/fake-ls.c (mk_date_string): return a pointer to malloc'ed
        area.
        (mk_mode_string): ditto.

        * dpkg.sh: make sure the control information is extracted to a
        uniquely-named temporary directory during package installation.

        * dpkg.sh: execute the pre- and post-removal scripts during
        package removal.

        * dpkg.sh: exit immediately if dpkg-util.deb reports failure.

        * deb/install.c (pkg_control): make sure that `package' exists and
        is a Debian archive before doing anything.

        * deb/install.c (pkg_extract): make sure that `package' exists and
        is a Debian archive before doing anything.

        * deb/install.c (pkg_install): unlink `extract_output' when done.

        * deb/remove.c (pkg_remove): use lstat (rather than stat) so that
        --remove does not get confused and think that a symbolic link to a
        directory is actually a directory, which results in the symbolic
        link never being removed at all.

ChangeLog begins Thu Aug 25 11:46:27 1994 for dpkg 0.93.5.
<|MERGE_RESOLUTION|>--- conflicted
+++ resolved
@@ -1,4 +1,3 @@
-<<<<<<< HEAD
 dpkg (1.14.17) UNRELEASED; urgency=low
 
   [ Guillem Jover ]
@@ -16,7 +15,7 @@
   * Swedish (Peter Karlsson).
 
  -- Guillem Jover <guillem@debian.org>  Mon, 21 Jan 2008 10:11:55 +0200
-=======
+
 dpkg (1.14.16.5) unstable; urgency=low
 
   * Fix dpkg-gensymbols handling of #include so that one can include multiple
@@ -25,7 +24,6 @@
     Closes: #462318
 
  -- Raphael Hertzog <hertzog@debian.org>  Thu, 24 Jan 2008 14:20:10 +0100
->>>>>>> f8337a8e
 
 dpkg (1.14.16.4) unstable; urgency=low
 

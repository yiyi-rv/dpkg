<<<<<<< HEAD
dpkg (1.14.17) UNRELEASED; urgency=low

  [ Guillem Jover ]
  * Replace strdup plus error checking usage with a new m_strdup function.
    Closes: #379028
  * Add new keybinding in dselect to restore all selections back to
    whatever's currently installed. Closes: #151540
    Thanks to Colin Watson.

  [ Updated manpages translations ]
  * German (Helge Kreutzmann).

  [ Updated scripts translations ]
  * German (Helge Kreutzmann).
  * Swedish (Peter Karlsson).

 -- Guillem Jover <guillem@debian.org>  Mon, 21 Jan 2008 10:11:55 +0200
=======
dpkg (1.14.16.3) unstable; urgency=low

  [ Raphael Hertzog ]
  * Remove the ":utf8" layer that utf8-encodes already valid utf8.
    Closes: #462098
  * Disable variable substitution in dpkg-genchanges. Closes: #462079, #462089

  [ Guillem Jover ]
  * Make start-stop-daemon set the supplementary groups if the real user or
    group are different than the ones we should switch to. Closes: #462075
  * Fix segfault in start-stop-daemon when using --group w/o --chuid (as
    a side effect, using --group alone works for the first time in years).
    Closes: #462072
  * Fix timeout computations for start-stop-daemon --retry option. This has
    not worked properly for a long time (maybe never), but came to light
    due to #460903's fix. Closes: #462104

 -- Guillem Jover <guillem@debian.org>  Tue, 22 Jan 2008 23:39:59 +0200
>>>>>>> 4f5bfb5f

dpkg (1.14.16.2) unstable; urgency=low

  * Change uid after changing gid and initializing supplementary groups in
    start-stop-daemon. Closes: #462018
  * Change temporary dpkg Breaks on dpkg-dev (= 1.14.13) and (= 1.14.14)
    to Conflicts, so that users from etch can upgrade to sid (or lenny
    once dpkg has migrated).

 -- Guillem Jover <guillem@debian.org>  Tue, 22 Jan 2008 13:05:22 +0200

dpkg (1.14.16.1) unstable; urgency=low

  * Add libtimedate-perl to dpkg-dev's Depends and to Build-Depends.
    Reported by Aurelien Jarno. Closes: #461875

 -- Frank Lichtenheld <djpig@debian.org>  Mon, 21 Jan 2008 12:48:51 +0100

dpkg (1.14.16) unstable; urgency=low

  [ Guillem Jover ]
  * Add build-essential as an implicit Build-Depends in dpkg-checkbuilddeps.
    Closes: #402901
  * Add build-essential to dpkg-dev Recommends.
  * Do not warn about unrecognized Homepage field in binary package stanzas
    in dpkg-genchanges and dpkg-source. Closes: #460309
  * Do not use the enoent helper binary, and use perl POSIX module instead.
  * Keep checking for the process when start-stop-daemon is called with
    --retry even if the daemon removed the pidfile. Closes: #460903
    Thanks to Justin Pryzby for the analysis.
  * Make --quiet silence --test in start-stop-daemon. Closes: #367998
  * Check current uid and gid in start-stop-daemon before calling setuid,
    setgid and initgroups. Closes: #222524
    Based on a patch by Samuel Thibault.
  * Remove unimplemented --test option from update-alternatives.
    Closes: #392432, #461247
  * Additionally check if errno is EEXIST after rmdir(2), as SUSv3 specifies
    that on non-empty directories it can either return that or ENOTEMPTY.
    This fixes run time problems on Solaris.
  * Fix start-stop-daemon --help output to state that --name is one of the
    possible required options to use. Closes: #354999
  * Demote dselect from priority important to optional. Closes: #461327
  * Fix portability issues on HP-UX, by not using backticks inside double
    quotes in m4 files. Closes: #24514
  * Switch Maintainer address to <debian-dpkg@lists.debian.org> from
    <team@dpkg.org>.
  * Add README.feature-removal-schedule describing the features to be removed
    and README.api describing the provided APIs.

  [ Frank Lichtenheld ]
  * Make the -L option of dpkg-parsechangelog actually work (it's
    only been eleven years...)
  * Import the code from my external Parse::DebianChangelog as
    Dpkg::Changelog and Dpkg::Changelog::Debian. Using this
    from parsechangelog/debian adds the following requested
    features:
     - Option to use a non-lossy format. Closes: #95579
     - Various options to better control how many entries
       should be displayed. Closes: #226932

  [ Raphael Hertzog ]
  * Replaced all the remaining code in controllib.pl by new modules. All
    scripts have been adjusted to use the new modules and controllib.pl has
    been removed.
  * The code to parse debian/control is available in a perl module
    Dpkg::Control. Closes: #26554
  * Temporarily add a Breaks: dpkg-dev (= 1.14.13), dpkg-dev (= 1.14.14) on
    dpkg for the convenience of sid users. Closes: #459815
  * Update dpkg-source(1) to explain better what the directory after -b is.
    Closes: #323606
  * Also force version in ${binary:Version} if dpkg-gencontrol -v<version>
    is used. That way we're consistent with the definition of that variable
    in deb-substvars(5). Closes: #433477
  * Add support of Dm-Upload-Allowed field. Closes: #453400
  * Fix dpkg-shlibdeps's filtering of duplicated dependencies in fields of
    lesser priority (when -d is used).
  * Fix behaviour of dpkg-shlibdeps when the same binary was passed multiple
    times for use in different dependency fields (-d option).
  * Change logic of -si option of dpkg-genchanges to include the original
    tarball only if the current upstream version differs from the upstream
    version of the previous changelog entry. Replaces the heuristic based
    on revision number (-0, -0.1 or -1). Closes: #28701
  * Some code refactoring on dpkg-genchanges and bug fixes in the generation
    of the Description: field. As a result, source only uploads will no more
    have Description fields.
  * Add support of wildcard entries in symbols files. This makes it much
    simpler to write symbols files for well managed libraries but in that case
    dpkg-gensymbols can't check any more if symbols have disappeared.
    Closes: #459359

  [ Updated manpages translations ]
  * Fix typo in French. Closes: #460021
  * German (Helge Kreutzmann).

  [ Updated dpkg translations ]
  * Basque (Piarres Beobide). Closes: #459565
  * French (Christian Perrier).
  * German, Basque, Norwegian Bokmål, Swedish, Vietnamese, Simplified Chinese,
    Galician unfuzzied.
  * Russian (Yuri Kozlov). Closes: #460708

  [ Updated scripts translations ]
  * Russian (Yuri Kozlov). Closes: #460708
  * Swedish (Peter Karlsson).

 -- Guillem Jover <guillem@debian.org>  Mon, 21 Jan 2008 10:00:45 +0200

dpkg (1.14.15) unstable; urgency=low

  [ Raphael Hertzog ]
  * Make sure {dpkg-dev,dselect}.preinst are included in the source tarball.
    Closes: #452730
  * Blacklist armel-specific symbols in dpkg-gensymbols. Reported by Riku
    Voipio. Closes: #457964
  * Fix typos in various manpages. Patch from A. Costa. Closes: #458276
  * Make dpkg-shlibdeps choose the right symbols files when we have several
    debian/*/DEBIAN/symbols for a given soname. Closes: #458860
  * Add a -S<pkgbuilddir> option to dpkg-shlibdeps to indicate a package build
    tree to scan first when trying to find a needed library.
  * Change dpkg-gensymbols to mark symbols that disappeared with #MISSING
    instead of #DEPRECATED, it's clearer for people.
  * Fix Dpkg::Shlibs::Objdump to properly take into account R_*_COPY
    relocations. Closes: #454036
  * Explain better the order in which postinst/prerm scripts are called
    between a package and its dependencies. Thanks to Nicolas François and
    Helge Kreutzmann for their suggestions. Closes: #379641
  * Fix Dpkg::BuildOptions so that dpkg-buildpackage doesn't double all
    options in DEB_BUILD_OPTIONS when called with the -j parameter.
    Closes: #453656

  [ Guillem Jover ]
  * Move compression related variables to a new Dpkg::Compression module.
  * Remove disabled, obsolete and quite incomplete Hebrew translations.
  * Revert dpkg-dev versioned dependency bump on dpkg >= 1.14.13 back to
    >= 1.14.6, as the compression variables are now in a module in dpkg-dev.
  * Do not disaplay garbage in dselect on monochrome terminals, by setting
    a missing ncurses character attribute. Closes: #155741, #157093
    Thanks to Sven Rudolph.
  * Do not loop endlessly in dselect with very long package descriptions.
    Closes: #179320, #342495
    Thanks to John Zaitseff.
  * Ignore wrapped lines in install-info when matching section titles.
    Closes: #214684
    Thanks to Andreas Metzler and Ian Zimmerman.
  * Do not use strdup for execvp arguments. Closes: #379027
  * Do not print 'failed to kill' warning in start-stop-daemon when polling
    the pid. Closes: #157305, #352554
    Thanks to Samuel Thibault.
  * Properly print build message in dpkg-buildpackage for lzma and bzip2
    compressed sources. Closes: #458519
  * Promote bzip2 Recommends to Depends for dpkg-dev. Closes: #458521
  * Add lzma to dpkg-dev Depends.
  * Do not automatically enable -j if DEB_BUILD_OPTIONS contains parallel=n,
    and allow overriding its value from the environment. Closes: #458589
  * Fix Dpkg::BuildOptions to parse all options in DEB_BUILD_OPTIONS, so
    that dpkg-buildpackage called with -j preserves unrecognized options.
  * Fix several signed vs unsigned value comparisons that were making some
    code to never be executed.

  [ Updated dpkg translations ]
  * French (Christian Perrier).
  * German (Sven Joachim). Closes: #459223
  * Norwegian Bokmål (Hans Fredrik Nordhaug). Closes: #457918, #458732
  * Simplified Chinese (Deng Xiyue). Closes: #459018
  * Swedish (Peter Karlsson).
  * Vietnamese (Clytie Siddall). Closes: #459016

  [ Updated scripts translations ]
  * French (Christian Perrier).
  * Swedish (Peter Karlsson).

  [ Updated man pages translations ]
  * Swedish (Peter Karlsson).

 -- Guillem Jover <guillem@debian.org>  Mon, 07 Jan 2008 12:12:16 +0200

dpkg (1.14.14) unstable; urgency=low

  * Fix override disparity: set priority of dselect to important.
  * Add libio-string-perl to Build-Depends as it's needed by a non-regression
    test (fix FTBFS, thus a quick upload).
  * Make dpkg-dev depend on dpkg (>= 1.14.13) as the latest Dpkg.pm is needed
    for dpkg-source.

 -- Raphael Hertzog <hertzog@debian.org>  Thu, 27 Dec 2007 11:20:38 +0100

dpkg (1.14.13) unstable; urgency=low

  [ Frank Lichtenheld ]
  * Add an own manpage for Dpkg's version format. Mostly stolen
    from policy. Closes: #373003
  * Fix control file parsing for field values starting with a colon.
    Apparently nobody ever needed this until Vcs-Cvs came along.
    Closes: #453364
  * Copy the usr/share/doc directory to dpkg-dev and dselect (Instead
    of using symlinks). The space requirements are minimal and adding
    the needed dependencies to comply with policy would be way more
    inconvenient. Pointed out by Rene Engelhard. Closes: #452730
  * Allow more than one arch and more than one type of a package
    in debian/files. Parts of the patch by Goswin von Brederlow
    and Bastian Blank. Closes: #356299, #377400, #229143
  * Allow building only architecture independent packages (-A).
    Closes: #109794, #200454
  * Bump Standards-Version to 3.7.3 (no changes)

  [ Raphael Hertzog ]
  * When dpkg-shlibdeps finds a lib in a directory which is just a symlink to
    another directory that is also considered, remember the other directory
    name as the canonical one. Closes: #453885
  * dpkg-shlibdeps doesn't warn any more about libm.so.6 being unused if the
    binary is also linked against libstdc++ since g++ always add an implicit
    -lm. Closes: #454616
  * Included files in symbols files (via #include) do no more need to repeat
    the header line. Closes: #455260
  * Tweak the sort algorithm between dependencies so that intervals
    are displayed as "a (>= 1), a (<< 2)" instead of the opposite.
    Closes: #455520
  * Extend format of symbols files to support arbitrary fields of
    meta-information. First field is Build-Depends-Package used to extract the
    version requirement possibly encoded in the Build-Depends field and make
    sure that the generated dependency is at least as strict as this one.
  * Fix dpkg-gensymbols to not update version info of a deprecated symbol.
    Closes: #457739
  * Fix dpkg-source's behaviour with options -sk -sK -sp -sP. Closes: #457784

  [ Guillem Jover ]
  * Ignore the man pages when building without NLS support. Closes: #457673
  * Fix perl warnings:
    - Check for undefined values when reading from the alternative db.
  * Properly handle symlinks for alternatives with inexistent slave links.
    Closes: #76295, #246906, #433567, #451872, #220044, #392440, #441021
    Closes: #443241
    Based on a patch by Daniel Leidert <daniel.leidert@wgdd.de>.
  * Fail when diverting to a non existent directory. Closes: #245562
    Thanks to Flavio Stanchina <flavio@stanchina.net>.
  * Refactor update-alternatives.

  [ Updated dpkg translations ]
  * French (Christian Perrier, as this was trivial).
  * Spanish (Javier Fernández-Sanguino Peña). Closes: #456984
  * Swedish (Peter Karlsson).

  [ Updated man pages translations ]
  * German (Helge Kreutzmann).
  * Swedish (Peter Karlsson).

  [ Updated scripts translations ]
  * French (Frédéric Bothamy).
  * German (Helge Kreutzmann).
  * Japanese (Kenshi Muto). Closes: #455841
  * Swedish (Peter Karlsson).

 -- Guillem Jover <guillem@debian.org>  Thu, 27 Dec 2007 09:16:45 +0200

dpkg (1.14.12) unstable; urgency=low

  [ Raphael Hertzog ]
  * Add -I<file> option to dpkg-gensymbols to force the usage of a specific
    symbols file.
  * Dpkg::Shlibs::find_library() now returns canonicalized paths.
  * dpkg-shlibdeps always tries the realpath() of a lib as fallback when
    trying to identify the package of a lib (and not only for symlinks).
  * dpkg-shlibdeps doesn't fail any more if it can't find unversioned
    libraries on the presumption that they are just private libraries. Outputs
    a warning instead.
  * Expand the dpkg-shlibdeps manual page with explanations concerning
    failures.
  * The environment variable DPKG_GENSYMBOLS_CHECK_LEVEL can be used to force
    dpkg-gensymbols to use a precise level of checks. Closes: #452022

  [ Guillem Jover ]
  * Define several private functions and variables as static.
  * Move extern declarations to header files and stop defining them as extern.
  * Unify parsing of Section and Priority in dpkg-gencontrol with Homepage.
  * Switch dpkg-scanpackages to use the new Dpkg::ErrorHandling and
    Dpkg::Versions modules.

 -- Guillem Jover <guillem@debian.org>  Thu, 29 Nov 2007 06:14:09 +0200

dpkg (1.14.11) unstable; urgency=low

  [ Raphael Hertzog ]
  * dpkg-shlibdeps now ignores the lack of dependency information in some
    specific cases (instead of failing):
    - when the library is in the same package than the binary analyzed
    - when the library is not versionned and can't have a shlibs file
  * dpkg-shlibdeps now only displays 10 warnings about symbols not found for
    each binary and a count of skipped warnings. Closes: #452318
  * dpkg-shlibdeps: optimize "dpkg -S" lookups by caching results, patch
    from Aaron M. Ucko <ucko@debian.org>. Closes: #452577

  [ Guillem Jover ]
  * Fix dpkg-scanpackages to properly support an optional override file.
    Closes: #452621

 -- Guillem Jover <guillem@debian.org>  Sat, 24 Nov 2007 07:19:02 +0200

dpkg (1.14.10) unstable; urgency=low

  [ Raphael Hertzog ]
  * dpkg-shlibdeps now correctly identify private libraries (avoid many
    warnings with perl/python modules). Closes: #452338
  * Move capit() to a Dpkg::Fields module and use it in dpkg-shlibdeps.
    Closes: #452262
  * Add more debug messages to dpkg-shlibdeps to ease collecting information
    in case of problems.
  * dpkg-shlibdeps now accepts again empty dependencies in shlibs files.
  * dpkg-shlibdeps will try harder to identify packages providing a library
    by looking up dpkg -S on the realpath of any symlink to a library.
    Closes: #452339
  * dpkg-source now correctly identifies the extension of the
    orig.tar.{gz,bz2,lzma} file and won't unexpectedly create "Format: 2.0"
    .dsc files.

  [ Guillem Jover ]
  * Add support for Package-Type in dpkg-name.
  * Restore cross compilation support by honouring the environment host and
    arch variables to override the default values on the dpkg-dev scripts.

  [ Updated man pages translations ]
  * Swedish (Peter Karlsson)

  [ Added scripts translations ]
  * Swedish (Peter Karlsson)

 -- Guillem Jover <guillem@debian.org>  Fri, 23 Nov 2007 06:32:27 +0200

dpkg (1.14.9) unstable; urgency=low

  [ Raphael Hertzog ]
  * Fix bad behaviour of Dpkg::Path::get_pkg_root_dir() and adjust
    dpkg-shlibdeps accordingly. Closes: #452012
  * Fix Dpkg::Deps to accept empty fields. Closes: #452013

  [ Updated man pages translations ]
  * German (Helge Kreutzmann).

 -- Guillem Jover <guillem@debian.org>  Tue, 20 Nov 2007 07:15:41 +0200

dpkg (1.14.8) unstable; urgency=low

  [ Raphael Hertzog ]
  * Heavy rework of dpkg-shlibdeps:
    - Support "symbols" files to generate finer-grained dependencies.
      Those files can be created by the new dpkg-gensymbols command.
      Closes: #430367
    - Uses now all paths in RPATH (instead of only the first).
      Closes: #395942
    - Support parsing include directives in /etc/ld.so.conf. Closes: #431597
    - Libraries are also searched in the public directories of packages
      being built and thus debian/shlibs.local can effectively define
      dependencies for libraries that are being built. Closes: #80340
    - "symbols" files use the full SONAME as key instead of splitting it in
      (name, version) like in the "shlibs" format. This allows binaries to
      be linked with unversioned libraries and not fail. Note that
      unversioned libraries are still a very bad idea.  Closes: #48208
    - dpkg-shlibdeps now supports '-x<package>' options that can be used to
      exclude packages from generated dependencies (use with care though).
      Closes: #41907, #109954
    - If dpkg-shlibdeps doesn't find any dependency information for a
      shared library that is actively used, then it will fail. This can be
      disabled with the option '--ignore-missing-info'. Closes: #10807
  * Switch perl programs to use the new Dpkg::Deps module. This changes the
    behaviour of dpkg-gencontrol and dpkg-source which will rewrite and
    simplify dependencies and build dependencies as possible. Multiple
    dependencies on the same package are replaced by their intersection.
    Closes: #178203, #186809, #222652

  [ Frank Lichtenheld ]
  * Add $(MAKE) check to build target
  * Allow to use other compressions than gzip on dpkg-source -b
    (NOTE: this will result in a Format: 2.0 source package!).
    Closes: #382673
  * Various small fixes to the manpages suggested by Helge Kreutzmann.
    Closes: #445858
  * Fix Dpkg::BuildOptions (and thereby dpkg-buildpackage) to really
    set DEB_BUILD_OPTIONS. Found by Daniel Shepler. Closes: #446119
  * Change some ' in shell code in dpkg-source.1 and dpkg-query.1 to
    proper \(aq. Reported by Daniel van Eeden. Closes: #447476

  [ Guillem Jover ]
  * Use shipped perl modules when calling perl programs at build time.
  * Switch perl programs to use the new Dpkg::ErrorHandling and Dpkg::Arch
    perl modules.
  * Add support for format strings in Dpkg::ErrorHandling functions.
  * Move build and host arch detection code from dpkg-architecture to
    Dpkg::Arch.
  * Add initial udeb support:
    - Support new fields fields Package-Type, Subarchitecture, Kernel-Version
      and Installer-Menu-Item. Closes: #383916
    - New '--type' option for dpkg-scanpackages.
  * Make dpkg-dev Conflict on dpkg-cross << 2.0.0 which was sourcing
    dpkg-buildpackage expecting it to be a shell script. Closes: #445852
  * Get rid of undefined macros from man pages. Thanks to Colin Watson
    for the analysis.

  [ Updated dselect translations ]
  * Czech (Miroslav Kure).

  [ Added dpkg translations ]
  * Thai (Theppitak Karoonboonyanan). Closes: #446501

  [ Updated dpkg translations ]
  * Czech (Miroslav Kure).
  * Galician (Jacobo Tarrio). Closes: #446624
  * Polish (Robert Luberda).
  * Russian (Yuri Kozlov). Closes: #446278

  [ Updated man pages translations ]
  * German (Helge Kreutzmann). Closes: #448354
  * Polish (Robert Luberda).
  * Swedish (Peter Karlsson).

  [ Added scripts translations ]
  * German (Helge Kreutzmann). Closes: #448353

  [ Updated scripts translations ]
  * Polish (Robert Luberda).
  * Swedish (Peter Karlsson).

 -- Guillem Jover <guillem@debian.org>  Mon, 19 Nov 2007 10:36:30 +0200

dpkg (1.14.7) unstable; urgency=low

  [ Guillem Jover ]
  * Add back $dpkglib into @INC, needed by the controllib.pl require in
    822-date. Closes: #440962
  * Document in dpkg-scanpackages that apt now requires Packages.bz2 in
    preference to Packages.gz. Closes: #440973
  * Stop recognizing the obsolete Optional field when building packages.
  * Use fakeroot, if present, by default to gain root privileges in
    dpkg-buildpackage.
  * Fix typos in dpkg-deb.1 and start-stop-daemon.8. Closes: #441051
    Thanks to A. Costa.
  * After '<prerm> remove' fails and while doing the error unwinding, if
    the '<postinst> abort-remove' call succeeds, preserve the old status
    instead of unconditionally setting it to 'Installed'. Closes: #432893
    Thanks to Brian M. Carlson.
  * Add Vcs-Browser and Vcs-Git fields to debian/control.
  * Add a Homepage field to debian/control (to be changed later when
    there's a more formal site).
  * Allow comparing unsupported architectures for equality and identity.
    Based on a patch by Frank Lichtenheld. Closes: #427210
  * Document Origin and Bugs fields in deb-control.5. Closes: #173463
  * Do not replace substvars for build dependencies (it was not supported
    anyway).

  [ Frank Lichtenheld ]
  * Add _MTN to dpkg-source -i default regex. Suggested by Jari Aalto.
  * Convert dpkg-buildpackage to a Perl script.
    Fix some bugs in the new script detected in experimental:
    Closes: #444362
  * dpkg-buildpackage accepts a -j<n> option now which will set
    MAKEFLAGS(-j<n>) and DEB_BUILD_OPTIONS(parallel=<n>) accordingly.
    parallel=<n> in DEB_BUILD_OPTIONS will be passed to MAKEFLAGS as
    well. Based on an idea by Robert Millan. Closes: #440636
  * Allow dpkg-source -I without a pattern which will load a default
    list of pattern similar to -i without regexp. Patch by
    Jari Aalto. Closes: #440972
  * Rework documentation of dpkg-source's -i and -I options.
    Closes: #323911, #440956
  * Add --utf8-strings to gpg call in dpkg-buildpackage since
    that seems to be the better default. Suggested by Székelyi Szabolcs.
    Closes: #379418
  * Let dpkg-buildpackage error out early if the version number from
    the changelog is not a valid Debian version. Closes: #216075
  * Fix dpkg-source to create correct diffs for files with spaces in
    their name (apparantly we don't have many of those ;).
    Based on a patch by Marcel Toele. Closes: #445380

  [ Updated dpkg translations ]
  * Basque (Piarres Beobide). Closes: #440859
  * Danish (Claus Hindsgaul). Closes: #441106
  * French (Frédéric Bothamy).
  * German (Sven Joachim). Closes: #440537
  * Nepali (Shiva Prasad Pokharel). Closes: #437825
  * Portuguese (Miguel Figueiredo). Closes: #441113
  * Romanian (Eddy Petri?or).
  * Vietnamese (Clytie Siddall). Closes: #440502
  * Korean (Sunjae Park). Closes: #443190

  [ Updated man pages translations ]
  * German (Helge Kreutzmann).
  * Swedish (Peter Karlsson).
  * Korean (Sunjae Park). Closes: #443191

  [ Updated scripts translations ]
  * Correct a typo in the French translation. Closes: #443276
  * Swedish (Peter Karlsson).

 -- Guillem Jover <guillem@debian.org>  Mon, 08 Oct 2007 07:31:34 +0300

dpkg (1.14.6) unstable; urgency=low

  [ Frank Lichtenheld ]
  * Synchronise usage information of dpkg, dpkg-deb, and
    dpkg-query man pages. This fixes some small mistakes
    and also Closes: #321520

  [ Guillem Jover ]
  * Man pages cleanup:
    - Some italics and bold fixes.
    - Unify ellipsis, argument separator, and remove redundant program name
      preceding the options.
    - Substitute 'FILES' header with 'SEE ALSO' in dpkg-buildpackage(1),
      and remove leftover string from man page split. Closes: #439306
    - Split option descriptions so that it gets easier to distinguish.
    - Unify author and copyright information formatting.
  * Move variables automatically modified at build time for the perl scripts
    to a new style perl module (Dpkg) and make all programs use it.
  * Switch 'dpkg-gettext.pl' to a new style perl module (Dpkg::Gettext).
  * Implement support for Breaks field. Closes: #379140
    Thanks to Ian Jackson.
  * Run the deconfiguration of each package to be deconfigured once, instead
    of once per each conflicting package being removed. Closes: #378003
    Thanks to Ian Jackson.
  * Do not segfault when the result from a 'dpkg-query -l' is bigger than
    the total number of current packages, and do not produce repeated
    results with overlapping patterns on 'dpkg-query -W'. Closes: #428427
  * Tightening dpkg-dev versioned Depends to dpkg 1.14.6, and dpkg Conflicts
    against << dpkg-dev 1.14.6, where the perl modularization started.
  * Do not print empty lines after 'Setting up ...' output. Closes: #392317
  * When a slave alternative is inapplicable do not attempt to create the
    slave link before removing it again. Closes: #411699
    Thanks to Ian Jackson.
  * Do not consider it a file conflict if the package contains a symlink
    to a directory where the existing symlink on-disk points to the
    same place. Closes: #377682
    Thanks to Ian Jackson.
  * Fix perl warnings:
    - When removing a non diverted file with dpkg-divert. Closes: #438416
  * Implement support for Homepage field. Closes: #142324
  * Ignore XB- fields instead of XC- fields from control file binary package
    stanzas in dpkg-genchanges.
  * Explicitely ignore all known fields from the control file source package
    stanza in dpkg-genchanges, instead of leaving unknown fields unwarned.
  * Implement support for Vcs-Browser, Vcs-Arch, Vcs-Bzr, Vcs-Cvs, Vcs-Darcs,
    Vcs-Git, Vcs-Hg, Vcs-Mtn and Vcs-Svn fields in control file source
    package stanza.
  * Implement support for Tag field.

  [ Updated scripts translations ]
  * French (Frédéric Bothamy, Christian Perrier).
  * Swedish (Peter Karlsson).

  [ Updated dpkg translations ]
  * Dzongkha (Tshewang Norbu). Closes: #430931
  * Nepali (Shiva Prasad Pokharel). Closes: #435353
  * Polish (Robert Luberda).
  * Russian (Yuri Kozlov). Closes: #436147
  * Swedish (Peter Karlsson).

  [ Updated dselect translations ]
  * Russian (Yuri Kozlov). Closes: #436149
  * Swedish (Peter Karlsson).

  [ Updated man pages translations ]
  * German (Helge Kreutzmann).
  * Polish (Robert Luberda).
  * Swedish (Peter Karlsson).

 -- Guillem Jover <guillem@debian.org>  Wed, 05 Sep 2007 07:36:02 +0300

dpkg (1.14.5) unstable; urgency=low

  [ Guillem Jover ]
  * Add lpia support to ostable and triplettable.
  * Fix dpkg-source to not emit duplicated entries for the Architecture field
    in the .dsc file.
  * Fix dpkg-scanpackages to load the override file after having filled the
    packages information. Closes: #428169, #428470
  * Add '.shelf' to the default dpkg-source -i regex. Closes: #427827
    Thanks to Adeodato Simó.
  * Support a colon separated list of paths from the ELF RPATH field in
    dpkg-shlibdeps. Thanks to Jiří Paleček. Closes: #427988
  * Man pages cleanup:
    - Reference deb-substvars(5) instead of dpkg-substvars(5). Closes: #429182
    - Mark dpkg-* commands in bold.
    - Unify title header.
    - Remove an additional space in install-info(8) and mark gzip in bold
      and remove redundant reference to GNU.
    - Fix explanation of dpkg-source '-b' option, remove a reference to
      checking for a missing empty string argument, and add a reference
      to '-sX' arguments affecting the behaviour. Closes: #428167
    - Remove documented dpkg-gencontrol options in dpkg-source left over
      from the man pages split.

  [ Frank Lichtenheld ]
  * Fix typo in German translation of start-stop-daemon(8).
    Noted by Joachim Breitner. Closes: #430008
  * Correct permission and owner/group handling when extracting
    tar balls to match more the user's preferences instead of
    ours or the ones from the originator of the tar ball. Patch
    by Ian Jackson. Closes: #390915, #207289
  * dpkg-source warns now about new empty files since those will
    not be represented in the diff. Closes: #383394

  [ Updated dselect translations ]
  * French (Christian Perrier).
  * Romanian (Eddy Petrişor).

  [ Updated dpkg translations ]
  * Estonian (Ivar Smolin). Closes: #427589
  * Portuguese (Miguel Figueiredo).
  * Romanian (Eddy Petrişor).
  * Spanish (Javier Fernandez-Sanguino). Closes: #429958

  [ Updated man pages translations ]
  * German (Helge Kreutzmann).

 -- Frank Lichtenheld <djpig@debian.org>  Tue, 03 Jul 2007 00:27:07 +0200

dpkg (1.14.4) unstable; urgency=low

  [ Guillem Jover ]
  * Fix perl warnings:
    - When unpacking a source package with -sp from a different directory
      than the one containing the tarball. Closes: #424998
  * Remove an unused variable in dpkg-statoverride by renaming it to the
    initially intended name. Closes: #425041
  * Fix loose regex in dpkg-source (/\.debian.tar/ -> /\.debian\.tar/).
    Thanks to Kylan Robinson. Closes: #425629
  * Revert change on 1.14.0 from Aaron M. Ucko. Trim down duped entries only
    when passing them to dpkg-query instead. Closes: #425641
  * Recognize again architecture wildcards. Closes: #424670

  [ Updated dpkg translations ]
  * Basque (Piarres Beobide). Closes: #425776
  * French (Frédéric Bothamy).
  * Galician (Jacobo Tarrío).

 -- Guillem Jover <guillem@debian.org>  Thu, 24 May 2007 19:30:26 +0300

dpkg (1.14.3) unstable; urgency=low

  [ Guillem Jover ]
  * Fix perl warnings:
    - In dpkg-genchanges when called with -S. Closes: #423193
    - In architecture comparison operations. Closes: #423452
    - Fill slavepaths undefined entries with an empty string to guarantee
      they are always defined. Closes: #423140, #423451, #423544, #423555
  * Include the new split man pages deb-substvars.5, deb-override.5 and
    deb-shlibs.5 in dpkg-dev.
  * Fix deb-substvars.5 section to match reality.
  * Refactor update-alternatives.
  * Fix dpkg-divert to work again w/o specifying the '--divert' and
    '--package' or '--local' options. Closes: #423864
  * Document in install-info.8 that when no '--section' option is specified,
    install-info will try to use the INFO-DIR-SECTION entry from the info
    file. Add missing commas. Thanks to Kurt B. Kaiser. Closes: #397737
  * Disambiguate in install-info.8 the use of 'Info directory' with
    'Info dir file'. Closes: #420766
  * Document in deb-control.5 that the control file can have '#'-style
    comments. Closes: #406481
  * Make start-stop-daemon fork twice while daemonizing.

  [ Updated dpkg-dev translations ]
  * French (Frédéric Bothamy). Closes: #423392

  [ Updated dpkg translations ]
  * French (Christian Perrier).
  * German (Sven Joachim). Closes: #423401

  [ Updated dselect translations ]
  * German (Sven Joachim). Closes: #423403

 -- Guillem Jover <guillem@debian.org>  Tue, 15 May 2007 16:02:59 +0300

dpkg (1.14.2) unstable; urgency=low

  [ Guillem Jover ]
  * Remove bashisms in dpkg-buildpackage. Closes: #422239
  * Handle case in update-alternatives when there's no existing alternative
    to configure. Closes: #260987, #353252, #367717, #392431
  * Add solaris support to ostable and triplettable. Closes: #361866
  * Properly create the generic name symlink in update-alternatives for new
    alternatives. Closes: #422979
  * Include translations again, which disappeared due to a dirty source tree
    and a bogus Makefile.am for the man pages. Closes: #423029, #423085

 -- Guillem Jover <guillem@debian.org>  Wed, 09 May 2007 22:22:45 +0300

dpkg (1.14.1) unstable; urgency=low

  [ Guillem Jover ]
  * Fix partial upgrades by tightening dpkg-dev versioned Depends to
    dpkg 1.14.0, and dpkg Conflicts against << dpkg-dev 1.14.0, where
    the triplettable support first appeared. Closes: #422848

 -- Guillem Jover <guillem@debian.org>  Tue, 08 May 2007 18:23:49 +0300

dpkg (1.14.0) unstable; urgency=low

  [ Guillem Jover ]
  * Make the copyright information in dpkg-deb.1 and dpkg-split.1 match the
    one in the source. Thanks to Nicolas François. Closes: #379320
  * Allow dpkg-buildpackage to properly override '-b' when passed after '-B'.
    Thanks to Julian Gilbey. Closes: #397479
  * Move retrieval of uid and gid information from controllib.pl into a
    function, so that scripts not needing it do not execute that code.
    Based on a patch by Riku Voipio. Closes: #396884
  * Do not bail out in dpkg when building without start-stop-daemon support,
    by checking if the macro value is true instead of it being defined.
    Thanks to Mark Rosenstand.
  * Make all perl scripts use strict and warnings, to ease catching errors.
  * Refactor update-alternatives code, with the side effect that now commands
    on non existing link group files will return an error code (except
    for --remove, now). Closes: #273407
  * Add a missing newline to a warning message in dpkg. Closes: #390914
    Thanks to Ian Jackson.
  * Fix typo in variable name in dpkg-source which was causing it to not
    create directories when extracting the diff. Closes: #374645
  * Fix up and down keystrokes in the dselect help message. Closes: #383438
    Thanks to Sven Joachim.
  * Convert 822-date to be a simple wrapper around 'date -R'. 822-date is
    now deprecated and should not be used anymore. It might be removed
    sometime in the future. Closes: #31634, #367712, #314462
    Thanks to Frank Lichtenheld.
  * Add '.gitignore' to the default dpkg-source -i regex. Closes: #409566
    Thanks to Julien Cristau.
  * Add '.hg' to the default dpkg-source -i regex. Closes: #414794
  * Use l10n-friendlier strings to describe dependencies. Closes: #390916
    Thanks to Ian Jackson.
  * Change priority for dpkg-dev from standard to optional to match the
    override.
  * Do not use a build-stamp in debian/rules.
  * Fix confusing bottom status lines in dselect, unifying them by removing
    the method or package name and capitalizing. Closes: #9085
  * Check proper error value returned by BZ2_bzerror. Closes: #410605
  * Exit with an error instead of an assert if a file name is too long when
    building a .deb package. Closes: #393069
  * Exit with an error instead of an assert if the number of conflictors is
    exceeded. Remove bogus comments. Closes: #377855
  * Fix regular expression special-casing Origin, Bugs and Maintainer fields
    which was making X[SBC]- fields containing such strings to propagate into
    the .deb control file unprocessed. Thanks to Colin Watson.
  * Add support for '--admindir' in dpkg-buildpackage, dpkg-checkbuilddeps
    and dpkg-shlibdeps. Closes: #162348
  * Cleaning and format unification of manual pages.
  * Make the override-file argument to dpkg-scanpackages optional.
  * Refactor compression filtering code.
  * Split override file information from dpkg-scanpackages.1 into
    deb-override.5 manual page.
  * Split dpkg-source.1 into independent man pages, namely deb-substvars.5,
    deb-shlibs.5, dpkg-buildpackage.1, dpkg-distaddfile.1, dpkg-genchanges.1,
    dpkg-gencontrol.1, dpkg-parsechangelog.1 and dpkg-shlibdeps.1.
  * Support building binary packages with the member data.tar.lzma compressed
    with lzma.
  * Require gettext 0.16.1.
  * Show the epoch (if present) when displaying package versions.
    Closes: #107449, #179913, #345594, #393924, #405668
    Based on a patch by Jeffrey W. Baker.
  * Switch from pseudo-tags to usertags, and update the documentation.
  * Fix typo in German dpkg man page. Closes: #416167
    Thanks to Martin Weis.
  * Properly sort Uploaders field in generated .dsc files.
  * Reorder a bit the fields in output files.
  * Speed up dpkg-shlibdeps by avoiding doing a dpkg-query for duped
    libraries. Thanks to Aaron M. Ucko. Closes: #421290
  * Generalize source architecture handling by abstracting it through the new
    Debian triplet and the new triplettable.
  * Add armel support to ostable and triplettable. Closes: #414087

  [ Updated dpkg translations ]
  * Dutch (Bart Cornelis).
  * French (Frédéric Bothamy).
  * Polish (Robert Luberda).
  * Romanian (Eddy Petrişor).
  * Simplified Chinese (Anthony Wong). Closes: #415320
  * Traditional Chinese (Anthony Wong). Closes: #415230

  [ Added dpkg translations ]
  * Estonian added (Ivar Smolin). Closes: #422404
  * Kurdish added (Erdal Ronahi). Closes: #418154
  * Marathi added (Priti Patil). Closes: #416810

  [ Updated man pages translations ]
  * German (German l10n team). Closes: #418528
  * Polish (Robert Luberda).

  [ Updated dselect translations ]
  * Dutch (Bart Cornelis).
  * Polish (Robert Luberda).

 -- Guillem Jover <guillem@debian.org>  Tue, 08 May 2007 11:11:50 +0300

dpkg (1.13.25) unstable; urgency=low

  [ Guillem Jover ]
  * Fix year 2018 in changelog for Michael Alan Dorman's upload in 1998,
    which was confusing the changelog parsers. Closes: #402526
  * Document in its man page that update-alternatives requires cooperation
    from all packages dealing with the specific file. Closes: #396338
    Thanks to Tomas Pospisek <tpo_deb@sourcepole.ch>.
  * Require POSIX inside subprocerr in controllib.pl. Closes: #390636
    Thanks to Brendan O'Dea <bod@debian.org>.
  * Support extracting lzma compressed source and binary packages,
    and add a Suggests on package lzma. Closes: #347715
  * Add '/emul/ia32-linux' biarch paths to dpkg-shlibdeps. Closes: #403216
  * Remove non-modified /etc/dpkg/dpkg.cfg configuration file when upgrading
    from versions 1.9.21 through 1.10.28, to avoid getting prompted about
    conffile changes. Closes: #398061

  [ Updated dpkg translations ]
  * Chinese (Traditional, Asho Yeh).
  * Korean (Sunjae Park). Closes: #394135, #404938
  * Norwegian Bokmal (Hans Fredrik Nordhaug). Closes: #391143
  * Nepali (Shiva Prasad Pokharel).
  * Romanian (Eddy Petrişor).
  * Catalan (Jordà Polo).
  * Swedish (Peter Karlsson).
  * Vietnamese (Clytie Siddall). Closes: #399343

  [ Added dpkg translations ]
  * Punjabi (A S Alam).

  [ Updated dpkg-dev translations ]
  * Catalan (Jordi Mallach).

  [ Updated dselect translations ]
  * Korean (Sunjae Park). Closes: #404943

 -- Guillem Jover <guillem@debian.org>  Tue,  2 Jan 2007 00:23:57 +0200

dpkg (1.13.24) unstable; urgency=low

  [ Guillem Jover ]
  * Fix dselect segfault by adding a field description matching the
    dependency field enum position. Closes: #392731, #392724

  [ Updated dpkg Translations ]
  * Nepali (Shiva Prasad Pokharel). Closes: #373728

 -- Guillem Jover <guillem@debian.org>  Fri, 13 Oct 2006 16:34:39 +0300

dpkg (1.13.23) unstable; urgency=low

  [ Guillem Jover ]
  * Add initial support for the Breaks field, by parsing but rejecting it.
    Thanks to Ian Jackson <iwj@ubuntu.com>. Closes: #375703
  * Use dpkg-architecture from the source tree to get the target Debian
    architecture, instead of duplicating the logic in the m4 files.
  * Remove comment headers in dselect/helpmsgs.{cc,h} about the files being
    autogenerated, replace them with a proper license and copyright comment.
    Closes: #382308
  * Add a new line at the end of m4/compiler.m4 file, to cope with an
    autoreconf failure due to the new m4 1.4.7.

  [ Nicolas François ]
  * Specify --null before the -T tar's option to avoid the "tar: -: file name
    read contains nul character" warning.
    Closes: #376351, #375749, #376724, #377279

  [ Added dpkg Translations ]
  * Dzongkha (Kinley Tshering).

  [ Updated dpkg Translations ]
  * Basque (Piarres Beobide). Closes: #375118
  * Brazilian Portuguese (Andre Luis Lopes).
  * Catalan (Robert Millan, Jordi Mallach). Closes: #383448
  * Czech (Miroslav Kure).
  * Danish (Claus Hindsgaul).
  * Dutch (Bart Cornelis).
  * Dzongkha (Tenzin Dendup). Closes: #388192
  * French (Frédéric Bothamy).
  * Galician (Jacobo Tarrio).
  * German (Sven Joachim). Closes: #381409, #381740
  * Hungarian (SZERVÁC Attila).
  * Italian (Stefano Canepa, Davide Viti). Closes: #387821
  * Japanese (Kenshi Muto). Closes: #386963
  * Khmer (Khoem Sokhem). Closes: #375099
  * Portuguese (Miguel Figueiredo, Rui Branco).
  * Romanian (Eddy Petrişor).
  * Russian (Yuri Kozlov). Closes: #376746, #391143
  * Slovak (Peter Mann). Closes: #387282
  * Spanish (Javier Fernandez-Sanguino). Closes: #386759
  * Swedish (Daniel Nylander). Closes: #383643
  * Vietnamese (Clytie Siddall). Closes: #383588

  [ Added dpkg-dev Translations ]
  * Catalan (Jordi Mallach).
  * French (Philippe Batailler).

  [ Updated dselect Translations ]
  * Brazilian Portuguese (Andre Luis Lopes).
  * Catalan (Robert Millan, Jordi Mallach).
  * Danish (Claus Hindsgaul).
  * German (Sven Joachim). Closes: #384843
    (Sven is now the new German translation maintainer for dpkg and dselect).
  * Hungarian (SZERVÁC Attila).
  * Indonesian (Arief S Fitrianto). Closes: #391144
  * Italian (Stefano Canepa).
  * Japanese (Kenshi Muto).
  * Norwegian Bokmål (Hans Fr. Nordhaug).
  * Russian (Yuri Kozlov).
  * Slovak (Peter Mann).
  * Spanish (Javier Fernández-Sanguino Peña). Closes: #391144
  * Swedish (Daniel Nylander).
  * Vietnamese (Clytie Siddall).

  [ Updated man pages translations ]
  * French (Philippe Batailler).
  * German (Helge Kreutzmann). Closes: #379030

  [ Added man pages translations ]
  * German (Helge Kreutzmann).
    Closes: #379286, #379298, #379417, #379433, #379661, #379798, #379825
    Closes: #379985, #380130, #380239, #380365, #381047, #380660, #380443
    Closes: #381349, #381488
  * Japanese (KISE Hiroshi).
    Closes: #381141, #381865, #384768, #385675, #386965, #388837

 -- Guillem Jover <guillem@debian.org>  Thu, 12 Oct 2006 02:56:09 +0300

dpkg (1.13.22) unstable; urgency=low

  [ Guillem Jover ]
  * Version the po4a Build-Depends to >= 0.23 as we are using options
    introduced in that version. Thanks to Sergio Gelato. Closes: #370536
  * Add '.bzrtags' directory to default dpkg-source -i regex.
    Suggested by Adeodato Simó. Closes: #370392
  * Print update-alternatives '--config' listing layout evenly spaced.
    Closes: #325895
  * Clarify the legend in update-alternatives '--help' (Andrew Ferrier).
    Closes: #305318
  * Add the source version inside parenthesis to the Source field in the
    generated .changes and binary packages if the binary package version
    differs (like in binNMUs). Closes: #62529
  * Add missing comment serving as documentation about abort-remove on
    removal in dpkg.postinst (Justin Pryzby). Closes: #372145
  * Fix typo in dpkg-deb manpage (Robert Luberda). Closes: #373999
  * Clarify dpkg-architecture new options '-e' and '-i' in man page, add
    backward compatibility information and give some examples.
    Thanks for the initial suggestions to Junichi Uekawa. Closes: #370830
  * Modified some strings to be able to merge them in the .pot files.
  * Add new '--umask' option to start-stop-daemon. Closes: #368003

  [ Frank Lichtenheld ]
  * dpkg-source issued spurious warnings about fields defined with
    XB-. They now get correctly suppressed. Closes: #374154
  * Give a correct warning when the user requested an unknown
    sign command that we will default to a pgp style interface.
    Closes: #133470

  [ Updated dpkg Translations ]
  * Romanian (Eddy Petrişor).
  * Galician (Jacobo Tarrio).
  * French (Christian Perrier).
  * Swedish (Peter Karlsson).
  * Basque (Piarres Beobide). Closes: #373107
  * Polish (Robert Luberda).
  * Catalan (Guillem Jover).

  [ New dpkg Translations ]
  * Nepali (Paras Pradhan). Closes: #373728

  [ Updated dselect Translations ]
  * Simplified Chinese (Kov Tchai). Closes: #366260

  [ Updated man pages translations ]
  * Polish (Robert Luberda).

  [ Christian Perrier ]
  * Typo fix in update-alternatives ("alternativse"). Thanks to Eddy Petrisor
    for spotting it. Translations unfuzzied.
  * Make similar messages in dpkg-statoverride and dpkg-divert exactly similar
    Thanks to Eddy Petriso for spotting them, again.

 -- Guillem Jover <guillem@debian.org>  Wed, 21 Jun 2006 18:03:29 +0300

dpkg (1.13.21) unstable; urgency=low

  [ Guillem Jover ]
  * Disambiguate error message about conflicting command line actions by
    providing both long and short option names. Based on a suggestion by
    Josip Rodin. Closes: #45575
  * Add '/lib32' and '/usr/lib32' to the dpkg-shlibdeps library path search
    list. Closes: #367892
  * Revert usage of English perl non-essential module from install-info.
    Closes: #369928, #369958, #370157, #370174, #370210
  * Print the correct file being parsed by dpkg-parsechangelog's debian
    parser. Closes: #368961
  * Fix dependency cycle breaking in the case when every link involves
    a Provides (Ian Jackson). This is a proper fix for #349442.
    Closes: #370017

  [ Updated dpkg Translations ]
  * Czech (Miroslav Kure).
  * Vietnamese (Clytie Siddall).

 -- Guillem Jover <guillem@debian.org>  Sun,  4 Jun 2006 19:02:44 +0300

dpkg (1.13.20) unstable; urgency=low

  [ Frank Lichtenheld ]
  * Add gettext support for the Perl scripts. Based on a patch by
    Nicolas François. Closes: #165843
  * Only print usage information of dpkg-scanpackages on stdout
    if requested explicetly. Use stderr in case of error.
    Closes: #366659
  * Add remarks to dpkg-scansources and dpkg-scanpackages
    man pages about the need to compress the generated files
    to be able to access them via apt. Closes: #65839
  * Allow '+' and '.' in distribution names in Debian changelogs.
    Based on a patch by John Wright.
    Closes: #361171
  * Use the Debian keyring in dpkg-source when checking signatures
    of .dsc files, if available. Closes: #364726
  * Let dpkg-buildpackage pass through all remotely sensible
    -sX options to dpkg-source (-s[nsAkurKUR] currently).
    Closes: #36586
  * Improve the description of --showformat in dpkg-deb
    man page and add a pointer to the complete description
    of the option in dpkg-query.
  * Don't spew out garbage from dpkg-deb, if the second argument
    to -I is a absolute filename. Based on a patch by Ian Eure.
    Closes: #35573
  * Fix --ignore-depends argument value parsing. Closes: #169125
  * Completely remove md5sum diversion madness.  Instead, we Pre-Depend
    on a version of textutils which provides /usr/bin/md5sum.  We rely on
    the logic in coreutils to remove our diversions. Patch by
    Ian Jackson. Closes: #315784, #313605
  * Try harder to detect dependency cycles that contain Provides
    links. Closes: #349120, #349442
  * Update archtable to reflect current archive: Add amd64 and remove
    sh. Closes: #367329
  * Don't claim in dpkg man page that we set DPKG_OLD_CONFFILE and
    DPKG_NEW_CONFFILE on sub shells since we actually don't.
  * Fix printing of user defined fields with --showformat and
    document the existance of this feature in dpkg-query man page.
  * Make --forget-old-unavail more reliable by deleting architecture
    information of removed packages. Patch by Piotr Engelking.
    Closes: #208532
  * When building packages with dpkg-deb give a more useful error
    message in case a conffile entry has leading whitespace. Patch
    by David Lopez Moreno. Closes: #281562
  * Don't drop directories that contain our conffiles too early from
    our file listing. Otherwise we might leave them behind on purge
    if we share them with other packages.
    Closes: #174180, #198128, #198522, #318825, #366178

  [ Nicolas François ]
  * Fix typos in the Russian man pages. Thanks to Stepan Golosunov.
    Closes: #366587
  * Honour tabbing requested via --showformat even if the field to
    be printed is empty. Closes: #361671
  * Flush the terminal's input before prompting what to do with a
    configuration file. Closes: #316551
  * Fix the --force-depends-version option. Closes: #57104

  [ Guillem Jover ]
  * Standarize scripts usage output format and at the same time make
    the strings easier for the translators. Add '--help' and '--version'
    for most of the scripts. Print the usage and version to stdout.
  * Do not strip the epoch from the source:Upstream-Version substvar.
    Closes: #366351
  * Properly check and report lock file existence in install-info.
    Based on patch by Ben Pfaff. Closes: #368874
  * Correct default info directory for '--infodir' in intall-info man
    page (Ben Pfaff). Closes: #368875
  * Print the bogus version and prefix the error message with 'dpkg: '
    when using '--compare-versions'. Closes: #369177
  * Remove duplicated string " , at changelog " in dpkg-parsechangelog's
    debian style parser (Julian Gilbey). Closes: #369205
  * Update the Section and Priority fields in the status file from the
    new packages. We assume that the information from the binary package
    is correct, otherwise it should be fixed there to match the archive
    override file (Koblinger Egmont).
    Closes: #54529, #58106, #81171, #230610, #237622, #237626
  * Bump Standards-Version to 3.7.2 (no changes needed).
  * Add lintian overrides for dpkg, dpkg-dev, dselect and sources.
  * Replace logrotate installation logic with dh_installlogrotate.

  [ Updated dpkg Translations ]
  * Portuguese (Miguel Figueiredo).
  * Polish (Robert Luberda).
  * Hungarian (SZERVÁC Attila).
  * Romanian (Eddy Petrişor).
  * Russian (Yuri Kozlov). Closes: #366353
  * Czech (Miroslav Kure).
  * Simplified Chinese (Kov Tchai). Closes: #366985
  * Swedish (Peter Karlsson).
  * Galician (Jacobo Tarrio).
  * Slovak (Peter Mann).
  * Dutch (Bart Cornelis).
  * Basque (Piarres Beobide). Closes: #366185

  [ Updated dselect Translations ]
  * Polish (Robert Luberda).
  * Basque (Piarres Beobide). Closes: #366187
  * Czech (Miroslav Kure).
  * Romanian (Eddy Petrişor).

  [ Updated man pages translations ]
  * Polish (Robert Luberda).

 -- Guillem Jover <guillem@debian.org>  Wed, 31 May 2006 07:43:16 +0300

dpkg (1.13.19) unstable; urgency=low

  [ Frank Lichtenheld ]
  * Add -follow (back) to find call in dpkg-scanpackages.
    Closes: #358011
  * Fix error in archive.c that lead to a infinite loop when
    installing files with long, non-ASCII filenames in
    certain locales. Closes: #346436

  [ Updated dpkg Translations ]
  * French (Christian Perrier).
  * Galician (Jacobo Tarrio).
  * Romanian (Eddy Petrişor).
  * Dutch (Bart Cornelis).
  * Swedish (Peter Karlsson).
  * Danish (Claus Hindsgaul). Closes: #362317
  * Czech (Miroslav kure).
  * Vietnamese (Clytie Siddall). Closes: #363264
  * Spanish (Javier Fernández-Sanguino Peña). Closes: #357911
  * Basque (Piarres Beobide). Closes: #363683, #363679
  * Japanese (Kenshi Muto). Closes: #365334

  [ Updated dselect Translations ]
  * Romanian (Eddy Petrişor).
  * Galician (Jacobo Tarrio).
  * French (Christian Perrier).
  * Dutch (Bart Cornelis).

  [ Nicolas Francois ]
  * Generate the Russian man pages in the KOI8-R charset. Closes: #361987
  * Document the shlibs.local format in dpkg-source(1). Closes: #316485
  * Fix a typo in an error message. Thanks to Justin Pryzby. Closes: #364539

  [ Guillem Jover ]
  * Fix strings so that they can be more easily translated. Closes: #134358
  * Add new substvars source:Version, source:Upstream-Version and
    binary:Version so packages will be able to avoid breaking on binNMUs.
    Based on a patch by Ken Bloom and Jeroen van Wolffelaar. Closes: #358530
  * Support binNMU safe packages even when source and binary differ in
    version.
  * Rename dpkg:UpstreamVersion to dpkg:Upstream-Version. Make dpkg:Version
    and dpkg:Upstream-Version get the current dpkg versions instead of the
    ones from the package being built.
  * Split usage strings to make it easier for translators when those change.
    Closes: #323957
  * Standarize start-stop-daemon usage output format.
  * Make install-info '--dir-file' option compatible with GNU install-info
    by renaming the infodir variable to dirfile and not appending the
    '/dir' string except when initializing from '--info-dir' or
    '--infodir' (Wayne Davison). Closes: #61640, #67237, #286275
  * Make install-info add a new line after adding the last entry at the
    end of the dir file, which makes the info readers able to see those
    last enties (Nicolas François). Closes: #164495
  * Use the numerical value of errno instead of a string in install-info
    when checking if the locking error was due to an already existing
    file, which is locale dependent, and die accordingly. Based on a patch
    by Nicolas François. Closes: #199204, #210781
  * Escape hyphens in man pages.
  * Bump Standards-Version to 3.7.1.
  * Wrapped debian/control fields except Uploaders given current policy.

 -- Guillem Jover <guillem@debian.org>  Thu,  4 May 2006 14:05:21 +0300

dpkg (1.13.18) unstable; urgency=low

  [ Updated dpkg Translations ]
  * Romanian (Sorin Batariuc). Closes: #356664
  * Danish (Claus Hindsgaul). Closes: #356188
  * Polish (Robert Luberda).
  * Dutch (Bart Cornelis).

  [ Updated dselect Translations ]
  * Spanish (Javier Fernández-Sanguino Peña). Closes: #357912
  * Danish (Claus Hindsgaul). Closes: #356188
  * Polish (Robert Luberda).
  * Russian (Yuri Kowlov). Closes: #361415

  [ Updated man pages translations ]
  * Typos corrected in French dpkg-source man page
    Thanks to Nicolas Bonifas who spotted them
  * Russian completed. Thanks to Yuri Kozlov.
    Closes: #361415

  [ Christian Perrier ]
  * Correct typos in man pages. Thanks to A. Costa for spotting them
    Closes: #358091, #358092, #358093, #358094, #358095

  [ Guillem Jover ]
  * Add a '[!]' in --force-all help denoting that it is a dangerous option.
    Closes: #359935
  * Prefix any chroot path to the exec file name when stating it in
    start-stop-daemon. Closes: #318771, #333066
  * Add '-r' to the help output of start-stop-daemon (Jared Spiegel).
    Closes: #354869
  * Use mustsetvar when setting the value of the sversion variable in
    dpkg-buildpackage (Andrew Suffield). Closes: #158953
  * Pass '--admindir' option over to dpkg-query when passing '--admindir' or
    '--root' to dpkg (initial patch by Branden Robinson).
    Closes: #153305, #271041, #282853, #307715, #355915
  * Support system library directories in dpkg-shlibdeps symlinked from
    '/lib/ldconfig'. Closes: #356452
  * Document that 'dpkg --get-selections' and 'dpkg-query -l' without a
    pattern will not list packages in state purge. Closes: #355633
  * Obsolete force/refuse 'auto-select' dpkg option.
  * Add new '--clear-selections' option to dpkg (Andrew Suffield).
    Closes: #112388
  * Use '--clear-selections' in the dpkg man page example on how to transfer
    the status to another installation. Closes: #137442

 -- Guillem Jover <guillem@debian.org>  Mon, 10 Apr 2006 06:40:22 +0300

dpkg (1.13.17) unstable; urgency=low

  [ Frank Lichtenheld ]
  * Fix handling of -DArchitecure=foo in dpkg-gencontrol. Closes: #251911
  * Handle architectures in all dependency fields in debian/control,
    even those of binary packages. Closes: #252657, #324741, #347819
  * More dpkg-scanpackages fixes (--arch option handling). Closes: #353506

  [ Guillem Jover ]
  * Add missing parentheses surrounding a man page section reference
    in the dpkg-source man page (Matt Kraai). Closes: #353731
  * Fix misspelling of "occurred" as "occoured" in dpkg-gencontrol and
    dpkg-source (Matt Kraai). Closes: #353949
  * Major cleanup of manpages, by using properly the bold and italic
    attributes and other embellishments.
  * Add dpkg-query(1) in the SEE ALSO section in dpkg(1). Closes: #354643
  * Don't try to compile in SELinux support on GNU/kFreeBSD amd64.
  * Add new quiet option to dpkg-source to supress warnings. Closes: #355065
  * Do not expand architecture aliases anymore in .dsc files.
  * Change start-stop-daemon's --exec behaviour again on GNU/Linux to compare
    the referred file pointed by the '/proc/<pid>/exe' symlink, stripping
    any ' (deleted)' string and stating the result. Closes: #354867

  [ Updated man pages translations ]
  * Polish (Robert Luberda). Closes: #353782
  * French (Philippe Batailler).

  [ Updated dselect Translations ]
  * Hungarian (Szervác Attila).
  * Dutch (Bart Cornelis).
  * Czech (Miroslav Kure).

  [ Updated dpkg Translations ]
  * Italian (Lele Gaifax)
  * Simplified Chinese (Carlos Z.F. Liu).
  * Portuguese (Miguel Figueiredo).
  * Dutch (Bart Cornelis).
  * Hungarian (Szervác Attila).
  * Czech (Miroslav Kure).
  * Russian (Yuri Kozlov). Closes: #357724

 -- Guillem Jover <guillem@debian.org>  Mon, 20 Mar 2006 03:33:03 +0200

dpkg (1.13.16) unstable; urgency=low

  * The "not really a brown paper bag needed but it's close" release

  [ Guillem Jover ]
  * Move auxiliary autotools scripts to config/.
  * Require gettext 0.14.5.
  * Move the methods directory to dselect/methods, so the contents will not
    be installed if dselect is not to be built.
  * Move dselect gettext strings to its own domain provided now by the
    dselect package.

  [ Frank Lichtenheld ]
  * Fix override handling in dpkg-scanpackages which was broken in
    1.13.14 and .15. Closes: #353305
  * Make -isp the default behaviour of dpkg-gencontrol as it is
    always used anyway these days. Suggested by Matthew Vernon.
    Closes: #215233
  * Typo fixes in man pages by A. Costa:
    - dpkg-deb.1 Closes: #353424
    - dpkg-statoverride.8 Closes: #353425
    - install-info.8 Closes: #353426
    - start-stop-daemon.8 Closes: #353427
    - update-alternatives.8 Closes: #353428
    - dpkg.1, dpkg.cfg.5 Closes: #353429

 -- Frank Lichtenheld <djpig@debian.org>  Sat, 18 Feb 2006 17:59:00 +0100

dpkg (1.13.15) unstable; urgency=low

  [ Guillem Jover ]
  * Add a missing closing parenthesis in a dpkg string (Jordi Mallach).

  [ Christian Perrier ]
  * Updated Translations:
    - Brazilian Portuguese (Andre Luis Lopes). Closes: #352432
    - Galician (Jacobo Tarrio). Closes: #352443

  [ Updated Translations ]
  * Catalan (Jordi Mallach).
  * Portuguese (Miguel Figueiredo).
  * Swedish (Daniel Nylander).

  [ New Translations ]
  * Hungarian (Szervác Attila).

  [ New Manpage Translations ]
  * Hungarian (Szervác Attila): dpkg.cfg.5 and dselect.cfg.5.

 -- Frank Lichtenheld <djpig@debian.org>  Wed, 15 Feb 2006 23:37:40 +0100

dpkg (1.13.14) experimental; urgency=low

  [ Guillem Jover ]
  * Make start-stop-daemon print the proper version instead of 'VERSION'.
  * Set the HOME environment variable when using the --chuid switch in
    start-stop-daemon. Closes: #295169, #267784
  * Cleanup and unify program usage and version output, make it more i18n
    friendly. Fix wrong gettext usage with interparsed macros.
    Thanks to Changwoo Ryu for noticing. Closes: #237915
  * Mark some strings as translatable (Changwoo Ryu). Closes: #256387
  * Remove a trailing 'C' character from update-alternatives manpage.
  * Use pkg-config to get the proper flags to link against libselinux.
    Add a Build-Dependency on pkg-config, thighten libselinux1-dev to
    at least version 1.28-4 which provides a .pc file, and remove
    libsepol1-dev as libselinux1-dev is Depending on it.
  * Add command descriptions in the synopis, and add a usage example for
    -f in the dpkg-query manpage. Thanks for the initial patch to
    Philippe Batailler. Closes: #352091
  * Document about the default log file, the behaviour in case of multple
    --log options and add a reference to dpkg.cfg manpage in the dpkg manpage.
    Thanks to James R. Van Zandt. Closes: #350440
  * Escape ` and ' in manpages otherwise they are converted to quotation
    marks, which makes cut and paste not work. Thanks to Denis Barbier.
    Closes: #349925

  [ Frank Lichtenheld ]
  * Let dpkg-source ignore comments in the hunk header as used by
    diff -p (Anand Kumria). Closes: #344880
  * Let dpkg-buildpackage create a .changes file even if signing the
    .dsc file failed. This makes it easier to just sign the package
    later (Julian Gilbey). Closes: #217963
  * Change heuristics of dpkg-buildpackage's gpg check to allow for
    more complex setups (Julian Gilbey). Closes: #163061
  * Add files and dirs used by bzr to default dpkg-source -i regex
    (maximilian attems). Closes: #345164
  * Add .git directory to default dpkg-source -i regex.
    Suggested by Hans Ulrich Niedermann. Closes: #351885
  * dpkg-scanpackages can now output Packages files with multiple
    versions of a single package (Don Armstrong). Closes: #229589.
  * dpkg-scanpackages outputs help when given the --help or -h option
    (Don Armstrong). Closes: #319541
  * Document dpkg-scanpackage -m in man page.
  * Let warn dpkg-source if more than one -sX option was given and
    document the behaviour in this case in the man page.
    Closes: #246637
  * Make dpkg-source -b more robust regarding to existing symlinks
    by creating new files in a secure manner. Closes: #178839, #338591
  * Fix some semantic errors in dpkg-shlibdeps due to typos in used
    variables.
  * On package configuration, differentiate between modified and
    deleted configuration files (Ian Jackson). Closes: #351361
  * Improve processing of disappearing conffiles (Ian Jackson).
    This is part of the fix for #108587.
  * Let dpkg-source -x touch all patched files to have the same
    timestamp to mitigate time-skew problems (Denis Barbier).
    Closes: #105750
  * Strip any newlines from Uploaders field on dpkg-source -b.
    Closes: #254449

  [ Christian Perrier ]
  * Switch to po4a for manpages translation. Closes: #320122
    This adds a Build-Depends on po4a.
  * Add Vietnamese to po/LINGUAS as it was previously missing.
  * Updated Translations:
    - Catalan (Jordi Mallach). Closes: #351587
    - French (Christian Perrier): 1011t.
    - Galician (Jacobo Tarrio): 1002t. Closes: #351795
    - Basque (Piarres Beobide): 1002t. Closes: #351845
    - Slovak (Peter Mann): 1002t. Closes: #352087, #352311
    - Vietnamese (Clytie Siddal): 1011t. Closes: #352307

 -- Frank Lichtenheld <djpig@debian.org>  Sun, 12 Feb 2006 02:32:12 +0100

dpkg (1.13.13) unstable; urgency=low

  [ Frank Lichtenheld ]
  * dpkg and dselect are now in section admin, not section base.
    Correct info in the control file.
  * Bump Standards-Version to 3.6.2 (no changes).
  * Fix typo in dpkg-architecture man page. Closes: #334330
  * Honor LD_LIBRARY_PATH in dpkg-shlibdeps. Fixes a regression
    from 1.13.11 to .12.
  * Don't recurse into package directories to search for local
    shlibs files since it is obviously a waste of time. Based
    on a suggestion by Steve Langasek. Closes: #338725

  [ Christian Perrier ]
  * Updated Translations:
    - Dutch (Bart Cornelis). Fix error mentioned in #323908 by
      Stephan Kramer.
    - Japanese (Kenshi Muto). Closes: #349808

  [ Guillem Jover ]
  * Fix typo in dpkg-statoverride manpage. Closes: #348113
    Thanks to Marc Haber <mh+debian-packages@zugschlus.de>.
  * Document the --no-debsig option in dpkg manpage. Closes: #316367
    Thanks to Bastian Kleineidam <calvin@debian.org>.
  * Fix typos in dselect manpage. Closes: #310358
    Thanks to A Costa <agcosta@gis.net>.
  * Fix typo in start-stop-daemon's help output. Closes: #333673
    Thanks to Christoph Maser <cm@financial.com>.
  * Document the correct format string for dpkg-query --showformat option.
    Update -l example and lower case the program name in the title header.
    Thanks to Zefram <zefram@fysh.org>. Closes: #174976
  * Make dpkg-architecture not print the warning about a missmatch between
    gcc target machine type and GNU target system type if the actions are
    '-e' or '-i'.

 -- Frank Lichtenheld <djpig@debian.org>  Sat, 28 Jan 2006 13:04:16 +0100

dpkg (1.13.12) experimental; urgency=low

  * Due to the changes in dpkg-shlibdeps it is not recommended
    to use this version for building packages intended to be
    uploaded into an official archive, yet.

  [ Frank Lichtenheld ]
  * Update AUTHORS and debian/copyright for new maintainer team.

  * Don't use the ldd output in dpkg-shlibdeps. Search for the
    matching libraries ourself. This fixes problems with both
    symlinked directories, Closes: #103024, #145714, #164020, #285857
    and biarch builds. Closes: #317082
  * Let dpkg-gencontrol bail out with an error if parsedep
    found an error while parsing a dependency field. Closes: #228125
  * dpkg-source -x now tries to chown all files extracted from
    tar files. The temporary directory is now created with mode
    0700, too. Together this should make it safer to run
    dpkg-source -x as root. Based on suggestions by Marcus
    Brinkmann and Colin Watson. Closes: #144571, #238460
  * Let dpkg-source -b check the build relation fields before
    putting them into the .dsc. As a side effect they also
    get normalized. Closes: #254449
  * Check the gpg signatures of .dsc files before unpacking. See
    the upstream changelog for a full description of the semantics.
    Based on a patch by Matt Zimmerman. Closes: #48711
  * Let dpkg-source ensure (as good as possible) that all
    build source packages can also be unpacked.
    Closes: #6820, #7014
    Also fixed handling of md5sum -b output in dpkg-source on
    the way. Based on a patch by Ingo Saitz. Closes: #316123
  * Check for illegal architecture strings in dpkg-gencontrol and
    dpkg-source. dpkg-gencontrol will only issue a warning while
    dpkg-source will error out. Closes: #96920
  * Add support "package types" to dpkg-shlibdeps. Patch by Joey Hess.
    Closes: #335056, #345475
  * Fix man page references to dpkg and dselect man pages. Many
    of them still had a wrong section.
    Closes: #332826
  * Let dpkg-source -b warn about special permissions of files added
    in the diff since these will get lost. Closes: #306125
  * dpkg-source -x didn't work in case the upstream version or
    the Debian version ended with ~. Fixed.

  [ Christian Perrier ]
  * Updated Translations:
    - French (Christian Perrier).
    - Polish (Bartosz Fenski). Closes: #314237
    - Norwegian Bokmal (Hans F. Nordhaug). Closes: #315548, #315990
    - Czech (Miroslav Kure). Closes: #323775, #345347
    - Russian (Yuri Kozlov). Closes: #323821, #335170
    - Japanese (Kenshi Muto). Closes: #323938
    - Brazilian Portuguese (Andre Luis Lopes). Closes: #325224, #332872
    - Russian (Yuri Kozlov). Closes: #335170, #349151
    - Swedish (Peter karlsson). Closes: #325990, #344058, #337164, #334063
    - Norwegian Nynorsk (Håvard Korsvoll). Closes: #315987
    - Portuguese (Miguel Figueiredo).
      Closes: #315461, #323674, #323642, #330021
    - Spanish (Javier Fernández-Sanguino Peña). Closes: #323662, #315253
    - Danish (Claus Hindsgaul). Closes: #348575, #323779, #337948, #325687
    - Dutch (Bart Cornelis). Closes: #323908
    - German (Michael Piefel). Closes: #323964
    - Italian (Stefano Canepa). Closes: #324114, #344671, #347225
    - Catalan (Jordi Mallach). Closes: #324456
    - Basque (Piarres Beobide). Closes: #342089, #332698
    - Tagalog (Eric Pareja). Closes: #337307
    - Simplified Chinese (Tchaikov). Closes: #338268
    - Galician (Jacobo Tarrío). Closes: #338904
    - Romanian (Eddy Petrişor). Closes: #340674
    - Vietnamese (Phan Vinh Thinh, Clytie Siddall).
    - Indonesian (Parlin Imanuel). Closes: #344513
    - Greek (Galaxico). Closes: #344646
    - Czech (Miroslav Kure). Closes: #345347
  * Fixed broken translation:
    - Brazilian Portuguese (James Troup). Closes: #332872
  * Fix Russian man page for start-stop-deamon(8)
    Closes: #325804
  * Fix German man page for update-alternatives(8)
    Closes: #329908
  * Fix typo in dpkg online help message. Unfuzzy translations
    Closes: #349299

  [ Guillem Jover ]
  * Add armeb to cputable. Closes: #331232
    Thanks to Lennert Buytenhek <buytenh+debian@wantstofly.org>.
  * Don't try to compile in SELinux support on GNU/kFreeBSD.  Closes: #313300
    Thanks to Aurelien Jarno <aurel32@debian.org>.
  * When linking statically, explicitly add libsepol, even if its only a
    transitive library. The proper fix should come with a pkg-config file.
    Based on a patch by Bart Martens <bart.martens@advalvas.be>.
    Closes: #347744, #348659
  * Add support for architecture wildcards, but for now they will only be
    exposed in debian/control files, not in binary nor source packages.
    Closes: #291939
  * Change start-stop-daemon's --exec option behaviour on GNU/Linux to
    compare the filename pointed by '/proc/<pid>/exe' instead of the inode
    and device numbers. Thanks to Vasilis Vasaitis <v.vasaitis@sms.ed.ac.uk>.
    Closes: #337942

 -- Frank Lichtenheld <djpig@debian.org>  Tue, 24 Jan 2006 11:15:36 +0100

dpkg (1.13.11.1) unstable; urgency=low

  * Change maintainers to new team.

 -- Scott James Remnant <scott@netsplit.com>  Thu, 12 Jan 2006 07:56:49 +0000

dpkg (1.13.11) unstable; urgency=low
  
  The "Good, clean fun" Release.

  * Fixed the always broken error handling so that only the intended
    cleanup handlers are run, rather than ones that we didn't expect.
    This corrects the bug when a package's postrm fails and the package is
    left in an installed state with no files; the package will now be left
    in a half-installed state, as originally intended.  Found by Marga
    Manterola while documenting the maintainer scripts.  Closes: #296026.
  * Fixed removal of files involved in diversions during upgrade, caused by
    checking whether the "directory" was in use by another package without
    actually checking whether or not it was a directory.  Closes: #310390.
  * Fixed package saving to not disappear packages who divert anything from
    the installing package out of the way.  Closes: #113626.
  * Improved clean-up of unpack failure during install or upgrade, to leave
    the system in exactly the same state as it started in.
    Closes: #47404, #82407, #121173, #170869, #201848, #236733, #268639.
  * Fixed crash when unpacking a package which has an unversioned Replaces
    declared on it by another package previously unpacked in the same run
    (Colin Watson).  Closes: #322595.

  * New install unwinding fixed to ensure we don't leave a version in the
    status db for a not-installed package.
  * Corrected error call when encountering a corrupted filesystem tarfile
    to not print "Success".  Closes: #95570.
  * Fixed castration of potentially unsafe devices to not follow symlinks.
    Closes: #169928.
  * Marked log file descriptor as close-on-exec.  Closes: #320925.
  * Re-worked dpkg-source -x to allow all manner of strange things maintainers
    seem to do, unpacking isn't the right place to enforce sanity; we'll
    do it in -b later on >:-).  Closes: #316470, #317760, #318473, #318745,
    #322359, #322361, #322362.

  * Corrected dselect synopsis line to match consensus.  Closes: #318659.
  * Changed dpkg-name to use a shell redirect rather than the /dev/stderr
    device that may not be writable.  Closes: #318376.
  * Adjusted various dpkg-query options to avoid outputting a trailing
    newline.  Closes: #151651, #319781.
  * Changed references to "statusoverride" file to just "statoverride"
    to make it match reality.  Closes: #320952.
  * Fixed several bugs with the default diff ignore list used by dpkg-source.
  * Added ,,* to the list of default diff ignore list.  Closes: #322917.

  * Fixes to dpkg-dev (Frank Lichtenheld):
    - dpkg-checkbuilddeps will now exit with an error if it is unable to
      parse a dependency field.  Closes: #171762, #302229.
    - dpkg-genchanges will now output a warning if given -sd for a native
      package, as it's going to ignore it.  Closes: #5571.
    - dpkg-source fixed to give a more meaningful error message if given
      a directory as the first argument.  Closes: #306874.
    - dpkg-source fixed to handle being given an absolute path to -b.
      Closes: #147574.
    - Fix controllib.pl to allow whitespace before version operators.
      Closes: #273489, #310306.
    - Fix architecture dependency parsing that sometimes generated wrong
      list of requirements.  Closes: #319816.
    - Make the default control field name mangling behaviour "nicer" by
      upper-casing all letters that come after a dash.  Closes: #306474.
    - Ignore trailing newlines in single paragraph control files.
      Closes: #57194, #156319
  * Documentation:
    - Fixed typo in dpkg-architecture man page.  Closes: #317770.
    - Documented dpkg-deb -W/--show and --showformat.  Closes: #319784.

 -- Scott James Remnant <scott@netsplit.com>  Wed, 17 Aug 2005 04:44:44 +0100

dpkg (1.13.10) unstable; urgency=low
  
  The "Bully's Special Prize" Release.

  * Removed /usr/sbin/start-stop-daemon.  Closes: #313400.
  * Fixed md5sum diversion removal.  Closes: #313415.
  * Fixed dpkg-source to handle native tarballs with a Debian revision.
    Closes: #313381, #313433.
  * Fixed upgrade from pre-sarge dpkg outside of dselect.  Closes: #314575.
  * Changed log times to be local rather than UTC.  Closes: #313347.
  * Changed log writing to be line-buffered.  Closes: #314550.
  * Moved log creation to postinst, and don't fail if base-passwd hasn't
    been configured yet.  Closes: #316084.
  * Don't try to compile in SELinux support on Hurd.  Closes: #313398.
  * Place code for SELinux support in the right place so it will actually
    get compiled in and used (Manoj Srivastava).  Closes: #314886.

  * Documentation:
    - Added missing word to dpkg-architecture manpage.  Closes: #313554.
    - Reference to dpkg manpage in dpkg.cfg corrected.  Closes: #314262.
  * Updated Translations (Christian Perrier):
    - Basque (Piarres Beobide Egana).  Closes: #313474.
    - Catalan (Jordi Mallach).  Closes: #313288.
    - Czech (Miroslav Kure).  Closes: #314431.
    - Danish (Claus Hindsgaul).
    - French (Christian Perrier).
    - German (Jens Seidel).  Closes: #314125.
    - Greek (Greek team).  Closes: #314828.
    - Italian (Lele Gaifax).
    - Japanese (Kenshi Muto).  Closes: #313330.
    - Russian (Yuri Kozlov).  Closes: #313620.
  * Hebrew translation de-activated on request of the translator until there
    is better support for RTL languages.  Closes: #313282.

 -- Scott James Remnant <scott@netsplit.com>  Tue, 28 Jun 2005 14:19:06 +0100

dpkg (1.13.9) unstable; urgency=low
  
  The "On like Donkey Kong" Release.

  * Only open the log file when we first need to write to it, this avoids
    the need to suppress errors when not root which fakeroot defeated anyway.
  * Stop dpkg-source clobbering an existing .orig directory during unpacking.
    Closes: #21236.
  * Allow an alternate output directory to be specified to dpkg-source by
    giving a second argument to -x.  Closes: #246802, #282323.
  * Added .arch-inventory to default diff ignore regexp.  Closes: #304297.

  SELinux support (Manoj Srivastava):
  * On SELinux-enabled systems, try to set the security context when the
    package is unpacked.  Closes: #193653, #249496, #307139.
  * Added build-dependancy on libselinux1-dev.

  Improvements to dpkg-source (Brendan O'Dea):
  * Support unpacking of "Wig And Pen" (Format 2.0) source packages.
  * Multiple pristine upstream tarballs allowed.
  * Native and upstream tarballs may be bzip2-compressed instead of gzip,
    as may the debian diff or tarball.
  * Unsupported format error fixed to output the unsupported format
    rather than the supported one.  Closes: #156317.

 -- Scott James Remnant <scott@netsplit.com>  Sun, 12 Jun 2005 15:52:43 +0100

dpkg (1.13.8) experimental; urgency=low
  
  The "In like Flynn" Release.

  * Linux 2.6.12 changed the behaviour of mmap to fail and set EINVAL when
    given a zero length, rather than returning NULL.  This is POSIXly
    correct, so handle zero-length package control files (like available).

 -- Scott James Remnant <scott@netsplit.com>  Fri, 10 Jun 2005 07:39:44 +0100

dpkg (1.13.7) experimental; urgency=low
  
  The "Maidenhead Creeping Water Plant" Release.

  * Reduced inability to open a log file to a warning, suppressed for
    non-root operations.  Closes: #312383.

 -- Scott James Remnant <scott@netsplit.com>  Thu,  9 Jun 2005 06:12:56 +0100

dpkg (1.13.6) experimental; urgency=low
  
  The "Just kidding about the God part" Release.

  * Fixed incorrect installation location of /etc/logrotate.d/dpkg caused
    by a mis-understanding of dh_install's abilities.

 -- Scott James Remnant <scott@netsplit.com>  Mon,  6 Jun 2005 05:58:36 +0100

dpkg (1.13.5) experimental; urgency=low
  
  The "Flatulent Elm of West Ruislip" Release.

  * Actions and package states are now logged by default in the
    /var/log/dpkg.log file.  This file is rotated monthly and can be
    disabled by commenting the line in /etc/dpkg/dpkg.cfg.
  * User decisions about conffiles are now logged.
  * dpkg-source no longer complains about Enhances field.  Closes: #159642,
    #159745, #159746.
  * preinst no longer relies on procps being installed.  Closes: #311808.

  * Architecture Support:
    - Change DEB_*_GNU_CPU from i386 to i486, to reflect reality.
      DEB_*_ARCH_CPU remains at i386, you should be checking against that.
      Closes: #310394.
    - Fixed order ostable is read to prevent Linux becoming the Hurd.
      Closes: #309603.
  * Updated Manpage Translations (Christian Perrier):
    - Syntax error corrected in Swedish man page for dpkg-deb.
      Closes: #300980.
    - Syntax error corrected in Spanish man page for dpkg-scanpackages.
      Closes: #300981

 -- Scott James Remnant <scott@netsplit.com>  Mon,  6 Jun 2005 05:34:21 +0100

dpkg (1.13.4) experimental; urgency=low
  
  The "Or the Wabbit gets it" Release.

  * Add -L option to dpkg-architecture to list architecture strings
    we can accept.

 -- Scott James Remnant <scott@netsplit.com>  Tue, 29 Mar 2005 13:31:15 +0100

dpkg (1.13.3) experimental; urgency=low
  
  The "Paying off Karma at a vastly accelerated rate" Release.

  * Missing newline added to warning output function.  Closes: #283798.
  * Fixed prototype warning in dpkg-scansources.  Closes: #213577, #219760,
    #267505.
  * Removed trailing line from debian origins file.  Closes: #264904.
  * Changed dpkg-buildpackage to say "source changed by" rather than
    "source maintainer is".  Closes: #247313.
  * Fixed dpkg-gencontrol to allow '-' in architecture names.  Closes: #274677.
  * Fixed "unknown information field" error to report field that it doesn't
    know about.  Closes: #275243.

  * Documentation:
    - Remove "medium-level" from description of dpkg.  Closes: #292454.
    - Harmonised argument names in update-alternatives(8).
      Closes: #267095, #284941
    - Documented what the '+' and '*' mean in update-alternatives --config
      output.  Closes: #270486.
    - Mention aptitude alongside dselect in 'dpkg --usage' and
      'dpkg-deb --help', fix quote style of mention in 'dpkg --help'.
      Closes: #274800, #278118.
    - Associate --truename with the description of what it does in
      dpkg-divert(8).  Closes: #277076.
    - Removed last remaining references to the packaging manual, replacing
      with better references.  Closes: #262775.
    - Documented format of file dpkg --set-selections takes.  Closes: #270043.

 -- Scott James Remnant <scott@netsplit.com>  Mon, 21 Mar 2005 03:10:27 +0000

dpkg (1.13.2) experimental; urgency=low
  
  The "Mysteriously Unnamed" Release.

  * md5sum has been removed, the coreutils or textutils version will be
    diverted to /usr/bin/md5sum.  Closes: #6633, #136110.
    The following bugs are filed against the dpkg md5sum, so no longer apply.
    Closes: #95755, #193877, #223381, #264195, #270241, #286632,
  * Take Replaces into account when installing packages; don't issue a
    "trying to overwrite" error if the file that already exists is in
    a package that Replaces the one being installed.
    Closes: #164595, #184635, #277890.
  * Allow actions and status changes to be logged to a file.  Disabled by
    default, uncomment line in /etc/dpkg/dpkg.cfg to enable.
    Closes: #957, #53376, #77109, #143882, #284499.
  * Don't truncate output of 'dpkg -l' when stdout is not a tty.
    Closes: #92263, #253860, #258608, #261822, #282790.
  * Fix further compilation problems with gcc 4.0.  Closes: #299699
  * Handle tar files without trailing slash in directory names.
    Closes: #287152.
  * Output arguments to maintainer scripts with -D2.  Closes: #237684,
    #296030.
  
  * Architecture Support:
    - Added ppc64.  Closes: #263743.
    - Split archtable into cputable and ostable, archtable is retained
      for compatibility with other packages that might use it only.
    - dpkg-architecture no longer canonises -t argument.  Closes: #173205.
    - dpkg-architecture output includes new DEB_*_ARCH_OS and
      DEB_*_ARCH_CPU variables that contain the Debian system and CPU
      names respectively.
    - dpkg-architecture outputs (mostly) correct GNU system names now,
      in particular this means that it will output "linux-gnu" instead
      of "linux".  You should use the new _ARCH_OS variables instead.
  * Documentation:
    - Add examples to dpkg-divert(8).  Closes: #291816.
    - Correct typo in dpkg-architecture(1).  Closes: #299090.

 -- Scott James Remnant <scott@netsplit.com>  Fri, 18 Mar 2005 16:21:32 +0000

dpkg (1.13.1) experimental; urgency=low
  
  The "Livin' like a good boy oughta" Release.
  
  * Removed dpkg --print-gnu-build-architecture option.  Use variables
    defined by dpkg-architecture instead.
  * Soft-deprecated dpkg --print-installation-architecture.  Use
    dpkg --print-architecture instead, which now does the same thing.
  * dpkg --print-architecture no longer calls c-compiler.  Closes: #164863.
  * Removed third field from /usr/share/dpkg/archtable.

  * Now we no-longer pre-depend on dselect, check the upgrade will work
    in preinst and give the user a chance to abort if they haven't yet
    installed dselect and need to.  Closes: #282335.
  * Fix handling of GNU longname and longlink when a tarfile entry has
    both.  Closes: #128388.
  * md5sum no longer outputs "-" when no argument is supplied.
    Closes: #164591, #164889.
  * Add darcs metadirectory to dpkg-source diff ignore list.  Closes: #289760.
  * Add new '-f' short option to dpkg-query as equivalent to --showformat.
    Closes: #281627.
  * Report conffile conflicts and per-package errors on the status-fd.
    Closes: #297880.
  * Correct typo in dpkg-architecture.  Closes: #282701.
  * Fix start-stop-daemon's support for GNU/kFreeBSD.  Closes: #258051.

  * Architecture Support:
    - Added kfreebsd-amd64.  Closes: #280963.
    - Added m32r.  Closes: #280710.
    - Clean up of archtable.  Closes: #118910, #286898.
    - Clean up of dpkg-architecture.  Closes: #256323.
  * Updated Translations (Christian Perrier):
    - French (French Team).
    - Greek (Konstantinos Margaritis).  Closes: #295922.

 -- Scott James Remnant <scott@netsplit.com>  Thu,  3 Mar 2005 12:09:07 +0000

dpkg (1.13.0) experimental; urgency=low
  
  The "Three banana strategy" Release.

  * Remove the /usr/info or /usr/info/dir symlinks we used to create.
    Closes: #206063, #288415.
  * Fix cast in lvalue assignment that gcc 4.0 doesn't like.
    Closes: #282669, #284797.
  * Correct bashism in disk method update script.  Closes: #260568.

  * Scorched-earth reimplementation of the build process and control files
    with debhelper and automake.  Closes: #200683, #217946, #229629, #260568,
    #266995, #279701, #283640, #292973, #293041.
  * Remove SGML and POD documentation formats due to both licensing and
    sanity issues.  Closes: #285806.
  * The dpkg-doc and dpkg-static packages are no more.
  * dpkg.cfg cleaned up to remove non-useful examples.
    Closes: #169618, #305192.
  
 -- Scott James Remnant <scott@netsplit.com>  Fri, 14 Jan 2005 19:28:00 +0000

dpkg (1.10.28) unstable; urgency=low
  
  The "Awh, yeah?  Ripper!" Release.

  * New Translations (Christian Perrier):
    - Romanian (Eddy Petrisor).  Closes: #309714.
    - Tagalog (Eric Pareja).  Closes: #296407.
  * Updated Translations (Christian Perrier):
    - French (Christian Perrier).
    - Greek (Konstantinos Margaritis).  Closes: #295922
    - Indonesian (Arief S Fitrianto).  Closes: #296733
  * Updated Manpage Translations (Christian Perrier):
    - French (Philippe Batailler).
    - Syntax error corrected in Brazilian Portuguese man page for
      update-alternatives.  Closes: #300646

 -- Scott James Remnant <scott@netsplit.com>  Thu, 26 May 2005 18:18:10 +0100

dpkg (1.10.27) unstable; urgency=low

  The "Grab your gun and bring in the cat" Release.

  * New Translations (Christian Perrier):
    - Indonesian (Arief S Fitrianto).
    - Norwegian Bokmål (Bjorn Steensrud).
  * Updated Translations (Christian Perrier):
    - Dutch (confusing option corrected by Christian Perrier).
    - Galician (Jacobo Tarrio).
    - Korean (Seo Sanghyeon).
    - Simplified Chinese (Carlos Liu).
    - Traditional Chinese (Asho Yeh).

 -- Scott James Remnant <scott@netsplit.com>  Thu, 10 Feb 2005 15:10:22 +0000

dpkg (1.10.26) unstable; urgency=low

  The "Captain Tight-Pants" Release.

  * Fix incorrect claim that 'Q' in dselect quits without saving changes
    (really 'X').
  * Revert to current 'stable' behaviour of Space/Enter/'Q' in the dselect
    help screen, Space leaves the help screen and Enter and 'Q' do nothing.
    It's dangerous to encourage users to press Enter or 'Q' since they
    commit changes in the package selection screen.

  * New Translations (Christian Perrier):
    - Basque (Piarres Beobide Egaña).  Closes: #281245.
      (Was really added in 1.10.24, but forgotten from ALL_LINGUAS.)
    - Bosnian (Safir Šećerović).
    - Slovak (benco).  Closes: #284896, #289341
    - Traditional Chinese (Asho Yeh).  Closes: #287375.
  * Updated Translations (Christian Perrier):
    - Brazilian Portuguese (André Luís Lopes).  Closes: #281228.
    - Catalan (Jordi Mallach).  Closes: #281333.
    - Czech (Miroslav Kure).  Closes: #281231.
    - Danish (Claus Hindsgaul).  Closes: #281103.
    - Dutch (Christian Perrier).  Closes: #282087.
    - Galician (Héctor Fernéndez López).
    - German (Michael Piefel).  Closes: #281503.
    - Italian (Stefano Canepa). Closes: #282543.
    - Japanese (Kenshi Muto).  Closes: #281144.
    - Korean (Changwoo Ryu).  Closes: #282246.
    - Norwegian Nynorsk (Håvard Korsvoll).  Closes: #281456.
    - Polish (Bartosz Feñski).
    - Portuguese (Miguel Figueiredo).  Closes: #281122, #289359.
    - Russian (Yuri Kozlov).  Closes: #281166.
    - Simplified Chinese (Tchaikov, Carlos Liu).
    - Spanish (Javier Fernández-Sanguino Peña).  Closes: #281117.
    - Swedish (Peter Karlsson).  Closes: #281165.

 -- Scott James Remnant <scott@netsplit.com>  Tue, 11 Jan 2005 16:26:51 +0000

dpkg (1.10.25) unstable; urgency=low

  The "你他媽的天下所有的人都該死" Release.

  This release is to correct the mangled Simplified Chinese translation
  included in 1.10.24 caused by rebellion of the translator's mail client.

  * Updated Translations (Christian Perrier):
    - Dutch (Bart Cornelis).  Closes: #278700.
    - Polish (Bartosz Fenski).  Closes: #280406.
    - Simplified Chinese (Tchaikov, Carlos Liu).  Closes: #278676.

 -- Scott James Remnant <scott@netsplit.com>  Thu, 11 Nov 2004 20:06:57 +0000

dpkg (1.10.24) unstable; urgency=low

  The "Donald, where's your troosers?" Release.

  * Add support for uncompressed data.tar archive members and bzip2-
    compressed data.tar.bz2 members of binary packages.  Closes: #34727.

  * New Translations (Christian Perrier):
    - Basque (Piarres Beobide).  Closes: #265491.
    - Greek (George Papamichelakis).  Closes: #260809.
    - Hebrew (Lior Kaplan).  Closes: #275267.
    - Simplified Chinese (Tchaikov, Carlos Liu).  Closes: #265197.
  * Updated Translations (Christian Perrier):
    - Brazilian Portuguese (Andre Luis Lopes).  Closes: #260964, #273947,
      #278063.
    - Czech (Miroslav Kure).  Closes: #255904, #278178.
    - Catalan (Jordi Mallach).  Closes: #278098.
    - Danish (Claus Hindsgaul).  Closes: #278097.
    - Dutch (Bart Cornelis).  Closes: #268271, #268886, #274366, #278061.
    - Galician (Hector Fernandez).
    - German (Michael Piefel).  Closes: #276462, #278168.
    - French (Christian Perrier).
    - Japanese (Kenshi Muto).  Closes: #272456, #278141.
    - Italian (Lele Gaifax).
    - Korean (Changwoo Ryu).  Closes: #261528, #278142.
    - Norwegian Nynorsk (Håvard Korsvoll).  Closes: #275387, #278286.
    - Polish (Bartosz Fenski).  Closes: #268452, #278064.
    - Portuguese (Miguel Figueiredo).  Closes: #268266, #261424, #261519,
      #278294.
    - Russian (Yuri Kozlov).  Closes: #268452, #278154.
    - Spanish (Javier Fernández-Sanguino Peña).  Closes: #277173, #278117.
    - Swedish (Peter Karlsson).
  * Updated Manpage Translations (Christian Perrier):
    - French (Philippe Batailler).  Closes: #268048.
    - Spanish (Ruben Porras).  Closes: #261807.
    - Swedish (Peter Karlsson).

 -- Scott James Remnant <scott@netsplit.com>  Wed, 27 Oct 2004 09:25:58 +0100

dpkg (1.10.23) unstable; urgency=low

  The "Let the Wookie win" Release.

  * Updated hurd start-stop-daemon support.  Closes: #133640, #254180.
  * Removed usage of non-POSIX test options.  Closes: #256302.

  * Architecture Support:
    - Renamed x86-64 to amd64.  Closes: #252346, #254598.
  * Documentation:
    - Correct typo in dpkg-divert(8).  Closes: #254175.
  * New Translations:
    - Korean (Changwoo Ryu).  Closes: #254590.
  * Updated Translations:
    - Catalan (Jordi Mallach).
    - Danish (Claus Hindsgaul).  Closes: #252407.
    - French (Christian Perrier).  Closes: #252586.
    - Italian (Lele Gaifax).
    - Polish (Bartosz Fenski).  Closes: #254209.
    - Spanish manpages (Ruben Porras).  Closes: #246158, #246159, #246160,
      #246161, #246162, #246163, #246164.

 -- Scott James Remnant <scott@netsplit.com>  Mon, 19 Jul 2004 19:52:14 +0100

dpkg (1.10.22) unstable; urgency=low

  The DebConf4 Release.

  This release is mostly intended to mop up the minor and trivial bug
  fixes in the list and clear out the documentation changes.  As such,
  it should be treated with even more suspicion than is normal.

  * Use colouring to break cycles earlier to avoid long loops whilst
    installing or configuring packages.  Closes: #232445, #246857.
  * Don't try to configure packages that disappeared in the same
    run.  Closes: #202997.
  * Fix segfault when "gcc -dumpmachine" returns a non-matching triplet.
    Closes: #211850.
  * Remove restriction that package names be at least two characters long.
    Closes: #237734.
  * Fix dpkg-source (actually controllib.pl) to output the field name
    properly again.  Closes: #226931, #246595.
  * Make dpkg-scanpackages output Origin and Bugs fields with proper
    casing.  Closes: #154422.
  * Add support for DOS line-endings to md5sum.  Closes: #246103.
  * Fix start-stop-daemon segfault on Hurd.  Closes: #133640.
  * Allow dpkg-shlibdeps to run as non-root users.  Closes: #96881.
  * Correct various compiler warnings.  Closes: #229766.

  * Architecture Support:
    - Added x86-64 (x86_64 / amd64).  Closes: #238483, #241938.
    - Added i?86-gnu (Hurd).  Closes: #216695, #236331.
    - Added i386-kfreebsd-gnu and i386-knetbsd-gnu.  Closes: #250176.
  * Packaging:
    - Create $(docdir) even when --without-sgml-doc is passed so the
      ChangeLog can be installed.  Closes: #137719.
    - Stop hardcoding the list of manual page languages in debian/rules,
      so we include Spanish, Russian and Brazilian Portugese.  Closes: #245994.
    - Quote LDFLAGS in debian/rules to allow multiple options.
      Closes: #230242.
  * Documentation:
    - Move dpkg-scanpackages and dpkg-scansources to section 1 as they
      are user tools.  Closes: #114946.
    - Correct hyphen characters in manpages.  Closes: #212284, #247086, #226800.
    - Remove obsolete references to the Debian Packaging Manual.
      Closes: #122910, #140695.
    - Correct 'n' and 'p' key descriptions in dselect help message.
      Closes: #120562.
    - Add --force-bad-verify to dpkg manpage.  Closes: #192812.
    - Correct dpkg manpage to refer to --force-remove-reinstreq instead of
      -non-existant --force-reinstreq option.  Closes: #232831.
    - Correct documentation of --compare-versions arguments.  Closes: #232317.
    - Correct usage of "et al" to "et al.".  Closes: #230751.
    - Add dpkg-reconfigure(8) to SEE ALSO section of dpkg(8).  Closes: #233282.
    - Suggest packages that provide additional functionality in the dpkg
      manpage.  Closes: #81355.
    - Suggest dselect update in description of dpkg --update-avail.
      Closes: #206163.
    - Suggest aptitude as well as dselect.  Closes: #217042.
    - Suggest fakeroot for dpkg-source -r.  Closes: #175897.
    - Correct documentation of start-stop-daemon.  Closes: #41554, #211856.
    - Correct documentation of start-stop-daemon manpage to refer to --retry
      alongside --stop.  Closes: #204691.
    - Add note that start-stop-daemon will chdir("/") unless -d is specified.
      Closes: #217823, #218060.
    - Correct documentation of dpkg-query --list.  Closes: #232639.
    - Correct invalid use of &quot; within update-alternatives(8) with .BR.
      Closes: #244624.
    - Rewrite description of dpkg-source -i to indicate the intent of the
      default setting rather than the exact exclusions.  Closes: #227169.
    - Correct documentation of dpkg-statoverride --update.  Closes: #85079.
    - Correct documentation of update-alternatives --install.  Closes: #179648.
    - Documented dpkg:Version and dpkg:UpstreamVersion substvars.
      Closes: #85815, #85818.
    - Fix spelling error in utils/md5sum.1.  Closes: #250281.
    - Replace "&c." with the slightly clearer "etc.".  Closes: #235773.
    - Correct various typos.  Closes: #219623, #221235.
  * Updated Translations:
    - Catalan (Jordi Mallach).
    - French (Christian Perrier).  Closes: #246359.
    - Italian (Lele Gaifax).
    - Japanese manpages (KISE Hiroshi).  Closes: #248483.
    - Russian (Nikolai Prokoschenko).  Closes: #249254.
    - Spanish manpages (Ruben Porras).  Closes: #246158, #246159, #246160,
      #246161, #246162, #246163, #251830.
  * New Translations:
    - German start-stop-daemon and update-alternatives manpages
      (Helge Kreutzmann).  Closes: #247116, #249454.
    - Spanish dpkg-scansources manpage (Ruben Porras).  Closes: #246164.

 -- Scott James Remnant <scott@netsplit.com>  Tue,  1 Jun 2004 18:21:40 -0300

dpkg (1.10.21) unstable; urgency=low

  * Fix incorrect linked list node removal code that caused every second
    shared or diverted conffile to be deleted by dpkg.
    Closes: #10879, #33046, #47267, #90623, #98210, #109691, #146167.
    Closes: #155456, #204275.
  * Call mknod with the required device type.  Closes: #158916.
  * Correct the default query output format to be consistent with
    what the underlying library expects.  Closes: #174973.
  * Fix missing NULL-termination in dpkg-query -W display of dependency
    fields.  Closes: #174978
  * Strip output from md5sum(1) after the first whitespace character.
    Closes: #200763.
  * Output a warning if we cannot open a configuration file instead of
    treating it as a fatal error, in case our home directory is not readable
    by root.  Closes: #200701.
  * Set LC_ALL to C before spawning off dpkg --search, to avoid searching
    on localized strings.  Closes: #244316.
  * Don't require argument for start-stop-daemon -V.  Closes: #237589.
  * Correct use of @ARGV within dpkg-scanpackages, allowing -u to work
    once again.  Closes: #225086, #241503.
  * Make sure file permissions passed to dpkg-statoverride are numeric.
    Closes: #161156.
  * Correctly break out of the loop in install-info.
    Closes: #124225, #160761.
  * Add --dir-file option to install-info for GNU install-info
    compatibility.  Closes: #179192
  * Refer to debian-policy in dpkg-doc's description instead of the
    non-existant packaging-manual.  Closes: #120970.
  * Remove incorrect mention of build-essential from dpkg-checkbuilddeps
    manpage.  Closes: #219210.
  * Add a note about diverting shared libraries to the dpkg-divert
    manpage.  Closes: #214699.
  * Updated Translations:
    - Brazilian Portugese (Andre Luis Lopes).  Closes: #237864.
    - Catalan (Jordi Mallach).
    - Danish (Claus Hindsgaul).  Closes: #237624.
    - Dutch (Pieter-Paul Spiertz, Bart Cornelis, Erwin).
      Closes: #102094, #151799, #207758.
    - French (Sam Hocevar).  Closes: #243191.
    - German (Florian Ernst).  Closes: #109669, #115352, #187952, #244098.
    - Japanese manpages (KISE Hiroshi).  Closes: #220776.
    - Polish (Bartosz Fenski).  Closes: #242870.
    - Spanish (Javier Fernández-Sanguino Peña).  Closes: #166052.
    - Swedish (Peter Karlsson).
  * New Translations:
    - Japanese dpkg-source manpage (KISE Hiroshi).  Closes: #239000.
    - Norwegian Nynorsk (Gaute Hvoslef Kvalnes).  Closes: #233614.
    - Portguese (Miguel Figueiredo).  Closes: #240081.
    - Spanish dpkg-source manpage (Ruben Porras).  Closes: #171489.

 -- Scott James Remnant <scott@netsplit.com>  Sun, 25 Apr 2004 18:55:10 +0100

dpkg (1.10.20) unstable; urgency=high

  * Update Japanese translation.  Closes: #224616
  * Update French translation.  Closes: #218713
  * Fix spelling error in German md5sum man page.  Closes: #230750
  * Fix typo in pt_BR po file.  Closes: #192102
  * Revert fix for #232916, this turns out to be a bug in the pgpgp
    wrapper, dpkg worked fine with pgp itself.

 -- Scott James Remnant <scott@netsplit.com>  Thu, 11 Mar 2004 11:24:54 +0000

dpkg (1.10.19) unstable; urgency=high

  * Distinguish unmet build dependencies from build conflicts.
    Closes: #217943, #235266.
  * Force NULL-termination of all tar file entry names.  Closes: #232025.
  * Allow dselect to use the full window width.  Closes: #139781.
  * Pass correct number of arguments for format string when out of disk
    space.  Closes: #213038, #217286, #213543, #213846.
  * Remove duplicated entries from ChangeLog.  Closes: #157437.
  * Fix dpkg-buildpackage when used with PGP.  Closes: #232916.
  * Update support for Debian FreeBSD.  Closes: #211566.
  * Store Architecture in the status file.  Closes: #228253.
  * Don't print offending lines in md5sum.  Closes: #170953.
  * Check bounds of md5sum lines.  Closes: #168443, #199489, #199693.

 -- Scott James Remnant <scott@netsplit.com>  Mon,  8 Mar 2004 19:05:32 +0000

dpkg (1.10.18.1) unstable; urgency=medium

  * Non-maintainer upload to fix release-critical bugs.
  * Terminate string buffer in main/remove.c.  Closes: #228379.
  * Prevent stashing of hardlinked devices and setuid or setgid binaries
    by removing permissions on upgrade as well as on remove.
    Closes: #225692.
  * Update dpkg conflicts to << 1.10, instead of 1.9.
    Closes: #190611, #221989, #222760.

 -- Scott James Remnant <scott@netsplit.com>  Thu, 26 Feb 2004 01:17:27 +0000

dpkg (1.10.18) unstable; urgency=medium

  * Rebuild, tagging and releasing correctly from cvs this time.

 -- Adam Heath <doogie@debian.org>  Mon, 27 Oct 2003 13:39:56 -0600

dpkg (1.10.17) unstable; urgency=medium

  * Make dselect do conflict resolution when dealing with automatically
    selected recommended package. Thanks to Colin Watson for the analysis
    and patch. Closes: Bug#151663
  * Branden Robinson <branden@debian.org>:
    s/dpkg-checkbuild/dpkg-checkbuilddeps/ in usage.
  * dpkg-checkbuilddeps now sets $reduce_arch.  Closes: #212796.
  * Goswin Brederlow <brederlo@informatik.uni-tuebingen.de>:
    Add -u in dpkg-scanpackages.  Closes: #214123.
    Add -a<arch> command to dpkg-scanpackages.
  * Add .#* to dpkg-source's default ignore filter.  Closes: #217380.
  * Matthias Urlichs <smurf@smurf.noris.de>:
    Don't assume /usr/info/dir exists if /usr/info does.  Closes: #165770.
  * Jordi Mallach <jordi@debian.org>:
    Update Catalan translation.
  * Fix errors with dependency fields that reference ${dpkg:Version}.
    Closes: #213108.

 -- Adam Heath <doogie@debian.org>  Mon, 27 Oct 2003 13:04:57 -0600

dpkg (1.10.16) unstable; urgency=low

  * Almost *EVERY* damn file was including config.h in the wrong spot.
    After making it the first include, then off_t/size_t/etc could actually
    be redefined to be 64-bit compatible.
  * Jordi Mallach <jordi@debian.org>:
    Fix configure to set HAVE_SETLOCALE.  Closes: #211816
  * "Loïc Le Loarer" <lll_deb@m4x.org>:
    Add a -d|--chdir option to start-stop-daemon.  Closes: #151802
  * Split the background block into 2 parts: one that does the fork, and
    opens /dev/tty and /dev/null, and one that does everything else.  The
    second block is then moved to be run right before the exec.  This
    allows error messages to be seen from the child(previously, they were
    lost), and allows for the chroot to not require the device files.
    These changes based on the bugs filed by:
    Marc Herbert <Marc.Herbert@ens-lyon.fr>: Closes: #155219
    Loïc Le Loarer <lll_deb@m4x.org>: Closes: #151800
  * Mario Lang <mlang@debian.org>:
    When --start, --startas and --pidfile are given, print 'process'
    instead of '(null)' for the process name, if it's already running.
    Closes: #209355
  * Imported several translated manpages, from debian-doc cvs:
    * Spanish: 822-date.1 cleanup-info.8 deb-control.5 deb-old.5
      deb.5 dpkg-checkbuilddeps.1 dpkg-deb.1 dpkg-divert.8 dpkg-name.1
      dpkg-scanpackages.8 dpkg-split.8 dpkg-statoverride.8 dpkg.8
      dselect.8 md5sum.1 start-stop-daemon.8 update-alternatives.8
      "Esteban Manchado Velázquez" <zoso@debian.org>: Closes: #171489
    * French: deb.5
      Julien Louis <arthur51@ifrance.com>: Closes: #164906
    * Portuguese: dpkg.8 dselect.8
  * Matt Zimmerman <mdz@debian.org>
    In dpkg's manpage, -O had an inverted word.  Closes: #111711
  * Marcin Owsiany <porridge@debian.org>:
    Fix Polish translation of 'conflicts with'  Closes: #112057
  * Jiri Masik <masik@darbujan.fzu.cz>:
    Improve Czech translation of: "dpkg - warning: ignoring request to
    remove %s which isn't installed."  Closes: #117518
  * Marco Nenciarini <mnencia@prato.linux.it>:
    Fix missing space in Italian translation when listing files, and the
    file is diverted.  Closes: #138244
  * Piotr Roszatycki <Piotr_Roszatycki@netia.net.pl>:
    Update Polish translation.  Closes: #142370
  * Martin Quinson <mquinson@ens-lyon.fr>:
    Fix missing space in French translation of: "%s - warning: downgrading
    %.250s from %.250s to %.250s.\n"  Closes: #149142
  * Hidetaka Iwai <tyuyu@sings.jp>:
    Fix typo in Japanese translation of dpkg --force-help; dowgrade ->
    downgrade:  Closes: #157819
  * Martin Quinson <mquinson@ens-lyon.fr>:
    Fix French translation when listing files, and the file is diverted.
    Closes: #162154
  * Rune Schjellerup <olberd@odense.kollegienet.dk>:
    Fix Danish translation of(was missing the leading space): " does not
    appear to be available\n"  Closes: #192972
  * Fix md5sum when handling large files.  Closes: #162691
  * Fix dpkg-checkbuilddeps calling of parsedep.  It wasn't setting
    use_arch.  Closes: #212796.
  * Joey Hess <joeyh@debian.org>:
    Change formatting of info.dir.  Closes: #167379.

 -- Adam Heath <doogie@debian.org>  Sat, 25 Oct 2003 15:46:16 -0500

dpkg (1.10.15) unstable; urgency=low

  * Fix detection of va_copy.
  * Back out debian/rules build-arch detection.  It is *not* possible *at
    all* to detect available targets in a rules file.  Period.

 -- Adam Heath <doogie@debian.org>  Fri, 19 Sep 2003 20:02:19 -0500

dpkg (1.10.14) unstable; urgency=low

  * controllib.pl:
    * Rewrote the parsedep stuff, so that it wasn't done during control
      file parsing.  Scripts that need the internal parsed format should
      call parsedep on the field's value.
    * Split the substvars parsing into a separate function.
    * No longer validate dependency fields when reading the control file.
      Some fields may have vars in them, which breaks the validation.
    * dpkg-gencontrol calls substvars after parsing the control file, and
      then validates the substituted depends lines.  Originally,
      substitution occured only during writing of the final output file.
    * Andreas Barth <aba@not.so.argh.org>:
      Fix bad regex that didn't allow spaces in dependency field parsing.
      It now directly matches what the c code expects.  It previously was
      allowing all of \S, which matched on '('.
      Closes: #211660.
  * Remove stale debug in debian/control that would have broken
    installation on s390.
  * We were calling our own local copy of dpkg-gencontrol, but the
    system-installed copy of dpkg-shlibdeps.  Now, both are called from
    the build directory.

 -- Adam Heath <doogie@debian.org>  Fri, 19 Sep 2003 12:29:34 -0500

dpkg (1.10.13) unstable; urgency=low

  * Fix parsing of deps when both () and [] are specified.
  * Set $host_arch in controllib.pl:parsedep.
  * dpkg-checkbuilddeps doesn't output the [] stuff when finding invalid
    deps.

 -- Adam Heath <doogie@debian.org>  Wed, 17 Sep 2003 13:23:15 -0500

dpkg (1.10.12) unstable; urgency=low

  * Fix dpkg-source output of build-depends lines.

 -- Adam Heath <doogie@debian.org>  Tue, 16 Sep 2003 13:43:45 -0500

dpkg (1.10.11) unstable; urgency=low

  * dpkg no longer provides any BYHAND files.  If you need the source
    tarball, use the orig.tar.gz file available in the pool.  The
    precompiled tars were hold-overs from when debs were not standard
    ar/tar files.
  * Install /usr/share/doc/dpkg/pseudo-tags, which talks about the bug
    titling we use to mark bugs for filtering in the Debian bts.
  * Updated ca.po.
  * Teach dpkg-source that ~ is legal in version numbers
  * Add build-depends on sgml-base, and increase gettext build-depends to
    0.12.1-3.
  * Updated config.sub and config.guess in cvs.
  * Change use of strncpy in parsedb to memcpy.  Closes: #160447
  * No longer generate helpmsgs.{cc,h}.
  * several controllib changes:
    * Moved dependency parsing logic from dpkg-checkbuilddeps.
      The dpkg-checkbuilddeps parser didn't support empty fields, while
      the controllib parser did.
    * All dependency fields parsed by controllib.pl support [arch]
      specifiers.  If the arch specifier doesn't apply for the current
      arch, then the item will not be added to the internal list structure.
    * Comment lines(that begin with '#') are removed during parsing.
    * Store the original casing of field names, for use in error reporting.
    * Store the original field's casing with 'o:' prepended in %fi.
      * ballombe@merulo.debian.org:
        dpkg-checkbuilddeps now handles empty fields.  Closes: #111562
      * Branden Robinson <branden@debian.org>:
        support comments(first char on line begins with '#') in
        debian/control.  Closes: #191810
      * Bastian Blank <waldi@debian.org>:
        Allow for per-arch generated dependency fields.  Closes: #170575
      * Branden Robinson <branden@debian.org>:
        Report the original casing of field names when they are unknown.
        Closes: #177753
  * Patch dpkg-buildpackage to call debian/rules -qn build-arch, and if
    it's available, modify -B handling appropriately.  If build-arch is not
    available, then when -B was called, do *not* pass -B on to
    dpkg-checkbuilddeps.  Closes: #203097
  * Frank Lichtenheld <frank@lichtenheld.de>:
    Apply patch, to handle missing infodir.bak, and empty files.  Closes:
    #196361
  * Change standard_startup and standard_shutdown into macros.  Closes:
    #200351.
  * Andrew Suffield <asuffield@debian.org>:
    Fix inverted test of eof in parsedb, while looking for eof after
    field name.  Closes: #198218
  * Yann Dirson <dirson@debian.org>
    Add set -e to dpkg-doc.postinst.  Closes: #191261
  * Michael Weber <michaelw@debian.org>:
    dpkg --print-architecture now does gcc -dumpmachine instead of
    --print-libgcc-file-name.  Closes: #131893, #8241, #106793, #210285
  * Daniel Silverstone <dsilvers@digital-scurf.org>:
    Apply patch to change hashing function, and increase bin size, for
    the package database.  Closes: #206416
  * Paul Eggert <eggert@CS.UCLA.EDU>:
    Apply patch to make dpkg work with POSIX 1003.1-2001.  Closes:
    #204894
  * Joey Hess <joeyh@debian.org>:
    Fix "stripping trailing /" message from dpkg-statoverride.  Closes:
    #203782
  * Sami Liedes <sliedes@cc.hut.fi>:
    Increase filesdb bin size, and alter hashing function.  Closes:
    #179385
  * Anthony Towns <aj@azure.humbug.org.au>:
    Retry removing empty dirs during purge.  Closes: #112386
  * Darren Salt <linux@youmustbejoking.demon.co.uk>:
    Add .cvsignore to dpkg-source's default diff ignore regex.  Also fix
    missing \ escape for .deps.  Closes: #174013
  * Koblinger Egmont <egmont@uhulinux.hu>:
    Fix segfault with --status-fd.  Closes: #173618
  * Colin Watson <cjwatson@debian.org>,
    Andrew Suffield <asuffield@debian.org>:
    Add .svn, {arch}, and .arch-ids to dpkg-source -i default regex.
    Closes: #169359
  * Falk Hueffner <falk@debian.org>:
    Added alphaev68-linux-gnu to archtable.  Closes: #199360
  * Elie Rosenblum <fnord@debian.org>:
    Apply patch to support OpenBSD.  Closes: #154277
  * Geoff Richards <qef@laxan.com>:
    Add --config to action section, and add as EXAMPLES section.  Closes:
    #208014, #115759
  * Yann Dirson <dirson@debian.org>:
    install-info --version and --help now display on stdout.  Closes:
    #154633
  * Dan Jacobson <jidanni@dman.ddts.net>:
    Mention what dpkg and dpkg-query -S will not find.  Closes: #153096
  * Sebastian Leske <sleske@enterprise.mathematik.uni-essen.de>:
    Mention in dpkg(8) that downgrading a package can have serious
    consequences.  Closes: #61156
  * Dan Jacobson <jidanni@dman.ddts.net>:
    In dpkg-scanpackages(8), including small note that other tools might
    use the generated Packages file.  Closes: #208894
  * Warren Turkal <wturkal@cbu.edu>:
    Fix some typos in dpkg-source(1).  Closes: #207259, #204123, #167426
  * Dan Jacobson <jidanni@dman.ddts.net>:
    Alter text in dselect(8), implying that other interfaces are available
    for installing packages.  Closes: #206164.
  * Daniel Bonniot <bonniot@users.sourceforge.net>:
    Note in start-stop-daemon(8) that --nicelevel takes an argument.
  * Ruben Porras <nahoo82@telefonica.net>:
    Remove duplicate 'can' in deb-control(5).  Closes: #183840
  * Dan Jacobson <jidanni@dman.ddts.net>:
    Fix short description in dpkg-scansources(8).  Closes: #175770
  * Zefram <zefram@fysh.org>:
    In dpkg(8), move dpkg-query options to their own subsection, like
    dpkg-deb.  Closes: #174971
  * Thomas Hood <jdthood@yahoo.co.uk>
    Add --dry-run and --simulate as synonyms to --no-act.  Closes:
    #165099
  * Junichi Uekawa <dancer@netfort.gr.jp>:
    Fix wrong reference to DEB_BUILD_GNU_SYSTEM on --host in
    dpkg-architecture(1).  Closes: #163621
  * Michael Klein <michael.klein@puffin.lb.shuttle.de>:
    s/Usuaully/Usually/ in deb-control.5.  Closes: #161819
  * Joey Hess <joeyh@debian.org>:
    Removed reference in dselect(8) about recommends not being handled
    well.  Closes: #157973
  * Andrew Suffield <aps100@doc.ic.ac.uk>:
    s/dpkg-source/dpkg-parsechangelog/ in dpkg-parsechangelog -h.
    Closes: #155822
  * Matej Vela <vela@debian.org>:
    Unhighlight "May be repeated multiple times." in dpkg-source(1).
    Closes: #151845
  * Jordi Mallach <jordi@debian.org>:
    Make all actions in dpkg-deb -h lower case.  Closes: #150642
  * Alexander Hvostov <root@aoi.dyndns.org>:
    Add -g|--group to start-stop-daemon, and document properly.  Closes:
    #127342
  * Szerb Tamas <toma@mlf.linux.rulez.org>:
    s/THANKS/THANKS.gz/ in dpkg(8).  Closes: #91348
  * "James R. Van Zandt" <jrv@vanzandt-pc.mitre.org>:
    In dpkg(8), mention running dselect, install after --set-selections.
    Closes: #175236
  * Yann Dirson <dirson@debian.org>:
    Remove disabled --command-fd from help.  Closes: #169619
  * Tobias Burnus <tburnus@physik.fu-berlin.de>:
    Apply patch to update-alternatives that provides --set and --remove-all
    commands.  Closes: #133745.
  * Osamu Aoki <debian@aokiconsulting.com>:
    Add --all to update-alternatives, that calls --config on all
    alternatives.  Closes: #126621
  * Dan Jacobson <jidanni@jidanni.org>:
    Alter --config prompt, to be more clear, that one must 'press' enter to
    accept the default.  Closes: #203557
  * Peter Moulder <pmoulder@bowman.csse.monash.edu.au>:
    Fix some -w issues in update-alternatives.  Closes: #137313
  * Eduard Bloch <edi@gmx.de>:
    Apply patch to check whether the target path exists on removing.
    Closes: #37254
  * Colin Walters <walters@debian.org>:
    After opening files, set binmode.  Closes: #175363

 -- Adam Heath <doogie@debian.org>  Tue, 16 Sep 2003 12:52:11 -0500

dpkg (1.10.10) unstable; urgency=low

  * Update archtable for hurd.  Closes: #187509.
  * Make the dpkg-iasearch conflicts versioned.  Closes: #170698.
  * Surround sed call with '' in Makefile.in.  Closes: #187534.
  * Strip trailing / from the file args in dpkg-statoverride.  Closes:
    #184239.
  * Modified to use autotools-dev.  Closes: #179656.
  * Add netbsd support.  Closes: #179658, #179659.
  * Support hypenated values in dpkg-architeture. Closes: #179661
  * No longer managed the /usr/doc symlinks.

 -- Adam Heath <doogie@debian.org>  Sat, 26 Apr 2003 15:10:24 -0500

dpkg (1.10.9) unstable; urgency=low

  * Fix dereference in main/help.c:cu_closefd(), which was the cause of
    close(random number) on most arches, but close(0) on s390x.
  * Add s390x to archtable.  Closes: #160976.

 -- Adam Heath <doogie@debian.org>  Sun, 15 Sep 2002 13:21:38 -0500

dpkg (1.10.8) unstable; urgency=low

  * Make the multiline regex have an upper bound, instead of being
    unbounded, as newer perls have a larger stack frame, which cause them
    to segfault quicker with larger inputs.  Closes: #159756.

 -- Adam Heath <doogie@debian.org>  Thu,  5 Sep 2002 16:32:01 -0500

dpkg (1.10.7) unstable; urgency=low

  * Fix double free in modstatdb_init, in the case that modstatdb_shutdown
    was called previously.  Closes: #159515.

 -- Adam Heath <doogie@debian.org>  Tue,  3 Sep 2002 18:59:19 -0500

dpkg (1.10.6) unstable; urgency=low

  * Don't call nffreeall, in any of the c/c++ programs.  It appears dselect
    slightly corrupts it's memory enough that it can't be freed without
    segfaulting.  Closes: #159023.

 -- Adam Heath <doogie@debian.org>  Sun,  1 Sep 2002 00:19:18 -0500

dpkg (1.10.5) unstable; urgency=low

  * Fix segfault in md5sum if the file being checked doesn't exist.
    Closes: #154503.
  * Fix extraction of md5sum in dpkg-scanpackages.  Closes: #153769.
  * Handle directories better in md5sum.  Closes: #157453.
  * Fix read past buffer in lib/nfmalloc.c.  Closes: #157304.
  * Fix several read pass buffer bugs, and a memleak.  Closes: #155362.
  * Fix segfault when --auto-deconfigure is given.  Closes: #157762.
  * Allow spaces between the end of a version, and the trailing ')'.
    Closes: #154898.
  * Fixes for HURD:  Closes: #156545
    * Add i386-gnu0.3 to archtable.
    * Fix handling of static compiles, with regard to zlib.
  * Previous install-infos(before 1.10) handled multiple dir file entries,
    because they would copy the entire stanza unmodified.  The newest
    version does not do this, as it reformats the options, and thereby
    only takes the first line.  So, we now split all the lines from the
    stanza, and process them all.  Closes: #147492.
  * Fix corruption of available file, caused by use of memory that was
    previously freed.  Closes: #154257.
  * Fix several minor memleaks.
  * Remove /usr/sbin/start-stop-daemon.  Closes: #156437.

 -- Adam Heath <doogie@debian.org>  Thu, 29 Aug 2002 16:43:15 -0500

dpkg (1.10.4) unstable; urgency=low

  * Remove -ffunction-sections and -fdata-sections.  Closes: #152130.
  * Install archtable into /usr/share/dpkg/.

 -- Adam Heath <doogie@debian.org>  Sun, 14 Jul 2002 15:17:56 -0500

dpkg (1.10.3) unstable; urgency=low

  * Move dselect.cfg to dselect package. Closes: Bug#152132
  * Install methods into /usr/lib/dpkg/methods, not /usr/lib/dpkg.  Closes:
    #152161.
  * Fix test inversion in start-stop-daemon, when checking the pid given in
    a pid file.  Thanks Thomas Morin <thomas.morin@enst-bretagne.fr>.
    Closes: #152270.
  * If in --test mode, and --stop is given, increment n_killed, so that
    start-stop-daemon returns the proper exit value.  Thanks Thomas Morin
    <thomas.morin@enst-bretagne.fr>.  Closes: #151992.

 -- Adam Heath <doogie@debian.org>  Thu, 11 Jul 2002 22:58:43 -0500

dpkg (1.10.2) unstable; urgency=low

  * Make configuration files in $HOME work again
  * dpkg + dpkg-static conflict with dpkg-dev << 1.9, to fix md5sum error
    in dpkg-source.  Closes: #151691.
  * Remove -Z from patch call, in dpkg-source, as it makes patch warn about
    missing timestamps.  Closes: #151965
  * Install debian/dselect.conffiles.

 -- Adam Heath <doogie@debian.org>  Thu,  4 Jul 2002 21:08:09 -0500

dpkg (1.10.1) unstable; urgency=low

  * Add conflict with dpkg-iasearch which intruded on our namespace.
  * Replace manpages-de which includes one of our manpages.  Closes: #151485
  * Don't always call autoheader when building. Closes: #151471
  * Fix double conflict in dpkg. Closes: Bug#151581
  * Move dselect methods to dselect package.
  * dpkg-checkbuilddeps no longer checks for build-essential. dpkg should
    not hardcode Debian policy.
  * Make dpkg-genchanges accept ~ as part of a package filename.
    Closes: Bug#150739
  * Move dpkg.cfg and dselect.cfg manpages into dpkg package. Closes: Bug#132901

 -- Wichert Akkerman <wakkerma@debian.org>  Tue,  2 Jul 2002 12:34:07 +0200

dpkg (1.10) unstable; urgency=low

  * dpkg now reorders symlinks when extracting debs.  However, this is also
    still done when building debs.  After a stable release of Debian has
    occurred with this modified dpkg, the reordering when building can be
    removed.
  * Fixed upper/lowercase problems with package names. Closes: Bug#58091
    (and 3 others).
  * Add Russian manual pages
  * Fix n in dselect package list (performs searchagain now)
  * Fix layout problem in dpkg-divert manpage. Closes: Bug#103667
  * When a package is set to hold, and a reinstallation is requested,
    -E will not properly skip it.  Closes: #45787.
  * Make dpkg-checkbuilddeps use dpkg-architecture. Closes: Bug#104230
  * Improve dpkg-archtecture documentation. Closes: Bug#104232
  * Update German translation. Closes: Bug#97239
  * Update Polish translation. Closes: Bug#115783
  * Update French translation.
  * Update Brazilian translation.
  * Update Danish translation.
  * Update Galician translation.
  * Update Portuguese translations.
  * Add Catalan translation
  * Add German md5sum manpage
  * Add Brazilian update-alternatives manpage. Closes: Bug#122132
  * Improve dselect manpage. Closes: Bug#103839
  * dpkg-name(1) no longer mentions the non-existing dpkg(5) manpage.
    Closes: Bug#104214
  * Improve handling of Recommends and Suggests in dselect. Closes: Bug#34942
  * Add per-user configuration files. Closes: Bug#103845
  * Split dselect into its own package. dpkg Pre-Depends on it
    to make sure no weird things happen during an upgrade but this
    will allow us to make dselect option at some point in the future.
    Closes: #114249.
  * Make colours in dselect user-configurable. Closes: Bug#103994
  * Make Q do an abort in the method selection menu to make things more
    consistent with the package list
  * Fix test for nice(2) failure in start-stop-daemon. Closes: Bug#104561
  * Improve the dselect helpscreen a bit. Closes: Bug#72634
  * New version comparison routine that can handle arbitrarily large numbers
    and accepts `~' as a low-sorting character. Closes: Bug#93386
  * dselect now accepts regular expressions when searching for packages
    and can search in package descriptions as well.
    Closes: Bug#81009,#83139
  * Move query commands into a seperate dpkg-query command. For the old options
    (-L,-l,-s,-S) dpkg will still call it for you.
  * Add configurable package listing support to dpkg-query
  * Handle window resize in dselect main menu. Closes: Bug#98275
  * update-rc.d moved to the sysvinit package. Closes: Bug#108887,#109282
  * Add --showformat and --show options to dpkg-deb and dpkg-query to
    allow one to customize the output format
  * several install-info cleanups:
    * Move /usr/info/dir to /usr/share/info/dir.  Closes: #67174.
    * If /usr/share/info doesn't exist, print a message saying so,
      instead of the confusing "couldn't lock" error.  Closes: #2531.
    * If /usr/share/info/dir doesn't exist, or is empty, try to copy the
      backup from /var/backups/infodir.bak.  Closes: #121309.
    * Add a --remove-exactly option, and allow for relative filenames.
      Closes: #92650.
    * Use the section from the .info file if --section is not given.
      Closes: #76100.
    * Error messages now include the filename being processed.
      Closes: #66735
    * /usr/share/info/dir now has it's entries formatted to even widths. 
      Closes: #11228
    * --calign|--align|--maxwidth are now ignored.
  * strip enoent as well. Closes: Bug#112378
  * Fix format error in Dutch translation. Closes: Bug#113120
  * When parsing stdin, md5sum now displays '-' as the filename, to match
    textutils md5sum.  Closes: #121489.
  * Apply patch from bug, to give update-alternatives a --list command.
    Closes: #120924.
  * Make dpkg-checkbuilddeps always check for build-essential.
    Closes: Bug#118420.
  * Use space seperated output instead of comma seperated in
    dpkg-checkbuilddeps
  * Update default ignore expression in dpkg-source to also match *~ and
    *.swp in subdirs. Closes: Bug#127458
  * Handle errors when verifying md5sums. Closes: Bug#102367
  * dpkg-source now uses reliable timestamps for changed files.
    Closes: Bug#105750
  * Fix typo in start-stop-daemon help message. Closes: Bug#131439
  * update-alternative exits with a non-zero exit code when displaying
    a non-existing alternative. Closes: Bug#131496
  * Use gzip -c in install-info. Closes: Bug#131758
  * start-stop-daemon works on HP-UX now. Closes: Bug#130130
  * Fix dselect spin when run without input. Closes: Bug#132476
  * Update-alternatives now correctly restores an alternative to auto mode
    when removing a manually selected alternative. Closes: Bug#132632
  * Copy bugs and origin information into status file. Closes: Bug#132714
  * Improve wording of update-alternatives --config text. Closes: Bug#133035
  * Add manpages for dpkg.cfg and dselect.cfg. Closes: Bug#132901
  * Improve test for illegal packagename for dpkg-gencontrol -p option
  * Fix segfault when getenv("PATH") returns null.  Closes: Bug#136349
  * Add Large File Summit extensions. Closes: Bug#130509
  * Fix typo in dpkg-source manpage. Closes: Bug#141906
  * Re-fix handling of multiple blank lines in control. Closes: Bug#143117
  * Document --force-confmiss and --force-bad-verify. Closes: Bug#146855
  * Drop upgrade compat stuff in dpkg postinst for ancient versions (over
    5 years old)
  * Always set CLOEXEC on the lock fd.  Closes: Bug#147872
  * Clean up tmp files when ctrl-c is sent to dpkg-source.  Closes:
    Bug#58653.
  * dpkg-source no longer requires exact case matches for fields in
    debian/control.  Closes: Bug#139159.
  * dpkg-scanpackages now gives proper case for Source and Installed-Size.
    Closes: Bug#119532.
  * dpkg-architecture: s/build on/built on/; same for 'build for'.
    Closes: Bug#140441.
  * cl-debian.pl now recognizes emergency as valid in changelogs.
    Closes: Bug#138013.
  * Properly count recursive expansion of variables, instead of just
    counting all variable expansions.  Closes: #144121.
  * Add -I<filename> to dpkg-buildpackage and dpkg-source, to excludes
    files from tar, when building a native package.  Closes: Bug#75947.
  * Close the old debian/files file, before doing a rename.  Closes:
    Bug#111503.
  * Fix documentation of -v<version> for dpkg-parsechangelog, removing the
    requirement that the version has to be in the changelog.  Closes:
    Bug#117968.
  * Fix typo in dpkg-source(1), s/-su/-sU/.  Closes: Bug#126340.
  * Add dpkg-scansources to dpkg-scanpackages(8).  Closes: Bug#147924.
  * Change /usr/info into a symlink to /usr/share/info if possible

 -- Wichert Akkerman <wakkerma@debian.org>  Fri, 21 Jun 2002 21:53:15 +0200

dpkg (1.9.21) unstable; urgency=low

  * Fix corrupt Swedish translations that would some error messages display
    incorrectly.
  * Enable --force-overwrite by default in /etc/dpkg/dpkg.cfg
  * dpkg.cfg is now no longer a conffile. This means the installer can
    change defaults depending on how an install is done
  * Detect truncated debs, and abort the unpack.  Closes: #138569.
  * Improve dpkg(8) --force documentation
  * Fix error in Russian dselect translation

 -- Wichert Akkerman <wakkerma@debian.org>  Thu, 16 May 2002 19:42:29 +0200

dpkg (1.9.20) unstable; urgency=medium

  * Fix assertion when --auto-deconfigure is set.  Closes: #137765.
  * Fix segfault discovered by fixing the above.
  * Fix segfault when getenv("PATH") returns null.  Closes: #136349
  * Recompiled against updated zlib, to fix possible security issue.  Also
    bumped build-depends to match.  Closes: #137931(grave)

 -- Adam Heath <doogie@debian.org>  Sun, 17 Mar 2002 02:52:44 -0600

dpkg (1.9.19) unstable; urgency=medium

  * install-info continues to read all data from a pipe, until EOF.
    Closes: #99816(grave).
  * Add Catalan translation
  * Update Danish translation. Closes: Bug#131869
  * Update French translation.
  * update-alternative exits with a non-zero exit code when displaying
    a non-existing alternative. Closes: Bug#131496
  * Changed Maintainer to debian-dpkg@lists.
  * Fix "Up to date installed packages" for polish translation.  Closes:
    #116398.
  * Swap updated/up-to-date polish translations(they were reversed).
    Closes: #117583, #102961.
  * Mark /etc/alternatives/README as a conffile.
  * Strip .note, .comment, and /usr/lib/dpkg/enoent.
  * Make dpkg-gencontrol not warn about Uploaders.  Closes: #111090.

 -- Adam Heath <doogie@debian.org>  Sat,  2 Feb 2002 11:47:34 -0600

dpkg (1.9.18) unstable; urgency=low

  * Fix MD5Sum corruption when upgrading a package.  Closes: Bug#113961.
  * Add Wichert and I to debian/control:Uploaders.

 -- Adam Heath <doogie@debian.org>  Sat,  3 Nov 2001 00:31:00 -0600

dpkg (1.9.17) unstable; urgency=low

  * updated-rc.d moved to the sysvinit package. Closes: Bug#108887,#109282

 -- Wichert Akkerman <wakkerma@debian.org>  Wed, 22 Aug 2001 01:24:52 +0200

dpkg (1.9.16) unstable; urgency=low

  * Revert architecture-change to dpkg-source from 1.9.11, see ChangeLog
    for details.

 -- Wichert Akkerman <wakkerma@debian.org>  Thu,  5 Jul 2001 22:42:11 +0200

dpkg (1.9.15) unstable; urgency=low

  * Change policy of handling dscformat in dpkg-source
  * Fix the arglist construction for maintainer scripts
  * Revert dscformat to 1.0 since older dpkg-source versions do not have
    the new policy. In the future (starting at format 2.0 to maintain
    compatibility with old dpkg-source implementations) minor changes to
    the dscformat have to be fully backward and forward compatible.

 -- Wichert Akkerman <wakkerma@debian.org>  Sat, 30 Jun 2001 16:41:43 +0200

dpkg (1.9.14) unstable; urgency=low

  * Make the Uploaders field in a .dsc file optional.
  * Disabled sanity checking of source packages.  
 
 -- Adam Heath <doogie@debian.org>  Mon, 25 Jun 2001 02:22:40 -0500

dpkg (1.9.13) unstable; urgency=medium

  * Add a -W option to dpkg-source(and the other utils, where it is just
    passed thru), to turn certain errors into warnings(of which, only
    one is changed, namely, the 'tar doesn't contain preceeding directory'
    error).  Closes: #101813, and partially 101845.
  * Don't error out if the files in the tar have leading './', for
    dpkg-source.  (another partial close of 101845).
  * Handle the case where a single directory exists in the orig.tar.gz, but
    it is NOT of the form <pkg>-<ver>.  Closes: #101845.
  * Set LC_ALL in dpkg-source when we call external programs when we are
    going to parse their output.  Another bug from 101845.
  * Handle stating of truncated cpio filenames(100 char limit, bah), in
    dpkg-source.  Another bug from 101845.
  * Add support for an Uploaders field, which is read from the first
    paragraph of debian/control, and propagated to the .dsc.  This lists
    the people allowed to upload a package.  If it is not set, then the
    value of the Maintainer is placed into this field of the .dsc.  This
    bumps the .dsc format to 1.1.  Closes: #101815.
  * Handle symlinks in the tarball, and don't error out if found.
  * in controllib, make warnerrors default to warnings.  Affects
    dpkg-source.  This will be changed to be errors in the future.

 -- Adam Heath <doogie@debian.org>  Sun, 24 Jun 2001 13:48:52 -0500

dpkg (1.9.12) unstable; urgency=medium

  * Fix do_script() bug. Closes: Bug#101552
  * Fix building and extracting of certain kinds of source packages.
    Closes: #101684.
  * Added Colin Watson to THANKS.

 -- Adam Heath <doogie@debian.org>  Wed, 20 Jun 2001 18:27:03 -0500

dpkg (1.9.11) unstable; urgency=low

  * The "Hang on to your hats, it gets bumpy from here." release.
  * Trim trailing spaces from package names when checking builddeps.
    Closes: #101304.
  * Apply patch from bug to fix logic error that kept everything but
    Build-Deps from working in checkbuilddeps.  Closes: #101511.
  * Apply patch to correctly check the output of gcc on hurd, for
    dpkg-architecture. Closes: #99874.
  * The internal pod docs in dpkg-architecture were updated to reflect
    that -f was no longer implied when -q was given, but the build system
    wasn't generating new documentation.  Closes: #100997.
  * deb(5) now has a see-also for deb-old(5).  Closes: #99620.
  * Fix dpkg-shlibdeps infinite directory recursion thru symlinks.
    Closes: #97622.
  * Set the Architecture to 'source' only when doing source only uploads
    in the generated changes files.  Closes: #100144.
  * Document -nc in the dpkg-buildpackage manpage.  Closes: #101038.
  * Make dpkg-source work with GNU md5sum.  Closes: #97666.
  * in dpkg-source, when both arch: all and arch: <arch> packages exist in
    debian/control, don't promote the source arch: to any, but only list
    all and <arch>.  Closes: #94608
  * Apply patch from Colin Watson:  Closes: #89679
    * Reset SIGPIPE to DEFAULT when forking gzip.
    * set LANG to C before execing cpio, as we parse its output.
    * In checktarcpio() and checktarsane(), use the previously open pipes,
      instead of the opening files on disk(which was the old, ancient way).
    * Improve the output parsing of tar in checktarsane().
  * warn instead of die when find returns an error(which happens if there
    is a dangling symlink, because we use -follow).  Closes: #51479.
  * Change list of allowed urgencies in debian/changelog to: low, medium,
    high, and critcial.  Closes: #94475.
  * Error out if an illegal package name is used in dpkg-gencontrol.pl.
    Closes: #61211
  * Apply patch from Marcus Brinkmann to dpkg-buildpackage:  Closes:
    #98201.
    * Option -a implies option -d.
    * Set ARCH correctly to host architecture, rather than build arch.

 -- Adam Heath <doogie@debian.org>  Tue, 19 Jun 2001 22:15:25 -0500

dpkg (1.9.10) unstable; urgency=low

  * Fix [arch] parsing, and handle extra spaces better.  Closes: #100512,
    #101031.
  * Apply patch from bug, to fix cleanup of dpkg-divert temp files.
    Closes: #100474.
  * Swap j/k keys on the main menu, so they function like the package
    selection screen(and like vi).  Closes: #100502.
  * Multiple fixes in bug: Closes: #99892.
    * s/DEAD_JOE/DEADJOE/ in dpkg-source.
    * Switch to auto mode if alternative symlink is missing.
  * Update Spanish translation

 -- Adam Heath <doogie@debian.org>  Sat, 16 Jun 2001 14:57:45 -0500

dpkg (1.9.9) unstable; urgency=low

  * The leading and trailing spaces patch in the last upload had some
    issues with trailing spaces.  This fixes them.  No bug to close, as the
    bts is still down.

 -- Adam Heath <doogie@debian.org>  Wed,  6 Jun 2001 22:36:57 -0500

dpkg (1.9.8) unstable; urgency=low

  * Remove leading and trailing spaces from versions, and check for
    embedded spaces, inside dpkg.  Closes: #99186.
  * Handle varied use of spaces in dpkg-checkbuilddeps.  Closes: #98899.
  * Reset SIGPIPE back to default, in dpkg-source.  Closes: #98563.
  * Remove bogus $! check from dpkg-architecture.  Closes: #99428.

 -- Adam Heath <doogie@debian.org>  Sat,  2 Jun 2001 15:15:04 -0500

dpkg (1.9.7) unstable; urgency=low

  * If a new file doesn't exist on disk, but is a going to be installed as
    a directory, then don't error out.  Closes: Bug#17381.
  * Update japanese manpages.  Closes: Bug#97831.
  * Update it.po.  Closes: Bug#98273.
  * Fix bad cleanup in dpkg-divert.  Closes: Bug#98578,#98828,#98831.

 -- Adam Heath <doogie@debian.org>  Mon, 28 May 2001 18:59:03 -0500

dpkg (1.9.4) unstable; urgency=low

  * Oops.  EOF_mmap incorrectly detecting the end of the data block.
    Closes: Bug#95981.
  * After fixing the above bug, and using debootstrap to build a sid
    chroot, I discovered that my previous dependency cycle fix could cause
    segfaults in some situations.

 -- Adam Heath <doogie@debian.org>  Tue,  1 May 2001 23:04:46 -0500

dpkg (1.9.3) unstable; urgency=low

  * Fix compiles on ppc. Closes: Bug#95918.

 -- Adam Heath <doogie@debian.org>  Tue,  1 May 2001 00:29:45 -0500
   
dpkg (1.9.2) unstable; urgency=low

  * Recompile, to fix incorrect path 1.9.1/dpkg-divert. Closes: Bug#95845

 -- Adam Heath <doogie@debian.org>  Mon, 30 Apr 2001 14:21:28 -0400

dpkg (1.9.1) unstable; urgency=low

  * Fix segfault with empty status and available, and when missing a
    trailing new line.  Closes: Bug#95496
  * Make dpkg-shlibdeps not care if dpkg --search return with an error.
    Closes: Bug#95568
  * Fix corruption of user-defined fields in status and available.
    Closes: Bug#95567.
  * Changed dpkg.cfg to include no-debsig by default, as no debs are
    currently signed, and we get false errors when debsig-verify is
    installed.  This will be removed in the future, when the archive tools
    support package signatures.  Closes: Bug#95573
  * dpkg-buildpackage should only check for valid signinterface if the
    user specifies one. Closes: Bug#95598
  * Fix removing of diversions.  Closes: Bug#95655
  * Fix md5sum -c. Closes: Bug#95586

 -- Adam Heath <doogie@debian.org>  Sat, 28 Apr 2001 16:28:21 -0500

dpkg (1.9.0) unstable; urgency=low

  * Things should mostly work OpenBSD 2.8 as well now
  * Added a --status-pipe option.
  * Fixed several memleaks.
  * Profiled dpkg.
    * Reworked lib/parse.c:parsedb().  Instead of using getc(), then
      calling varbufaddc(), it now reads the entire file at once into a
      huge buffer, then moves pointers around, to do the parsing.  This
      gave a speedup of 33% on a dual celeron 333, when reading status and
      available.
    * various other speedups.
  * Removed all --smallmem code, as smallmem and largemem now actually
    use about the same amount of memory, and largemem is faster.  Both
    --largemem and --smallmem are now obselete options, and will print
    a warning if used. Closes: Bug#84905, #67528
  * Initialize unitialized variables.  This should solve several
    segfaults. Closes: Bug#25317(plus 9 others, thru the beauty of
    merges)
  * Found that when working with dependency cycles, and part of the cycle
    was a provide, the provider was not being considered, so the cycle
    could not be broken. Closes: Bug#87985(and 3 others)
  * Update German translation, Closes: Bug#80529,#80532,#87581
  * Update French translation, Closes: Bug#65284,#85035,#87238
  * Update Japanese translation, Closes: Bug#93873
  * Updated all other translations (but no bugs filed)
  * Add Danish translation
  * Remove spurious '%s' in Polish translation, Closes: Bug#74814
  * Add French manpages, courtesy of Philippe Batailler
  * Ingore vim swapfiles in dpkg-source, Closes: Bug#81630
  * remove --import option from dpkg-statoverride, Closes: Bug#81358
  * Replace nfmalloc implementation with obstack. Added obstack.[ch] to
    optlib, for non-GNU systems.
  * dpkg-divert only allows absolute filenames now. Closes: Bug#82419
  * Handle diffs from non-existing files to existing files. Closes: Bug#82708,
    #90982.
  * Small fixes to the buildsystem. Closes: Bug#84361
  * Fix dpkg-statoverride --update for things other then plain files.
    Closes: Bug#84449
  * Fix race with source directory disappearing in dpkg-source.
    Closes: Bug#45511
  * Fix manpage for dpkg-gencontrol. Closes: Bug#84625
  * Add -n option for dpkg-gencontrol to specify a filename. Closes: Bug#75796
  * Use POSIX glob instead of regexp in debian/rules. Closes: Bug#83042,
    #84582
  * fix typo in usage message for dpkg-divert, Closes: Bug#85977
  * Use full path for argv[0] when calling scripts. Closes: Bug#68783
  * Add ia64 support to dpkg-architecture.
  * Minor script changes, Closes: Bug#87485
  * Stop dpkg-genchanges from complaining about missing packages
    when doing a source-only build. Closes: Bug#87571,#15644,#25496
  * Various dpkg-architecture cleanups. Closes: Bug#87505
  * Modify dpkg-architecture to handle gcc versions containing letters.
    Closes: Bug#83083
  * dpkg-buildpackage updates: Closes: Bug#87572,#85847
    + make -C work properly
    + fix test for gpg secret keyring
    + improve source messages
    + skip signing pause when building unsigned packages
    + test for invalid signinterface. Closes: Bug#87579
    + remove debsign support, it's useless and doesn't work
    + Use correct architecture when naming .changes file. Closes: Bug#88015
  * Fix wording in dpkg-statoverride manpage for --add. Closes: Bug#85080
  * Fix typo in start-stop-daemon manpage. Closes: Bug#88225
  * Add dpkg-checkbuilddeps to check if build dependencies are satisfied
    and modify dpkg-buildpackage to call it if wanted.
    Closes: Bug#86453,#83812,#60717,#74372,#67896,#60717,#13961
  * dpkg-parsechangelog can read a changelog from stdin now. Closes: Bug#80142
  * Fix confusing wording for dpkg-buildpackage -uc option in manpage.
    Closes: Bug#83468
  * dpkg-statoverride now exits with exitcode 1 if we do a --list but don't
    output anything. Closes: Bug#84328
  * Remove Linux reference from all scripts, they should run fine on
    other OSes as well.
  * Mark last argument in dpkg-scanpackages usage info as optional.
    Closes: Bug#86658
  * Fix cache in dpkg-scanpackages version comparison. Closes: Bug#90722
  * Fix formatting error in dpkg-source.1. Closes: Bug#82723
  * Change dpkg-gencontrol to fix comma-related syntax errors after
    processing substvars. Closes: Bug#92908
  * Verify package signatures if debsig-verify is installed. Closes: Bug#37017
  * Handle window resize in dselect main menu. Closes: Bug#93559
  * Initialize all parts of the package record.  This should fix several
    segfaults people have been seeing in dpkg.  Closes: Bug#90328.
  * Apply patch from bug#86847, that escapes intl chars in filenames.
    Closes: Bug#83752, #85040, #86847, #89000.
  * Errors during dpkg -s(and other similiar commands) are now printed
    on stderr.  Closes: Bug#88987.
  * Add a --retry option to start-stop-daemon. Closes: Bug#75139
  * Fix regeps to extract Closes magic from a changelog so the #
    is really optional. Closes: Bug#94474
  * Remove useless statement from dpkg-shlibdeps. Closes: Bug#90516
  * Make the debian changelog parser identify itself with $progname.
    Closes: Bug#89409
  * Give a syntax error when we get an unexpected PGP signature in control
    files. Closes: Bug#75562
  * Change dpkg manpage to reflect that --force-statoveride is no enabled
    by default. Closes: Bug#95023
  * Handle dangling symlinks, by ignoring error code 1 from find, when
    processing --recursive. Closes: Bug#4784
  * dpkg -L, -S, -l, -s, and -p now return an error code if any package
    does not exist. Closes: Bug#4974, #72406
  * dselect has a configuration file as well now
  * Get ENOENT value at runtime in dpkg-divert instead of hardcoding it.
    Closes: Bug# 31620
  * Fix wrong ENOENT test in dpkg-divert. Closes: Bug#95088
  * Add support for more SuperH variants (sh[34]{,eb}-linux-gnu)
  * Fix formating and a typo in the dpkg manpage
  * Document the dpkg.cfg configuration file in dpkg(8)

 -- Wichert Akkerman <wakkerma@debian.org>  Thu, 26 Apr 2001 12:39:16 +0200

dpkg (1.8.3.1) unstable; urgency=low

  * Revert change to nfmalloc.c that was causing SIGBUS on sparc.

 -- Ben Collins <bcollins@debian.org>  Sat, 13 Jan 2001 08:52:11 -0500

dpkg (1.8.3) unstable; urgency=low

  * Do chown before chmod in dpkg-statoverride, Closes: Bug#81943
  * Fix recusion in dpkg-shlibdeps, Closes: Bug#81322
  * Really completely revert dpkg-source patches which broke backwards
    compatibility

 -- Wichert Akkerman <wakkerma@debian.org>  Fri, 12 Jan 2001 00:02:22 -0800

dpkg (1.8.2) unstable; urgency=low

  * Don't attempt to read from an input source when we only want 0 bytes.
    Also handle buggy systems that return EAGAIN instead of EINTR.  Closes:
    #81881.
 
 -- Adam Heath <doogie@debian.org>  Thu, 11 Jan 2001 00:43:50 -0600

dpkg (1.8.1.1) unstable; urgency=low

  * Apply patch from bug to fix badly generated diffs(in some
    circumstances).  Closes: #81152

 -- Adam Heath <doogie@debian.org>  Sat,  6 Jan 2001 16:07:33 -0600

dpkg (1.8.1) unstable; urgency=low

  * Make --name a valid option.  Closes: #31206, #51953.
  * dpkg-deb -I <pkg> <control> works again
  * Update Swedish translation

 -- Wichert Akkerman <wakkerma@debian.org>  Thu,  4 Jan 2001 19:31:13 +0100

dpkg (1.8.0) unstable; urgency=low

  * Add -k|--symlink option to dpkg-name.  Closes: #35040
  * Made the accelerator keys in dselect's main menu separate options, so
    that they can be translated separately.  Closes: #50955.
  * Added depends on sysvinit (>= 2.72), so that we can make sure that
    /etc/rcS.d exists.  Closes: #55037.
  * update-rc.d: Changed documentation and help, as -f only applies during
    remove.  Closes: #55049.
  * Added a --force-all option.  Closes: #61354.
  * Format help string for --abort-after like other option help strings.
    Closes: #62464.
  * Fix dselect methods to pass admindir to dpkg from dselect.
  * Minor tweak so that when patch 2.5.4 is manually used to apply a diff,
    it doesn't get applied multiple times.  Closes: #65021
  * Add --nicelevel to start-stop-daemon, to alter a programs priority
    before starting.  Closes: #65191.
  * Document that --largemem is the default, and that the test point is
    24 megs.  Closes: #65607.
  * Document that --set-selections does not actually install any
    packages.  Closes: #65340.
  * Fix typo in dpkg-deb.1.  Closes: #65945.
  * Add --truename option to dpkg-divert.  Closes: #68489.
  * Documented COLUMNS in dpkg(8).  Closes: #77001.
  * Modified DPKG_C_GCC_TRY_WARNS() to call AC_SUBST, so that we can
    use the result of the test during build time.  Closes: Bug#75138
  * Added description for "suggests" in main/depcon.c:describedepcon().
    Closes: Bug#74113
  * Removed bashing from dpkg.postinst.
  * Make '#' optional in Closes: tags.  Closes: Bug#63137.
  * Add -t to -h output in dpkg-buildpackage:  Closes: Bug#49598.
  * Fix typo in --compare-versions error message.  Closes: Bug#66474.
  * -R doesn't mean --root.  Closes: Bug#66068, #72013
  * Add armv3l to archtable.  Closes: Bug#72125
  * Fix two memory leaks, and lesson the memory foot print a tad.  Hints
    taken from 74259.
  * Fix some things perl5.6 complains about. Closes: Bug#77337
  * Fix referenes to dpkg-deb manpage. Closes: Bug#77855
  * Update Galish translation
  * Add new --import option to dpkg-statoverride to make it easy to
    import suidmanager settings.
  * Speedup patches by Adam Heath
  * statoverride fixes by Robert Luberda, Closes: Bug#78436
  * Add Linux S/390 support. Closes: Bug#79063
  * Using libz to decompress data instead of calling gzip.
    Closes: Bug#49581
  * Add gettext to build-depends
  * Fix warning when trying to remove a non-existing statoverride.
    Closes: Bug#79352
  * Be more paranoid with file permissions when extracing files
  * Apply statoverrides to more then just files
  * Update update-alternatives manpage to use FHS instead of FSSTND.
    Closes: Bug#80237
  * List descriptions for udebs in .changes

 -- Wichert Akkerman <wakkerma@debian.org>  Mon, 25 Dec 2000 17:19:31 +0100

dpkg (1.7.2) unstable; urgency=low

  * Fix parsing of configuration files
  * Add new powerpc-linux-gnu entry to archtable. Closes: Bug#76522
  * No longer bother to install emacs things. I don't use emacs myself
    and can't support that properly.
  * scripts/dpkg-shlibdeps.pl: Make it parse soname's in the format of
    "libfoo-X.X.so" (e.g. libdb-3.1.so) and use it. Also make it give a
    warning if there is a NEEDED line in the objdump output that we cannot
    grok.
  * scripts/dpkg-shlibdeps.pl: resolve library paths using a combination
    of the libc major version, and ldconfig -p output. Solves problems
    with errant libc5 deps.
  * Correct name of .changes file when doing source-only builds
  * Fix -ap option for dpkg-buildpackage. Closes: Bug#77305
  * Fix typo in update-alternatives manpage. Closes: Bug#77829
  * Fix typo in script-regexp update-rc.d. Closes: Bug#76029

 -- Wichert Akkerman <wakkerma@debian.org>  Thu, 23 Nov 2000 18:55:50 +0100

dpkg (1.7.1) unstable; urgency=medium

  * Fix a typo in the dpkg-statoveride manpage
  * dpkg-statoverride reads and writes the right file now
  * Make update-alternatives use the right dir for alternatives again

 -- Wichert Akkerman <wakkerma@debian.org>  Tue,  7 Nov 2000 01:16:39 +0100

dpkg (1.7.0) unstable; urgency=low

  * Allow the administrator to override file mode and ownership using the
    new dpkg-statoverride tool.
  * Use objdump instead of ldd in dpkg-shlibdeps
  * Fix logic in dpkg-shlibdeps so it looks for dependencies as specified
    in its documentation
  * Make update-alternatives update slave links with --config and properly
    switch the alternative to manual mode
  * HURD updates, Closes: Bug#57753,#57754,#57755
  * dpkg-architecture: -q should not imply -f, Closes: Bug#57761
  * add dpkg:UpstreamVersion and dpkg:Version substvars in dpkg-genchanges
    and dpkg-gencontrol.  Closes: Bug#62069,#64774
  * dpkg-genchanges: add new Changed-By field to .changes with the last
    person who made a change, and modify the Maintainer-field to be the
    actual maintainer. Update the format-version to 1.7 to reflect this.
  * dpkg-genchanges: allow a space between # and a to-be-closed bugnumber
  * dpkg-deb: reorder files when building a package
  * dpkg-statoverride: new tool to override ownership and modes for files
  * Check COLUMNS environment for dpkg -l output. Closes: Bug#65536
  * Add Origin and Bugs fields to the control file
  * Install new /etc/dpkg/origins/debian file
  * Corrections and updates to Swedish translation.
  * Add Galician, German, Dutch and Brazilian translations
  * archtable: add ia64 and sh; revert sparc64 so that it turns into sparc.
    There wont be a full binary-sparc64 port. Closes: Bug#70788
  * dselect/main.cc: small fixups to get it to compile with gcc-2.96
  * Clean up fd handling in some places. Closes: Bug#69359,#69360,#69361
  * Document -k option for dpkg-buildpackage. Closes: Bug#71808
  * Install commented dummy shlibs.default and shlibs.override files
  * Give dpkg a configurationfile
  * dpkg-scanpackages now uses the most recent version if multiple versions
    of a package are found.
  * don't rename a file to itself in dpkg-source. Closes: Bug#75060
  * Fix buffer overflow in cmdname handling in start-stop-daemon.
    Closes: Bug#75103
  * Don't abort if start-stop-daemon tries to read a non-existing pidfile.
    Closes: Bug#75105
  * Update formating of start-stop-daemon manpage. Closes: Bug#75110
  * Make a missing package a warning instead of an error in dpkg-genchanges

 -- Wichert Akkerman <wakkerma@debian.org>  Sun,  5 Nov 2000 17:28:39 +0100

dpkg (1.6.13) frozen unstable; urgency=low

  * Add Format-flag to .dsc format: we know we are going to change the
    format in the next release, this change will make dpkg-source abort
    with a reasonable error instead of doing unexpected things.
  * Fix error in gettext'ized string
  * Updated Czech, French, Polish and Spanish translations. Closes: Bug#63663
  * debian-changelog-mode.el: fix documentation string for
    debian-changelog-finalise-last. Closes: Bug#63003

 -- Wichert Akkerman <wakkerma@debian.org>  Mon,  8 May 2000 16:08:53 +0200

dpkg (1.6.12.99) frozen unstable; urgency=low

  * Pre-release for 1.6.13. which will only feature translation updates
  * Fix typo in dpkg-divert, Closes: Bug#60243
  * dpkg-genchanges: recognize non-deb packages (tarballs, such as
    dpkg-non-deb and boot-floppies disk tarballs). This makes sure that we
    include them when figuring out the Arch field in the .changes
  * mark another string as translateable, Closes: Bug#62543
  * fix location of --abort-after in --help output, Closes: Bug#62464
  * fix allocation error in checkpath(), Closes: Bug#62364
  * add Hold to list of desired package states in -l output, Closes: Bug#58765

 -- Wichert Akkerman <wakkerma@debian.org>  Fri, 21 Apr 2000 11:52:59 +0200

dpkg (1.6.12) frozen unstable; urgency=high

  * Fix test for gpg/pgp in dpkg-buildpackage. You can now build
    unsigned packages again. Closes: Bug#60395
  * Updated Spanish and Swedish translations. Closes: Bug#41735
  * Merge patch from Joel Klecker to remove emacsen-common stuff from dpkg-dev

 -- Wichert Akkerman <wakkerma@debian.org>  Mon,  3 Apr 2000 16:50:02 +0200

dpkg (1.6.11) frozen unstable; urgency=high

  * Oops, missed one case where the libc/ncurses conflict reared its
    ugly head and broke dselect miserably. 
  * fix syntax error in dpkg-divert. Closes: Bug#60050

 -- Wichert Akkerman <wakkerma@debian.org>  Fri, 10 Mar 2000 11:52:07 +1100

dpkg (1.6.10) frozen unstable; urgency=low

  * The `it rains in Sydney' release
  * Mark another string in dselect as translateable, Closes: Bug#58618
  * Fix typos, Closes: Bug#58619
  * Change dselect keybindings slightly so `n' really does searchagain
  * Updated Czech and Spanish translations, Closes: Bug#58617
  * dpkg-divert.pl: reinstate last writeability-patch. Modified
    to not abort on ENOENT: this indicates a directory does not (yet)
    exist. If this happens don't try to rename. This should fix all
    current dpkg-divert problems. Closes: Bug#59207,#58596
  * update-alternatives: switch back to auto-mode when manually selected
    alternative is removed, Closes: Bug#54933
  * dselect no longer segfaults on SIGWINCH but does The Right Thing
    instead. Closes: Bug#54303,#58697,#59419

 -- Wichert Akkerman <wakkerma@debian.org>  Tue,  7 Mar 2000 15:09:47 +1100

dpkg (1.6.9) frozen unstable; urgency=low

  * Fix typo in update-alternatives manpage
  * dpkg-architecture: -q should not imply -f, Closes: Bug#57761
  * Cleanup bits of install-info to make it more stable
  * Fix Build-Dependency for ncurses, Closes: Bug#58073
  * Some more documentation updates, Closes: Bug#57985
  * Revert patch to check for writeable filesystems in dpkg-divert,
    Closes: Bug#57840

 -- Wichert Akkerman <wakkerma@debian.org>  Fri, 18 Feb 2000 12:11:58 +0100

dpkg (1.6.8) frozen unstable; urgency=low

  * Turn --force-overwrite on by default
  * Fix a couple of small buildsystem errors
  * Support multiple adjacent newlines in control-style files, Closes: Bug#56056
  * Updated Czech and Swedish translations
  * Revert patch to change order of things when purging a package,
    Closes: Bug#56374
  * Handle failed open of /dev/tty in dpkg -l, Closes: Bug# 55041
  * Update Japanese translations, Closes: Bug# 56641, #57494, #57595
  * Update extended description for dpkg-dev, Closes: Bug# 56675
  * Implement verbose option for update-alternative
  * Fix conflicts handling

 -- Wichert Akkerman <wakkerma@debian.org>  Thu, 10 Feb 2000 15:31:31 +0100

dpkg (1.6.7) frozen unstable; urgency=low

  * dpkg compiles on HP-UX, Solaris and IRIX now
  * start-stop-daemon can chroot now, Closes: Bug#54513
  * Allow space between # and the bugnumber in the changelog
  * Display package description with waddnstr, Closes: Bug#54313
  * Updated Japanese manpages, Closes: Bug#54690, #55080
  * Upload full source for packages with version *-0.1, Closes: Bug#54651

 -- Wichert Akkerman <wakkerma@debian.org>  Sun, 16 Jan 2000 18:36:10 +0100

dpkg (1.6.6) unstable; urgency=low

  * dpkg-buildpackage supports debsign, Closes: Bug#58333
  * fix update-alternatives manpage, Closes: Bug#53859
  * Updated Polish translation
  * Pass admindir to dpkg, Closes: Bug#54039
  * Fix dpkg -l output
  * Remove dpkg-safelist again, it had issues

 -- Wichert Akkerman <wakkerma@debian.org>  Fri,  7 Jan 2000 19:51:45 +0100

dpkg (1.6.5) unstable; urgency=low

  * Update Spanish translation
  * Don't strip 8th bit in dselect packagelists, Closes: Bug# 49061
  * Don't use \z in dpkg-scansources, Closes: Bug# 53182
  * Correctly unregister internals manual, Closes: Bug# 53200
  * dselect helpessages can be translated now, Closes: Bug# 51381
  * dselect UI tweaks, including a new --expert mode
  * Added build-depends, Closes: Bug# 53394
  * Added THANKS-file with people who have contributed to the code
  * Use full width of tty in packagelisting, Closes: Bug# 53395
  * Add -z option to dpkg-deb to set compressionlevel when building
    packages, Closes: Bug# 53398
  * Fix segfaults when producing a diff between current and new conffile,
    Closes: Bug# 52197

 -- Wichert Akkerman <wakkerma@debian.org>  Sat, 25 Dec 1999 04:47:09 +0100

dpkg (1.6.4) unstable; urgency=low

  * No longer byte-compile for emacs
  * Add Swedish translation
  * start-stop-daemon: honour --oknodo if we fail to kill a process
    Closes: Bug#52580,#52185,#52457
  * Fix dselect program description, Closes: Bug#52328
  * Fix architecture-detection in dpkg-gencontrol, Closes: Bug#52616
  * Accept single-number values in update-rc.d, Closes: Bug#46810

 -- Wichert Akkerman <wakkerma@debian.org>  Sun, 19 Dec 1999 16:27:48 +0100

dpkg (1.6.3) unstable; urgency=high

  * Comment dselect changes from 1.6.2, they seem to have a problem
    Closes: #52043,52058,52088,51437
  * Really fix emacs-stuff. Hopefully. Closes: #51919,51525
  * Fix copyright display in dselect menu, Closes: #52093
  * Fix uid/gid-changes in start-stop-daemon, Closes: #52081

 -- Wichert Akkerman <wakkerma@debian.org>  Tue,  7 Dec 1999 17:06:00 +0100

dpkg (1.6.2) unstable; urgency=low

  * New dpkg-scansources, Closes: #51888
  * Fix default for elispdir, Closes: #51919,51525
  * New manpages for cleanup-info and dpkg-divert, Closes: #51539, 46657
  * Buildsystem updates, Closes: #51525, 51855, 51914
  * Modify dselect behaviour for suggests and recommends

 -- Wichert Akkerman <wakkerma@debian.org>  Sun,  5 Dec 1999 19:29:50 +0100

dpkg (1.6.1) unstable; urgency=low

  * Fix some slight packaging errors

 -- Wichert Akkerman <wakkerma@debian.org>  Fri, 26 Nov 1999 20:18:48 +0100

dpkg (1.6) unstable; urgency=low

  * Major overhaul of the buildsystem
  * Update Standards-Version to 3.1.0
  * Move to version 1.6 to reflect the amount of changes made
  * Fix mixup with Czech and Polish translations, Closes: Bug# 48986
  * utils/start-stop-daemon.c: Added ability for user.group arg to
    --chuid. Also, always call initgroups() when using --chuid.
  * utils/start-stop-daemon.8: Document above change, also add note to the
    --make-pidfile option concerning its problem with daemons that fork

 -- Wichert Akkerman <wakkerma@debian.org>  Thu, 25 Nov 1999 04:30:01 +0100

dpkg (1.4.1.19) unstable; urgency=low

  * Fix replaces for dpkg-dev
  * Add gettext-support to dselect
  * Added Czech and Polish translations for dpkg
  * Fixed incorrect patch for --print-architecture (oops, oh well
    it was already broken when there was no gcc anyway :)
  * Fixed missing mipseb that was supposed to be in the archtable
  * Better output in update-alternatives --config, now shows the
    current, and the prefered choices.
  * dpkg-name: ignore epoch when getting version
  * 50dpkg-dev.el: add it as a conffile for dpkg-dev
  * internals.sgml: Removed references to the versions of build tools,
    they date the document.
  * debian-changelog-mode.el: added hint for better log-email handling
  * Added recognition for new source-depends fields for policy
    referenced in bug #41232
  * dpkg-buildpackage: add -ap option to force a pause prior to starting
    the sign process. This helps for people who don't keep their signatures
    on the filesystem (on a floppy perhaps, then mount as needed).
  * minor script corrections
  * dpkg-dev control: Change gcc to c-compiler in the recommends field, and
    move cpio, patch and make to the depends line
  * Leave file info intact in available when installing packages. MD5sum,
    Filename, and MSDOS-Filename used to get lost when installing a
    package.
  * Added armv4l to archtable
  * Added 'D' to the list of choices for conffile handling, closes: #48137
  * Converted internals.sgml to debiandoc format. Also added a dpkg-doc
    package that contains the generated output from this file (.ps, .html
    and .info), includes doc-base support. Internals.sgml is also not
    generated on the binary-arch target, and is no longer "byhand"
  * dpkg-gencontrol: add "Source" to the fields placed in the control file
  * dpkg-parsechangelog: fixed loop for parsepath (#48526)
  * main/{processarc.c,depcon.c}: added new structure for conflictors,
    which contains a struct for conflicts. This is used to create an array
    of conflicting packages, which are going to be replaced. Allows for
    multiple conflicts and replaces. All conflictor handlers were
    converted to loops to handle each one (processarc.c).
  * dpkg-divert: Fix check for writable filesystem, closes: #48646

 -- Wichert Akkerman <wakkerma@debian.org>  Sat, 30 Oct 1999 15:14:40 +0200

dpkg (1.4.1.18) unstable; urgency=low

  * Backout dep check patch

 -- Ben Collins <bcollins@debian.org>  Sat, 23 Oct 1999 00:39:24 -0400

dpkg (1.4.1.17) unstable; urgency=low

  * Add support for long filenames, along with --assert-longfilenames
  * Added --chuid option to start-stop-daemon to allow switching to
    a different uid when starting a process
  * Add mipseb and mipsel to the archtable too, since mips and mipseb are
    both viable names for the mips big endian arch, and mipsel is also needed
  * Update dpkg-architecure's archtable
  * Added --config option to update-alternatives to allow easy changing
    of the registered alternatives for a specific name
  * Updated the deb-control(5) man page with all the current fields
    and uses
  * Made the large info screen show 5 lines of the pkglist so that
    it scrolled properly, and still showed the cursor in dselect
  * Removed references to dpkg(5) which seems to not exist anymore
  * Fixed `dpkg-deb --help' and dpkg-deb(1) from reporting --no-check
    when it's actually --nocheck (went with the hardcoded option, so
    this is just a documentation fix).
  * Added better check in disk.setup for a working NFS server. Makes
    it compatible with other non-Linux servers.
  * Corrected dpkg(8)'s example of using dpkg -i (showed it used with
    a .tar.gz instead of a .deb)
  * Applied patch to correct improper TMPDIR handling in dpkg-deb
  * When encountering an error in extracting the tar archives in the
    packages, we should abort the install, not simply give an error
    and continue.
  * Make dpkg give the builtin arch if there was an error while exec()'ing
    the C compiler with --print-architecture. We still fail if the
    output from gcc was bad in some way, since they may be of importance.
  * Removed the maintainer-configure portion in debian/rules, since
    we should be shipping the source with all the auto* stuff
    already generated anyway
  * Removed the ltconfig patch, and resort to a debian/rules fix
    to libtool itself after running configure
  * Removed shlibs.default.i386. It's now a template for arch porting to
    Debian/dpkg, we install it still, if there exists a file matching the
    arch
  * Reimplemented a better *stat cache for the removal checking code,
    this helps a lot when doing upgrades where the packages are a lot
    different in layout
  * Increased largemem auto detection to >= 24megs, since it's not uncommon
    for dpkg to actually use 16megs of ram all on its own when using the
    largemem setting (old minimum was 16megs)
  * debian/rules: chmod -x everything in /usr/lib to make lintian happy.
    in the clean phase just rm -rf $(BUILD), we don't need to run
    distclean and all that other stuff. Don't run "make dist", we
    simply copy the .tar.gz that dpkg-source creates for the byhand
    source.
  * Make start-stop-daemon exit(1) when we don't find one of the
    pid's we are trying to kill, in accordance with the man page.
  * When running --configure on an already installed package, just
    say it's installed, and not that it is in an unconfigurable
    state
  * Fixed some compiler warnings
  * Make dpkg check for uid 0 requirement, before checking the path
    since not being root, is probably the reason that the PATH is
    borked in the first place
  * Make -p short for --print-avail, and -P short for --purge
  * Fix typo in md5sum(1) man page
  * start-stop-daemon: Add --background and --make-pidfile options
  * update-alternatives: make sure we remove "old" symlinks when they
    are no longer pertinent. Add /etc/alternatives/README that refers
    to the update-alternatives(8) man page.
  * dpkg-divert: Add check for being able to write to the old/new
    destination before doing a rename. We fail on this, without
    changing the diversion registry
  * Fix bad regex in update-rc.d

 -- Wichert Akkerman <wakkerma@debian.org>  Thu, 21 Oct 1999 17:49:03 +0200

dpkg (1.4.1.16) unstable; urgency=medium

  * Hardcode ENOENT again since the errno-part of the POSIX module
    isn't in perl-*-base. sigh.

 -- Wichert Akkerman <wakkerma@debian.org>  Fri, 15 Oct 1999 04:01:14 +0200

dpkg (1.4.1.15) unstable; urgency=low

  * non-maintainer release.
  * Move dselect into its own package
  * Remove conffiles before directories when purging
  * Check if integrity from other packages will broken when processing
    an archive
  * dpkg-deb can handle package made with Linux ar.
  * Add check to update-alternatives to see if the sequencecode is between
    0 and 99
  * Fix failed assertion, which was actually two bugs: a logic error in
    checkforremoval and a wrong assumption in findbreakcycle
  * dselect doesn't die when you resize the terminal
  * check if a file is also in a new package before removing it when upgrading
  * offer to show a diff between the old and new conffile
  * dpkg-scanpackages: don't abort but only skip a package if we can't
    open it
  * Add HURD-support to  start-stop-daemon
  * Reinstate patch to not read available when doing --list-files
  * Add a couple of --force options to handle changed conffiles

 -- Wichert Akkerman <wakkerma@debian.org>  Thu, 14 Oct 1999 04:20:56 +0200

dpkg (1.4.1.14) unstable; urgency=low

  * non-maintainer release.
  * dpkg-source works again on empty diffs, Closes: Bug# 46159
  * Install locale-files in /usr/share, Closes: Bug# 46631
  * Make /usr/share/doc/dpkg-dev a symlink to /usr/share/doc/dpkg
  * Actually include fix to make update-alternatives works filesystems (oops!)
  * Check if codenumber is between 0 and 99, Closes: Bug# 46810

 -- Wichert Akkerman <wakkerma@debian.org>  Tue,  5 Oct 1999 19:19:05 +0200

dpkg (1.4.1.13) unstable; urgency=low

  * Non-maintainer release.
  * NMU number 13, lets see what breaks :)
  * update-alternatives works across filesystems now
  * Make -sgpg work in dpkg-buildpackage (typo)

 -- Wichert Akkerman <wakkerma@debian.org>  Tue, 28 Sep 1999 01:26:19 +0200

dpkg (1.4.1.12) unstable; urgency=low

  * Non-maintainer release.
  * Fix typo in chmodsafe_unlink that made dpkg chmod files that
    weren't setuid or setgid

 -- Wichert Akkerman <wakkerma@debian.org>  Sun, 26 Sep 1999 02:41:30 +0200

dpkg (1.4.1.11) unstable; urgency=low

  * Non-maintainer release.
  * Added sparc64 to archtable
  * Added entries for newer alpha architectures to the archtable
  * Always run patch and diff with LANG set to C.
  * Handle diff warning for files with no newline at the end of file
    Closes: Bug#45642

 -- Wichert Akkerman <wakkerma@debian.org>  Fri, 24 Sep 1999 03:23:54 +0200

dpkg (1.4.1.10) unstable; urgency=low

  * Non-maintainer release.
  * Build dpkg-scansources manpages using pod2man
  * dpkg-buildpackage changes:
    + fix signinterface-detection
    + use gpg by default if $HOME/.gnupg/secring.gpg exists

 -- Wichert Akkerman <wakkerma@debian.org>  Thu, 16 Sep 1999 15:36:43 +0200

dpkg (1.4.1.9) unstable; urgency=low

  * Non-maintainer release.
  * Updated dpkg-scansources to current version from Roderick Schertler
  * Update location of GPL in internals-manual
  * Update location of GPL and dpkg copyright in all manpages
  * Include patch from Roman Hodek for dpkg-source to handle diffs of files
    with lines that begin with two dashes.
  * Move dpkg-scansources to dpkg-dev package
  * Move dpkg-scansources manpage to section 8
  * Fix error that moved a lot of manpages to the dpkg package.
  * It looks like not reading the available-file for listfiles was not greeted
    with much enthiousiasm, so reverse the change.

 -- Wichert Akkerman <wakkerma@debian.org>  Wed, 15 Sep 1999 03:45:07 +0200

dpkg (1.4.1.8) unstable; urgency=low

  * Non-maintainer release.
  * Merge dpkg-doc-ja
  * Add patch from Raphael Hertzog <rhertzog@hrnet.fr> for dpkg-scansources
    to skip comments in signatures. This allows packages to also use GnuPG.

 -- Wichert Akkerman <wakkerma@debian.org>  Mon, 13 Sep 1999 04:16:33 +0200

dpkg (1.4.1.7) unstable; urgency=low

  * Non-maintainer release.
  * Use /usr/share/doc
  * Merge changes from dpkg-iwj tree:
    + change section in dpkg-deb.1 to 1
    + Use COPYINGFILE instead of hardcoded GPL-location in showcopyright()
    + varbufprintf (used for some error messages) vsnprintf return value
      assumption changed to correspond to reality rather than glibc-doc.
    + Don't read available-info when not needed (slightly improved from 
      dpkg-iwj: don't read for listfiles either :)
    + Cleanup --assert-* code
    + Assume largemem on systems without sysinfo(2).
    + modify preexec-script for easier script execution
    + Do not chmod(".../path/to/symlink",0600) causing many bad perms.
    + Sanity-check numbers for parameters
    + Move some logic from process_archive into wantinstall
    + Print '0' in dpkg-scanpackages if no packages found.

 -- Wichert Akkerman <wakkerma@debian.org>  Fri, 10 Sep 1999 04:06:32 +0200

dpkg (1.4.1.6) unstable; urgency=low

  * Non-maintainer release.
  * scripts/dpkg-architecture.pl: Update to latest version.
  * scripts/dpkg-architecture.1: Likewise.
  
 -- Marcus Brinkmann <brinkmd@debian.org>  Sat, 24 Jul 1999 18:24:21 +0200

dpkg (1.4.1.5) unstable; urgency=low

  * Non-maintainer release.
  * (dpkg-dev): Use emacsen-common for debian-changelog-mode.el
    (closes:Bug#20776,#31030).
  * Removed references to the packaging and policy manuals from debian/control.
  * Put debian-changelog-mode.el in dpkg-dev and remove from dpkg (closes:Bug#29271).
  * Fix paths in 50dpkg-dev.el using Roderick Schertler's patch
    (closes:Bug#28270,#29702,#26876,#29184,and others).
  * Note that bug number 17367 was fixed in 1.4.0.26.
  * Add Zack Weinberg's install-info patch for GNU install-info
    compatibility (closes:Bug#28965).
  * Add dpkg-architecture stuff from Marcus Brinkmann.
  * Remove debian-keyring suggests from dpkg.
  * Add -k<keyid> flag to dpkg-buildpackage.
  * --textmode works in gpg, remove kluge from dpkg-buildpackage.
  * Cleanup configure.in slightly (stop using tl_ macros, fix gettext stuff).
  * Attempt to make Debian source useful for non-Debian systems
    (i.e. distclean tree instead of maintainer-clean tree).
  * Sync with wichert's 1.4.1.4.
  * Add my ltconfig-1.3.2.diff (RPATH workaround).
  * Add dpkg-scansources program and man page.
  * Man pages in /usr/share/man.

 -- Joel Klecker <espy@debian.org>  Tue, 13 Jul 1999 18:12:15 -0700

dpkg (1.4.1.4) unstable; urgency=low

  * Also change developer-keyring to debian-keyring for dpkg-dev package
  * Include spanish translation from Nicolás Lichtmaier <nick@debian.org>
  * Depend on perl5 instead of perl

 -- Wichert Akkerman <wakkerma@debian.org>  Mon,  5 Jul 1999 00:04:14 +0200

dpkg (1.4.1.3) unstable; urgency=low

  * Modify tarobject() so it does not complain if we are creating a
    directory that replaces a removed file. This works around the
    problem that the filedatabase doesn't remember what filetype a
    file was by assuming it already was a directory

 -- Wichert Akkerman <wakkerma@debian.org>  Mon, 31 May 1999 23:49:23 +0200

dpkg (1.4.1.2) unstable; urgency=low

  * Non-maintainer upload
  * Rebuild, so this is glibc2.1 (unless you're on m68k), which is rumoured
    to also fix the i8n-problems.
  * Incorporate 1.6 format of .changes, patch from Guy Maor
  * Fix bug in section-handling of dpkg-scanpackages, patch from Guy Maor
  * Disable force-overwrites again, since we're in unstable
  * Assume largemem on systems for which sysinfo is not available, Bug# 33658

 -- Wichert Akkerman <wakkerma@debian.org>  Wed, 26 May 1999 15:50:17 +0200

dpkg (1.4.1.1) unstable; urgency=low

  * Non-maintainer upload
  * Install emacs-startup scripts with mode 0644 (lintian)
  * Incorporate changes in NMU 1.4.0.32 made by Vincent Renardias
    <vincent@waw.com> for slink:
    + Apply patch from Jim Pick for update-alternatives.pl to
      fix 'Important' bugs #30891 in dpkg and (#27382, #27383, #27696,
      #27703, #27736, #27097(merged bugs)) in jdk1.1.
  * Incorporate changes in NMU 1.4.0.33 made by me for slink:
    + Fix illegal perl construct (Bug# 30985)
    + Initialize oialtname->useinstead and oicontest->camefrom to 0 (Bug# 30397)
    + Update shlibs.default for libncurses 4 (Bug# 30332)
    + Suggest debian-keyring instead of developer-keyring (Bug# 27376, 30248)
    + Abort dpkg-divert when attempting to divert a directory (Bug# 30126)
    + Make dpkg-deb.1 aware that it is in section 1, not 8
    + Fix section in reference to dpkg-deb in dpkg.8 (Bug# 29740)
    + Fix typo in --force-help (Bug# 26193)
    + Correct path for debian-changelog-mode.el (Bug# 24606)
    + Make disk-method for dpkg use /var/run instead of /tmp to fix
      symlink-attacks (Bug# 21399)
    + Document -n and -f options for update-rc.d in manpage (Bug# 15913)
    + Add --abort-after option to change after how many errors we abort and
      change the default to 50 (Bug# 22940)
    + Fix controllib.pl: don't check debian/substvars unless needed, and
      don't depend on language settings (Bug# 31508)
    + Allow a - in the architecture-field (Bug# 25537)

 -- Wichert Akkerman <wakkerma@debian.org>  Mon,  1 Feb 1999 00:44:01 +0100

dpkg (1.4.1) unstable; urgency=low

  * Maintainer release by IWJ.
  * Changed Maintainer: field description.
  * Various changes to make the damn thing build.
  * Add .cvsignore files.

 -- Ian Jackson <ian@davenant.greenend.org.uk>  Sun,  1 Nov 1998 17:33:38 +0000

dpkg (1.4.0.31) unstable; urgency=low

  * dpkg/processarc.c: Make newfileslist static like the other arguments
    for register_cleanup's cu_* functions.
  * N-th fix for controllib.pl (simulate old behavior by trying stdin,
    stdout, and stderr for getlogin()).
  * Enable --force-overwrite for slink release, and comment where to do
    so (dpkg/main.c).
  * Recompile against ncurses4.

 -- Daniel Jacobowitz <dan@debian.org>  Thu, 22 Oct 1998 17:37:23 -0400

dpkg (1.4.0.30) unstable; urgency=low

  * dpkg-dev isn't allowed to have a Recommends: debian-keyring (as that's
    in contrib), so it's now lowered to a Suggests: . Thanks to James Troup
    for pointing this out. 

 -- J.H.M. Dassen (Ray) <jdassen@wi.LeidenUniv.nl>  Sat, 26 Sep 1998 13:59:23 +0200

dpkg (1.4.0.29) unstable; urgency=low

  * For now, prefer PGP over GPG.

 -- J.H.M. Dassen (Ray) <jdassen@wi.LeidenUniv.nl>  Tue, 22 Sep 1998 09:38:09 +0200

dpkg (1.4.0.28) unstable; urgency=low

  * Added gpg (GNU Privacy Guard) support:
    * scripts/buildpackage.sh: default to GPG (unless no GPG, but only a PGP
      secret key file is found), as GPG, unlike PGP, is DFSG-free.
    * Updated dpkg-source(1), and added gpg(1) and pgp(1) to the SEE ALSO
      section.
    * Worked around broken textmode implementation in GPG.
    * dpkg-dev now Suggests: gnupg .
  * No longer includes developer-keys.pgp . Instead, dpkg now Suggests: and
    dpkg-dev now Recommends: developer-keyring.
  * Compiled with latest libstdc++ (2.9).

 -- J.H.M. Dassen (Ray) <jdassen@wi.LeidenUniv.nl>  Mon, 21 Sep 1998 13:17:14 +0200


dpkg (1.4.0.27) unstable; urgency=low

  * REALLY fixed dpkg-dev, and new attempt to placate installer on internals.

 -- Daniel Jacobowitz <dan@debian.org>  Fri, 27 Jul 1998 15:58:04 -0400

dpkg (1.4.0.26.0.1) unstable; urgency=low

  * Binary-only upload for x86 and fixed dpkg-dev

 -- Daniel Jacobowitz <dan@debian.org>  Fri, 24 Jul 1998 15:58:04 -0400

dpkg (1.4.0.26) unstable; urgency=low

  * Non-maintainer upload.

  * Make --root work with maintainer scripts (Patch by Scott Barker,
    bugs #4863 and #3170).
  * Fix $(lispdir) bug if compiling without emacs (noticed by Joey Hess).

 -- Daniel Jacobowitz <dan@debian.org>  Thu, 23 Jul 1998 12:02:04 -0400

dpkg (1.4.0.25) unstable; urgency=low

  * Non-maintainer upload.
  
  * Add the requested -nc option to dpkg-buildpackage (Do
    not clean source tree, useful in debugging cycles).
  * controllib.pl: Again by popular acclamation, fix the getlogin() warnings.
    I redirected STDERR onto fd 0 before calling getlogin().
  * tools.m4: Fix display of whether c++ works.
  * dpkg-deb/extract.c: glibc 2.1 and some kernels want to make
    fflush() move the current fpos.  Until someone can fix that,
    protect with seek.
  * Add an extra 0, to dselect/{pkg,meth}keys.cc so it compiles again.
  * Start using lchown() if available.
  * Really fix #20353. (aclocal.m4 was the wrong place; that's a generated
    file.  The correct place is in tl_canon.m4.)

 -- Daniel Jacobowitz <dan@debian.org>  Tue, 21 Jul 1998 03:14:14 -0400

dpkg (1.4.0.24) unstable; urgency=low

  * Non-maintainer upload.

  * dpkg/main.c: Turn --force-overwrite off as default.
  * dpkg/main.c: don't list --force-overwrite as default in --force-help,
    noticed by Peter Weiss <Peter.Weiss@Informatik.Uni-Oldenburg.DE> and
    others. [#23542, part of #17409].
  * dpkg/dpkg.8: replaced with a newer version from Jim Van Zandt
    <jrv@vanzandt.mv.com>. [#21061]

  * dpkg-deb/build.c (do_build): add missing \n and improve error message
    when conffile name is too long. [#7057]

  * scripts/update-alternatives.8: replaced with better man page from
    Charles Briscoe-Smith <cpb4@ukc.ac.uk>. [#17283]
  * scripts/dpkg-source.1: corrected logic error in documentation for
    dpkg-gencontrol's -p option, as noticed by Oliver Elphick
    <olly@linda.lfix.co.uk>. [#14655]
  * scripts/controllib.pl (findarch): correct typo in error message,
    noticed by Yann Dirson <ydirson@a2points.com>. [#22106]
  * scripts/dpkg-buildpackage.sh: fix typo s/source version/source
    maintainer/, noticed by Joey Hess <joey@kite.ml.org>, Adam P. Harris
    <apharris@onshore.com> and others. [#10175, #15559]
  * scripts/dpkg-genchanges.pl: applied patch from Roman Hodek
    <Roman.Hodek@informatik.uni-erlangen.de> which solves problems with
    architecture specific packages in mostly architecture independent
    multi-binary source packages. [#14341, #20192].

  * doc/Makefile.am: remove any reference to the packaging manual, as it is
    now provided by the separate "packaging-manual" package.
  * doc/packaging.sgml: removed.
  * doc/developer-keys.pgp: updated to the current debian keyring.

  * aclocal.m4: applied patch from Joel Klecker <jk@espy.org> to handle
    egcs' --print-libgcc-file-name output. [#20353]
  
  * debian/copyright: correct FSF address.
  * debian/rules: add code from lesstif's debian/rules to make libtool
    less of a fool (i.e. not use -rpath and to link shared libraries
    against libraries it depends on).  Code by Richard Braakman
    <dark@xs4all.nl> and Yann Dirson <dirson@debian.org>.
  * debian/rules: remove all reference to the packaging manual as it is
    now provided by the seperate "packaging-manual" package. [#21581,
    #21186, #22698, #23342]
  * debian/rules: link dpkg-divert.1.gz to undocumented.7.gz as the lack
    of a real manpage has been reported in #11093.
  * debian/README.compile: removed gawk and bogus comment about gettext
    being in experimental, as reported by Santiago Vila <sanvila@unex.es>
    [#23344].  Added libpaperg (debiandoc2ps needs paperconf).
  * debian/shlibs.default.i386: updated for glibc, reported by Herbert Xu
    <herbert@gondor.apana.org.au>. [#13140]
  * debian/control (dpkg-dev): depend on perl as POSIX (not a part of
    perl-base) is needed by most of the perl dpkg-* scripts, noticed by
    Joel Klecker <jk@espy.org>. [#22115]

 -- James Troup <jjtroup@comp.brad.ac.uk>  Wed, 24 Jun 1998 14:38:52 +0200

dpkg (1.4.0.23.2) frozen unstable; urgency=low

  * Non-maintainer upload.
  * dpkg/main.c: Turn --force-overwrite back on as default.

 -- James Troup <jjtroup@comp.brad.ac.uk>  Tue, 23 Jun 1998 22:19:26 +0200

dpkg (1.4.0.23.1) frozen unstable; urgency=low

  * No real changes, only a new version code to make this go to frozen too.

 -- Nils Rennebarth <nils@debian.org>  Wed, 10 Jun 1998 17:29:58 +0200

dpkg (1.4.0.23) frozen unstable; urgency=low

  * Non-maintainer bug-fix release
  * Update the disk method to the hamm directory structure (Bug#21000)

 -- Nils Rennebarth <nils@debian.org>  Sun,  7 Jun 1998 19:14:51 +0200

dpkg (1.4.0.22) frozen unstable; urgency=medium

  * Non-maintainer bug-fix release
  * Install main changelog file as `changelog.gz' instead of
    `changelog.dpkg.gz' (Debian Policy, section 5.8) (Bug#6052,15157)
  * Avoid use of /tmp/*.$$ in preinst and postinst (Bug#19712)
  * Make sure diversions file is always created with mode 0644 (Bug#19494)
  * When removing a file, chmod it to 000 if it's a char or block
    device or remove its s[ug]id bits, if any (Bug#6006)
  * Minor fixes in the programmer's manual (Bug#6206)
  * Always create readable status and available files
    (Bug#9869,11887,14636,15786,19146)
  * Make dpkg-gencontrol honour -DArchtecture=xxxx (Bug#9893)
  * Allow different archs for the same binary in debian/files (Bug#9894)
  * Added workaround in /usr/lib/dpkg/methods/disk/setup
    to avoid bash warning (Bug#10111,10131)
  * Recognize old .deb packages with other locales (Bug#12232)
  * Added `SHELL=bash' to debian/rules: it uses bash-specific structs
  * Move some files from dpkg to dpkg-dev (part of Bug#13295)
  * Minor fix in packaging manual regarding to Standards-Version (Bug#14696)
  * Fixed --altdir and --admindir in update-alternatives (Bug#15332)
  * Strip /usr/lib/libdpkg* (Bug#15671)
  * dpkg: send output of --help, --force-help and -Dhelp to stdout
    (Bug#16051,18574)
  * send correct signals with start-stop-daemon (Bug#17258)
  * Make `dpkg-divert --test --remove' work as expected (Bug#19531)
  * Determine properly the architecture if gcc is egcs (Bug#20353)

 -- Juan Cespedes <cespedes@debian.org>  Sun,  5 Apr 1998 17:37:01 +0200

dpkg (1.4.0.21) unstable; urgency=low

  * Non-maintainer release to include a new update-rc.d
  * Fixed date on files in the archive from 2017 and 2018 by running
    touch foo; find . -newer foo | xargs -r touch; rm foo
  * Changed start-stop-deamon message "No <program> found; none killed." to
    "No <program> found running; none killed."

 -- Miquel van Smoorenburg <miquels@cistron.nl>  Thu,  5 Mar 1998 14:19:46 +0100

dpkg (1.4.0.20) unstable; urgency=low

  * Disabled --force-overwrites.
  * Removed core file from source

 -- Michael Alan Dorman <mdorman@debian.org>  Tue,  9 Jan 1998 03:34:28 -0500

dpkg (1.4.0.19) unstable; urgency=low

  * Changed methods/disk.setup to use output of
    'dpkg --print-installation-architecture' instead of hard-coded 
    '1386' (fixes #10995).
  * Patched dpkg-source to properly quote metacharacters in strings 
    before using them in pattern-matching expressions (fixes #10811).
  * Fixed several documentation typos (fixes #10764).
  * dpkg-source now works around 100-character filename limitation of cpio
    (fixes #10400).
  * dpkg-source now properly handles '\ no newline in source' message from
    patch (fixes #5041).
  
 -- Klee Dienes <klee@debian.org>  Sun, 13 Jul 1997 19:28:22 -0700

dpkg (1.4.0.18) unstable; urgency=low

  * dpkg-source now uses new -z option to GNU patch (still needs to be
    changed to detect and use old version as well) (fixes #9904, #10005, #10007).
  * Added i686 to archtable.
  * shlibs.default now uses xlib6 instead of elf-x11r6lib (fixes #9926).
  * debian-changelog-mode now uses interruptible completing type-in fields
    instead of the previous 'select-a-letter method'.  I consider this
    better and more standard than the previous way, but I'd welcome
    opinions to the contrary.  Consider this a 'probationary' change for
    now (fixes #9873, #9874).

 -- Klee Dienes <klee@debian.org>  Sun, 25 May 1997 09:56:08 -0400

dpkg (1.4.0.17) unstable; urgency=low

  * All of the dpkg binaries (but not dpkg-dev or dselect) now speak
    french, thanks to patches from Christophe Le Bars <clebars@teaser.fr>
  * Fix leading spaces before day in 822-date.
  * Changes from Tom Lees <tom@lpsg.demon.co.uk> to better support
    building on non-Debian systems; minor Makefile fixes.
  * Added 'ppc powerpc powerpc' to archtable.
  * Changed documentation paper size to US/Letter instead of A4 (A4
    may be better, but it's easier to print US/Letter on A4 than it is 
    to print A4 on US/Letter).
  
 -- Klee Dienes <klee@debian.org>  Tue,  13 May 1997 15:24:31 -0400

dpkg (1.4.0.16) experimental; urgency=low

  * Added generated sources to GNU-format source archive so it no longer
    requires perl to build.

 -- Klee Dienes <klee@debian.org>  Sat, 10 May 1997 17:34:29 -0400

dpkg (1.4.0.15) experimental; urgency=low

  * Changed dpkg-genchanges to check for ($arch == $substvar{'Arch'}), not
    ($arch ne 'all') (fixes #9688).
  * Fixed bug in start-stop-daemon.c (was using optarg after argument
    parsing was over) (fixes #9597, #9603, #9364).
  * Provide 50dpkg-dev.el for xemacs as well as emacs.
  * Explicitly provide path for debian-changelog-mode in 50dpkg-dev to use
    .el file as workaround until xemacs can read emacs19 .elc files.
  * Pass top_distdir explicitly to 'make dist' to accomodate bug in
    automake_1.1o-1.
  * Fix debian/build to make html documentation without including
    directories in tar archives (fixes #9348).
  
 -- Klee Dienes <klee@debian.org>  Fri,  9 May 1997 13:17:18 -0400

dpkg (1.4.0.14) experimental; urgency=low

  * Fixed buglet in install-info.pl (fixes #9438).
  * Re-write of update-rc.d.pl, primarily by Miquel van Smoorenburg
    <miquels@cistron.nl> (fixes #9434, #9436).
  * Renamed "dpkg Programmer's Manual" to "dpkg Internals Manual".
  
 -- Klee Dienes <klee@debian.org>  Tue,  6 May 1997 22:01:07 -0400

dpkg (1.4.0.13) experimental; urgency=low

  * Fix to start-stop-daemon so that it still takes numeric arguments (had
    been broken in 1.4.0.12) (fixes #9598).
  * Fix 822-date to sanity-check localtime() output (seconds must be the
    same as GMT).
  * Patch from Guy Maor <maor@ece.utexas.edu> to dpkg-source.pl to support
    pristine (MD5-equivalent) upstream sources.
  * Patch from Michael Alan Dorman <mdorman@calder.med.miami.edu> to
    update-rc.d.pl to fix handling multiple start/stop entries on a single
    line.
  * Several fixes to dpkg-genchanges to support -B option (added in
    1.4.0.12) (fixes #9340).
  * Handle errors from 822-date in debian-changelog-mode.el.
  * Changed cl-debian.pl to correctly handle extra whitespace in changelog
    datestamps.

 -- Klee Dienes <klee@debian.org>  Mon,  5 May 1997 18:12:43 -0400

dpkg (1.4.0.12) experimental; urgency=low

  * Re-wrote 822-date for clarity and to support timezone offsets >= 12h
    (New Zealand in DST is +1300, for example) (fixes #7130).
  * Patch from Juergen Menden <menden@morgana.camelot.de> to support
    archdependent-only builds (fixes #8912, #9245, #5359).
  * Fix archtable entry for powerpc (fixes #8794).
  * Strip /sbin/* and /usr/sbin/* in debian/rules (fixes #8853).
  * Moved start-stop-daemon to /sbin (fixes #8669).
  * Set sharedstatedir and localstatedir for $(MAKE) install in
    debian/rules (fixes #8852).
  * Fixes for update-rc.d(8) from Jim Van Zandt <jrv@vanzandt.mv.com>
    (fixes #8576).
  * No longer do variable substitutions when generating change file (fixes
    #5862).
  * Support symbolic signal names in start-stop-daemon (fixes #7715).
  * Add autoload for debian-changelog-mode to /etc/emacs/site-start.d
    (fixes #4519, #5841).
  * Add recommendation for gcc and make in dpkg-dev (gcc is needed for dpkg
    --print-architecture, used by dpkg-gencontrol; make is needed for any
    debian/rules file) (fixes #8470).
  * Minor changes to packaging manual section on source package
    conversion (fixes #6801).
  * Renamed "programmer's manual" to 'packaging manual'.
  * Start of new "programmer's manual" containing information on dpkg
    internals and build information.  This manual uses the new
    TeXinfo-SGML format, currently included in doc/.
  * dselect/pkgdepcon.cc now checks for debug not NULL, not just depdebug.
  * Changed makefiles to support building outside of source directory.
  * Include GNU-format source distribution with other non-debian packages.

 -- Klee Dienes <klee@debian.org>  Sun,  4 May 1997 11:08:19 -0500

dpkg (1.4.0.11) experimental; urgency=low

  * Patches for alpha and libc6 from Michael Alan Dorman
    <mdorman@calder.med.miami.edu>.
  * Fixed minor problems in dpkg-shlibdeps regular expressions for libc6.
  * Fix regex to detect directory creation in dpkg-source.pl.
  * Minor changes for automake-1.1n.

 -- Klee Dienes <klee@debian.org>  Sun, 23 Mar 1997 18:09:33 -0500

dpkg (1.4.0.10) unstable; urgency=medium

  * Fixed bug in controllib.pl (@fowner was entire passwd entry,
    not just [uid, gid] as it should have been).

 -- Klee Dienes <klee@debian.org>  Thu, 20 Mar 1997 13:06:52 -0500

dpkg (1.4.0.9) unstable; urgency=low

  * Check fputs() return values for (ret >= 0), not (ret != 0) (fixes #7522).
  * dpkg-shlibdeps no longer gives error for Java and statically linked
    binaries (fixes #4988).
  * Change 'details of the old format' to 'details of the new format' in
    deb-old.5 (fixes #7605).
  * dpkg-source -b now warns (was previously silent) if maintainer changes
    create new subdirectories.  dpkg-source -x now warns (previously gave
    error) if maintainer changes create new subdirectories (partially
    fixes #6866, #6671, #5045, #6482).    
  * Added manual page for start-stop-daemon (8). 
  * Added C version of start-stop-daemon by 
    Marek Michalkiewicz <marekm@i17linuxb.ists.pwr.wroc.pl> (fixes #1670).
  * Converted to use GNU automake for the build process by Tom Lees 
    <tom@lpsg.demon.co.uk>.<
  * Preliminary support for dpkg functions as a shared library (now
    provides libdpkg.so, but much work needs to be done in better
    segregating and defining the interface).
  * Preliminary internationalization support by Galen Hazelwood
    <galenh@debian.org>.  Only the library, dpkg-deb, md5sum, and dpkg
    have been converted so far.  No translations have yet been
    constructed.
  * Handle 'libc.so.6 => /lib/libc.so.6 (0x40010000)' format from libc6
    ldd (fixes #7603, #7926, #8688, #9179, #9134, #8516).
  * Removed policy.sgml (it has been moved to the debian-policy package).
  * Include patch from Darren Stalder <torin@daft.com> for
    dpkg-buildpackage to choose PGP key based on Maintainer: field of 
    package being built (or -m<maintainer> option, if present) (fixes 
    #7898).
  * Changed controllib.pl to use $ENV{LOGNAME}, getlogin(), and $<
    (in that order) to determine the intended ownership of 
    debian/{files,substvars},  (fixes #7324, #6823, #5659, #5965, #5929,
    #9239, #5366).
  * Don't sign .dsc file in dpkg-buildpackage if building a binary-only
    release (fixes #7260).
  * Updated developer-keys.pgp to latest revision (fixes #6134).
  
 -- Klee Dienes <klee@debian.org>  Mon, 17 Mar 1997 16:11:24 -0500

dpkg (1.4.0.8) unstable; urgency=medium

  * Corrected update-rc.d for bash 2.0
  * Updated developer-keys.pgp from
    http://www.iki.fi/liw/debian/debian-keyring.tar.gz

 -- Guy Maor <maor@ece.utexas.edu>  Mon, 3 Feb 1997 04:05:01 -0600

dpkg (1.4.0.7) stable unstable; urgency=HIGH

  * Fixed --assert-support-predepends failing between unpack & configure.
  * Added --assert-working-epoch option.

 -- Guy Maor <maor@ece.utexas.edu>  Sat, 25 Jan 1997 23:02:11 -0600

dpkg (1.4.0.6) stable unstable; urgency=high

  * Patched lib/vercmp.c to hopefully fix dselect epoch processing
    (Bug#6204), (Bug#4590).
  * Patched scripts/dpkg-buildpackage, scripts/dpkg-genchanges,
    scripts/dpkg-gencontrol for epoch processing, courtesy of Loic Prylli 
    <lprylli@graville.fdn.fr> (Bug#6138, Bug#5225).
  * Patched dpkg-genchanges to actually honor the -u switch to specify
    directory (Bug#5564).
  * Applied patch to main/archive.c to correct problems setting set[gu]id
    binaries, courtesy of Herbert Xu <herbert@greathan.apana.org.au>
    (Bug#5479). 
  * Applied patch to dpkg-source to correct debian-only package names,
    courtesy of Guy Maor <maor@ece.utexas.edu> (Bug#5355).

 -- Michael Alan Dorman <mdorman@calder.med.miami.edu>  Thu, 2 Jan 1997 11:36:09 -0500

dpkg (1.4.0.5) stable frozen unstable; urgency=medium

  * Distribution for frozen too.

 -- Heiko Schlittermann <heiko@lotte.sax.de>  Thu, 5 Dec 1996 09:13:42 +0100

dpkg (1.4.0.4) stable unstable; urgency=medium

  * Bug2962 fixed: patch from Ian Jackson applied
    (cursor keys won't work after search)
  * Manuals 2.1.2.2

 -- Heiko Schlittermann <heiko@lotte.sax.de>  Fri, 15 Nov 1996 20:21:18 +0100

dpkg (1.4.0.3) unstable; urgency=medium

  * dpkg-source -x: created bad permissions (set x-bit for
    all files pointed to by a symlink)

 -- Heiko Schlittermann <heiko@lotte.sax.de>  Fri, 18 Oct 1996 18:32:06 +0200

dpkg (1.4.0.2) unstable; urgency=medium

  * dpkg-buildpackage.sh: reverted the quoting change -- (you
    should use super, sudo, realy, but not su.  Or write a wrapper
    around su)
  * dpkg-buildpackge.sh: passing -m, -C, -v options to dpkg-genchanges
    more the way Ian likes ;-)
  * dpkg-source.pl: new function deoctify() as replacement for eval()
    (turn \ddd into the corresponding character) [rem: probably better
    solution would be to convert cpios output names into complete \ddd 
    representation as well tars output names] 
  * dpkg-source.pl: fixed 2 typos in failure message on creating 
    $origtargz.tmp-nest.
  * main/main.c: typo `tread' -> `treat'
  * main/enquiry.c: fixed the ignorance for some relations in --compare-versions
  * main/enquiry.c: missing version is now handled as described in `dpkg --help'
    (or at least as I understood `dpkg --help' PLEASE TRY IT)
  * lib/parsehelp.c: fixed parsing of epoch information

 -- Heiko Schlittermann <heiko@lotte.sax.de>  Sun, 6 Oct 1996 23:27:47 +0200

dpkg (1.4.0.1) unstable; urgency=medium

  * dpkg-source: doesn't get screwed up from hardlinks
    in the archive now
  * dpkg-source: doesn't get screwed up from `unprintable' characters
    in file names (e.g. from the kbd package) 
  * controllib.pl: $varlistvile -> $varlistfile (thanx Karl Sackett)
  * dpkg-buildpackge: quoting for $rootcommand (thanx  Michael Meskes)
    and `eval' as default $rootcommand
  * dpkg-*, controllib.pl: created debian/files and debian/substvars
    are chown'ed to `getlogin()' and its group
  * doc/: mv changed to mv -f
  * dpkg-buildpackage: added an option -a for overriding the
    architecture in the changes _file_name_
  * dpkg-buildpackage: pass -m* -v* .. options to dpgk-genchangelog
  * dpkg-name moved to dpkg-dev

 -- Heiko Schlittermann <heiko@lotte.sax.de>  Sat, 21 Sep 1996 22:06:01 +0200

dpkg (1.4.0) unstable; urgency=low (HIGH for new source format)

  * Corrected buffer overrun when dpkg-deb generates filename.  (Bug#4467.)
  * dpkg-shlibdeps works with DEBIAN/shlibs (thanks Heiko Schlittermann).
  * Added libm.so.5 to shlibs.default for i386/m68k.

  * Split binary package into two: dpkg and dpkg-dev.
  * dpkg-source(1) documents mode and ownership setting during extraction.

  * dpkg-scanpackages moved to /usr/bin.
  * Include /usr/bin/dpkg-deb, not dpkg-deb.dist; don't rename in scripts.
  * Copyright file changed slightly.
  * debian-changelog-mode uses magic key substitution strings.  (Bug#4419.)
  * Changed email address in control file to <ian@chiark.greenend.org.uk>.
  * Manuals and own Standards-Version: updated to 2.1.1.0.

 -- Ian Jackson <ian@chiark.greenend.org.uk>  Thu, 12 Sep 1996 01:13:33 +0100

dpkg (1.3.14) unstable; urgency=low

  * dpkg-buildpackage new -tc (clean source tree) option.

  * Formatted documentation removed by `make clean' and so not in source.
  * Manuals and own Standards-Version: updated to 2.1.0.0.
  * Distribute {policy,programmer}.{html.tar,ps}.gz with each upload.

 -- Ian Jackson <ian@chiark.chu.cam.ac.uk>  Sun, 1 Sep 1996 20:43:40 +0100

dpkg (1.3.13) unstable; urgency=low (HIGH for building new src X programs)

  * X shared libraries added to shlibs.default (=> `elf-x11r6lib').
  * dpkg-source tar invocation fixed so that TAPE env var doesn't break it.
  * dpkg-source copes better with missing final newline messages from diff.

  * dpkg-buildpackage usage message fixed: -si is the default.  (Bug#4350.)
  * dpkg-source error message about src dir mismatch typo fixed.  (Bug#4349.)

  * dpkg-source(1) has suggestions for dpkg-buildpackage -r option.
  * dpkg-source change date fixed.  (Bug#4351.)
  * More developers' keys.
  * Manual updates, own Standards-Version updated.

 -- Ian Jackson <ian@chiark.chu.cam.ac.uk>  Sat, 31 Aug 1996 20:08:18 +0100

dpkg (1.3.12) unstable; urgency=medium

  * dpkg prints old version number when upgrading.  (Bug#4340.)
  * dpkg-deb tries to detect and flag corruption by ASCII download.

  * dpkg-genchanges and dpkg-buildpackage say what source is included.

  * dpkg-buildpackage passes +clearsig=on to PGP (or pgpcommand).  (Bug#4342.)

  * dpkg-source prints better error for cpio not honouring -0t.
  * control file Suggests cpio >= 2.4.2, rather than just cpio.

 -- Ian Jackson <ian@chiark.chu.cam.ac.uk>  Fri, 30 Aug 1996 15:31:51 +0100

dpkg (1.3.11) unstable; urgency=low

  * EBUSY when dpkg removes a directory is only a warning.

  * dpkg-genchanges generates sensible warning (not confusing error
    about mismatch) for missing Section/Priority in binary packages.

  * Added dpkg --print-gnu-build-architecture option.
  * shlibs.default for m68k provided, as a copy of i386 version.

 -- Ian Jackson <ian@chiark.chu.cam.ac.uk>  Thu, 29 Aug 1996 14:05:02 +0100

dpkg (1.3.10) unstable; urgency=medium

  * dpkg-source(1) manpage alias symlinks are not dangling.
  * dselect selects things by default if they are installed.
  * Added `pentium' as alias for `i386' architecture.
  * Added `Suggests: cpio, patch' and explanatory text to Description.
    (Bugs #4262, #4263.)

  * More developers' PGP keys.
  * Manual updates, new source format released.

 -- Ian Jackson <ian@chiark.chu.cam.ac.uk>  Mon, 26 Aug 1996 14:30:44 +0100

dpkg (1.3.9) unstable; urgency=low (high for new source format)

  * dpkg --get-selections and --set-selections added.
  * New dpkg --force-not-root flag.

  * Don't replace directory with another package's file.  (Bug#4202.)

  * All manpages now installed compressed.
  * Copyright file moved to /usr/doc/dpkg/copyright.
  * Standards-Version updated (0.2.1.1).

 -- Ian Jackson <ian@chiark.chu.cam.ac.uk>  Sat, 24 Aug 1996 19:09:30 +0100

dpkg (1.3.8) unstable; urgency=low (high for new source format)

  * dpkg-buildpackage -sa, -si options work correctly.

  * update-rc.d(8) updated to reflect design and reality.
  * Programmers' and policy manual updates.

 -- Ian Jackson <ian@chiark.chu.cam.ac.uk>  Fri, 23 Aug 1996 12:48:26 +0100

dpkg (1.3.7) unstable; urgency=low (medium for source pkg docs)

  * dselect +/-/_/= on lines for all broken, new, local or whatever
    packages do not affect _all_ packages.  (Bug#4129.)

  * Support for diff-only uploads in source packaging tools.
  * dpkg-genchanges -d<descripfile> option renamed to -C.
  * dpkg-buildpackage understands -m, -v, -C (for dpkg-genchanges).
  * Support for debian/shlibs.local added to dpkg-shlibdeps.
  * Shared library files' search order defined in dpkg-source(1), and
    relevant files added to the FILES section.

  * Programmers' manual describes source packaging tools.
  * Policy manual mentions shared library control area file.
  * dpkg-source manpage includes dpkg-shlibdeps in title line.
  * Manuals have changelog and automatic version numbering.
  * changelogs (for dpkg and for manuals) installed.
  * binary target split into binary-arch and binary-indep in manual.
  * Manpages should be compressed.
  * Copyright file is moved to /usr/doc/<package>/copyright.
  * Changelogs must be installed in /usr/doc/<package>.
  
  * dpkg-deb(8) moved to dpkg-deb(1).

  * binary target split into binary-arch and binary-indep in source.
  * changelog entry for 1.2.14 copied from that (forked) release.

 -- Ian Jackson <ian@chiark.chu.cam.ac.uk>  Thu, 22 Aug 1996 15:36:12 +0100

dpkg (1.3.6) experimental; urgency=low (HIGH for new source format)

  * dpkg-source now has broken argument unparsing for tar.  (Bug#4195.)

  * dpkg-gencontrol writes to debian/tmp/DEBIAN/control by default.
  * dpkg-shlibdeps script added.

  * Back to old sh update-rc.d, and removed manpage, because new Perl
    version and the manpage have different syntax and semantics.
  * update-rc.d prints usage message for missing terminal `.'.  (Bug#4122.)

  * Use rm -rf instead of just rm -r in dpkg-deb --info &c.  (Bug#4200.)

  * Added support for Installed-Size to dpkg-gencontrol, and documented.
  * Source packaging substitution variables and name syntax rationalised.
  * dpkg-source scripts' usage messages improved slightly.
  * dpkg-source works with non-empty second (orig dir) argument.

  * Added rationale for copyright policy to manual.
  * More developers' PGP keys.
  * Control database handling cleanups (usu. Source field blanked).

 -- Ian Jackson <ian@chiark.chu.cam.ac.uk>  Tue, 20 Aug 1996 15:39:58 +0100

dpkg (1.3.5) experimental; urgency=low (high for debian-changelog-mode)

  * 822-date script included.  (Bug#4136.)
  * debian-changelog-add-version works on empty file.
  * debian-changelog-mode mode-help works properly.

  * dpkg-source tells patch not to make numbered backups.  (Bug#4135.)

  * More developers' PGP keys.
  * Paragraph on uucp -a and -g options removed from policy manual.

 -- Ian Jackson <ian@chiark.chu.cam.ac.uk>  Wed, 14 Aug 1996 14:46:47 +0100

dpkg (1.3.4) experimental; urgency=low

  * Removed debugging output from dpkg-source -x.  Oops.
  * Removed section on source package permissions from policy manual -
    dpkg-source now sorts these out.

 -- Ian Jackson <ian@chiark.chu.cam.ac.uk>  Sun, 11 Aug 1996 13:25:44 +0100

dpkg (1.3.3) experimental; urgency=low

  * Programmers' & policy manuals in source tree; HTML in /usr/doc/dpkg.
  * Old guidelines.info and text files in /usr/doc/dpkg removed.

  * dpkg-source sets permissions on extracted debianised source tree
    and does not copy ownerships out of archive even if running as root.

  * Emacs mode `dpkg changelog' renamed to `Debian changelog'.
  * Default changelog format renamed from `dpkg' to `debian'.

  * debian-changelog-mode sets fill-prefix correctly.
  * debian-changelog-mode urgencies except HIGH lowercase by default.
  * debian-changelog-mode displays keymap in doc string and so mode help.

  * More maintainers' PGP keys.

  * Remove built changelog parsers with `clean' target in source.

 -- Ian Jackson <ian@chiark.chu.cam.ac.uk>  Sat, 10 Aug 1996 23:35:51 +0100

dpkg (1.3.2) experimental; urgency=LOW (MEDIUM for dpkg-source)

  * Faster update-rc.d written in Perl by Miquel van Smoorenburg.
  * install-info --test doesn't lock dir.  (Bug#3992, thanks Darren).

  * dpkg-source doesn't break in the presence of any symlinks.

  * More developers' keys added to doc/developer-keys.pgp.
  * Install developers' keys in /usr/doc/dpkg/developer-keys.pgp.
  * dpkg-source documents undefined substvar behaviour.
  * minor debian/rules cleanups.

 -- Ian Jackson <ian@chiark.chu.cam.ac.uk>  Sat, 10 Aug 1996 02:13:47 +0100

dpkg (1.3.1) experimental; urgency=LOW

  * manpage for dpkg-source et al now available.
  * dpkg-changelog-mode.el installed in site-lisp, but still no autoload.

  * dpkg-source prints correct string for not-understood tar -vvt output.
  * dpkg-source parsing of tar -vvt output made more robust.

  * dpkg-buildpackage prints usage message on usage error.
  * dpkg-gencontrol can print usage message.
  * -T<varlistfile> option added to dpkg-source.
  * Description of -f<fileslistfile> corrected in dpkg-distaddfile usage.
  * -m<maintainer> synopsis changed in dpkg-genchanges usage.
  * debian/substvars may now contain blank lines.

 -- Ian Jackson <ian@chiark.chu.cam.ac.uk>  Thu, 8 Aug 1996 02:36:04 +0100

dpkg (1.3.0) experimental; urgency=LOW

  * dpkg can install named pipes.
  * dpkg-deb supports directory for destination, generates filename.
  * dpkg-{source,gencontrol,genchanges,parsechangelog,buildpackage},
    dpkg-distaddfile scripts to support new source package format.
  * a.out build no longer supported.
  * Changed to new source package format.

 -- Ian Jackson <ian@chiark.chu.cam.ac.uk>  Tue, 6 Aug 1996 02:31:52 +0100


dpkg (1.2.14) stable unstable; urgency=MEDIUM

  * dselect +/-/_/= on lines for all broken, new, local or whatever
    packages do not affect _all_ packages.  (Bug#4129.)

  * NOTE - THE HISTORY FORKS HERE.  1.2.14's change appears in 1.3.7.

 -- Ian Jackson <ian@chiark.chu.cam.ac.uk>  Thu, 22 Aug 1996 00:39:52 +0100


dpkg (1.2.13) unstable; urgency=LOW

  * dpkg --search produces correct output for diversions.
  * dpkg-name remove unnecessary arch missing warning.  (Bug#3482.)

  * dpkg-deb --build warns about uppercase chars in package name.

  * dpkg-scanpackages error messages updated and manpage provided
    (thanks to Michael Shields).
  * dpkg-scanpackages warns about spurious entries in override file.
  * dpkg-scanpackages `noverride' renamed to `override' everywhere.
  * dpkg-scanpackages field ordering to put Architecture higher.
  * dpkg-scanpackages field names capitalised appropriately.
  * dpkg-scanpackages invokes find with -follow.  (Bug#3956.)

  * guidelines say #!/usr/bin/perl everywhere, not #!/bin/perl.
  * Many developers' PGP keys added.

  * configure script uses ${CC} instead of $(CC) (again :-/).
  * developers' keys included in dpkg source tree and /usr/doc.
  * configure remade using autoconf 2.10-3 (was 2.4-1).

 -- Ian Jackson <ian@chiark.chu.cam.ac.uk>  Thu, 1 Aug 1996 02:46:34 +0100

dpkg (1.2.12); priority=LOW

  * dpkg --search and --list understand and comment on diversions.
  * dpkg-divert displays diversions more intelligibly.

  * Guidelines are somewhat clearer about descriptions.
  * deb(5) describes new format; old moved to deb-old(5).  (Bug#3435.)
  * deb-control(5) carries a warning about being out of date.

  * Added 1996 to dselect version/copyright.

 -- Ian Jackson <ian@chiark.chu.cam.ac.uk>  Thu, 4 Jul 1996 15:04:49 +0100

dpkg (1.2.11); priority=MEDIUM

  * dselect had dependency bug if installed package newer than avail.
  * Added `replaces' to dselect's list of package relationship strings.

 -- Ian Jackson <ian@chiark.chu.cam.ac.uk>  Mon, 1 Jul 1996 02:51:11 +0100

dpkg (1.2.10); priority=MEDIUM

  * Fixed bug in old-style version/revision number parsing.  (Bug#3440.)

 -- Ian Jackson <ian@chiark.chu.cam.ac.uk>  Sat, 29 Jun 1996 03:32:45 +0100

dpkg (1.2.9); priority=MEDIUM

  * Fixed status database updates reading bug.
  * `Setting up' message includes version number.
  * `existence check' message changed to say `cannot access archive'.

 -- Ian Jackson <ian@chiark.chu.cam.ac.uk>  Thu, 27 Jun 1996 13:39:36 +0100

dpkg (1.2.8); priority=LOW

  * dpkg --record-avail puts data in Size field.
  * strip / for rmdir(2) in cleanup to work around kernel bug.  (Bug#3275.)
  * dpkg-split --msdos no longer allows `-' and other chars in filenames.

  * manual dpkg-split(8) written.
  * dpkg-split minor typo in --auto usage error message fixed.
  * dpkg-deb(8) very minor cosmetic fix to --build option.

 -- Ian Jackson <ian@chiark.chu.cam.ac.uk>  Tue, 25 Jun 1996 03:00:14 +0100

dpkg (1.2.7); priority=LOW

  * dpkg-scanpackages syntax errors fixed.

 -- Ian Jackson <ian@chiark.chu.cam.ac.uk>  Fri, 21 Jun 1996 04:10:38 +0100

dpkg (1.2.6); priority=MEDIUM

  * NFS, CDROM and partition dselect methods include mountpoint
    in paths given to dpkg in [I]install, so they should now work.

  * Removed some leftover files from source tree.

 -- Ian Jackson <ian@chiark.chu.cam.ac.uk>  Wed, 12 Jun 1996 14:35:19 +0100

dpkg (1.2.5); priority=MEDIUM

  * Allow, but do not create, packages in half-installed state
    with no version number.  (Aargh.)

 -- Ian Jackson <ian@chiark.chu.cam.ac.uk>  Mon, 10 Jun 1996 04:55:43 +0100

dpkg (1.2.4); priority=MEDIUM

  * New dpkg-name from Erick (<pkg>_<version>_<arch>.deb convention).
  * Disappeared packages can't own conffiles any more !  (Bug#3214.)
  * install-info creates Miscellaneous sections with a newline
    following the heading.  (Bug#3218.)
  * cleanup-info script installed in /usr/sbin; called as appropriate
    by postinst.  Thanks to Kim-Minh Kaplan.  (Bug#3125.)
  * Allow superseded Essential packages to be purged after they've
    been removed (clear the Essential flag on removal, and ignore it
    on packages that are in stat_configfiles).

  * dselect disk methods understand `y' as well as `yes' for using
    development tree.
  * dselect doesn't make packages appear as `new' again if update
    of available packages fails.
  * dselect places method selection cursor over option last selected.

  * dpkg-scanpackages doesn't die when repeated packages are found.
  * dpkg-scanpackages allows many old maintainers (`//'-separated).

  * `Version' field is now mandatory (some operations already
    wouldn't work right anyway if it was't there).

  * update-rc.d(8) now says you must remove the script.  (Bug#3215.)
  * dpkg --force-help says that --force-overwrite is on by default.
  * dpkg-deb manpage rewritten.
  * debian.README (= /usr/doc/copyright/dpkg) edited slightly.

  * Some database parsing grunge removed (pdb_preferversion, &c).
  * Source tree doc/sgml contains some embryonic manuals.
  * Leftover files in lib directory in source tree deleted.

 -- Ian Jackson <ian@chiark.chu.cam.ac.uk>  Mon, 10 Jun 1996 03:52:01 +0100

dpkg (1.2.3); priority=HIGH

  * install-info doesn't replicate section headings (Bug#3125, #2973).
  * New dpkg-name manpage broken off from script (oops!).
  * dselect help screens made consistent with new strings, flags, &c.
  * dselect error flag column labelled E (Error), not H (Hold).
  * `Escape' no longer bound to `exit list without saving' in dselect.

 -- Ian Jackson <ian@chiark.chu.cam.ac.uk>  Tue, 28 May 1996 02:14:57 +0100

dpkg (1.2.2); priority=MEDIUM

  * Fixed dselect coredump found by Erick Branderhorst (thanks).
  * Sort obsolete removed packages separately, not under Available.

 -- Ian Jackson <ian@chiark.chu.cam.ac.uk>  Thu, 23 May 1996 21:31:05 +0100

dpkg (1.2.1); priority=MEDIUM

  * `=' key in dselect really does `hold' rather than `unhold'.
  * dselect dependency processing now interacts better with `hold'.
  * dselect `I' key (not `i') modifies display of the info window.
  * dselect shows unavailable packages as being unavailable.
  * dselect main menu headings and many other strings changed to try to
    discourage people from deselecting every package and using [R]emove.
    Notably, `select' changed to `mark' throughout.

  * dselect disk methods now print a few fewer double slashes.
  * dselect disk access methods will offer to use dpkg --record-avail
    to scan the available packages, if no Packages file is found.

  * New dpkg --compare-versions option, for the benefit of scripts &c.
  * New dpkg --clear-avail option forgets all available packages info.
  * New dpkg --print-avail option, prints `available' data (from Packages, &c).
  * dpkg usage message is more informative, but no longer fits on screen.
  * dpkg --avail option renamed --record-avail.

  * Latest dpkg-name from Erick Branderhorst.
  * dpkg-scanpackages has more sensible problem reporting.
  * postinst configure now gets null argument (not <unknown> or <none>)
    when there is no previously configured version.

  * Guidelines say that postinst configure is given previous version.
  * Guidelines don't refer to maintainer-script-args.txt in main text.
  * Guidelines (Texinfo source) uploaded separately.

  * Own version of strcpy (used for debugging) removed.
  * Interface to access methods document in source (doc/dselect-methods.txt).
  * debian.buildscript moves changes file into parent directory.

 -- Ian Jackson <ian@chiark.chu.cam.ac.uk>  Wed, 22 May 1996 01:26:31 +0100

dpkg (1.2.0); priority=MEDIUM

  * dselect can sort packages by available and installed states, and
    display their version numbers.  (Use O, o and V.)
  * Hold is properly integrated as a real `wanted state', rather than
    a separate flag.
  * Epochs in version numbers implemented, using the syntax
    <epoch>:<version>-<revision>.  (Epoch not usually displayed.)
  * dselect disk method is architecture-independent (uses dpkg's
    installation architecture, and looks in the right part of the tree).

  * dselect disk method doesn't try to satisfy the predependencies of
    packages which are on hold.
  * Fixed conflict-related assertion failure.  (Bug#2784.)
  * conffiles do not cause file conflicts if the conflicting package
    is in the `configuration only' state.  (Bug#2720.)
  * Fixed messages where available version number was reported as installed
    version in conflict and dependency messages.  (Bug#2654, Bug#2974.)

  * New format .deb files are default even for a.out compiles (but
    a.out version of dpkg is in old format).
  * Characters @:= (at colon equals) in package names now strictly
    forbidden everywhere (_ is still allowed in existing packages).
  * New dpkg --print-installation-architecture option prints installation
    architecture (compiled in), rather than build architecture (determined
    from gcc -print-libgcc-file-name).

  * Version messages show whether compiled a.out or ELF (i386 only).
  * Fixed missing space in version syntax error messages.
  * Manpage dpkg.8 installed with warning about inaccuracy.

  * Guidelines don't say to stop and restart daemons in runlevels 2345;
    instead they say to start in 2345 and stop in 016.
  * Guidelines and version messages say just Debian Linux.
  * Guidelines typo fix `"stop2' => `"stop"'.  (Bug#2867.)

  * doc/Makefile.in clean properly deletes various guidelines.info* files.

 -- Ian Jackson <ian@chiark.chu.cam.ac.uk>  Thu, 16 May 1996 00:01:21 +0100

dpkg (1.1.6); priority=MEDIUM

  * Check virtual dependencies when removing (ouch! - thanks SDE.)
  * Fixed bug in internal database validity management that could
    make dselect and dpkg dump core.  (Bug#2613.)
  * Fixed two coredumping bugs when using local diversions.  (Bug#2804.)
  * Fixed disappearance of overwritten packages.  (Bug#2696.)
  * install-info won't modify dir file before start of menu.
  * install-info will create Miscellaneous heading if no sections yet.

  * Only alphanums and +-. allowed in package names - enforced by
    dpkg-deb --build and documented in Guidelines.
  * dselect doesn't display packages unless they are installed, selected
    or available.
  * dselect doesn't show spurious section and priority headings.
  * dselect has a few extra keybindings (from Lee Olds).
  * --force message changed to `--force enabled' so that default is OK.

  * dpkg-name now includes architecture component in .deb filename,
    and translates - in package name to _.
  * .deb file has architecture component in filename.

  * Guidelines changed to say Pre-Depends is for experts only.
  * Guidelines say to provide a unidiff (-u) rather than an old context diff.
  * Guidelines say 755 root.root for shared libraries.

 -- Ian Jackson <ian@chiark.chu.cam.ac.uk>  Wed, 1 May 1996 00:47:22 +0100

dpkg (1.1.5); priority=MEDIUM (HIGH for diversions users)

  * Fixed coredump when using diversions.  (Bug#2603.)
  * Fixed typo in dpkg-divert which could lose diversions.  (Bug#2662.)

  * --force-overwrite is the default.
  * diversions.text provides better examples.

 -- Ian Jackson <ian@chiark.chu.cam.ac.uk>  Wed, 10 Apr 1996 13:59:30 +0100

dpkg (1.1.4); priority=MEDIUM

  * Allow overwriting of conflicting packages being removed.  (Bug#2614.)

  * a.out control file says Pre-Depends: libc4 | libc.  (Bug#2640.)
  * ELF control file and libc dependencies changed to use finalised scheme.
  * ELF control file and libc dependencies for i386 only.  (Bug#2617.)

  * Guidelines say use only released libraries and compilers.
  * Install wishlist as /usr/doc/dpkg/WISHLIST.
  * Remove spurious entries for Guidelines in info dir file.

  * dpkg-deb --build checks permissions on control (DEBIAN) directory.

  * Spaces in control file fields not copied by dpkg-split.  (Bug#2633.)
  * Spaces in split file part control data ignore.  (Bug#2633.)

  * Portability fixes, including patch from Richard Kettlewell.
  * Fixed minor configure.in bug causing mangled GCC -W options.

 -- Ian Jackson <ian@chiark.chu.cam.ac.uk>  Thu, 4 Apr 1996 01:58:40 +0100

dpkg (1.1.3); priority=LOW

  * dselect disk methods support Pre-Depends installation ordering.
  * When dpkg fails and --auto-deconfigure would help it says so.
  * dpkg --search output lists several packages with same file on one line.
  * Improved dpkg usage message somewhat.

  * dpkg-deb --build checks permissions and types of maintainer scripts.
  * dpkg-deb --build treats misspecified conffiles as error, not warning.
  * dpkg --print-architecture prints compiler's architecture while
    dpkg --version (&c) print system's arch (this to help cross-compiling).
  * More minor guidelines changes, including dir entry fixup.

  * configure script caches more values.
  * Changed maintainer email address to ian@chiark.chu.cam.ac.uk.

 -- Ian Jackson <ian@chiark.chu.cam.ac.uk>  Sat, 16 Mar 1996 19:18:08 +0000

dpkg (1.1.2); priority=LOW

  * Packaging guidelines installed properly (and as guidelines
    rather than debian-guidelines).
  * ELF version has more checks to stop you wrecking your dpkg installation.
  * dselect disk methods now look for a `local' tree as well, for
    people who want locally-available software of various kinds.
  * dpkg-divert has debugging message removed.
  * Minor guidelines changes.

  * Various makefile cleanups, mainly to do with ELF vs. a.out support.
  * debian.rules cleans out ~ files itself, as well as calling make clean.
  * debian.rules names .nondebbin.tar.gz file ELF too, if appropriate.

 -- Ian Jackson <iwj10@cus.cam.ac.uk>  Thu, 14 Mar 1996 03:38:29 +0000

dpkg (1.1.1elf); priority=LOW

  * Added /usr/lib/dpkg/elf-executables-ok and elf-in-kernel.
  * Replaces field now allows automatic removal of conflicting packages.
  * Replaces field now required to overwrite other packages' files.
  * Architecture field, and dpkg --print-architecture, supported.
  * build new format archives by default when compiled with ELF compiler.

  * symlinks are now installed atomically (good for shared libraries).
  * create /var/lib/dpkg/diversions in postinst if necessary (Bug#2465.)
  * Pre-Depends now correctly fails if package never configured.
  * dselect disk methods mount with -o nosuid,nodev.
  * update-rc.d defaults doesn't add both K and S in any one runlevel;
    dpkg postinst fixes up this situation if it sees it.

  * Assorted fixups to the Guidelines, which are now in one piece.
  * dpkg --list prints version string in one piece.
  * dpkg-scanpackages doesn't produce notice on output with list of
    packages with Section and/or Priority control file fields.

  * control file and debian.rules work both for ELF and non-ELF compiles.
  * most files compiled with -O2 (-O3 only for some critical files) -
    this fixes ELF build.

 -- Ian Jackson <iwj10@cus.cam.ac.uk>  Mon, 11 Mar 1996 04:25:28 +0000

dpkg (1.1.0); priority=LOW

  * dpkg supports Pre-Depends.
  * postinst script gets most-recently-configured version as $2.

  * lib/tarfn.c #includes <errno.h> (portability fix).

 -- Ian Jackson <iwj10@cus.cam.ac.uk>  Sun, 11 Feb 1996 21:07:03 +0000

dpkg (1.0.17); priority=LOW

  * dpkg --recursive follows symlinks (useful for devel tree).

 -- Ian Jackson <iwj10@cus.cam.ac.uk>  Sat, 10 Feb 1996 15:58:46 +0000

dpkg (1.0.16); priority=LOW

  * dpkg-deb much faster reading new format archives.  (Bug#2256.)
  * Developers' documentation in /usr/doc/dpkg/, /usr/info/.

  * Fixed typo in control file Description.

  * configure script tries to improve matters wrt sysinfo.
  * any debian-tmp.deb is deleted by `./debian.rules clean'.

 -- Ian Jackson <iwj10@cus.cam.ac.uk>  Sun, 4 Feb 1996 15:51:59 +0000

dpkg (1.0.15); priority=LOW

  * dselect disk methods should never unmount things they didn't mount.
  * debian.README aka /usr/doc/copyright updated.

 -- Ian Jackson <iwj10@cus.cam.ac.uk>  Tue, 30 Jan 1996 15:05:39 +0000

dpkg (1.0.14); priority=MEDIUM

  * fixed file descriptor leak in dpkg introduced in 1.0.11.
  * included dpkg-name in this package (conflicts with dpkg-name).

  * redraw in dselect main menu changed to use clearok (like in lists).
  * sa_restorer in struct sigaction no longer used (portability fix).
  * removed Guidelines from source package.

 -- Ian Jackson <iwj10@cus.cam.ac.uk>  Tue, 30 Jan 1996 02:52:29 +0000

dpkg (1.0.13); priority=MEDIUM

  * dselect partition and mounted methods work again.
  * dpkg-deb --no-act in usage message.

 -- Ian Jackson <iwj10@cus.cam.ac.uk>  Fri, 26 Jan 1996 18:37:03 +0000

dpkg (1.0.12); priority=MEDIUM (HIGH for users of 1.0.11)

  * Fixed frequent dpkg coredump introduced in 1.0.11.  (Bug#2219.)
  * dpkg-deb ensures version numbers start with alphanumerics.

 -- Ian Jackson <iwj10@cus.cam.ac.uk>  Wed, 24 Jan 1996 00:42:31 +0000

dpkg (1.0.11); priority=MEDIUM

  * corrected potentially serious problem with dpkg low-memory in-core
    files database.
  * dpkg-split --msdos puts output files in right directory.  (Bug#2165.)

  * diversions implemented - see `dpkg-divert --help'.

  * dselect shows and uses (for dependencies) currently installed
    version of a package if that is more recent.
  * dpkg --force-... options are in separate help screen.
  * better error messages for corrupted .deb archives.  (Bug#2178.)
  * dselect NFS method will unmount correct copy of NFS area if mounted
    twice.

  * removes some ELF compilation warnings.

 -- Ian Jackson <iwj10@cus.cam.ac.uk>  Fri, 19 Jan 1996 02:41:46 +0000

dpkg (1.0.10); priority=MEDIUM

  * dpkg-deb option parsing unmuddled (-I option was removed
    in 1.0.9 and broke dpkg-deb).  (Bug#2124.)

  * dpkg-split will work when ELF `ar' is installed, and is faster.

  * nfs dselect method now available.
  * disk methods don't prompt spuriously for Packages files.
  * cdrom+harddisk methods can find Packages files.

  * dpkg-scanpackages (creates Packages files) now in /usr/sbin.

  * various changes to help compilation of dpkg-deb, dpkg-split
    and md5sum on non-Debian systems.
  * <sys/fcntl.h> replaced by <fcntl.h> throughout.

 -- Ian Jackson <iwj10@cus.cam.ac.uk>  Sun, 14 Jan 1996 02:55:19 +0000

dpkg (1.0.9); priority=MEDIUM

  * dselect uninitialised variable coredump fixed (thanks Carl).

  * version numbers printed by --version fixed.  (Bug#2115.)
  * disk method problem with missing Packages files fixed.  (Bug#2114.)
  * dependency version relationships now <= >= << >> =.  (Bug#2060.)

  * install-info is in /usr/sbin, not /usr/bin.  (Bug#1924.)
  * dpkg regards Revision field as obsolete.

  * <asm/unistd.h> changed to <linux/unistd.h> (for m68k port).
  * scripts/Makefile.in `clean' target deletes scripts.

 -- Ian Jackson <iwj10@cus.cam.ac.uk>  Thu, 11 Jan 1996 20:51:20 +0000

dpkg (1.0.8); priority=LOW

  * update-alternatives slightly more helpful message.  (Bug#1975.)
  * cosmetic improvements to disk installation method.  (Bug#1970,1956.)
  * mounted filesystem and unmounted partition separate methods.  (Bug#1957.)

 -- Ian Jackson <iwj10@cus.cam.ac.uk>  Tue, 12 Dec 1995 04:07:47 +0000

dpkg (1.0.7); priority=MEDIUM (HIGH to upgrade syslogd)

  * dselect harddisk/CDROM method script handles multiple package
    areas.
  * Everything has a manpage, though many are very unhelpful indeed.

 -- Ian Jackson <iwj10@cus.cam.ac.uk>  Thu, 30 Nov 1995 03:59:14 +0000

dpkg (1.0.6); priority=MEDIUM (HIGH to upgrade syslogd)

  * conffiles can now be taken over properly from one package by
    another which replaces it.  (Bug#1482.)
  * dpkg will not deconfigure essential packages when --auto-deconfigure
    is set (this bug was fairly unlikely ever to be exercised).

  * dpkg checks for the presence of certain important programs on the PATH.
  * dselect is now more informative when a dependency is missing, saying
    "<package> does not appear to be available".  (Bug#1642, 1705).

  * `make distclean' fixed; config.* &c removed from source archive.
  * lib/lock.c now uses fcntl rather than flock, for better portability.

  * `Package_Revision: 0' removed from control file.
  * Some inaccuracies and bad formatting in various messages corrected.

 -- Ian Jackson <iwj10@cus.cam.ac.uk>  Tue, 21 Nov 1995 20:15:18 +0000

dpkg (1.0.5); priority=LOW

  * dpkg-split allows some space for the header.  (Bug#1649.)
  * dpkg-split now has --msdos option for 8.3 filenames.
  * dpkg-split --join &c will not complain about trailing garbage.

  * dselect & dpkg will no longer ignore SIGHUP will running subprocesses.

 -- Ian Jackson <iwj10@cus.cam.ac.uk>  Fri, 13 Oct 1995 13:59:51 +0100

dpkg (1.0.4); priority=MEDIUM (HIGH for dselect users with 1.0.3)

  * fixed bug which prevented dselect from displaying the bottom line of
    any listing screen.  This was introduced in 1.0.3, sorry !

  * a conffile will never cause a prompt if the package maintainer
    distributes a file identical to the user's, even if the file has
    been edited by both the user and the maintainer or is a
    newly-registered conffile.  (Bug#1639.)

  * dselect disk/cdrom method script says where to get Packages file.
  * dselect help has better descriptions of the functions of Return and Q.

  * postinst now warns about some problems with /usr/lib/dpkg/methods/hd.

 -- Ian Jackson <iwj10@cus.cam.ac.uk>  Thu, 12 Oct 1995 01:45:38 +0100

dpkg (1.0.3); priority=MEDIUM

  * dselect: fixed segfault when doing some multiple (de)selections.

 -- Ian Jackson <iwj10@cus.cam.ac.uk>  Tue, 10 Oct 1995 03:21:12 +0100

dpkg (1.0.2); priority=MEDIUM

  * problem with screen refresh after `o' (change order) corrected.

 -- Ian Jackson <iwj10@cus.cam.ac.uk>  Mon, 9 Oct 1995 13:11:04 +0100

dpkg (1.0.1); priority=LOW

  * much better dpkg performance on low-memory systems.
  * start-stop-daemon --name should now work. (oops!)
  * fixed typo which could turn into memory overwriting bug sometime.

 -- Ian Jackson <iwj10@cus.cam.ac.uk>  Sun, 8 Oct 1995 20:12:29 +0100

dpkg (1.0.0); priority=LOW

  * Version 1.0.0: dpkg is no longer beta.

  * tar extractor no longer looks up an empty string using getgrnam
    (this causes the libc to coredump when using NIS).

 -- Ian Jackson <iwj10@cus.cam.ac.uk>  Sun, 1 Oct 1995 13:07:36 +0100

dpkg (0.93.80); priority=LOW

  * dselect help screen intro changed to remove `much' before `help'.

  * update-alternatives.pl contains hardcoded ENOENT value, instead
    of requiring POSIX.pm to be present.

  * Makefiles changed to strip when installing instead of when building.

 -- Ian Jackson <iwj10@cus.cam.ac.uk>  Sat, 30 Sep 1995 01:44:12 +0100

dpkg (0.93.79) BETA; priority=LOW

  * DPKG_NO_TSTP environment variable which stops dpkg sending the
    process group a SIGTSTP (Bug#1496).
  * End key should work in dselect lists (Bug#1501).
  * various message typos (missing \n's) fixed (Bug#1504).

 -- Ian Jackson <iwj10@cus.cam.ac.uk>  Fri, 29 Sep 1995 03:27:01 +0100

dpkg (0.93.78) BETA; priority=LOW

  * dselect keystrokes help file typo fix.

 -- Ian Jackson <iwj10@cus.cam.ac.uk>  Thu, 28 Sep 1995 20:31:02 +0100

dpkg (0.93.77) BETA; priority=MEDIUM

  * dpkg --remove --pending will purge things when appropriate.

  * fixed failure to null-terminate dpkg conflict problem messages.
  * fixed bug in formatting of dependency version problem messages.

  * Conffiles resolution prompt for new conffile: typo fixed.
  * Changed dpkg usage error to suggest `-Dhelp' instead of `--Dhelp'.

 -- Ian Jackson <iwj10@cus.cam.ac.uk>  Wed, 20 Sep 1995 23:44:35 +0100

dpkg (0.93.76) BETA; priority=MEDIUM

  * dpkg --auto-deconfigure option (used automatically by dselect) allows
    `important' packages which many others depend on to be split.
  * dpkg should no longer fail an assertion during complicated
    multiple configurations involving packages which are on hold.

  * update-alternatives supports negative priorities.
  * /etc/alternatives is included in the .deb archive.

  * Package priorities changed: Required (Req), Important (Imp), Standard (Std),
    Optional (Opt) and Extra (Xtr).  For backward compatibility Base is an
    alias for Required, and Recommended is kept as a level just below Standard.

  * dselect shows introductory help screen when entering package lists (both
    main and recursive).
  * dselect help messages made more friendly.
  * dselect package list `quit, confirm, and check dependencies' key is
    now Return rather than lowercase `q'; likewise method list `select this
    one and configure it' key.
  * dselect selects packages with priority `standard' or better by default.
  * dselect `v=verbose' becomes `v=terse' when in verbose mode.

  * hard disk method unmounts /var/lib/dpkg/methods/mnt on failure.
  * disk methods' install message uses `stty' to find out what the
    interrupt character is, and uses that in the prompt (rather than ^C).
  * dpkg now tolerates ^Z characters in Packages files.
  * harddisk method doesn't display extra slash when updating packages file.
  * harddisk method burbles less if it doesn't have a good default.

  * dpkg-deb now supports new flexible format, but old format still default.

 -- Ian Jackson <iwj10@cus.cam.ac.uk>  Wed, 20 Sep 1995 02:49:41 +0100

dpkg (0.93.75) BETA; priority=MEDIUM

  * dselect no longer segfaults when you try to modify the last item.

  * dselect Makefile compiles with -g, and links without -s, but installs
    with -s, so that built source directory has debugabble binary.

 -- Ian Jackson <iwj10@cus.cam.ac.uk>  Tue, 12 Sep 1995 02:59:29 +0100

dpkg (0.93.74) BETA; priority=LOW

  * dpkg-split implemented and installed in /usr/bin/dpkg-split.
    (NB this is not compatible with Carl Streeter's old dpkg-split script.)
  * dpkg uses dpkg-split.
  * floppy disk method available - NB this is a first attempt only.

  * hard disk method uses --merge-avail rather than --update-avail.
  * installation by default of `standard' packages removed again.
    (I don't think this is the right place to do this.)
  * update-alternatives --remove correctly deletes all slave links;
    minor cosmetic improvements.

 -- Ian Jackson <iwj10@cus.cam.ac.uk>  Mon, 11 Sep 1995 02:06:05 +0100

dpkg (0.93.73) BETA; priority=LOW

  * dselect multi-package selection now done by `divider' lines
    actually in the package list, rather than horizontal highlight
    movement.
  * dselect help available, and keybindings rationalised.

  * postinst removes /usr/lib/dpkg/methods/hd if upgrading from
    0.93.42.3 or earlier.
  * `hold' flag changed to be settable by the user only, and
    made orthogonal to the `reinstallation required' flag.
  * dpkg will install by default any packages with priority of
    `standard' or better unless they're explictly deselected.

  * dselect dependency/conflict resolution will suggest marking absent
    packages for `purge' rather than `deinstall'.
  * disk method script produces message about invoking dpkg.
  * dpkg produces warning, not error, when it gets EPERM trying to
    remove a directory belonging to a package being removed.
  * dpkg, dpkg-deb usage error reporting improved.
  * dselect detects too-dumb terminals and stops.
  * dpkg-deb(8) updated a little (thanks to Bill Mitchell).

  * dselect debugmake script uses -O0.

 -- Ian Jackson <iwj10@cus.cam.ac.uk>  Sun, 10 Sep 1995 12:23:05 +0100

dpkg (0.93.72) BETA; priority=MEDIUM

  * /usr/sbin/update-alternatives added.

  * New names for certain control file fields (old names work
    as aliases): Optional -> Suggests, Recommended -> Recommends,
    Class -> Priority.
     
 -- Ian Jackson <iwj10@cus.cam.ac.uk>  Sun, 3 Sep 1995 16:37:41 +0100

dpkg (0.93.71) BETA; priority=LOW

  * dpkg doesn't silently overwrite `new' conffiles (Bug#1283).
  * case now not significant in Essential, Status and Class (Bug#1280).
  * dselect checks method scripts for execute, not for write.

  * spelling fixes in lib/dbmodify.c and dselect/helpmsgs.src.

  * dselect `clean' target deletes helpmsgs.cc and helpmsgs.cc.new.

 -- Ian Jackson <iwj10@cus.cam.ac.uk>  Thu, 31 Aug 1995 13:56:08 +0100

dpkg (0.93.70) BETA; priority=MEDIUM

  * dselect unmounted harddisk method has many silly bugs fixed.

  * dpkg --root option restored (was removed by mistake in 0.93.68).
  * minor cosmetic change to dselect subprocess failure message.

 -- Ian Jackson <iwj10@cus.cam.ac.uk>  Wed, 9 Aug 1995 22:18:55 +0100

dpkg (0.93.69) BETA; priority=MEDIUM

  * dpkg --configure and --remove should work properly when
    they have to defer processing (this tends to happen when many
    packages are processed at once).  (Bug#1209.)

  * dpkg --configure and --remove work better when `processing'
    several related packages with --no-act.

  * dpkg --auto is now two options, --pending or -a (for configure,
    remove, &c) and --recursive or -R (for install, unpack, &c).

  * dpkg debug options in usage message, and values available (-Dh).

 -- Ian Jackson <iwj10@cus.cam.ac.uk>  Wed, 9 Aug 1995 22:18:55 +0100

dpkg (0.93.68) BETA; priority=MEDIUM

  * dpkg won't get an internal error if you try to use the default
    conffiles response (ie, if you just hit return).  (Bug#1208.)

  * dselect hard disk and CD-ROM methods - the real thing, but ALPHA.

  * dselect allows you to go straight to `update' or `install' if
    you have already set up an access method.
  * new dpkg options --yet-to-unpack, --merge-avail and --update-avail.
  * dpkg -G is an abbreviation for dpkg --refuse-downgrade.
  * dpkg -R alias for --root withdrawn, pending reuse with different meaning.
  * dpkg --help message rationalised somewhat.

  * Obsolete `examples' and `dpkg-split' directories removed from
    source tree.  The `hello' package is a better example.

 -- Ian Jackson <iwj10@cus.cam.ac.uk>  Mon, 7 Aug 1995 02:16:25 +0100

dpkg (0.93.67) BETA; priority=LOW for C dpkg alpha testers, HIGH for others

  * dpkg no longer statically linked and -g.
  * calls to abort() changed to print string, file and line number first.
  * removed unused variable from dpkg source.

 -- Ian Jackson <iwj10@cus.cam.ac.uk>  Fri, 4 Aug 1995 01:39:52 +0100

dpkg (0.93.66) ALPHA; priority=MEDIUM

  * dpkg will correctly remove overwritten files from the lists of
    the package(s) that used to contain them.

  * dpkg --purge is now an action, rather than a modifier for --remove,
    and the -P alias for it is withdrawn.

  * dpkg --unpack/--install filenames in messages are now more sensible
    about when to use .../ (show as many trailing components as possible
    in 40 characters, or the whole path if that the last component is
    longer than that).

 -- Ian Jackson <iwj10@cus.cam.ac.uk>  Thu, 3 Aug 1995 02:11:03 +0100

dpkg (0.93.65) ALPHA; priority=MEDIUM

  * dpkg --remove should, when a package being removed is depended-on
    by another that is also queued for removal, defer the depended-on
    package rather than aborting it.  (Bug#1188.)

  * dpkg will not attempt to configure or remove a package more than
    once in the same run.  (Bug#1169.)

  * dpkg cosmetic fix to dependency problems message (this bug
    hasn't been triggered to my knowledge).

  * perl-dpkg no longer installed in /usr/bin.

 -- Ian Jackson <iwj10@cus.cam.ac.uk>  Wed, 2 Aug 1995 13:02:58 +0100

dpkg (0.93.64) ALPHA; priority=MEDIUM

  * dpkg marks a package as no longer `to be configured in this run'
    when an error occurs, so that other packages which depend on it
    will fail (rather than causing a loop and an assertion failure,
     packages.c:166: failed assertion `dependtry <= 4').

  * dselect initial selection granularity is single-package.
  * dpkg --no-also-select option renamed to --selected-only (old option
    still accepted, but no longer in --help).  Changed -N to -O.

  * dselect `update' option changed to `install' (and other options
    renamed too).  NB: old access methods will not work, because
    the `update' script should now be an `install' script.

  * dselect `installation methods' renamed to `access methods'.
  * dpkg --skip-same-version and --refuse-downgrade produce friendlier
    messages when they skip packages.
  * --licence option now properly mentioned in all programs' --version
    messages.

  * bad fix for ELF compile problem involving myopt.h removed (compile
    problem turned out to be a GCC bug.)

 -- Ian Jackson <iwj10@cus.cam.ac.uk>  Tue, 1 Aug 1995 03:03:58 +0100

dpkg (0.93.63) ALPHA; priority=LOW

  * preinst works around shell bug/misfeature involving `trap'.

  * dpkg --skip-same-version doesn't skip packages which have
    an error flag set or which aren't in a standard `installed' state.

  * dpkg --search now does a substring search if the string doesn't
    start with a wildcard character (*, [ or ?) or slash.

  * problem with C/C++ linkage of stuff in "myopt.h" fixed, to help
    with compiling with GCC 2.7.0.

  * dselect Makefile.in `clean' deletes curkeys.inc &c, so that they are
    not shipped in the distribution source and will be rebuilt on the
    target system.

 -- Ian Jackson <iwj10@cus.cam.ac.uk>  Thu, 27 Jul 1995 13:38:47 +0100

dpkg (0.93.62) ALPHA; priority=HIGH

  * dpkg purges leftover control scripts from /var/lib/dpkg/tmp.ci,
    rather than associating them with the wrong package.  (Bug#1101.)

  * dpkg won't `disappear' packages containing no files or directories,
    nor a package required for depends/recommended.  (Bug#1128.)

  * dpkg follows directory symlinks.  (Bug#1125.)

  * dselect fixups for ELF/GCC2.7.0 compilation.

 -- Ian Jackson <iwj10@cus.cam.ac.uk>  Fri, 21 Jul 1995 21:43:41 +0100

dpkg (0.93.61) ALPHA; priority=LOW

  * dselect keybindings and status characters and descriptions changed
    (in pursuance of Bug#1037, user interface problems, still open.)

  * Some cleanups to fix mistakes discovered by ELF-GCC 2.7.0, and fixup
    for newer C++ draft standard (`for' variable declaration scope change).

 -- Ian Jackson <iwj10@cus.cam.ac.uk>  Tue, 18 Jul 1995 01:42:51 +0100

dpkg (0.93.60) ALPHA; priority=HIGH

  * dpkg doesn't think packages have `disappeared' if you install
    several packages at once.  (later reported as Bug#1132.)

  * usage error messages tidied up.

 -- Ian Jackson <iwj10@cus.cam.ac.uk>  Sun, 16 Jul 1995 17:56:56 +0100

dpkg (0.93.59) ALPHA; priority=HIGH

  * dpkg doesn't break maintainer scripts &c if package `foo' exists
    when processing package `foobar'.  (Related to Bug#1101.)

  * dpkg implements `disappear' functionality.
  * dpkg/dselect remove dead entries from /var/lib/dpkg/status.

  * dpkg --list now sorted correctly and output somewhat improved.
  * some debugging messages moved from dbg_stupidlyverbose to dbg_scripts.
  * dpkg prints `Removing foo' message even if foo is not configured.
  * dpkg only prints `serious warning: files list file ... missing'
    once for each package.

 -- Ian Jackson <iwj10@cus.cam.ac.uk>  Sun, 16 Jul 1995 02:32:11 +0100

dpkg (0.93.58) ALPHA; priority=HIGH

  * dpkg should write out status even for packages which it has only
    encountered in the `available' file so far.

 -- Ian Jackson <iwj10@cus.cam.ac.uk>  Fri, 14 Jul 1995 20:19:21 +0100

dpkg (0.93.57) ALPHA; priority=LOW

  * dpkg does chroot when running maintainer scripts (--instdir
    should work right now, though I haven't been able to test it).

 -- Ian Jackson <iwj10@cus.cam.ac.uk>  Fri, 14 Jul 1995 01:32:30 +0100

dpkg (0.93.56) ALPHA; priority=HIGH

  * dpkg can now overwrite symlinks to directories, and will
    do correct handling of symlinks to plain files.
  * dpkg should not replace any directory with a symlink.

 -- Ian Jackson <iwj10@cus.cam.ac.uk>  Thu, 13 Jul 1995 02:43:36 +0100

dpkg (0.93.55) ALPHA; priority=MEDIUM

  * dpkg can now extract hardlinks.
  * dpkg configuration/removal works in the presence of dependency cycles.
  * dpkg should no longer fail an assertion at processarc.c:193.

 -- Ian Jackson <iwj10@cus.cam.ac.uk>  Wed, 12 Jul 1995 01:34:44 +0100

dpkg (0.93.54) ALPHA; priority=MEDIUM

  * dpkg and dselect no longer throw away all Class and Section
    information in /var/lib/dpkg/available.  (Oops.)
  * dpkg --refuse-<something> now works (this broke some dselect
    method scripts' attempts to use --refuse-downgrade).
  * dpkg --audit and --list implemented.

 -- Ian Jackson <iwj10@cus.cam.ac.uk>  Mon, 10 Jul 1995 00:35:13 +0100

dpkg (0.93.53) ALPHA; priority=LOW

  * dpkg --install/--unpack only skips on-hold packages with --auto.
  * dpkg doesn't fclose() the --fsys-tarfile pipe twice.
  * dpkg error handling and reporting cleaned up.
  * dpkg now lists any failed packages/files just before exiting.

 -- Ian Jackson <iwj10@cus.cam.ac.uk>  Sun, 9 Jul 1995 16:31:36 +0100

dpkg (0.93.52) ALPHA; priority=MEDIUM

  * dpkg won't segfault due to missing (Package_)Revision fields.
  * dpkg --search works.
  * dpkg will set execute permissions on scripts if necessary.
  * dpkg prints filenames in --unpack and --install.

 -- Ian Jackson <iwj10@cus.cam.ac.uk>  Sat, 8 Jul 1995 12:41:39 +0100

dpkg (0.93.51) ALPHA; priority=HIGH

  * dpkg --status and --listfiles now work.

  * dpkg --remove --auto won't try to remove everything (!)
  * dpkg --unpack doesn't coredump after unpacking the first package.
  * dpkg won't fail an assertion if it bombs out of --configure
    or --remove because of too many errors.

  * Support for `Essential' in dpkg (not yet in dselect).
  * `available' (Packages) file class and section override those
    from package control files.
  * `Essential: yes' added to control file.

  * Locking strategy changed, now uses flock (no more stale locks).
  * preinst now more helpful about conffiles upgrade problem.

 -- Ian Jackson <iwj10@cus.cam.ac.uk>  Sat, 8 Jul 1995 01:15:26 +0100

dpkg (0.93.50) ALPHA

  * C dpkg now in service.

  * dselect now installs in /usr/bin instead of /usr/sbin.
  * Improved `explanation of display' help and changed HSOC to EIOW.
  * dselect goes back to top of info display when you move the
    highlight.

  * Added <sys/types.h> to md5sum/md5.c, for the benefit of FreeBSD.
  * --admindir doesn't append `var/lib/dpkg' to its argument.

 -- Ian Jackson <iwj10@cus.cam.ac.uk>  Fri, 19 May 1995 21:03:08 +0100

dpkg (0.93.42.3) BETA; priority=LOW

  * Rebuilt using ncurses 1.9.2c-0.
  * Silenced `subcritical error' message if errno == ENOENT.

 -- Ian Jackson <iwj10@cus.cam.ac.uk>  Mon, 12 Jun 1995 13:09:24 +0100

dpkg (0.93.42.2) BETA; priority=HIGH

  * install-info --remove properly removes multi-line entries.
  * Slightly changed ^L redraw code in dselect package list.

 -- Ian Jackson <iwj10@cus.cam.ac.uk>  Sat, 10 Jun 1995 14:06:01 +0100

dpkg (0.93.42.1) BETA; priority=HIGH esp. for new installations

  * update-rc.d default no longer adds K entries in runlevels 2345.

 -- Ian Jackson <iwj10@cus.cam.ac.uk>  Tue, 6 Jun 1995 18:56:23 +0100

dpkg (0.93.42) BETA; priority=LOW; HIGH for dselect users

  * Fix unitialised variable reference bug in dselect (#890).
  * Fix problem with wordwrapping package and method descriptions.
  * Create /var/lib/dpkg/methods/mnt.

 -- Ian Jackson <iwj10@cus.cam.ac.uk>  Fri, 19 May 1995 21:03:08 +0100

dpkg (0.93.41) BETA; priority=LOW

  * Create /var/lib/dpkg/methods.
  * dpkg.pl noisily ignores --skip-same-version rather than barfing.

 -- Ian Jackson <iwj10@cus.cam.ac.uk>  Tue, 16 May 1995 13:28:27 +0100

dpkg (0.93.40) BETA; priority=LOW

  * dselect's subprogram failure message made to stand out more.

  * When switching out of curses, always move the cursor to the
    bottom right corner of the screen.

 -- Ian Jackson <iwj10@cus.cam.ac.uk>  Tue, 16 May 1995 01:03:38 +0100

dpkg (0.93.39) BETA; priority=LOW

  * dselect can now:
    - allow you to select and configure an installation method;
    - invoke installation method scripts to update the available file
      and unpack packages;
    - invoke dpkg to configure and remove packages.
    There are no installation methods available yet.

  * Search feature in dselect works (it was purely an ncurses bug).

  * dpkg-*.nondebbin.tar.gz now available (built by debian.rules).

  * The target directory for dpkg-deb --extract (also available as
    dpkg --extract) is no longer optional.  dpkg-deb suggests the use
    of dpkg --install if you omit it.

  * Added <errno.h> to lib/lock.c and fixed ref. to `byte' in
    md5sum/md5.c, for portability to Solaris 2.

  * Rebuilt `configure' and `config.h.in' using autoconf 2.3.
  * Revised function attribute support checking in configure script.
  * Removed obsolete `dselect.pl' from scripts directory.
  * New option --licence on all the C programs.

 -- Ian Jackson <iwj10@cus.cam.ac.uk>  Sun, 14 May 1995 18:05:38 +0100

dpkg (0.93.38) BETA; priority=MEDIUM

  * Version number comparisons (in dpkg and dselect) now >= <=
    as documented (Bug#831; thanks to Christian Linhart).

  * dselect now has a non-superuser readonly mode.
  * dselect doesn't pop up unsatisfied `Optional's when quitting.
  * `unable to delete saved old file' message fixed dpkg_tmp to dpkg-tmp.

  * Made dpkg convert `revision' to `package_revision' when reading
    (eg) the `status' file.  libdpkg.a has `revision' as a synonym
    for `package_revision' and writes the former.

  * Major improvements and many changes to C option parsing, database
    management, error handling, Makefiles &c to support dpkg.
  * dpkg-deb should now work if sizeof(void*) < sizeof(void(*)()).

 -- Ian Jackson <iwj10@cus.cam.ac.uk>  Mon, 24 Apr 1995 12:34:39 +0100

dpkg (0.93.37) BETA; priority=LOW (MEDIUM for dselect users)

  * Fixed segfault if no description available (Bug#735);
    thanks to Peter Tobias for the bug report.
  * Fixed other assorted minor bugs in description displays.

  * Changed dpkg-deb --info short option from -i to -I, to make
    it unique across dpkg and dpkg-deb (-i still works with
    dpkg-deb for backwards compatibility).

  * Produce more sensible error when main package list is empty.

 -- Ian Jackson <iwj10@cus.cam.ac.uk>  Fri, 7 Apr 1995 02:24:55 +0100

dpkg (0.93.36) BETA; priority=LOW (MEDIUM for dselect users)

  * All the C code (including dselect) updated to support `provides'
    (virtual packages).
  * Revamped dselect's related package selection/deselection
    algorithms.
  * Everything can now handle arbitrary `class' values (as well
    as the predefined ones which we understand and can interpret).
  * Fixed bug that prevented display update when moving down a small
    recursive package list in dselect.
  * Column heading characters corrected from `SHOC' to `HSOC'.

 -- Ian Jackson <iwj10@cus.cam.ac.uk>  Thu, 6 Apr 1995 12:48:13 +0100

dpkg (0.93.35) BETA; priority=MEDIUM

 * Preserve ownerships and permissions on configuration files.
 * Fix bug in conffile updating that could leave a hardlink
   <foo>.dpkg-new to the conffile <foo>.

 * Improved dselect's package list help messages.
 * Highlight now moves on after (de)selecting just one package.
 * Better algorithm for scrolling up/down when moving highlight.
 * Fixed bug in display of `preformatted' extended Description lines.
   (dselect is still ALPHA, but is fairly stable.)

 * Improved dpkg's message when configuring a package that doesn't
   exist, and when selecting or skipping a package that isn't
   currently selected (during unpack processing).

 * Description in control file expanded.

 * Scroll back to top when changing what is in the `info' area.

dpkg (0.93.34) BETA; priority=LOW (HIGH for dselect users)

 * dselect: Fixed bug which caused a coredump if you exited the
   package list if you'd made any changes.  Ouch !

 * dselect: Improved selection algorithm to show fewer extraneous
   packages; improved display for unavailable packages.

 * dpkg: Improved progress messages during unpacking somewhat.

dpkg (0.93.33) BETA; priority=LOW (HIGH for dselect users)

 * dselect now has a main menu.

 * Fixed nasty uninitialised data bug in dselect.

 * dselect now locks and unlocks the packages database.

Mon, 27 Mar 1995 03:30:51 BST  Ian Jackson <iwj10@cus.cam.ac.uk>

	* dpkg (0.93.32): Alpha dselect released and installed in
	                  /usr/sbin/dselect.
	* dpkg (0.93.32): Many portability enhancements: should now
	                  compile using GCC 2.6.3, and dpkg-deb should
	                  compile better on non-Linux systems.
	* dpkg (0.93.32): dpkg will not loop if its stdin disappears
	                  and it needs to prompt.
	* dpkg (0.93.32): Fixed removal dependency error to show
	                  correct package (Bug #648).
	* dpkg (0.93.32): Tidied up copyright notices.
	* dpkg (0.93.32): First draft of update-rc.d manpage, not yet
	                  installed in /usr/man.
	* dpkg (0.93.32): Changes to top-level Makefile.in to improve
	                  error trapping.
	* dpkg (0.93.32): Improved Makefile `clean' and `distclean'
	                  targets.
	* dpkg (0.93.32): Deleted irrelevant `t.c' from lib and
	                  dselect directories.
	* dpkg (0.93.32): Added vercmp.c with version comparison code.
	* dpkg (0.93.32): varbufextend message changed - varbufs not
	                  just for input buffers.
	* dpkg (0.93.32): varbuf has C++ member functions in header
	                  #ifdef __cplusplus.

Changes in dpkg 0.93.31:

* start-stop-daemon --pidfile now works (Bug#571).
* Fixed dependency processing bugs which could require a rerun of
  dpkg --configure (Bug#566).
* Fixed garbage output for `language' of control file in dpkg-deb --info.

Changes in dpkg 0.93.30:

* Added /usr/sbin/start-stop-daemon.

Changes in dpkg 0.93.09:

* Made postinst scripts really be run when dpkg --purge used.
* Added new --force-extractfail option - VERY DANGEROUS.

Changes in dpkg 0.93.28:

* Removed undef of 0x_p21 in read_database_file, which caused the
  the whole status database to become trashed when any update files
  were read.
* Make infinite-loop prevention and cycle detection work.
* Made findbreakcycle work (ie, break properly when cycle detected).
* New script, update-rc.d, to update links /etc/rc?.d/[KS]??*.
* dpkg.pl now sets the umask to 022.
* Cosmetic error message fix to dpkg-deb.
* Deleted OLD directory altogether.
* Improved error-trapping in top-level Makefile loops.

Changes in dpkg 0.93.27:

* Make version number specifications in Depends &c work.
* Added AC_PROG_CXX to autoconf.in for dselect.
* Changed myopt.h not to have cipaction field in cmdinfo (this was
  specially for dpkg-deb) - now we have a generic void*.
* Renamed `class' member of `pkginfoperfile' to `clas' [sic].
* Much work in `dselect' subdirectory.
* Deleted executables, objects and libraries from OLD tree !
* Minor changes to various copyright notices and top-of-file comments.
* Don't install nasty Perl dselectish thing as /usr/bin/dselect.

Changes in dpkg 0.93.26:

* Added --no-also-select instead of not auto-selecting on --unpack
  but doing so on --install; removed --force-unpack-any.

Changes in dpkg 0.93.25:

* Fixed duplicate output (failure to flush before fork) bug.
* More clarification of md5sum.c copyright.
* Corrected typo in ChangeLog in 0.93.24 source package.

Changes in dpkg 0.93.24:

* dpkg could copy conffiles info from one package to another.  Aargh.
  Bug #426.
* dpkg failed to initialise status if you tried to remove or
  configure a nonexistent package.  Bug #419.
* install-info now handles START-INFO-DIR-ENTRY entries like:
   * Gdb::                         The GNU debugger.
  Previously it would only accept (Bug #407):
   * Gdb: (gdb).                   The GNU debugger.
* When installing a new foo.info[.gz], install-info now replaces
   * Foo: (foo.info).              The Gnoo Foo.
  as well as just * Foo: (foo). ...
* Moved option parsing out of dpkg-deb into libdpkg.
* Assorted minor source code rearrangements.
* Fixed assorted copyright notices, clarified md5sum copyright.
* Corrected typo in 0.93.23 source package's ChangeLog.

Changes in dpkg 0.93.23:

* `dpkg-deb' --build now does a syntax check on the control file.
* `dselect' is now no longer called `debian', spurious copy removed
  from package top-level source directory.
* C control information parsing complete and somewhat tested.
* Moved `global' include files into $(srcdir)/include from ../lib,
  added some files to the lib Makefile, and arranged for pop_cleanup().

Changes in dpkg 0.93.22:

* Fixed bug which caused dpkg to see failures of md5sum where there
  were none (would also have caused dpkg to miss a real failure).
* Fixed failure to update some `status' database fields.

Changes in dpkg 0.93.21:

* Fixed error-handling bug which could corrupt database.

Changes in dpkg 0.93.20:

* Fixed bug which ran old (/var/adm/dpkg) postinst scripts.
* Fixed dpkg usage message which claimed -i => both --install & --info.
* Use Colin Plumb's MD5 code - faster, and better copyright.
* Manpages: dpkg-deb(8), deb-control(5), deb(5) - thanks to Raul
  Deluth Miller.  Also, an xfig picture of some C program innards.

Changes in dpkg 0.93.19:

* Don't delete the `list' file from the dpkg database.
* Fixed various bugs in the conffile handling.
* Conffiles that are symlinks will now be treated as if the
  `dereferenced' name of the file was listed in conffiles.  This means
  that /etc/foo -> /usr/etc/foo will cause all conffile updates of
  /etc/foo to create /usr/etc/foo.dpkg-tmp &c instead.  However, the
  link will be removed if --purge is used to delete all the conffiles.
* When doing a new installation, or when updating a conffile that
  wasn't listed as a conffile in the old version of the package, don't
  do any prompting but just install the version from the archive.
* Corrected error message if exec of dpkg --vextract failed
  and --instroot or --root specified.
* Added new --force-unpack-any option.
* Extra newline after --status output.
* Added -W options to CFLAGS.
* Fixed mistake in previous ChangeLog entry.

Changes in dpkg 0.93.18:

* Fixed invocation of dpkg-deb --vextract if --root or --instdir
  not specified.
* Create /var/lib/dpkg/updates.

Changes in dpkg 0.93.17:

* install-info --remove exits with status 0 if it doesn't find the
  thing to remove, instead of status 1.
* Error handling functions have __attribute__((format...)) if GCC.
* push_cleanup its arg takes void **argv instead of char **argv.
* Top-level Makefile.in has set -e before `for' loops.
* dpkg-deb --info not-an-existing-file produces fewer error messages.

Changes in dpkg 0.93.16:

* Made --root= option really extract to $instroot instead of `/'.
* install-info clears the 0444 bits in its umask.
* Fixed a few database handling bugs which cause dpkg always to fail,
  and usually to corrupt the status database in various ways.
* dpkg-deb completely rewritten, now doesn't tinker with
  /var/{adm,lib}/dpkg.  Should be faster.
* Directory structure and Makefiles in source package reorganised.

Changes in dpkg 0.93.15:

* Added `debian' (dselect), still very primitive.
* Database format changed, and moved from /var/adm to /var/lib.
* Added dpkg --avail mode, --list, --status and --search.
* Set of dpkg => dpkg-deb pass-through operations changed (but
  dpkg-deb not yet updated).
* Added --root, --admindir and --instdir, as well as --isok &c.
* Moved much stuff into /usr/lib/dpkg-lib.pl, rewritten status
  database handling.
* Put packages in `purge' state even if `deinstall' requested if
  they have no postrm and no conffiles.
* Version number comparisons fixed.
* insert-version.pl now installes lib.pl filename too.
* Strip trailing slashes when reading files from file lists.

Changes in dpkg 0.93.14:

* Fixed parsing of DEPENDS &c fields with trailing whitespace.
* postinst now fixes up broken ispell.control file.
* Cyclic dependency/multiple package removal processing: don't consider
  packages we've just removed when looking for a reason not to go ahead.
* Added call to postinst with `purge' argument for expunging old
  configuration etc. that aren't listed in conffiles.

Changes in dpkg 0.93.13:

* sub S_ISREG defined in dpkg.pl.
* Checking of DEPENDS &c fields was too lax, causing an internal error
  if you fed it certain kinds of broken control file.
* Fixed misleading message from bogus installationstatus call.
* New -u and -U options to dpkg-deb which don't unpack the /DEBIAN
  directory, and use these in dpkg.pl; clean up /DEBIAN in postinst.

Changes in dpkg 0.93.12:

* No longer needs *.ph files, since these appear to be broken.
* Postinst fixes up *.control files with curly brackets.
* embryo of dselect.

Changes in dpkg 0.93.11:

* New --ignore-depends option.
* This ChangeLog changed format here.

Wed Nov 30 15:38:21 GMT 1994  Ian Jackson  <iwj10@cus.cam.ac.uk>

	* dpkg 0.93.11 released.

	* conffile updating fixed.

	* Message `updgrade' in dpkg changed to `replace'.

	* install-info now copes with multi-line entries.

	* version numbers now done automatically in dpkg and install-info.

	* more debugging around conffiles updates.

	* *.hash files not deleted so soon.

	* adds brand new packages to status array so we can install them.

	* postinst does h2ph for {sys,linux}/{stat,types}.ph if required.

Mon Nov 28 02:00:13 GMT 1994  Ian Jackson  <iwj10@cus.cam.ac.uk>

        * dpkg 0.93.10 released.

        * dpkg.pl completely rewritten.

        * dpkg-deb: removed dabase-processing and --install option.

        * Makefiles reworked, debian.rules added.

        * Don't install anything in /usr/doc/examples.

        * dpkg-*.deb contains /usr/bin/dpkg-deb.dist, fixed up by postinst.

Thu Oct 20 13:22:20 1994  Ian Murdock  (imurdock@debra.debian.org)

        * dpkg 0.93.9 released.

        * dpkg.pl: Use $argument, not $package, with `--build'.
        Make sure that saved postinst scripts are executable.

Tue Oct 18 09:40:57 1994  Ian Murdock  (imurdock@debra.debian.org)

        * dpkg 0.93.8 released.

        * deb/remove.c (pkg_remove): Do not report an error from rmdir ()
        when `errno' is ENOTEMPTY (Directory not empty), because in this
        case we have found the highest-level directory in the package and
        are ready to exit the loop (i.e., it is a normal occurrence).

Mon Oct 17 10:44:32 1994  Ian Murdock  (imurdock@debra.debian.org)

        * Makefile.in: Adapted all Makefiles to the GNU Coding Standards.

        * deb/remove.c (pkg_remove): Make sure that parent directories are
        removed LAST!  This will result in complete removal of packages
        when --remove is called.  dpkg 0.93.7 (and earlier) had problems
        with this because it tried to remove directories in order, which
        will work most of the time, but not necessarily all of the time.

        * deb/list.c (pkg_list): Output is sorted by package name.

Tue Oct  4 12:27:10 1994  Ian Murdock  (imurdock@debra.debian.org)

        * deb/contents.c (pkg_contents): When a list file cannot be
        opened, silently fail and let the front-end explain the problem.

        * deb/util.c (return_info): When a control file cannot be opened,
        silently fail and let the front-end explain the problem.

        * deb/search.c (pkg_search): Exit 0 if the regular expression is
        matched and 1 if it is not.

Mon Oct  3 18:38:53 1994  Ian Murdock  (imurdock@debra.debian.org)

        * dpkg.pl: New file.  Replaces dpkg.sh.

        * deb/Makefile.in: Renamed `dpkg-util.deb' to `dpkg-deb'.

        * deb/build.c (pkg_build): `--build' is less verbose, instead
        letting the front-end add verbosity where appropriate.

        * deb/install.c (pkg_install): Ditto.

        * deb/remove.c (pkg_remove): Ditto.

        * deb/search.c (pkg_search): Ditto.

        * deb/describe.c (pkg_describe): `--describe' is less verbose,
        instead letting the front-end add verbosity where appropriate.
        The ``Description:'' label has been removed.

        * deb/version.c (pkg_version): `--version' is less verbose,
        instead letting the front-end add verbosity where appropriate.
        The ``Version:'' label has been removed, as has the maintainer
        information.

Mon Sep 12 14:22:04 1994  Ian Murdock  (imurdock@debra.debian.org)

        * deb/version.c (pkg_version): `--version' now reports the
        version number of dpkg if no argument is specified.

Thu Sep  1 13:31:37 1994  Ian Murdock  (imurdock@debra.debian.org)

        * dpkg 0.93.7 released.

        * deb/build.c (pkg_build): check status and exit if non-zero.

        * deb/contents.c (pkg_contents): ditto.

        * deb/install.c (archive_extract): ditto.

Thu Sep  1 13:20:08 1994  Ian Murdock  (imurdock@debra.debian.org)

        * deb/version.c (pkg_version): indent to the same point as
        pkg_describe.

Thu Sep  1 12:21:11 1994  Ian Murdock  (imurdock@debra.debian.org)

        * Makefile.in (dist): added debian.rules binary, source and
        dist targets to make final distribution easier to make.
        (install): install programs to /usr/bin.

        * deb/Makefile.in (install): install programs to /usr/bin.

        * deb/list.c (pkg_list): enforce a maximum limit of ten characters
        for the package name in the output.
        (pkg_list): left-justify the version number to make it easier for
        the front-end to parse the output.
        (pkg_list): replace first '\n' character in packages[n].description
        with '\0'.

        * deb/install.c (archive_extract): use the `p' option to `tar' to
        ensure that permissions are preserved.

Sat Aug 27 09:53:37 1994  Ian Murdock  (imurdock@debra.debian.org)

        * dpkg 0.93.6 released.

        * deb/util.c (return_info): only unlink CONTROL if ARCHIVE_FLAG is
        true!

Fri Aug 26 15:38:22 1994  Ian Murdock  (imurdock@debra.debian.org)

        * dpkg 0.93.5 released.

        * deb/contents.c (pkg_contents): merged function archive_contents
        into function pkg_contents.

        * deb/contents.c (pkg_contents): use lstat (rather than stat) so
        that symbolic links are recognized.
        (pkg_contents): print the usual `<path> -> <link_to>' now that we
        recognize symbolic links.

        * deb/util.c (return_info): create a FIFO to pipe the needed
        information to the ``formatter'' rather than creating a directory
        in /tmp for the package information, which is what we used to do.

Thu Aug 25 11:46:27 1994  Ian Murdock  (imurdock@debra.debian.org)

        * lib/fake-ls.c (mk_date_string): return a pointer to malloc'ed
        area.
        (mk_mode_string): ditto.

        * dpkg.sh: make sure the control information is extracted to a
        uniquely-named temporary directory during package installation.

        * dpkg.sh: execute the pre- and post-removal scripts during
        package removal.

        * dpkg.sh: exit immediately if dpkg-util.deb reports failure.

        * deb/install.c (pkg_control): make sure that `package' exists and
        is a Debian archive before doing anything.

        * deb/install.c (pkg_extract): make sure that `package' exists and
        is a Debian archive before doing anything.

        * deb/install.c (pkg_install): unlink `extract_output' when done.

        * deb/remove.c (pkg_remove): use lstat (rather than stat) so that
        --remove does not get confused and think that a symbolic link to a
        directory is actually a directory, which results in the symbolic
        link never being removed at all.

ChangeLog begins Thu Aug 25 11:46:27 1994 for dpkg 0.93.5.
<|MERGE_RESOLUTION|>--- conflicted
+++ resolved
@@ -1,4 +1,3 @@
-<<<<<<< HEAD
 dpkg (1.14.17) UNRELEASED; urgency=low
 
   [ Guillem Jover ]
@@ -16,7 +15,7 @@
   * Swedish (Peter Karlsson).
 
  -- Guillem Jover <guillem@debian.org>  Mon, 21 Jan 2008 10:11:55 +0200
-=======
+
 dpkg (1.14.16.3) unstable; urgency=low
 
   [ Raphael Hertzog ]
@@ -35,7 +34,6 @@
     due to #460903's fix. Closes: #462104
 
  -- Guillem Jover <guillem@debian.org>  Tue, 22 Jan 2008 23:39:59 +0200
->>>>>>> 4f5bfb5f
 
 dpkg (1.14.16.2) unstable; urgency=low
 

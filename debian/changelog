<<<<<<< HEAD
dpkg (1.16.1) UNRELEASED; urgency=low

  [ Raphaël Hertzog ]
  * Dpkg::Deps: Implement new "reset" method and bump module version to 1.01
    due to this.
  * Improved description of --search in dpkg-query(1). Closes: #621066
    Thanks to Lars Buitinck <larsmans@gmail.com> for the patch.
  * Let update-alternatives fsync() its administrative files before
    moving them in place to avoid empty files with some filesystems.
    LP: #344019
  * Tighten the regexp used by dpkg-source to ignore the .pc directory of
    quilt. Thanks to Mike Hommey for noticing the problem.

  [ Guillem Jover ]
  * Install deb-src-control(5) man pages in dpkg-dev. Closes: #620520
  * Add ‘.gitmodules’ to the default dpkg-source ignore lists. Closes: #620490
  * Document in dpkg-query(1) man page that on --listfiles each list of
    files per package name is separated by a blank line. Same goes for
    --status and --print-avail.
  * Use execvp(3) unconditionally in command_exec(). Making the call always
    fallback to use the system shell in case of error, such as with empty
    maintainer scripts. Thanks to Jonathan Nieder <jrnieder@gmail.com>.
    Closes: #622094
  * Improve deb-split(5) format description by splitting debian-split
    member contents into a list.
  * Switch to debhelper compatibility level 7.
    - Use dh_prep instead of deprecated “dh_clean -k”.
  * Bump Standards-Version to 3.9.2 (no changes needed).
  * Generate filenames following current conventions on “dpkg-split --join”,
    by including the architecture in the debian-split member of a split
    package and using underscores to separate filename parts.
  * Support conffiles with spaces when diffing them. Closes: #147583
  * Allow installing packages with bogus versions with new
    --force-bad-version.
  * Do not fail when unpacking a diverted hardlink. Closes: #245322
    Based on a patch by Christopher Baines <cbaines8@gmail.com>.
  * Document in dpkg-deb(1) that --fsys-tarfile will always process the
    input archive sequentially. Closes: #616609
  * Remove long non-functional --new and --old dpkg-deb option handling
    from dpkg which were being treated as dpkg commands.
  * Remove reference to --nocheck dpkg-deb option from dpkg man page as
    the latter does not pass it to the former.
  * Clarify the current dpkg behaviour when running the dpkg-deb and
    dpkg-query back-ends, of not passing through back-end specific options
    when running them from dpkg. Closes: #610940
  * Use “unselected” as an adjective in dpkg output messages instead of
    “deselected”. Closes: #231089
  * Clarify exit status in dpkg-split and start-stop-daemon --help output.
  * Clarify “EXIT STATUS” section in man pages by using a table.
  * Add a --status command to start-stop-daemon returning LSB Init Script
    status action exit codes.
  * Add start-stop-daemon process name kernel limits for Solaris, NetBSD,
    OpenBSD, FreeBSD and Darwin.

  [ Updated dpkg translations ]
  * German (Sven Joachim). Closes: #620312

  [ Updated man page translations ]
  * German (Helge Kreutzmann).

  [ Updated scripts translations ]
  * German (Helge Kreutzmann).

 -- Raphaël Hertzog <hertzog@debian.org>  Sat, 02 Apr 2011 09:21:26 +0200
=======
dpkg (1.16.0.3) unstable; urgency=medium

  * Allow again Priority field values not known to dpkg. Regression
    introduced in 1.16.0.

 -- Guillem Jover <guillem@debian.org>  Wed, 04 May 2011 10:01:30 +0200
>>>>>>> bd1d6cd2

dpkg (1.16.0.2) unstable; urgency=high

  * Fix dpkg-split --auto to not fail when opening the new depot file.
  * Fix dpkg-split to correctly set the last part split size.
  * Fix build failure on DEB_BUILD_OPTIONS=noopt due to a missing <locale.h>
    include in gettext.h needed by the gettext context functions.

 -- Guillem Jover <guillem@debian.org>  Sat, 16 Apr 2011 00:14:15 +0200

dpkg (1.16.0.1) unstable; urgency=low

  [ Raphaël Hertzog ]
  * Fix regression affecting dpkg -R. Closes: #620636
  * Don't fail during unpack if the system doesn't support changing timestamps
    of symlinks. Closes: #620679

 -- Guillem Jover <guillem@debian.org>  Tue, 05 Apr 2011 07:28:20 +0200

dpkg (1.16.0) unstable; urgency=low

  [ Guillem Jover ]
  * Use DPKG_MAINTSCRIPT_PACKAGE environment variable as package name on
    dpkg-divert when no --package or --local options have been specified.
  * Do not allow versions starting with non-digit when doing strict parsing,
    warn otherwise.
  * Update dpkg(1) to note that --status-fd output does not contain newlines
    in error messages anymore (this was fixed in 1.15.0).
  * Add a new --status-logger option to dpkg, similar to --status-fd but
    instead invoke the command ourselves and feed the status information
    to its standard input. Suggested by Raphaël Hertzog.
  * Add missing space in update-alternative --set-selections output.
  * Add missing options to update-alternative --help output.
  * Count “conffile name is duplicated” for dpkg-deb warning count summary.
  * Improve and clarify strings for translation. Closes: #604914
  * Prefix all fatal error messages with “error: ”.
  * Do not check presence of update-rc.d in the PATH in dpkg, as it's not
    a program needed for dpkg correct operation.
  * Fix dpkg -GEO options on multiple versions of the same packages.
    Closes: #31141
  * Propagate --admindir to programs run from maintainer scritpts.
    Closes: #97076
  * Do not fail when trying to remove the root directory. This will only
    happen either on distributions where dpkg is a foreign package manager,
    or on artificial dpkg databases.
  * Always warn when parsing any package control data which does not have
    an Architecture field except for status and status log files when
    packages are not-installed or half-installed.
  * By default reject installing packages w/o an Architecture field. They
    now need --force-architecture, dpkg will still warn about them though.
  * Fix build failure when passing --disable-nls to configure.
  * Do not segfault on “dpkg -i --no-act”.
  * Add missing semicolon to the vsnprintf() compat declaration.
    Thanks to Robert Millan. Closes: #612203
  * On install for Ubuntu adjust the i386 GNU cpu name in cputable.
    Thanks to Colin Watson <cjwatson@ubuntu.com>. Closes: #611741
  * Sync the info database directory on unpack instead of the temporary
    control information directory, and print the correct pathname on error
    instead of the last file acted on that directory.
  * Document in dpkg-query --help output and man page that --list and --show
    arguments are optional.
  * Do not read and write the available file unnecessarily.
    Thanks to Michel Lespinasse <walken@zoy.org>. Closes: #397121
  * Fix typo in «dpkg-name --overwrite» argument parsing so that it actually
    works at all. Thanks to Ivan Gagis <igagis@gmail.com>. LP: #728708
  * Add armhf support to ostable and triplettable. Closes: #594179
  * Set the modification time for unpacked symlinks on supported systems.
  * Fix undefined value useage in dpkg-genchanges when adding files w/o a
    matching architecture, because they are not present in debian/control,
    this is most commonly the case due to dpkg-distaddfile.
  * Terminate immediately on dpkg-divert rename errors instead of propagating
    up the error codes, this improves error reporting and avoids triggering
    leak detectors. Closes: #620380
  * When moving a diverted file across filesystems in dpkg-divert, remove
    the source file.

  [ Raphaël Hertzog ]
  * Fail properly when debian/source/format is empty. Closes: #600854
  * Add new deb-src-control(5) manual page documenting the debian/control
    file contained in source packages.
    - it documents the X[SBC]- prefix. Closes: #476335
    - it documents the VCS-* fields too. Closes: #483119
    Thanks to Oxan van Leeuwen <oxan@oxanvanleeuwen.nl> who wrote it
    as part of the Google Code In program.
  * Enhance dpkg-shlibdeps to not fail immediatly when a library is not found.
    Instead continue and fail after all problems have been reported. Thanks
    to Chris Baines <cbaines8@gmail.com> for the patch. Closes: #596841
  * Fix dpkg-source to not list Debian packaging files as modified
    upstream files in Format "1.0" when unpacking to a non-standard
    directory.
  * Apply patch from Colin Watson to let dpkg-buildflags return -O3
    instead of -O2 when building ppc64 packages on Ubuntu. Closes: #612472
  * Add new function get_control_path() to Dpkg::Path, it wraps dpkg-query
    --control-path.
  * Update dpkg-shlibdeps to be multiarch-ready:
    - use get_control_path() to find symbols/shlibs files
    - parse correctly the output of dpkg --search
  * Small fix to support files >2GB in .deb on 64-bit systems. Closes: #616502
    Thanks to Martin Dorey <mdorey@bluearc.com> for the patch.
  * dpkg-source now keeps the file ordering in the autogenerated patch when
    regenerating it. Closes: #606080
    Thanks to Colin Watson for the patch.
  * dpkg-source now uses a timestamp retrieved from the filesystem when
    resetting the timestamp of patched files so that a time skew when using
    NFS doesn't introduce any inconsistency. Closes: #613023
    Thanks to Jonathan Nieder <jrnieder@gmail.com> for the patch and the
    diagnosis.
  * dpkg-source will now remove quilt's .pc directory when --unapply-patches
    is in use. Closes: #591858
  * dpkg-source is now a bit less strict when parsing patches:
    - it accepts seeing the same file twice; Closes: #608829
    - it doesn't match on the English text "No newline at end of file" as it
      might be translated in some cases. Closes: #612465
  * Improve parser in Dpkg::Control::Hash to not require an empty line
    before the PGP signature. Closes: #617923
    Thanks to Roger Leigh for the initial patch.
  * Fix a regression in dpkg-divert where using --rename led to a failure when
    the rename implies crossing file systems. Thanks to Durk Strooisma for
    spotting it.
  * Use the correct mtime when installing a file with statoverrides.
    Regression introduced in 1.16.0. LP: #739179
  * Remove duplicate word in german translation of dpkg(1). Closes: #616096
  * Strip repeated non-significant spaces before and after newlines
    in Uploaders. Closes: #598922
  * Ignore whitespaces after options in headers of changelog entries.
    Closes: #605719
  * Fix dpkg-source's regression with empty patches (introduced while fixing
    #613023). Closes: #619541

  [ Jonathan Nieder ]
  * Remove support for use of synchronous sync(2), due to its pernicious
    side-effects and to ease maintenance.
  * Clarify that an up-to-date dpkg only needs to be unpacked for
    dpkg-maintscript-helper to work.

  [ Steve Langasek ]
  * Add new variables to dpkg-architecture, DEB_HOST_MULTIARCH and
    DEB_BUILD_MULTIARCH, that return the "ideal" GNU triplet for each
    architecture which should be used as the path component for library
    installation.

  [ Mark Hymers ]
  * Add support for Built-Using field. Closes: #619311

  [ Updated programs translations ]
  * German (Sven Joachim).
  * Portuguese (Miguel Figueiredo).
  * Spanish (Javier Fernandez-Sanguino).
  * Swedish (Peter Krefting).

  [ Updated man page translations ]
  * German (Helge Kreutzmann).
  * Swedish (Peter Krefting).

  [ Updated scripts translations ]
  * German (Helge Kreutzmann).
  * Swedish (Peter Krefting).

  [ Updated dselect translations ]
  * Spanish (Javier Fernandez-Sanguino).

 -- Guillem Jover <guillem@debian.org>  Fri, 01 Apr 2011 23:56:54 +0200

dpkg (1.15.8.10) unstable; urgency=low

  * Do not segfault on “update-alternatives --auto” when the link group only
    has alternatives which are dangling symlinks. Closes: #611545

 -- Guillem Jover <guillem@debian.org>  Sun, 30 Jan 2011 20:28:27 +0100

dpkg (1.15.8.9) unstable; urgency=low

  [ Raphaël Hertzog ]
  * Drop Breaks on konqueror to avoid some lenny -> squeeze upgrade
    problems. It was only needed to ensure install-info is installed
    even for partial upgrades. Closes: #610991
  * Do the same for all emacs/jed packages. For jed, the breaks has been
    rendered useless as the maintainers dropped the install-info dependencies
    anyway.

  [ Updated dpkg translations ]
  * Remove space before "…" in several Catalan strings (Jordi Mallach).
  * Romanian (Stan Ioan-Eugen).

 -- Raphaël Hertzog <hertzog@debian.org>  Mon, 24 Jan 2011 20:24:53 +0100

dpkg (1.15.8.8) unstable; urgency=low

  [ Guillem Jover ]
  * Truncate the output part file on “dpkg-split -s”. Regression introduced
    with the C rewrite.

  [ Updated man page translations ]
  * Two typos fixed in French (Christian Perrier, thanks to Julien
    Valroff).

  [ Raphaël Hertzog ]
  * Fix multiple security issues with dpkg-source (CVE-2010-1679):
    - Enhance checks to catch maliciously crafted patches which could modify
      files outside of the unpacked source package.
    - Do not consider a top-level symlink like a directory when
      extracting a tarball.
    - Exclude .pc while extracting the upstream tarball in 3.0 (quilt)
      as patch blindly writes in that directory during unpack (and would
      follow any existing symlink).

 -- Raphaël Hertzog <hertzog@debian.org>  Thu, 06 Jan 2011 21:04:33 +0100

dpkg (1.15.8.7) unstable; urgency=low

  [ Guillem Jover ]
  * Defer symlink renames so that there's never a point were a symlink
    is broken, this is particularly important for shared libraries.
    Closes: #605536
  * On Linux use sync_file_range() to initiate asynchronous writeback
    of just unpacked files. Suggested by Ted Ts'o <tytso@mit.edu>.
    Thanks to Jonathan Nieder <jrnieder@gmail.com>. Closes: #605009
  * On non-Linux use posix_fadvise(POSIX_FADV_DONTNEED) to notify the kernel
    dpkg does not need the unpacked files any longer, and that it can start
    writeback to be able to evict them from the cache at a later point.
  * Fix stanza delimiting on -L, -s and -p output. This was making the output
    for multiple packages unrealiable to parse. Closes: #606315

  [ Updated dpkg translations ]
  * Basque (Iñaki Larrañaga Murgoitio). Closes: #607253
  * Catalan (Guillem Jover).
  * Czech (Miroslav Kure). Closes: #605099
  * Esperanto (Felipe E. F. de Castro). Closes: #607437
  * French (Christian Perrier).
  * German (Sven Joachim).
  * Indonesian (Arief S Fitrianto). Closes: #605248
  * Italian (Milo Casagrande). Closes: #607306
  * Japanese (Kenshi Muto). Closes: #607259
  * Norwegian Bokmål (Hans Fredrik Nordhaug).
  * Portuguese (Miguel Figueiredo). Closes: #605506
  * Russian (Yuri Kozlov). Closes: #607292
  * Simplified Chinese (Aron Xu).
  * Slovak (Ivan Masár). Closes: #607302
  * Spanish (Javier Fernandez-Sanguino).
  * Thai (Theppitak Karoonboonyanan). Closes: #607501

  [ Updated man page translations ]
  * French (Christian Perrier).
  * German (Helge Kreutzmann).
  * Spanish (Omar Campagne).

  [ Updated dselect translations ]
  * Spanish (Javier Fernandez-Sanguino).

  [ Updated scripts translations ]
  * German (fix by Sven Joachim).
  * Spanish (Javier Fernandez-Sanguino).

 -- Guillem Jover <guillem@debian.org>  Mon, 20 Dec 2010 02:26:26 +0100

dpkg (1.15.8.6) unstable; urgency=low

  [ Raphaël Hertzog ]
  * Ensure debian/source/local-options is always excluded from the source
    package even if the user provides customized -i or -I options.
    Closes: #597023
  * Fix Dpkg::Version's handling of version with a debian revision but an
    empty version (e.g. "-0.1"). Thanks to James Vega <jamessan@debian.org>
    for the patch. Closes: #597651
  * With "3.0 (quilt)" source package, create .pc/.quilt_series with the
    correct series file if the source package provides vendor specific patch
    sets.

  [ Guillem Jover ]
  * Disable by default usage of synchronous sync(2), as it causes undesired
    I/O on unrelated file systems. Closes: #588339, #595927, #600075
  * Add new --force-unsafe-io to disable safe I/O operations on unpack.
    Closes: #584254

  [ Updated man page translations ]
  * French (Christian Perrier). Including a typo fix and a typographical
    change reported by Vincent Danjean. Closes: #601852
  * Spanish (Omar Campagne). Closes: #596519

  [ Updated programs translations ]
  * Basque (Iñaki Larrañaga Murgoitio). Closes: #599923
  * Catalan (Jordi Mallach).
  * Danish (Ask Hjorth Larsen). Closes: #600240
  * German (Sven Joachim). Improved by Holger Wansing.
  * Italian (Pietro Battiston). Fix translation of "however". Closes: #602518
  * Portuguese (Miguel Figueiredo). Closes: #596168
  * Romanian (Andrei Popescu). Closes: #604769
  * Russian (Yuri Kozlov). Closes: #595455
  * Vietnamese (Clytie Siddall). Closes: #598473

  [ Updated scripts translations ]
  * Catalan (Jordi Mallach).
  * German (Sven Joachim).

  [ Updated dselect translations ]
  * Catalan (Jordi Mallach).
  * German (Sven Joachim).

 -- Guillem Jover <guillem@debian.org>  Thu, 25 Nov 2010 07:10:48 +0100

dpkg (1.15.8.5) unstable; urgency=low

  [ Guillem Jover ]
  * Do not print a warning when parsing status or status log files on
    half-installed packages w/o a Description or Maintainer field, as
    this happens normally when the package was never installed before.
    Closes: #594167
  * Improve git format documentation in dpkg-source(1).
    Thanks to Joey Hess, based on a patch by Tanguy Ortolo.
  * Clarify effect of “dpkg --purge” on homedir files in dpkg(1).
    Thanks to The Fungi <fungi@yuggoth.org>. Closes: #593628
  * Add gettext plurals infrastructure support.
  * Add gettext messages for plural forms. Closes: #594218
  * Fix possible but improbable segfault in update-alternatives in case
    the master file name contains a format string specifier. Reported by
    Sandro Cazzaniga.
  * Fix realloc usage on compat scandir() implementation.

  [ Raphaël Hertzog ]
  * Fix dpkg-genchanges to not split the short description in the middle of a
    UTF8 character. Closes: #593442
  * Drop -k parameter from the tar call used by dpkg-source to extract
    tarballs. Upstream binary files modified by the packager were not properly
    installed due to this. Thanks to James Westby for the report.
    Closes: #594440
  * Make dpkg Breaks: dpkg-dev (<< 1.15.8) so that older versions of dpkg-dev
    that did not depend on libdpkg-perl must be upgraded together with dpkg.
    Closes: #596417

  [ Helge Kreutzmann ]
  * Fix encoding of German addendum. Closes: #595643

  [ Updated programs translations ]
  * Esperanto (Felipe Castro). Closes: #596173
  * French (Christian Perrier).
  * German (Sven Joachim).
  * Indonesian (Arief S Fitrianto). Closes: #596657
  * Italian (Milo Casagrande). Closes: #592953, #595615
  * Japanese (Kenshi Muto). Closes: #595468
  * Korean (Changwoo Ryu). Closes: #595556
  * Norwegian Bokmål (Hans Nordhaug). Closes: #595208
  * Simplified Chinese (Aron Xu). Closes: #594513
  * Slovak (Ivan Masár). Closes: #595968
  * Swedish (Peter Krefting).
  * Thai (Theppitak Karoonboonyanan). Closes: #594011

  [ Updated man page translations ]
  * French (Christian Perrier).
  * German (Helge Kreutzmann).
  * Swedish (Peter Krefting).

  [ Updated scripts translations ]
  * French (Christian Perrier). Includes a fix to a specific
    message translation that was imprecise. Closes: #596333
  * German (Helge Kreutzmann). Improved by Holger Wansing.
  * Norwegian Bokmål (Hans Fredrik Nordhaug). Closes: #595299
  * Spanish (Omar Campagne).  Closes: #596518
  * Swedish (Peter Krefting).
  * Russian (Yuri Kozlov). Closes: #595175

 -- Guillem Jover <guillem@debian.org>  Tue, 14 Sep 2010 01:26:21 +0200

dpkg (1.15.8.4) unstable; urgency=low

  [ Guillem Jover ]
  * Fix use after free segfault on update-alternatives --remove-all.
    Closes: #591653, #591654
  * Always print a message on warning when parsing control files.
  * On database parsing only warn on bogus versions previously accepted,
    the other instances will keep producing errors, to avoid newly
    introduced bogosity. Closes: #590885, #590896, #591692, #591885
  * Fix compilation on Solaris and Darwin:
    - Link update-alternatives against libintl if libc does not have i18n
      support.
    - Include <limits.h> for _POSIX_MAX_PATH in update-alternatives.
    Thanks to Fabian Groffen <grobian@gentoo.org>.

  [ Raphaël Hertzog ]
  * Fix make -C man install so that it actually finds the manual pages
    to install. Closes: #591588
  * When analyzing the ELF format of a binary in dpkg-shlibdeps, fallback on
    usual objdump when the cross objdump failed. Closes: #591522

  [ Sven Joachim ]
  * Ensure removal of leftover backup .dpkg-tmp files after unpacking
    failures, when the backup is still a hard link to the original file.
    Closes: #591993

 -- Guillem Jover <guillem@debian.org>  Fri, 13 Aug 2010 06:02:10 +0200

dpkg (1.15.8.3) unstable; urgency=low

  [ Raphaël Hertzog ]
  * Fix dpkg-divert test suite to cope with + and other special characters for
    regexps in the build directory name. Thanks to Jonathan Nieder for the
    patch and to Phil Kern for the report. Closes: #591182

  [ Guillem Jover ]
  * Fix buffer overflow in dpkg_ar_member_put_header causing it to write the
    header to fd 0 (instead of ar_fd) depending on the stack layout, affecting
    armel. Thanks to Phil Kern for the analysis and Reinhard Tartler for the
    initial patch. Closes: #591312

 -- Guillem Jover <guillem@debian.org>  Mon, 02 Aug 2010 10:38:07 +0200

dpkg (1.15.8.2) unstable; urgency=low

  * Bump libdpkg-perl Depends on dpkg to 1.15.8, as it will break dpkg
    versions before that when installing and removing libdpkg-perl,
    because older update-alternatives and dpkg-divert require Dpkg.pm and
    Dpkg/Gettext.pm which will disappear due to the Replaces. Closes: #590867
    Thanks to Sven Joachim <svenjoac@gmx.de> for the analysis.
  * Allow specifying again absolute and relative paths for dpkg-buildpackage
    -r option. Closes: #591010

 -- Guillem Jover <guillem@debian.org>  Sat, 31 Jul 2010 04:20:01 +0200

dpkg (1.15.8.1) unstable; urgency=low

  * Fix off-by-one error in update-alternatives that lead to an infinite loop
    while writing the administrative file. Closes: #590854

 -- Raphaël Hertzog <hertzog@debian.org>  Thu, 29 Jul 2010 21:18:16 +0200

dpkg (1.15.8) unstable; urgency=low

  [ Raphaël Hertzog ]
  * Add new commands --before-build and --after-build to dpkg-source
    and modify dpkg-buildpackage to call them automatically at the
    start and at the end of the process. With "3.0 (quilt)" source packages
    this ensures patches are applied even in case of binary-only builds.
    Closes: #572526
  * Merge non-regression test for Ubuntu's specificities concerning
    changelog handling. Closes: #582389
  * Fix some copy-paste mistakes in dpkg-architecture(1). Thanks to Ian Fleming
    <iflema@yahoo.com.au> for the patch and Colin Watson for forwarding out of
    Launchpad. Closes: #582404 LP: #564308
  * Clarify description of dpkg --configure in dpkg(1). Thanks to Colin Watson
    for the patch and to Robert Persson for the report.
    Closes: #582406 LP: #77287
  * Fix the non-regression test lib/dpkg/test/t-ar.c by not overflowing the
    size of ar_name. Thanks to Colin Watson for the report, analysis and patch.
    Closes: #582401
  * Modify Dpkg::Shlibs::Objdump to use the cross objdump binary when cross
    compiling. Thanks to Loïc Minier for the initial patch. Closes: #578365
  * Make dpkg-maintscript-helper more robust when required parameters are
    missing. Closes: #582814
  * Clarify that dpkg-maintscript-helper rm_conffile needs the last version of
    the package that did not remove the obsolete conffile if this was not
    implemented at the time the file became obsolete. Closes: #582893
  * Enhance dpkg-maintscript-helper rm_conffile and mv_conffile to work
    properly when <lastversion> is not given (or is empty). Closes: #582819
  * Small fix in dpkg-gensymbols' handling of tags. Closes: #583656
    Thanks to Michael Tautschnig <mt@debian.org> for the report and the fix.
  * update-alternatives has been rewritten in C, the only feature change
    should be that it uses its own logfile /var/log/alternatives.log (rotated
    like dpkg.log).
  * Implement new --unapply-patches option for dpkg-source with source formats
    2.0 and 3.0 (quilt) that unapplies the patches after a successful build.
    This option can be put in debian/source/local-options in the package VCS
    repository for instance.
  * Implement new --abort-on-upstream-changes option for dpkg-source with
    source formats 1.0, 2.0 and 3.0 (quilt). It aborts every time that you try
    to build a source package which contains (unmanaged) changes to the
    upstream source code. Closes: #579012
  * dpkg-source now captures the output of patch and prints it on error so
    that the user can better diagnose what went wrong. Closes: #575304
  * Fix Dpkg::Changelog to cope properly with an entry of version "0".
    Add non-regression test for this. Closes: #587382
  * Add --export command to dpkg-buildflags to be used in shell with eval.
  * Modify source format "3.0 (git)" to use git bundles. Thanks to Joey Hess
    for the patch.
    The usage of git bundle avoids distributing cruft. Closes: #477954
    It's no longer needed to tell which branch contains the debian packaging,
    it uses automatically the one that was used at build-time. Closes: #534637
  * Pass --no-name option to gzip to avoid encoding the timestamp in the file
    so that the result is more predictable. Closes: #587724
    Also pass --rsyncable to make source packages more rsync friendly.
  * Replace dpkg-source's tar ignore pattern "*~" with "*/*~" to avoid
    matching on the top level directory. Closes: #588265
  * In source formats "2.0" and "3.0 (quilt)", make sure to remove the
    upstream-provided debian directory before copying the debian-provided
    version of that directory in place. Closes: #590297

  [ Guillem Jover ]
  * Require gettext 0.18:
    - Remove embedded gettext files from the repository, now properly
      installed by autopoint for all po/ directories.
    - Add versioned Build-Depends.
  * Fix variable usage after delete in dselect.
  * Change default configure admindir to LOCALSTATEDIR/lib/dpkg from
    LOCALSTATEDIR/dpkg, so that we can use a correct --localstatedir=/var.
  * Add two new dpkg options --path-exclude and --path-include for filtering
    files on package installation. This allows embedded systems to skip
    /usr/share/doc, manpages, etc. Based on work from Tollef Fog Heen and
    Martin Pitt, thanks! Closes: #68788, #68861, #497304, #525567, #583902
  * Remove obsolete internal status aliases “postinst-failed” for
    stat_halfconfigured and “removal-failed” for stat_halfinstalled.
  * Check version syntax when parsing it from libdpkg based programs.
    Closes: #574704
  * Rewrite mksplit in C, and merge it into dpkg-split.
  * Rewrite dpkg-divert in C.
  * Use linux-any wildcard for libselinux1-dev Build-Depends instead of
    using a list of negated architectures.
  * Use Breaks instead of Conflicts in dpkg, dpkg-dev and libdpkg-perl binary
    packages.
  * Move Dpkg.pm and Dpkg/Gettext.pm from dpkg to libdpkg-perl.
  * Bump Standards-Version to 3.9.1.
  * Detect when another process has locked the database, and mention that
    problematic dpkg --audit results might be due to ongoing operations.
    Closes: #80252
  * Add new dpkg --force-confask option that forces a conffile prompt when
    the conffile from the new package does not differ from the previous one.
    Thanks to Henning Makholm <henning@makholm.net>. Closes: #102609
  * On dpkg-divert --rename, check if the source file exists, and disable
    renaming if it does not. Closes: #550252
    As a side effect, this avoids useless errors when the destination
    directory is not existent or writable. Closes: #581544
  * Properly compute the longest package description from all to be displayed
    on “dpkg-query --list”, so that it does not get incorrectly trimmed.
  * Consistently use earlier/later instead of smaller/bigger when describing
    comparison relationships. Closes: #587641
  * Stop exporting DPKG_LIBDIR to maintainer scripts, no need for it anymore.
  * Assign correct SE Linux label on non-regular files. Based on a patch by
    Russell Coker <russell@coker.com.au>. Closes: #587949
  * Add -F option to dpkg-buildpackage to be able to explicitly specify a
    normal full build and combine it with -nc. Closes: #547993
  * Add missing mentions of the Breaks field alongside the other fields
    sharing the same syntax in deb-control(5).
    Thanks to Osamu Aoki <osamu@debian.org>. Closes: #590472

  [ Updated programs translations ]
  * Catalan (Guillem Jover).
  * German (Sven Joachim).
  * Russian (Yuri Kozlov). Closes: #579149
  * Swedish (Peter Krefting).

  [ Updated man page translations ]
  * German (Helge Kreutzmann).
  * Russian (Yuri Kozlov). Closes: #579149
  * Spanish (Omar Campagne).
  * Swedish (Peter Krefting).

  [ New scripts translation ]
  * Spanish (Omar Campagne).

  [ Updated scripts translations ]
  * French (Christian Perrier).
  * German (Helge Kreutzmann). Improved by Holger Wansing.
  * Russian (Yuri Kozlov). Closes: #579149
  * Swedish (Peter Krefting).

 -- Guillem Jover <guillem@debian.org>  Thu, 29 Jul 2010 09:37:35 +0200

dpkg (1.15.7.2) unstable; urgency=low

  [ Raphaël Hertzog ]
  * Update dpkg-buildflags to respect $XDG_CONFIG_HOME and to use
    $XDG_CONFIG_HOME/dpkg/buildflags.conf by default.
  * Update deb-substvars(5) to codify how variables containing multiple
    lines must be managed.
  * Fix boolean evaluation of Dpkg::Version so that version 0 evaluates to
    false and dpkg-shlibdeps can strip the minimal version specification.
    Closes: #579724
    Document this behaviour in the API and add non-regression test to ensure
    it's kept.
  * Let dpkg-buildflags error out when a required parameter is missing.
    Closes: #579722
  * Add Bug-Ubuntu field in DEP-3 template provided in the automatic header
    of patches in 3.0 (quilt) source packages. Thanks to Benjamin Drung
    <bdrung@ubuntu.com> for the patch. Closes: #578002
  * Update deb-override(5) by removing references to usage of sections
    to place the packages on the mirrors and by indicating that the Debian
    policy offers a list of allowed values for section and priority.
    Closes: #575410
  * Update reference to triggers.txt.gz in dpkg-trigger(1) and deb-triggers(5)
    to match the new location. Closes: #580774
  * Drop mention of PKG_CONFIG_LIBDIR in dpkg-buildpackage(1), the feature has
    been removed in 1.15.6.
  * Rename /usr/lib/dpkg/maintscript-helper into
    /usr/bin/dpkg-maintscript-helper, it is a public interface even if working
    around known limitations.
  * Add "supports" command to dpkg-maintscript-helper to ensure the wanted
    command is supported before calling it.

  [ Guillem Jover ]
  * Add powerpcspe support to ostable and triplettable.
    Thanks to Sebastian Andrzej Siewior <sebastian@breakpoint.cc> and
    Kyle Moffett <Kyle.D.Moffett@boeing.com>. Closes: #568123, #575158
  * Fix dpkg --root by properly stripping again the root directory from the
    path of the maintainer script to execute. Closes: #580984
  * On Linux use sync() instead of an fsync() per file on deferred extraction,
    to workaround performance degradation on ext4. Closes: #578635

  [ Gerfried Fuchs ]
  * Fix syntax error in dpkg-name. Closes: #581315

 -- Guillem Jover <guillem@debian.org>  Wed, 19 May 2010 07:57:14 +0200

dpkg (1.15.7.1) unstable; urgency=low

  * Fix dpkg-source -b (without -i) for source packages 1.0. Closes: #578693
    It was erroneously ignoring all changes because the ignore regex was
    wrong (due to the change to ignore debian/source/local-options).
  * Add missing call to textdomain() in dpkg-mergechangelogs to make
    translations work.

 -- Raphaël Hertzog <hertzog@debian.org>  Thu, 22 Apr 2010 08:05:20 +0200

dpkg (1.15.7) unstable; urgency=low

  [ Raphaël Hertzog ]
  * Clarify the plan concerning dpkg-source, debian/source/format and
    the default source format in dpkg-source(1). Add a warning
    in dpkg-source to invite people to always create debian/source/format.
    We deprecate the fallback to "1.0" (it's there for backwards compatibility
    only) and debian/source/format is going to be mandatory at some point in
    the future. Closes: #553928
  * Add .gitattributes to list of files ignored by dpkg-source.
  * Document most common warnings and errors of dpkg-source in its manual
    page.
  * Let dpkg-source read options from debian/source/local-options as well but
    do not include that file in the generated source package.
  * Improve explanation of --all option in dpkg-parsechangelog(1). Thanks to
    Jari Aalto. Closes: #575706
  * Fix dpkg to not lose package metadata on filesystems where readdir()
    returns new files added after the opendir() call, btrfs in particular
    triggered the problematic behaviour. Closes: #575891
  * Tigthen the regex used by dpkg-source to match the component name of
    supplementary tarballs so that underscore (_) are not allowed as it was
    supposed to be.
  * Introduce a new script called dpkg-buildflags: its purpose is to retrieve
    compilation flags and it should be used within debian/rules to pass
    the right compilation flags to the build process. dpkg-builpackage still
    exports them to not break packages currently relying on them but packages
    should now start using dpkg-buildflags instead. Closes: #560070
  * For Ubuntu set default value of LDFLAGS to -Wl,-Bsymbolic-functions.
  * Cleanup some old Conflicts/Replaces, thanks to Helge Kreutzmann.
  * Modify dselect to treat all unknown package as known and marked for purge.
    This is a temporary work-around so that dselect doesn't try to reinstall
    packages of priority > standard that were removed or not installed. Thanks
    to Robert Luberda for the patch. Closes: #559519, #556889
  * dpkg now exports DPKG_MAINTSCRIPT_NAME to maintainer scripts with the
    type of maintainer script currently running (preinst, postinst, prerm,
    postrm). Closes: #546577
  * dpkg now exports DPKG_LIBDIR to maintainer scripts pointing to the
    private directory containing internal programs like the upcoming
    maintscript-helper.
  * Add $DPKG_LIBDIR/maintscript-helper program that can be used in
    maintainer scripts to perform common operations working around
    current dpkg limitations: first version supports removing obsolete
    conffiles and renaming conffiles. Closes: #514316
  * Fix "dpkg-scansources -e", it was calling a non-existing function.
    Closes: #578162
  * Add new script dpkg-mergechangelogs to do 3-way merges of Debian
    changelogs. Add libalgorithm-merge-perl to Recommends for the
    benefit of this script.

  [ Colin Watson ]
  * Modern tar files typically use NormalFile1 rather than NormalFile0 for
    file objects. A typo meant that the former never triggered rename
    deferral. Closes: #577756
  * Use the new list of files on rename deferral instead of old one, so that
    newly added files get installed.

  [ Guillem Jover ]
  * Report deferred trigger errors on status-fd. Closes: #574599
    Thanks to Michael Vogt <michael.vogt@ubuntu.com>.
  * When creating hard links to normal files on extraction use the .dpkg-new
    filename for source as the file is not yet in place due to the rename
    deferral. Thanks to Colin Watson for the initial patch.
  * Do not output the Package-Type field on udeb.
  * Fix versioned Replaces to not produce file overwrite errors on downgrades.
    Closes: #568566
  * Fix installation of replaced and replacing packages in reverse order
    (first the replacing then the replaced) for which the replaced package
    is supposed to get disappeared, to disappear the correct package and not
    lose track of the ownership of the replaced files.

  [ Updated dpkg translations ]
  * German (Sven Joachim).

  [ Updated dselect translations ]
  * German (Sven Joachim).

  [ Updated man page translations ]
  * German (Helge Kreutzmann).

  [ Updated scripts translations ]
  * German (Helge Kreutzmann).

 -- Guillem Jover <guillem@debian.org>  Wed, 21 Apr 2010 04:05:55 +0200

dpkg (1.15.6.1) experimental; urgency=low

  [ Guillem Jover ]
  * Fix two memory leaks introduced in 1.15.6.
  * Always use C99 variadic macros, as the build requires them anyway, we
    avoid exposing the configure variable HAVE_C99 on installed headers.
  * Use __attribute__ keyword depending on compiler support, we avoid
    exposing the configure variable HAVE_C_ATTRIBUTE on installed headers.
  * Do not allow a --retry schedule in start-stop-daemon where forever is
    the last item, as it needs something to repeat over. Closes: #570938
  * Show dselect dependency/conflicts resolution screen again, by switching
    the code to use STL's min() and max() instead of preprocessor macros, to
    avoid multiple evaluation of arguments. Regression introduced in 1.15.6.
    Based on a patch by Robert Luberda <robert@debian.org>. Closes: #574816
  * Defer the fsync and rename for normal files in tar extraction so that
    it's done in one pass afterwards, to avoid massive I/O degradation due to
    the serialization from each write + fsync. This restores extraction times
    to numbers closer to the ones before the fsync patch introduced in 1.15.6.

  [ Raphaël Hertzog ]
  * Accept source packages without "Format" field for compatibility with very
    old source packages. Thanks to Colin Watson for the report and the patch.
    Closes: #574097

  [ Updated dpkg translations ]
  * French (Christian Perrier).
  * Swedish (Peter Krefting).

  [ Updated scripts translations ]
  * Swedish (Peter Krefting).

 -- Guillem Jover <guillem@debian.org>  Wed, 24 Mar 2010 13:56:28 +0100

dpkg (1.15.6) experimental; urgency=low

  [ Raphaël Hertzog ]
  * debian/control: Add the accent on my first name.
  * Perl API cleanup:
    - rename Dpkg::Deps dump() methods into output([$fh]), overload string
      representation ("$dep") to provide the result of $dep->output()
    - prefix public functions in Dpkg::Deps with deps_ and export them
      by default
    - rename Dpkg::Source::Compressor in Dpkg::Compression::Process
    - rename Dpkg::Source::CompressedFile in Dpkg::Compression::FileHandle
      and completely redesign its API
    - update Dpkg::Compression's API to use compression_* functions
      instead of granting direct access to variables, integrate
      there management of default compression
    - introduce Dpkg::Interface::Storable and update many modules
      to make use of it
    - update Dpkg::BuildOptions to provide an object-oriented interface
    - update Dpkg::Checksums to provide an object-oriented interface
  * Drop debian-maintainers from Suggests since it's obsolete, the
    corresponding keyring is in debian-keyring.
  * Merge support of symbol patterns in dpkg-gensymbols. Thanks to
    Modestas Vainius for his work (see further for more details).
  * Accept filename with spaces and colon in the output of objdump.
    Required so that dpkg-shlibdeps support such files properly.
    Thanks to Raphaël Geissert for the patch. Closes: #565712
  * When unpacking a "3.0 (quilt)" source package, tell quilt where
    patches are (to be) stored. Requires quilt >= 0.48-5 to work.
    Closes: #557619
  * Fix update-alternatives to not try to reinstall an unknown alternative
    when the link group is broken, instead switch to the best choice in
    automatic mode. Closes: #566406
  * Don't return duplicate bug numbers in Launchpad-Bugs-Fixed:.
    Thanks to Brian Murray <brian@ubuntu.com> for the report
    and the patch. Closes: #569618
  * Add $VERSION numbers to all perl modules. Closes: #465256
    1.00 and higher means that the API should be stable
  * While parsing diff's output, accept any sentence that contains the word
    differ (as specified by POSIX) to identify that binary files could not be
    compared. Closes: #570008
  * dpkg-gencontrol does no longer accept arch-specific dependencies in
    arch: all packages. Closes: #560071
  * dpkg-gencontrol no longer warns if a substitution variable provided by -V
    is not used (the warning is meant to catch unused substitutions coming
    from the file, those are package specific with debhelper). Closes: #557133
  * dpkg-gencontrol now indicates which package is concerned by the substvars
    warning that it displays. Closes: #566837
  * dpkg-buildpackage now supports options --source-option=<opt> and
    --changes-option=<opt> to forward arbitrary options to dpkg-source and
    dpkg-genchanges respectively. Closes: #566230
  * The -T option of dpkg-{source,gencontrol,genchanges} can now be used
    multiple times to read substitution variables from multiple files.
    Closes: #363323
  * dpkg-source now supports an option --create-empty-orig in formats
    "2.0" and "3.0 (quilt)" to auto-create the main original tarball when
    there are supplementary tarballs. This makes it easier to bundle
    multiple software together. Closes: #554488
  * dpkg-source supports long option names --diff-ignore and --tar-ignore for
    -i and -I. A new option --extend-diff-ignore is introduced. Those options
    can thus now be used in debian/source/options.
  * Generate manual pages for perl modules.
  * Introduce the libdpkg-perl package and clarify its status in README.api.
  * Update Standards-Version to 3.8.4 (no changes needed).
  * Drop unused lintian override for arch-dep-package-has-big-usr-share on
    dselect.
  * The rewritten Dpkg::Checksums deals properly with filenames with
    spaces. Closes: #572030
  * dpkg-source does no longer fallback to other source formats if the
    requested one is not usable. Closes: #557459
  * Modify dpkg-source to error out when it would apply patches containing
    insecure paths (with "/../") and also error out when it would apply a
    patch through a symlink. Those checks are required as patch will happily
    modify files outside of the target directory and unpacking a source package
    should not be able to have any side-effect outside of the target
    directory. Fixes CVE-2010-0396.
  * Also error out when the quilt series contains a path with "/../" as this
    can cause patch to create files outside of the source package due
    to the -B .pc/$path option that it gets.

  [ Guillem Jover ]
  * Handle argument parsing in dpkg-checkbuilddeps and dpkg-scanpackages
    in a way consistent with the rest of the tools.
  * Recognize --help in addition to -h in dpkg-checkbuilddeps.
  * Add a --version option to dpkg-checkbuilddeps.
  * Improve and mark more messages in writedb() to make translators lifes
    easier. Closes: #408525
  * Improve update-alternatives --display output to use two leading spaces
    for current link and slave information. Use single quotes for both “best”
    and the alternative it's pointing to. Closes: #549167
  * Refer to “half configured” instead of “failed config” in «dpkg-query -l»
    header and dselect package status printing for consistency.
  * Make “dpkg-statoverride --quiet” actually do something, and quiesce
    most of the inoquous warning messages. Closes: #403211
  * Make “dpkg-statoverride --update --add” fail if it cannot update the
    mode and owner of the file. This would fail later on when dpkg itself
    applies the overrides, so better to signal this earlier.
  * Add sparc64 to cputable. Thanks to Aurelien Jarno <aurel32@debian.org>.
    Closes: #560010
  * Do not allow diverting a file to itself, which makes the file to get
    removed. Closes: #312206
  * Make the check for duplicate fields in a stanza in libdpkg actually work,
    which now makes it fatal, as was intended originally. This should not
    cause problems for anything using dpkg-dev to build packages as those
    are already fatal on that case.
  * Add new deb-split(5) man page.
  * Fix misspellings of “explicitly” all over the place.
  * Normalize ar member names when reading (removing trailing spaces and
    slash), this allows deb-split packages be created with GNU ar.
  * Validate compression level on dpkg-deb argument parsing.
  * Fix error handling, clean up and refactor compression code.
    Thanks to Jonathan Nieder for several of the patches.
  * Do not print unambiguous epoch on dpkg file overwrite error.
  * Rename Dpkg::IPC::fork_and_exec() to Dpkg::IPC::spawn().
  * Change dpkg-dev to Depend on perl instead of perl5 and perl-modules.
  * Fix small memory leaks related to scandir() in dpkg-deb and libdpkg.
  * Fix dpkg-query and dpkg-trigger to actually print a version on --version.
  * Always spawn a new shell on conffile prompt, instead of supporting
    self backgrounding, remove DPKG_NO_TSTP environment variable support.
    Closes: #38334
  * Set DPKG_SHELL_REASON, DPKG_CONFFILE_OLD and DPKG_CONFFILE_NEW environment
    variables when spawning a shell for conffile examination. Closes: #60329
    Thanks to Daniel Martin <Daniel.Martin@jhu.edu> for the idea.
  * Add support for disabling update-alternatives at configure time using
    --without-update-alternatives.
  * Add support for disabling install-info at configure time using
    --without-install-info.
  * Update debian/copyright.
  * Use Debian instead of ‘Debian GNU/Linux’ when referring to the
    distribution.
  * On dpkg --no-act with --install, --unpack or --record-avail, and
    dpkg-deb --info or --field use mkdtemp() to create a temporary directory
    instead of insecure tempnam() or tmpnam() functions.
  * Remove --license and --licence options from tools.
  * Securely remove newly installed files when rolling-back a failed unpack.
  * Change default lzma compression level from 9 to 6.
    Thanks to Jonathan Nieder for the initial patch.
  * Add support for xz compressed data.tar member of binary packages. Add
    xz-utils to dpkg's Pre-Depends. Closes: #542160
    Thanks to Jonathan Nieder for the initial patch.
  * Use xz command to handle lzma compressed files in dpkg and dpkg-dev.
    This removes the lzma package from both dpkg and dpkg-dev dependencies.
  * Do not set PKG_CONFIG_LIBDIR in dpkg-buildpackage when cross-building.
    The proper solution to this is to let the build system choose the
    appropriate pkg-config binary for the build or host system in the same
    way pkg.m4 is handling it now. Closes: #551118
  * Dynamically link against all external libraries. This includes libbz2
    and zlib for dpkg-deb and and libselinux for dpkg on GNU/Linux.
  * Mark the libdpkg.a API as volatile and require any possible users to set
    LIBDPKG_VOLATILE_API to acknowledge that fact.
  * Add a new libdpkg-dev package with the headers and the static library,
    although its API should be considered volatile.
  * Reorganize the doc contents that goes into each package:
    - README.multicd only in dselect.
    - README.api only in development packages, dpkg-dev and libdpkg-dev.
    - triggers.txt only in dpkg-dev.
  * Move source.lintian-overrides to debian/source/lintian-overrides.
  * Switch SE Linux support to explicitly set path context. This fixes the
    mislabeling of files under <admindir> on conffile extraction or on unpack
    errors, due to improper default context restoration. Closes: #498438
  * Use FIEMAP when available (on Linux based systems) to sort the .list
    files loading order. With a cold cache it improves up to a 70%.
    Thanks to Morten Hustveit <morten@debian.org>.
  * When FIEMAP is not available use posix_fadvise() to start preloading the
    .list files before loading them. With a cold cache it improves up to 40%.
    Thanks to Stefan Fritsch <sf@sfritsch.de>. Closes: #557560
  * Call fsync(2) after writing files on disk, to get the atomicity
    guarantees when doing rename(2). Based on a patch by
    Jean-Baptiste Lallement <jeanbaptiste.lallement@gmail.com>.
    Closes: #430958
  * Call fsync(2) on database directories after creating, renaming or
    unlinking files, to guarantee the new file entry is correctly listed
    in the directory. Base on a patch by
    Jean-Baptiste Lallement <jeanbaptiste.lallement@gmail.com>.
  * Document in the man page the effects of setting TMPDIR for dpkg and
    dpkg-deb, HOME for dselect and dpkg and PAGER for dpkg. Closes: #572836
  * Document the exit codes for dpkg-query. Closes: #571798
  * Document “dpkg-query -l” abbreviated state information in the man page.
    Based on a patch by Marc-Jano Knopp <pub_br_debian.org@marc-jano.de>.
    Closes: #383869
  * Honour LINGUAS environment variable when installing translated man pages.
  * Allow disabling at configure time Unicode ncurses support for dselect.
    Based on a patch by Yuri Vasilevski <yvasilev@gentoo.org>.

  [ Modestas Vainius ]
  * Implement symbol patterns (Closes: #563752). From now on, it is possible to
    match multiple symbols with a single entry in the symbol file template.
    While the concept is not new (wildcards also match multiple symbols),
    patterns cover much more ground and are a lot more flexible. Together with
    the framework, 3 basic pattern types are supported:
    - c++ - matching C++ symbols by their demangled name (as emitted by
      c++filt);
    - symver - matching by symbol version. It replaces the wildcards feature
      which is still supported for backwards compatibility but is reimplemented
      on top of the new framework;
    - regex - matching symbol names with perl regular expression.
    Basic patterns may be combined where it makes sense.
  * As a positive side effect of the new symbol patterns implementation,
    patterns are now treated like normal symbols whenever possible, e.g. a
    pattern is MISSING if it does not match anything. As a result,
    dpkg-gensymbols is now able to detect NEW/MISSING symbols when patterns are
    present in the symbol file (Closes: #541464). Please note, however, that
    there is no way to detect symbol changes in the pattern match sets.
  * Add source version to the dpkg-gensymbols diff label, reformat it according
    to the rules of dpkg-name.
  * Add -a<arch> option to dpkg-gensymbols.
  * Add -q option to dpkg-gensymbols. -c0 will never fail but still generate a
    diff. Use -c0 -q to keep dpkg-gensymbols completely quiet as before
    (Closes: #568228).

  [ Jonathan Nieder ]
  * Fix a file handle leak in “dpkg-deb --info”. Thanks to Raphael Geissert
    for the report and patch.

  [ Helge Kreutzmann ]
  * Add dpkg-gensymbols.1 to the translatable man page set.

  [ Updated dpkg translations ]
  * Catalan (Guillem Jover).
  * French (Christian PERRIER).
  * German (Sven Joachim).
  * Italian 'Milo Casagrande). Closes: #567531
  * Simplified Chinese (Aron Xua). Closes: #558794
  * Slovak (Ivan Masár). Closes: #559269
  * Swedish (Peter Krefting).

  [ Updated dselect translations ]
  * Catalan (Guillem Jover).
  * French (Christian Perrier).
  * German (Sven Joachim).
  * Spanish (Javier Fernández-Sanguino). Closes: #572861
  * Swedish (Peter Krefting).

  [ Updated man page translations ]
  * French (Christian Perrier): correcting inconsistencies for the translation
    of "original" here and there. Thanks to Julien Valroff for pointing this.
  * German (Helge Kreutzmann).
  * Swedish (Peter Krefting).

  [ Updated scripts translations ]
  * Catalan (Guillem Jover).
  * French (Christian PERRIER).
  * German (Helge Kreutzmann).
  * Swedish (Peter Krefting).

 -- Guillem Jover <guillem@debian.org>  Fri, 12 Mar 2010 00:15:31 +0100

dpkg (1.15.5.6) unstable; urgency=low

  * dpkg-source: with format "3.0 (quilt)" ensure quilt's .pc directory is
    created before trying to register a new patch in .pc/applied-patches.
    Thanks to Tommi Vainikainen <thv+debian@iki.fi> for the report and the
    patch. Closes: #561237
  * Fix dpkg-buildpackage to set "parallel=" in DEB_BUILD_OPTIONS instead of
    the invalid "parallel=-1" when option "-j" is given. Closes: #562038
  * Clarify how dpkg-source --print-format works and display messages on
    STDERR when the requested format is discarded. Closes: #560391
  * Add ${misc:Depends} in all Depends fields.

 -- Raphaël Hertzog <hertzog@debian.org>  Fri, 08 Jan 2010 17:57:43 +0100

dpkg (1.15.5.5) unstable; urgency=low

  * Allow again new lines in dpkg-source and dpkg-genchanges on substvar and
    maintainer arguments.

 -- Guillem Jover <guillem@debian.org>  Tue, 22 Dec 2009 09:49:49 +0100

dpkg (1.15.5.4) unstable; urgency=low

  * Fix Dpkg::Index::get() and remove(). Thanks to Roderich Schupp
    <roderich.schupp@googlemail.com> for the patch. Closes: #558595
  * Modify implementation of "3.0 (quilt)" source format to not be
    behave differently depending on whether quilt is installed or not.
    The option --without-quilt is thus gone and dpkg-source creates
    and relies on the .pc directory to know whether patches are applied
    or not. Closes: #557667
  * Add new dpkg-source option --single-debian-patch supported by the source
    format "3.0 (quilt)" so that it behaves more like 1.0 and its single diff
    that is constantly updated with all upstream changes. Useful if the
    workflow is VCS based and can't generate a full patch set.
  * dpkg-source now uses debian/source/patch-header as header of the automatic
    Debian patch in format "3.0 (quilt)".
  * Fix Debian changelog parser so that the trailer line is again checked.

 -- Raphaël Hertzog <hertzog@debian.org>  Mon, 07 Dec 2009 09:24:31 +0100

dpkg (1.15.5.3) unstable; urgency=low

  [ Raphaël Hertzog ]
  * Avoid usage of IO::String in dpkg-scanpackages, rely on Dpkg::IPC
    instead to directly get a pipe file descriptor. Closes: #557013
  * Put "3.0 (quilt)" in the default list of formats tried by dpkg-source
    after "1.0" and before "3.0 (native)".
  * Let dpkg-source fail if several upstream orig.tar files are available
    (using different compression scheme) since we don't know which one
    to use.
  * Add missing "use Dpkg::Gettext" in Dpkg::Changelog::Entry::Debian.
    Closes: #557668
  * When building "3.0 (quilt)" source packages, use QUILT_PATCH_OPTS="-t -F 0
    -N -u -V never -g0" so that quilt is as strict as dpkg-source's internal
    implementation of quilt. Closes: #557664, #558233
  * Before accepting to build a 3.0 (quilt) source packages, ensure that
    debian/patches is a directory (or non-existing) and that
    debian/patches/series is a file (or non-existing). Closes: #557618
  * Dpkg::IPC::fork_and_exec() now includes the changed environment
    variables in the default error message displayed when the sub-process
    fails.

  [ Guillem Jover ]
  * Verify that the alternative used in update-alternatives --set has been
    registered instead of failing with an undefined value in the slave
    method. Closes: #554136
  * Strip leading spaces in the first line of a field's value in
    Dpkg::Control::Hash. Closes: #557547

 -- Guillem Jover <guillem@debian.org>  Fri, 27 Nov 2009 19:23:36 +0100

dpkg (1.15.5.2) unstable; urgency=low

  * Change Dpkg::Version API to accept invalid versions by default and add
    is_valid() method. The boolean evaluation of a version object returns
    true if the version is valid, false otherwise.
  * Update dpkg-shlibdeps to always use Dpkg::Version now that it can
    contain the empty version string. Closes: #556786
  * Keep compatibility with perl 5.8 by avoiding the _ prototype.

 -- Raphaël Hertzog <hertzog@debian.org>  Wed, 18 Nov 2009 11:54:50 +0100

dpkg (1.15.5.1) unstable; urgency=low

  * Fix build failures due to off_t type mismatch caused by not including
    <config.h> first on the unit tests. Suggested by Pierre Habouzit and
    Julien Cristau, thanks!

 -- Guillem Jover <guillem@debian.org>  Tue, 17 Nov 2009 16:42:00 +0100

dpkg (1.15.5) unstable; urgency=low

  [ Guillem Jover ]
  * Remove obsolete conffiles on purge. Closes: #421367, #453005, #454628
  * Update list of binaries dpkg checks on the PATH.
    - Remove install-info, now a wrapper that will disappear soonish.
    - Add programs used by dpkg itself: sh, rm, find, tar and dpkg-deb.
  * Check and warn on duplicate conffiles in dpkg-deb. Closes: #131633
  * Make the upstream build system silent by default with automake 1.11 or
    newer, and always verbose when building the Debian packages.
  * Fix small leak when parsing ‘--ignore-depends’ option values.
  * Define compatibility WCOREDUMP only if the system does not have it.
  * When start-stop-daemon fails to set the io scheduling warn instead of
    finishing fatally. Closes: #553580
  * Update md5 file paths in debian/copyright.
    Thanks to Jonathan Nieder <jrnieder@gmail.com>.
  * On ‘dpkg-trigger --help’ print the default admindir instead of the one
    passed on the command line.
  * Abort on configure if the required C99 extensions are not supported.
  * Add C coding style document.
  * Make dpkg as strict as dpkg-statoverride on input when validating the
    parsed data from the statdb.
  * Rewrite dpkg-statoverride in C.
  * Use C99 snprintf function family semantics to avoid having to call them
    in a loop to grow the varbuf buffer. This should reduce memory usage and
    be slightly faster on varbufprintf calls.
  * Use the size from stat to allocate the buffers for readlink, instead of
    indefinitely calling readlink and growing the buffer. This should reduce
    memory usage when handling lots of symlinks, and be slightly faster.
  * Rework varbuf api to avoid increasing buffers indefinitely when adding
    content to them, regardless of space being already available.
  * Fix build macros to allow start-stop-deaemon to use TIOCNOTTY.
  * Generate the autoconf version from git to make it easier to see when a
    snapshot version is being used.
  * Add infrastructure for doxygen, for now not installed anywhere.
  * Allow overriding the pkg-config path to ease cross-compilation.
    Suggested by Tollef Fog Heen <tfheen@err.no>.
  * Fix spelling errors in the Catalan translation. Closes: #553328
    Thanks to Robert Millan.
  * Update the FSF postal address in the source code license headers by
    replacing it with a URL to the gnu.org page.
  * Fix a file descriptor leak in dpkg-deb.
    Reported by Raphael Geissert <atomo64@gmail.com>.
  * Fix resource leaks on error conditions in compat scandir.
  * Add a new status-fd action when disappearing a package. Closes: #537338

  [ Raphaël Hertzog ]
  * Add versioned dependency on base-files (>= 5.0.0) to dpkg-dev to ensure
    that /etc/dpkg/origins/default exists. Closes: #545274
  * Update Standards-Version to 3.8.3 (no changes needed).
  * Major changes to the perl API:
    - Dpkg::Control is now Dpkg::Control::Info
    - Dpkg::Cdata is gone and is replaced by a new Dpkg::Control
    - Dpkg::Control::Fields contains authoritative information
      about fields allowed in various types of control information
      (and can be customized by each vendor). It also integrates
      information that was previously available through Dpkg::Deps.
    - Dpkg::Changelog has been split in multiple modules and largely
      modified to offer an interface that is now more in line with the
      other modules.
  * All dpkg-* perl programs that work with control information have been
    updated to use the new Dpkg::Control interface.
    In this process, dpkg-scanpackages has been fixed to not skip non-standard
    fields. Closes: #494136
  * Create Launchpad-Bugs-Fixed directly in the changelog parsing code thanks
    to a new vendor hook post-process-changelog-entry. Closes: #536066
  * Integrate dpkg-ftp into dselect. Add the required Replaces and Conflicts.
  * dpkg-scanpackages/dpkg-scansources now supports compressed override files.
  * dpkg-scanpackages now supports a new --medium option as needed to
    generate Packages.cd file for consumption by the multicd dselect access
    method. Closes: #402527
  * Integrate dpkg-multicd into dselect. Add the required Replaces and
    Conflicts. The dpkg-scanpackages fork is dropped. Closes: #516631
  * Fix bashisms in dselect multicd access method. Closes: #530070
  * Add support of "xz" compression method for source packages. Add dependency
    dpkg-dev → xz-utils to ensure xz and unxz are available.
  * Fix dpkg-source --include-binaries to correctly compute the path name of
    the discovered binary files. Closes: #554612
  * Remove extra quoting that should not be there while passing an exclude
    file to git ls-files during build of 3.0 (git) source package.
    Thanks to Courtney Bane for the patch. Closes: #551829
  * Optimize dpkg-source -b by avoiding many diff calls when not required.
    Thanks to Mike Hommey for the idea. Closes: #554689
  * Add new option --print-format to dpkg-source to be able to know by advance
    the source format that would be used during a build.
  * Modify dpkg-source -b to use default build options from
    debian/source/options. Thus it's now possible to have sticky options, for
    example for the choice of a compression method (--compression=<comp>).
  * dpkg-source outputs the list of upstream files modified by the diff.gz
    (applies only to source packages using format 1.0). Closes: #482166
    It also recommends usage of 3.0 (quilt) format during dpkg-source -b if it
    detects changes to upstream files that are stored in the .diff.gz.
  * Add DEP-3 compliant headers to automatic patches created by dpkg-source
    in 3.0 (quilt) source format. Closes: #543581
  * Switch dpkg to source format "3.0 (native)" with bzip2 compression.

  [ Updated dpkg translations ]
  * Czech (Miroslav Kure).
  * French (Christian Perrier).
  * German (Sven Joachim).
  * Italian (Milo Casagrande). Closes: #548615, #555806
  * Polish (Wiktor Wandachowicz). Closes: #548541
  * Swedish (Peter Krefting).

  [ Updated dselect translations ]
  * Czech (Miroslav Kure).
  * French (Christian Perrier).
  * German (Sven Joachim).
  * Polish (Wiktor Wandachowicz). Closes: #548541
  * Swedish (Peter Krefting).

  [ Updated man page translations ]
  * French (Christian Perrier).
  * French translation error fixed (Christian Perrier)
    Thanks to Pietro Battiston for spotting it. Closes: #545446
  * German (Helge Kreutzmann).
  * Polish (Wiktor Wandachowicz). Closes: #548541
  * Swedish (Peter Krefting).

  [ Updated scripts translations ]
  * German (Helge Kreutzmann).
  * Polish (Wiktor Wandachowicz). Closes: #548541
  * Swedish (Peter Krefting).

 -- Guillem Jover <guillem@debian.org>  Tue, 17 Nov 2009 10:17:57 +0100

dpkg (1.15.4.1) unstable; urgency=medium

  * Do not mark any package as unseen in dselect. This is a workaround
    until it learns how to store such information again. Closes: #545366

 -- Guillem Jover <guillem@debian.org>  Mon, 19 Oct 2009 15:15:17 +0200

dpkg (1.15.4) unstable; urgency=low

  [ Guillem Jover ]
  * Call _g instead of g_ in dpkg-name.
  * Fix inverted logic when deciding to assume the architecture in dpkg-name
    when the package didn't have such field.
  * Do not take into account Revision and Package_Revision fields in dpkg-name
    and dpkg-scanpackages as they have been handled already by “dpkg-deb -I”.
  * Switch dpkg-scansources to use Dpkg::Cdata instead of duplicating the
    .dsc parsing code. As a side effect it now handles properly bogus files.
  * Do not remap obsolete fields in dpkg-scanpackages as they have been
    handled already by “dpkg-deb -I”.
  * Properly mark packages being purged for disappearance from the database.
    This will make the status database not be left behind with traces of old
    not-installed packages. Closes: #472208
  * On parse mark not-installed leftover packages for automatic removal from
    the database on next dump. This obsoletes the --forget-old-unavail option,
    thus making it now a no-op. Closes: #33394, #429262
  * Document “hold” under package selection states instead of flags in dpkg(1).
  * Remove trailing ‘/’ and ‘/.’ from the directory name to be used as the
    package name on “dpkg-deb -b”. Closes: #218018, #373602
  * Remove obsolete ‘hold’ and ‘hold-reinstreq’ internal status flags.
  * Add fakeroot to dpkg-dev Recommends. Closes: #536821
  * Fix an always false test when trying to decide which package to deselect
    to resolve a dependency problem in dselect.
  * Add uClibc Linux support to ostable and triplettable. Closes: #455501
  * Add uClinux support to ostable and triplettable.
    Thanks to Simon Richter <sjr@debian.org>.
  * When aborting due to file conflicts print the version of the conflicted
    package. Closes: #540019
  * Remove double slash in database path visible to the user in some error
    conditions.
  * Stop matching sparc64-*-* GNU triplets with sparc Debian architecture.
  * Add support for config.d style directories in dpkg and dselect,
    (/etc/dpkg/dpkg.cfg.d and /etc/dpkg/dselect.cfg.d respectively).
  * Define DPKG_MAINTSCRIPT_ARCH on the maintainer script environment to the
    architecture the package got built for.
  * Document DPKG_MAINTSCRIPT_PACKAGE maintainer script environment variable
    in dpkg man page.
  * Document DPKG_RUNNING_VERSION maintainer script environment variable
    in dpkg man page.
  * Change po4a usage to not create unwanted changes depending if doing out or
    in-tree builds.
  * Use po4a “--previous” support when updating the man pages.
    Suggested by Christian Perrier <bubulle@debian.org>.
  * On configuration error print file name and line number.
  * Allow quoting values in configuration file options.
  * Add new --pre-invoke and --post-invoke hooks in dpkg.
  * Add new --control-path command to dpkg-query.
  * Use ohshit on bad version syntax in --compare-versions.
  * Add Multi-Arch to the list of known binary package fields for dpkg-dev.
    Thanks to Steve Langasek <vorlon@debian.org>.

  [ Raphaël Hertzog ]
  * Replace install-info by a wrapper around GNU's install-info. The wrapper
    will be dropped in squeeze+1. dpkg now Breaks: old versions of
    info-browsers that do not depend on the new install-info package
    that provides the real functionality. Closes: #9771, #523980
    See http://wiki.debian.org/Transitions/DpkgToGnuInstallInfo for details.
  * Fix dpkg's preinst in case /var/lib/dpkg/alternatives contains unexpected
    sub-directories. Closes: #535138
    And also when one of the file doesn't contain correct alternatives
    information (improper number of lines). Closes: #537558
  * Upgrade Standards-Version to 3.8.2 (no changes).
  * Update deb-substvars(5) to list fields that do not support substvars.
    Closes: #535353
  * Fix dpkg-parsechangelog to include all entries with -v0 parameter.
    Closes: #537800
  * Fix update-alternatives to mention the correct slave link that can't
    be installed due to a conflicting file instead of quoting the master link.
  * Add support for extra override file in dpkg-scanpackages. Thanks to Robert
    Millan for the patch. Closes: #537559
  * Add support for extra override file in dpkg-scansources.
  * Document format of extra override file in a new manual page
    deb-extra-override(5).
  * Update sample in dpkg-gensymbols(1) to give an accurate listing of
    64 bit arches. Thanks to Julien Cristau for the patch. Closes: #540382
  * Create /etc/cron.daily/dpkg to handle the backup of
    /var/lib/dpkg/status in /var/backups. This is taken out of the cron
    package and need no conflicts/breaks as the code does nothing if
    the current status file is already backuped. Thanks to Leo 'costela'
    Antunes <costela@debian.org> for the patch. Closes: #541412
  * Change behaviour of dpkg --merge-avail to not update a package's
    information if the version provided is older than the one already listed
    in the available file. Thanks to Ian Jackson
    <ian@davenant.greenend.org.uk> for the patch. Closes: #496114
  * dpkg-architecture can now export DEB_{HOST,BUILD}_ARCH_{BITS,ENDIAN}
    (pointer size and endianness):
    - cputable (in dpkg) modified to contain those information
    - dpkg-dev depends on dpkg (>= 1.15.4) to ensure that we have an updated
      cputable (and so that a versioned build-dependency on dpkg-dev is enough
      to use this new feature)
    Closes: #531307
  * Split overly long Binary: field values over multiple lines. This is
    allowed since policy 3.8.3. Closes: #494714
  * Improve performance of dpkg-shlibdeps by caching minimal version
    associated to each library in Dpkg::Shlib::SymbolFile. Thanks to
    Jiří Paleček <jpalecek@web.de> for the patch.
  * Slightly improve dpkg-source(1) by giving the section name that we're
    referring to. Closes: #544037
  * Fix translation error in German manpage of dpkg-buildpackage. Thanks
    to Joachim Breitner <nomeata@debian.org>. Closes: #541829

  [ Modestas Vainius ]
  * Provide a meaningful label for dpkg-gensymbols diff.

  [ Updated dpkg translations ]
  * Asturian (Marcos Alvarez Costales). Closes: #535327
  * French (Christian Perrier).
  * German (Sven Joachim).
  * Italian (Milo Casagrande). Closes: #536538
  * Russian (Yuri Kozlov). Closes: #542254
  * Slovak (Ivan Masár). Closes: #537742
  * Swedish (Peter Krefting).

  [ Updated dselect translations ]
  * Russian (Yuri Kozlov). Closes: #542254
  * Slovak (Ivan Masár). Closes: #537741

  [ Updated man page translations ]
  * French (Christian Perrier).
  * German (Helge Kreutzmann), proofread by Jens Seidel.
  * Swedish (Peter Krefting).

  [ Updated scripts translations ]
  * French completed (Christian Perrier).
  * German (Helge Kreutzmann).
  * Russian (Yuri Kozlov). Closes: #542254
  * Swedish (Peter Krefting).

 -- Guillem Jover <guillem@debian.org>  Sun, 06 Sep 2009 09:37:45 +0200

dpkg (1.15.3.1) unstable; urgency=low

  [ Modestas Vainius ]
  * Fix wildcard support in symbol files. Closes: #536034

 -- Guillem Jover <guillem@debian.org>  Wed, 08 Jul 2009 11:26:36 +0200

dpkg (1.15.3) unstable; urgency=low

  [ Guillem Jover ]
  * Unset TAR_OPTIONS when extracting .deb archives.
  * Use default compressor values in dpkg-source from Dpkg::Source::Compressor.
  * Fix dpkg-scanpackages to properly detect spurious overrides.
  * Rewrite dpkg-name in perl.
  * Do not close already closed files in some error conditions in libdpkg.
  * Use the correct units (KiB) in dpkg-split when referring to partsize.
  * Document in dpkg-statoverride(8) that mode needs to be specified in
    octal. Closes: #534551
  * Mark argument names in dpkg-statoverride.1 in italic.
  * Explicitly pass field argument to Dpkg::ErrorHandling::unknown().
  * Move unknown() from Dpkg::ErrorHandling to Dpkg::Fields.

  [ Raphaël Hertzog ]
  * Unset TAR_OPTIONS when creating/extracting tar archives for source
    packages. Closes: #530860
  * Add cleanup of all invalid (master) alternatives in preinst script.
    Closes: #530633, #531611, #532739, #521760
  * Let update-alternatives fix a manual alternative with a dangling symlink
    by switching it to automatic mode. Closes: #529999
  * Add missing paragraph separator in dpkg-buildpackage(1). Thanks to Per
    Andersson <avtobiff@gmail.com>. Closes: #532769
  * Fix English mistake (“as you request” → “as you requested”) in several
    places. Thanks to David Stansby for the patch. Closes: #533171
  * Support tags before symbols in symbols file contained in source packages.
    The first two tags are "optional" (use it to not fail if the symbol might
    disappear from the library without breaking the ABI) and "arch" to
    restrict the set of architectures where the symbol is supposed to exist.
    Thanks to Modestas Vainius <modestas@vainius.eu> for the patch.
    See dpkg-gensymbols(1) for more information. Closes: #521551
  * Do not include #MISSING lines in symbols files integrated in binary
    packages. Closes: #526251
  * Assume an implicit version of "Base" for all unversioned symbols
    that are merged into a SymbolFile. Closes: #533181
  * Add new tag "ignore-blacklist" to force-include symbols which are
    normally blacklisted. This can be useful for libgcc to include symbols
    that the toolchain allows to be shared but that are often static (and
    hence are blacklisted for this reason). Closes: #533642
  * In dpkg-source, explicitly pass --keyring ~/.gnupg/trustedkeys.gpg to
    gpgv as it does not use it if other --keyring parameters are given.
    Closes: #530769
  * In dpkg-vendor, allow to use dashes instead of spaces in vendor
    filenames. Closes: #532222
  * Skip dpkg-genchanges' warning about lower version numbers for backports
    (recognized by ~bpo or ~vola in their version number). Closes: #525115
  * Support all checksum algorithms in dpkg-scanpackages/dpkg-scansources.
    Closes: #533828
  * Fix dependency parsing code in Dpkg::Deps to not accept "foo\nbar"
    even if foo is valid. Closes: #534464
    Thanks to Andrew Sayers for spotting the problem.

  [ Joachim Breitner ]
  * Warn about unused substvars in dpkg-gencontrol. Closes: #532760

  [ Updated dpkg translations ]
  * Catalan (Jordi Mallach). Closes: #532109
  * Czech (Miroslav Kure).
  * German (Sven Joachim). Closes: #534831
  * Simplified Chinese (Deng Xiyue). Closes: #531387
  * Swedish (Peter Krefting).

  [ Updated dselect translations ]
  * Czech (Miroslav Kure).

  [ Updated man page translations ]
  * German (Helge Kreutzmann).
  * Swedish (Peter Krefting).

  [ Updated scripts translations ]
  * German (Helge Kreutzmann).
  * Swedish (Peter Krefting).

 -- Guillem Jover <guillem@debian.org>  Sat, 27 Jun 2009 19:06:43 +0200

dpkg (1.15.2) unstable; urgency=low

  [ Guillem Jover ]
  * Fix FTBFS on GNU/Hurd due to a mismatched define usage in
    start-stop-daemon. Closes: #530446
  * Remove obsolete priorities support from dselect.
    Thanks to Sven Joachim <svenjoac@gmx.de>.
  * Fix bashism (“echo -e”) in dselect disk setup method. Closes: #530071
  * Properly parse fdisk output in dselect disk setup method.
  * Fix memory leaks due to not destroying some pkg iterators.

  [ Updated dpkg translations ]
  * Asturian (Marcos Alvarez Costales). Closes: #529889
  * Basque (Piarres Beobide). Closes: #529857
  * French (Christian Perrier).
  * German (Sven Joachim).

  [ Updated man page translations ]
  * German (Helge Kreutzmann).

  [ Updated dselect translations ]
  * French (Christian Perrier).

  [ Updated scripts translations ]
  * French (Christian Perrier).
  * German (Helge Kreutzmann).

 -- Guillem Jover <guillem@debian.org>  Tue, 26 May 2009 01:00:36 +0200

dpkg (1.15.1) unstable; urgency=low

  [ Raphaël Hertzog ]
  * Fix dpkg-genchanges to not include the additional upstream tarballs
    when they are not desired (specific to source packages using format 3.0
    quilt).
  * Call quilt only once to apply all patches instead of once per patch
    when building 3.0 (quilt) source packages. Closes: #518453
  * Fix dpkg-shlibdeps so that it works again when analyzing binaries
    outside of package's directory. Closes: #518687
  * Modify dpkg-shlibdeps to let shlibs.local override symbols files too.
  * Drop support of debian/control's “Format” field used by dpkg-source while
    it's not too late. Instead debian/source/format should be used to indicate
    the desired source package format.
  * Update deb-triggers(5) and dpkg-trigger(1) to add a reference to
    /usr/share/doc/dpkg/triggers.txt.gz. Closes: #519717
  * Avoid perl warnings in dpkg-gencontrol and dpkg-genchanges when the
    Architecture field is missing in a binary package. Closes: #510282
  * Modify Dpkg::Version::check_version() to not die by default.
    Closes: #510615
  * dpkg-source now ignores all possible vi swap file extensions (and not
    only .swp). The corresponding exclude pattern for -I also got tightened to
    only catch filenames starting with a dot. Closes: #515540
  * dpkg-gencontrol displays a better error message when an ORed dependency
    is used in a union field like Conflicts, Replaces or Breaks.
    Closes: #489238
  * dpkg-source's signature check is now done with gpgv if possible and
    timeouts if not completed within 10 seconds. Closes: #490929
    When using gpg, use --no-default-keyring to be consistent with gpgv's
    behaviour to not use the user's keyring. Closes: #440841
  * Update dpkg-dev dependencies: Closes: #472942
    - Move gnupg to Recommends. It's needed to sign .dsc and .changes.
    - Add gpgv to Recommends. Useful to check signatures of extracted packages.
    - Add debian-maintainers to Suggests. Together with debian-keyring they
    contain all the GPG keys required to verify official Debian packages.
  * Drop /etc/dpkg/origins as it's taken over by base-files (see #487437).
  * Fix dpkg-shlibdeps to properly initialize a symbol-based dependency
    even when some symbols are associated with a (fake) version "0". Such a
    version means that the symbol has always existed in all versions of the
    package.
  * When dpkg delegates to dpkg-query or dpkg-deb to do the actual work, add
    the "--" marker to explicitly document the end of options so that
    arguments starting with a dash are not interpreted as options.
    Closes: #293163
    Thanks to Bill Allombert for the patch.
  * dpkg now correctly refuses empty parameters when an integer value is
    wanted. Closes: #386197 Based on a patch by Bill Allombert.
  * Fix a mistake in the french translation of dpkg's manual page.
    Thanks to Jonathan Gibert. Closes: #522032
  * Fix dpkg-source to not die when uncompressor processes are killed by
    SIGPIPE due to tar closing the pipe without exhausting all the data
    available. Closes: #523329
  * dpkg-gencontrol now handles properly (empty) dependencies which contain
    only spaces. Closes: #522787
  * dpkg-source now accepts additional tarballs (in format "3.0 (quilt)")
    with a "component" name containing dashes. Closes: #524376
  * Fix dpkg-source to not complain on binary files that are ignored and are
    not going to be included in the debian tarball of a "3.0 (quilt)" source
    package. Closes: #524375
  * Bump Standards-Version to 3.8.1 (no change required).
  * Do not store usernames and group names in tarballs created by dpkg-source,
    they are anyway ignored at unpack time. Closes: #523184
  * Fix update-alternatives to not remove real files installed in place of
    an alternative link when the corresponding alternative is fully removed.
    Closes: #526538
  * Add a new dpkg-vendor tool to query vendor information stored in
    /etc/dpkg/origins. It can be used in debian/rules to enable different
    behaviour depending on the current vendor at the time of the build.
    Closes: #498380
    Modify dpkg-buildpackage to not set the DEB_VENDOR environment variable,
    packages should use the dpkg-vendor program instead.
  * Ensure that the automatic patch created in format "3.0 (quilt)" is always
    well registered with quilt even when it's updated by a new call to
    dpkg-source. Thanks to Goswin von Brederlow for the initial patch.
    Closes: #525858
  * Do not update/create debian/patches/.dpkg-source-applied during build,
    it's only meant to document what patches have been applied at extraction
    time. Closes: #525835
  * Let dpkg-buildpackage add the missing execute right on debian/rules if
    needed. Display a warning when it happens. Closes: #499088
  * Allow to combine -nc and -S in dpkg-buildpackage but display a warning
    saying that it's not advised. Closes: #304404
  * Let dpkg-buildpackage error out with subprocerr() when dpkg-checkbuilddeps
    is interrupted/killed by a signal. Closes: #498734
  * Fix dpkg-buildpackage/dpkg-genchanges to properly interpret option -v0.
    Closes: #475916
  * Improves how dpkg-parsechangelog handles non-existing versions
    in its --since, --until, --to, --from options. Approximate the intent
    by selecting the nearest version instead. Closes: #477638
  * Update dpkg-parsechangelog's documentation to make it clearer that spaces
    are not allowed between single characters options and their values.
    Closes: #494883
  * Don't let dpkg-scanpackages complain about missing overrides when
    no overrides file has been given. Closes: #468106
    Thanks to Piotr Engelking for the patch.

  [ Guillem Jover ]
  * Fix typo in dpkg output (‘unexecpted’ → ‘unexpected’). Closes: #519082
    Thanks to Ivan Masár.
  * Sync archtable with architectures currently present in Debian sid.
    - Remove m68k.
    - Add kfreebsd-i386 and kfreebsd-amd64.
  * Add avr32 to cputable. Closes: #523456
  * Detect the curses headers to use instead of hardcoding them.
  * Make dpkg-source do not set arch:any in .dsc on arch-restricted packages.
    Thanks to Philipp Kern <pkern@debian.org>. Closes: #526617
  * Add '.hgtags' to the default dpkg-source -i regex and -I pattern.
    Closes: #525854
  * Use backticks instead of non-portable make $(shell) function in automake.
  * Do not install dselect and start-stop-daemon man pages when the programs
    have been disabled from configure.
  * Move Debian specific keyrings to the Debian vendor class and change the
    Ubuntu vendor class to inherit from it.
  * Do not set the Arch substvar in dpkg-source, avoiding generating warnings
    when there's no compiler present. Closes: #526132
  * Preserve faulting errno when printing reason in start-stop-daemon fatal
    function.
  * Only print fatal errno string in start-stop-daemon if it was non-zero.
  * Print the valid values for the IO scheduler class in start-stop-daemon
    --help output.
  * Print a warning when using obsolete '--print-installation-architecture'.
    Closes: #528171
  * Remove obsolete --largemem and --smallmem dpkg options.
  * Remove obsolete --force-auto-select dpkg option.
  * Remove obsolete priorities support from dpkg.
  * Remove obsolete 822-date program.
  * Do not right justify the database reading progress percent counter.
  * Remove deprecated status on substvars for dpkg-source dpkg-genchanges,
    and stop producing warnings.
  * Make deprecated dpkg-scanpackages --udeb option produce a warning.
  * Change dpkg-source --help output to state there's no default substvar
    file to match reality.
  * Warn in start-stop-daemon if the argument to --name is longer than the
    supported kernel process name size. Closes: #353015, #519128
  * Do not warn in dpkg-deb when parsing unknown fields with the “Private-”
    prefix. Based on a patch by Nils Rennebarth. Closes: #353040

  [ Frank Lichtenheld ]
  * Dpkg::Version: Remove unnecessary function next_elem which just
    replicates the standard shift behaviour.

  [ Colin Watson ]
  * Add "keyrings" vendor hook, used by dpkg-source to allow vendors to
    supply additional keyrings against which source package signatures will
    be verified. Implement this for Ubuntu. Closes: #525834

  [ Updated dselect translations ]
  * German (Sven Joachim).
  * Swedish (Peter Krefting).

  [ Updated scripts translations ]
  * French (Christian Perrier).
  * German (Helge Kreutzmann).
  * Swedish (Peter Krefting).

  [ Added dpkg translations ]
  * Asturian (Marcos Alvarez Costales). Closes: #519478, #519813, #519998
  * Esperanto (Felipe Castro). Closes: #523023

  [ Updated dpkg translations ]
  * French (Christian Perrier).
  * German (Sven Joachim).
  * Slovak (Ivan Masár). Closes: #519084
  * Swedish (Peter Krefting).
  * Russian (Yuri Kozlov). Closes: #526659

  [ Updated man page translations ]
  * German (Helge Kreutzmann).
  * Swedish (Peter Krefting).

 -- Guillem Jover <guillem@debian.org>  Thu, 21 May 2009 06:45:45 +0200

dpkg (1.15.0) experimental; urgency=low

  [ Guillem Jover ]
  * Do not suggest manually changing the alternative symlinks on
    update-alternative's verbose mode. Closes: #412487
  * Refactor subprocess signal setup.
  * Mark and coalesce similar strings for translation.
  * Add '.be' to the default dpkg-source -i regex. Closes: #481716
    Based on a patch by Ben Finney.
  * Fix link order when using libcompat.a and libintl.a by placing them after
    libdpkg.a. Based on a patch by Martin Koeppe. Closes: #481805
  * Remove duplicate program name from dpkg-trigger badusage output.
  * Trim trailing slash and slash dot from 'dpkg -S' arguments when those
    are path names, but not on patterns. Closes: #129577
  * Fix the support for passing more than one --status-fd option to dpkg.
    Until now only the last one was being used.
  * Replace realloc plus error checking usage with m_realloc.
  * Add '.hgignore' to the default dpkg-source -i regex and -I pattern.
    Closes: #485365
  * Support diverting files when origin and destination are on different file
    systems. Based on a patch by Juergen Kreileder. Closes: #102144, #149961
  * Do not silently enable --rename on dpkg-divert --remove. Closes: #160848
  * Do not allocate memory when lstat fails during package upgrade.
  * Properly lstat the correct file when using --root on package upgrade.
    Thanks to Egmont Koblinger. Closes: #281057
  * Print a longer string when a disallowed field value is found when parsing.
  * Use $(filter ...) instead of $(findstring ...) to extract space separated
    options from DEB_BUILD_OPTIONS in debian/rules.
  * Do not leave new conffile as .dpkg-new when it has been diverted, also
    properly activate the file trigger for the diverted conffile.
    Based on a patch by Timothy G Abbott. Closes: #58735, #476899
  * Improve comment on BUGS section in dpkg-deb.1 about lack of authentication
    and checksum support in .deb files. Closes: #492052
  * Use a troff special character for the copyright symbol on man pages.
  * Mark program names in dpkg-trigger.1 in bold.
  * Unmark dselect debug messages for translation.
  * Use a the warning function to uniformly print all warning messages.
  * Properly use internerr to report about programming bugs.
  * Do not log repeated strings when the write call wrote partial data.
  * Change dir to / after chroot when using --instdir.
    Thanks to Colin Watson <cjwatson@ubuntu.com>. Closes: #509578
  * Make dpkg log files user readable. Closes: #480556
  * Clarify in the start-stop-daemon man page that the signal sent by default
    is TERM not KILL. Closes: #507568
  * Warn in dpkg-deb man page that -x will modify the extraction directory
    permissions. Closes: #502496
  * Make start-stop-daemon behave the same way whether --chuid gets a user
    name or a uid. Closes: #368000
  * Add new option --procsched to start-stop-daemon to be able to set the
    process scheduling policy and priority. Closes: #175740
  * Add initial C unit test suite for libdpkg.
  * Sanitize --status-fd output by replacing newlines with spaces.
    Closes: #505172
  * Remove unneeded cpio dependency from dpkg-dev.
  * Add kopensolaris support to ostable and triplettable. Closes: #509312
  * Document in deb.5 in detail the currently supported format, ar member
    names, types of tar archives and data.tar members.
  * Print correct feature name on «dpkg --assert-*» failures.
  * Add progress reporting to dpkg while reading the file list database.
    Based on a patch by Romain Francoise.
  * Add new option --iosched to start-stop-daemon to be able to set the
    IO scheduling class and priority. Closes: #443535
    Thanks to Chris Coulson <chrisccoulson@googlemail.com>.
  * Add tar format detection support to the internal extractor.
  * Add support for ustar long names using the prefix field. Closes: #474092
  * Code refactoring and cleanup, some of the major changes include:
    - Use standard interfaces instead of ad-hoc ones.
    - Fix memory leaks.
    - Fix compilation warnings.
    - Constify string members in structures and arguments in functions.
    - Make local functions static.
    - Remove unused functions, macros and variables.
    - Fix and cleanup libcompat broken replacement implementations.
    - Reduction of module interdependencies.
    - Rename function and variable names to make them more clear.
    - Cleanup and split of header files.

  [ Raphaël Hertzog ]
  * Enhance dpkg-shlibdeps's error message when a library can't be found to
    include the ELF format of the desired library. Closes: #474671
  * dpkg-gensymbols now refuses empty values for the the -v -P and -e
    parameters.
  * Update dpkg(1) to refer to conffile whenever we speak of configuration
    file handled by dpkg. Thus harmonize vocabulary with the policy. Thanks
    to Helge Kreutzmann <debian@helgefjell.de>. Closes: #381219
  * Improve error message stating that dpkg is unable to create a file so that
    it also refers to the real filename instead of the non-diverted name only.
    Thanks to Daniel Hahler for the patch. Closes: #457135
  * dpkg-gencontrol can now again read the control file from its standard
    input with "-c-". Closes: #465340
  * Add DEB_VENDOR environment variable in the build environment to be able
    to change behaviour dynamically depending on the vendor of the current
    system (or target system when the user overrides DEB_VENDOR by setting
    it himself). Closes: #457371
  * dpkg-shlibdeps give less strong warnings for symbols not found in NEEDED
    libraries when the shared library is a non-public directory and is likely
    to be a plugin. Closes: #481165
  * Clarify list of packages displayed by dpkg --get-selections and
    dpkg-query -l. Thanks to Jidanni. Closes: #487455
  * Document -A option in dpkg-buildpackage(1). Closes: #482834
  * Add some warning concerning the available file and the related commands.
    They are mostly obsolete for APT users. Closes: #481185
  * Add new option --listpackage to dpkg-divert. Thanks to Timothy G Abbott
    <tabbott@MIT.EDU> for the patch. Closes: #485012
  * Add new option --require-valid-signature to dpkg-source. Closes: #390282
  * In dpkg-query(1) document the origin of the various fields and warn that
    they are not always available. Closes: #488293
  * Improve error message in install-info when the file doesn't exist.
    Thanks to Thomas Hood <jdthood@yahoo.co.uk>. Closes: #107098
  * Use description of installed package as fallback in dselect.
    Based on a patch from Bruce Sass <bmsass@shaw.ca>. Closes: #21659
  * Reduce memory usage of dselect by avoiding usage of a big infopad.
    Thanks to Michel Lespinasse <walken@zoy.org> for the patch.
    Closes: #395140
  * Largely improve and update dpkg-buildpackage's manual page.
  * Clarify two points in dpkg-source(1). Closes: #490693
  * Support RUNPATH exactly like RPATH in dpkg-shlibdeps. Closes: #502258
    Thanks to Javier Serrano Polo <jasp00@terra.es>.
  * Set Standards-Version to 3.8.0 (no changes needed).
  * Drop some unneeded lintian overrides.
  * Fix a chmod call in dpkg-source to not fail when POSIXLY_CORRECT is set.
    Closes: #506028
  * Optimize dpkg-shlibdeps by caching parsed symbols files and
    objdump objects. Thanks to Modestas Vainius <modestas@vainius.eu> for the
    patch. Closes: #503954
  * Add new framework to hook vendor-specific logic (see
    module Dpkg::Vendor::Default).
  * Add Ubuntu vendor object implementing lookup of launchpad bugs in
    changelogs and a safety-check for Maintainer fields of forked packages
    (launched during source build). Closes: #426752, #499924
  * Improve behaviour of update-alternatives --config. Thanks to
    Osamu Aoki <osamu@debian.org> for the initial patch. We can know
    select between manual and auto in --config and --all. Closes: #392430
  * Fix update-alternatives to not switch to manual mode an alternative
    with a broken symlink (instead let the current action fix it).
    Also ensure that a message is displayed by default when such a switch is
    made. Closes: #141325, #87677
  * Fix update-alternatives' logic to rename files. It failed to ignore errors
    in some cases where it wanted to when the source file didn't exist.
    Closes: #99870
    This also makes update-alternatives less noisy when this happens since we
    don't call mv when we know that it's going to fail.
    Closes: #98822
  * Properly remove inappropriate slave links in update-alternatives even when
    we switch to manual mode with --set or --config. Closes: #388313
  * Modify update-alternatives to always remove the alternative group when the
    last alternative is removed (even in manual mode).
  * Ensure that update-alternative --install fix the links if the alternative
    installed is the one currently selected. Closes: #100135
  * Let update-alternatives deal with empty files in its administrative
    directory by ignoring them. Closes: #457863
  * Add new --target and --as-root options to dpkg-buildpackage to call
    any debian/rules target with the proper build environment.
    Closes: #477916
  * Move update-alternatives, dpkg-divert and dpkg-statoverride to /usr/bin
    but keep compatibility symlinks in /usr/sbin for the squeeze release
    until all maintainer scripts are fixed (see
    http://lintian.debian.org/tags/command-with-path-in-maintainer-script.html).
    Closes: #216606
  * Use dh_lintian to install lintian overrides. Build-Depends on debhelper
    (>= 6.0.7) for this. Update debhelper compatibility level to 6 at the same
    time.
  * Drop cleanup-info script.
  * Reset umask to 0022 in dpkg-gencontrol and dpkg-gensymbols to ensure that
    files created in the DEBIAN directory have sane permissions.
    Closes: #516481
  * Rewrite update-alternatives (so that we can understand it again) and
    implement new features on top of it:
    - the --config output is now sorted. Closes: #437060
    - it now logs information to /var/log/dpkg.log. Closes: #445270
    - it forbids reusing master alternative as slave and vice-versa.
      Closes: #342566
    - it forbids reusing alternative links managed by other alternatives
    - new sanity checks on --install parameters. Closes: #423176
    - install slave link only if the corresponding slave file is available.
      Closes: #143701
    - new option --get-selections to export the configuration of all
      alternatives. It's a simple way to discover the name of all available
      alternatives. Closes: #273406, #392429
    - new option --set-selections to reconfigure a set of alternatives in
      a single command.
  * Document in update-alternatives(8) how one can repair all broken
    alternatives with a single command. Closes: #250258, #395556
  * Modify dpkg-gensymbols to replace #PACKAGE# on the fly while installing
    symbols files so that package having libraries whose name varies between
    architectures do not need to hardcode the package name. Closes: #517264

  [ Pierre Habouzit ]
  * Add a --query option to update-alternatives. Closes: #336091, #441904

  [ Updated scripts translations ]
  * Polish (Wiktor Wandachowicz). Closes: #514106

  [ Updated manpages translations ]
  * Polish (Wiktor Wandachowicz). Closes: #514106

  [ Updated dpkg translations ]
  * Portuguese (Miguel Figueiredo).
  * Korean (Changwoo Ryu).
  * Romanian (Eddy Petri?or)
  * Slovak (Ivan Masár). Closes: #514490

 -- Guillem Jover <guillem@debian.org>  Mon, 02 Mar 2009 06:13:53 +0200

dpkg (1.14.25) unstable; urgency=low

  [ Guillem Jover ]
  * Fix typo in package description ('privides' -> 'provides').
    Thanks to Pascal De Vuyst <pascal.devuyst@gmail.com>. Closes: #510755
  * Do not lose conffiles while replacing them from another package on the
    same install run. Closes: #513857
    As a side effect this fixes the following symptoms:
    - Do not do unneeded conffile prompts when it wasn't locally changed.
    - Do not ensure (and thus do not output debug information) that the
     .dpkg-new and .dpkg-tmp directories for an existing directory do not
      exist. Closes: #80416

  [ Raphaël Hertzog ]
  * dpkg-deb now always produces GNU tarballs inside .deb and ignores
    TAR_OPTIONS. Closes: #513863

  [ Updated dpkg translations ]
  * Basque (Piarres Beobide). Closes: #506092, #509851
  * Simplified Chinese (Deng Xiyue). Closes: #506177
  * Traditional Chinese (Tetralet). Closes: #513312

  [ Updated dselect translations ]
  * Basque (Piarres Beobide). Closes: #509852
  * Norwegian Bokmål (Hans F. Nordhaug).
  * Portuguese (Miguel Figueiredo). Closes: #509904

  [ Updated scripts translations ]
  * Add missing space in French translation.
    Thanks to Cyril "Oeil de lynx" Brulebois.

 -- Guillem Jover <guillem@debian.org>  Tue, 03 Feb 2009 00:00:41 +0200

dpkg (1.14.24) unstable; urgency=low

  [ Raphaël Hertzog ]
  * Fix parsing of objdump output (by dpkg-shlibdeps) in a special case where
    the symbol name is separated only with a single space. Closes: #506139
  * Fix dpkg-shlibdeps behaviour when Build-Depends-Package is used in the
    symbols file. It was merging all dependency templates into the generated
    dependency instead of simply modifying the minimal version. Thanks to
    Modestas Vainius <modestas@vainius.eu>. Closes: #507346
  * Fix dpkg-source to correctly extract a source package even when called
    from a non-writable directory when a target directory has been specified
    on the command line. Closes: #507217, #507219

  [ Guillem Jover ]
  * Do not allow installing packages with non-obsolete conffiles owned by
    other packages without a proper Replaces field. Closes: #508392

  [ Updated dselect translations ]
  * Galician (Marce Villarino). Closes: #509887

  [ Updated dpkg translations ]
  * Galician (Marce Villarino). Closes: #509150
  * Vietnamese (Clytie Siddall). Closes: #509424

  [ Updated scripts translations ]
  * Improve German translation.

 -- Guillem Jover <guillem@debian.org>  Mon, 29 Dec 2008 05:38:31 +0100

dpkg (1.14.23) unstable; urgency=low

  [ Raphaël Hertzog ]
  * Blacklist "__gnu_local_gp" symbol for dpkg-gensymbols. Closes: #500188
    Thanks to Thiemo Seufer <ths@debian.org>.
  * Important bugfix in dpkg-gensymbols for people using includes in symbol
    files: the current object didn't flow back from the included file to
    the including file.
  * Fix Dpkg::Version comparison code. Closes: #504135

  [ Guillem Jover ]
  * Untangle fatal abort condition from the “too many errors” one in the
    archives and packages processing loop. Closes: #367226
  * Abort on unrecoverable fatal errors instead of continuing execution, as
    the recovery code assumed the execution would not be reaching it again
    and some times bogus update files were created either with incompletely
    written content or with '#padding' lines. Closes: #497041, #499070

  [ Updated dpkg translations ]
  * Brazilian Portuguese (Felipe Augusto van de Wiel).
  * Catalan (Jordi Mallach).
  * Czech (Miroslav Kure). Closes: #505910
  * French (Christian Perrier)
  * German (Sven Joachim).
  * Greek (Emmanuel Galatoulas). Closes: #498585
  * Japanese (Kenshi Muto).
  * Korean (Changwoo Ryu). Closes: #505777
  * Norwegian Bokmål (Hans F. Nordhaug).
  * Polish (Wiktor Wandachowicz).
  * Portuguese (Miguel Figueiredo). Closes: #505869
  * Russian (Yuri Kozlov). Closes: #499028, #505735
  * Romanian (Eddy Petri?or).
  * Slovak (Ivan Masár). Closes: #506024
  * Spanish (Javier Fernandez-Sanguino). Closes: #505836
  * Swedish (Peter Krefting).

  [ Updated scripts translations ]
  * Fix typo in Russian. Closes: #499736
  * Fix wrong translation in French. Closes: #504123
  * French (Christian Perrier).

  [ Updated manpages translations ]
  * German (Helge Kreutzmann).

 -- Guillem Jover <guillem@debian.org>  Tue, 18 Nov 2008 11:50:56 +0200

dpkg (1.14.22) unstable; urgency=low

  [ Raphaël Hertzog ]
  * The last "small fix" actually broke conversion of source packages to
    "3.0 (quilt)" format when they have local changes and no pre-existing
    quilt series file. Now always provide a valid name in QUILT_SERIES.
    Closes: #496920
  * Fix permissions of the automatically generated patch in "2.0" and "3.0
    (quilt)" format. They were improperly set to 0600 due to tempfile()
    and were not reset to a sane value. Closes: #496925
  * Fix dpkg-gensymbols to not scan (real) directories accessed through a
    symlink contained in the build tree as they may well not be part of
    the package (with absolute symlinks). It was already skipping symlinks
    (since 1.14.16.6) for similar reasons.

  [ Updated dpkg translations ]
  * Basque (Piarres Beobide). Closes: #496753
  * Brazilian Portuguese (Felipe Augusto van de Wiel).
  * Galician (Jacobo Tarrio).
  * Norwegian Bokmal (Hans Fredrik Nordhaug). Closes: #497309
  * Swedish (Daniel Nylander and Peter Krefting).
  * Vietnamese (Clytie Siddall). Closes: #497893

  [ Updated manpages translations ]
  * Swedish (Peter Krefting).

  [ Updated scripts translations ]
  * Swedish (Peter Krefting).

 -- Raphaël Hertzog <hertzog@debian.org>  Fri, 05 Sep 2008 16:54:45 +0200

dpkg (1.14.21) unstable; urgency=low

  [ Raphaël Hertzog ]
  * Small fix in "3.0 (quilt)" source format when using non-standard name
    of the quilt series.
  * Handle debian.tar.gz files like diff.gz in dpkg-buildpackage and
    dpkg-genchanges to detect the kind of upload.
  * Add "armel" to /usr/share/dpkg/archtable. Closes: #487768
  * Modified Dpkg::BuildOptions to recognize and use spaces as separator
    in DEB_BUILD_OPTIONS (in order to conform with the Debian policy
    ruling established in #430649). Closes: #486937
  * Fix dpkg-source to not use -i and -I by default with "1.0" source
    packages. Closes: #495138

  [ Guillem Jover ]
  * When loading the status file fix up any inconsistent package in state
    triggers-awaited w/o the corresponding package with pending triggers.
    Closes: #487637, #486843, #489068
  * Fix --no-act in triggers related code. Closes: #495097
  * Do not assert when dpkg stops processing packages due to too many
    errors occurred while configuring or removing packages.
    Thanks to Ian Jackson <ian@davenant.greenend.org.uk>. Closes: #483655
  * Move lzma from dpkg Suggests to Pre-Depends. Closes: #456332
  * Match description of -si option in dpkg-buildpackage to the one in
    dpkg-genchanges. Closes: #493743
  * Close --status-fd file descriptors on exec, so that they are not
    inherited by the childs. Closes: #471488, #487684
  * State that the preferred front-end is aptitude and replace one instance
    of dselect usage with apt-get. Closes: #483785

  [ Updated manpages translations ]
  * French (Florent Usseil).
  * German (Helge Kreutzmann).

  [ Updated scripts translations ]
  * Russian (Yuri Kozlov). Closes: #490076
  * German (Helge Kreutzmann).

  [ Updated dpkg translations ]
  * Basque (Piarres Beobide). Closes: #490905
  * Czech (Miroslav Kure).
  * French (Christian Perrier).
  * German (Sven Joachim).
  * Korean (Changwoo Ryu).
  * Romanian (Eddy Petri?or).
  * Russian (Yuri Kozlov). Closes: #488689
  * Simplified Chinese (Deng Xiyue). Closes: #496176
  * Slovak (Ivan Masár). Closes: #488903, #495505
  * Thai (Theppitak Karoonboonyanan). Closes: #488090

  [ Added dpkg translations ]
  * Lithuanian (Gintautas Miliauskas). Closes: #493326

  [ Updated dselect translations ]
  * Romanian (Eddy Petri?or).

 -- Guillem Jover <guillem@debian.org>  Tue, 26 Aug 2008 05:32:39 +0300

dpkg (1.14.20) unstable; urgency=low

  [ Guillem Jover ]
  * Change UTF-8 '©' to '(C)' in deb-version.5 (unfuzzy translations).
  * Document --force-breaks in 'dpkg --force-help' output.
  * Document triggers --debug values in dpkg.1. Thanks to Sven Joachim.
  * Improve package descriptions for dpkg, dpkg-dev and dselect.
    Thanks to Justin B Rye for the review and corrections. Closes: #484002
  * When dpkg-divert does renames do no check the target file if the source
    does not exist and the rename is thus being disabled. This also allows
    to remove bogus diversions. Closes: #476973, #469033
  * Properly close triggers 'File' file, so it does not get leaked to childs.

  [ Raphaël Hertzog ]
  * Add missing 'use File::Path' in Dpkg::Source::Package::V3::quilt.
  * Use debian/patches/debian-changes-<version> (without the trailing ".diff")
    as default name for the automatic patch created by the format "3.0
    (quilt)". This ensures a saner cohabitation with patch systems that
    apply all of debian/patches/*.{diff,patch}.
  * Improve patch parser to accept more patches that are accepted by patch
    itself.
  * Correctly skip comments in quilt series files (concerns "3.0 (quilt)" source
    packages). Closes: #486323
  * The automatically created patches (in source package formats "2.0" and
    "3.0 (quilt)") will now contain "/dev/null" as previous filename when the
    patch creates a new file (instead of putting the same name).
  * Set PERL_DL_NONLZY to 1 in perl scripts that are likely to be called in
    package's configuration scripts to work around the perl bug #479711.

  [ Helge Kreutzmann ]
  * Fix a typo in dselect.1.

  [ Updated dpkg translations ]
  * Basque (Piarres Beobide). Closes: #481043
  * Brazilian Portuguese (Felipe Augusto van de Wiel).
  * Catalan (Jordi Mallach). Closes: #383448
  * Czech (Miroslav Kure).
  * French (Christian Perrier).
  * Galician (Jacobo Tarrio). Closes: #483441
  * German (Sven Joachim).
  * Norwegian Bokmal (Hans Fredrik Nordhaug). Closes: #480626
  * Polish (Wiktor Wandachowicz).
  * Simplified Chinese (Deng Xiyue). Closes: #483143
  * Swedish (Peter Karlsson).
  * Vietnamese (Clytie Siddall). Closes: #481199

  [ Updated manpages translations ]
  * German (Helge Kreutzmann).
  * Polish (Wiktor Wandachowicz).
  * Swedish (Peter Karlsson).

  [ Updated scripts translations ]
  * French (Christian Perrier).
  * German (Helge Kreutzmann).
  * Polish (Wiktor Wandachowicz).
  * Russian (Yuri Kozlov).
  * Swedish (Peter Karlsson).

  [ Updated dselect translations ]
  * Brazilian Portuguese (Felipe Augusto van de Wiel).
  * Polish (Wiktor Wandachowicz).

 -- Raphaël Hertzog <hertzog@debian.org>  Wed, 18 Jun 2008 09:33:54 +0200

dpkg (1.14.19) unstable; urgency=low

  [ Guillem Jover ]
  * Fix a double-free by setting scontext to NULL after calling freecon.
    Based on a patch by Russell Coker. Closes: #474339
  * Add missing import of internerr in Dpkg::Source::Patch.pm.
    Thanks to Marco d'Itri. Closes: #479205
  * Consider also custom Package-Type fields when printing warnings in
    dpkg-gencontrol. Closes: #452273

  [ Raphaël Hertzog ]
  * Add missing import of subprocerr in Dpkg::Source::Package. Thanks to Sven
    Joachim for the patch.
  * Handle symlinks better when deciding if dpkg-source has to copy the
    original tarball in the current extraction directory. Closes: #475668
  * Fix the dpkg-source error message about unrepresentable changes to
    source because the type of a file changed (new and old were inverted).
  * Fix dpkg-genchanges to detect udeb based on Package-Type control
    header instead of file extension analysis on uploaded files.
    Closes: #476113
  * Fix dpkg-source to grant correct permissions to tarballs of native
    source packages. Closes: #477784
  * Add Conflicts: devscripts (<< 2.10.26) to ensure that people are
    using versions of debsign/mergechanges that support the Checksums fields
    in *.dsc and *.changes.
  * Cleanup the various Conflicts/Replaces fields to remove references
    to package that have disappeared before sarge (this includes dpkg-doc-ja,
    dpkgname, and dpkg-static which has never officially been built).
    dpkg-iasearch has been kept as popcon still reports a few installations.
  * Collapsed multiple conflicts of dpkg with old versions of dpkg-dev
    in a single Conflicts: dpkg-dev (<< 1.14.16).
  * The "3.0 (quilt)" source package format now parses correctly series files
    with patch options and warn if something else than -p1 is used.
  * Change the way dpkg-source finds the perl object to use to unpack/build
    a source package to ignore the minor part of the Format: version.
    For example "1.0" and "1.1" would both map to Dpkg::Source::Package::V1
    instead of ::V1_0 and ::V1_1 before. Similarly "3.0 (quilt)" now maps to
    ::V3::quilt instead of ::V3_0::quilt.
  * Fix changelog parser to not fail when an unexpected changelog entry
    appears without the preceding heading line. Closes: #478925
  * Change the "2.0" and "3.0 (quilt)" source packages to refuse by default
    binary files in the debian sub-directory. They have to be whitelisted
    through debian/source/include-binaries. Closes: #473041
  * Make sure triggers are activated when a file is removed in a directory
    shared by multiple packages. Closes: #479850

  [ Helge Kreutzmann ]
  * Minor fixes and clarifications to man pages.

  [ Updated dpkg translations ]
  * Brazilian Portuguese (Felipe Augusto van de Wiel). Closes: #480579
  * Czech (Miroslav Kure).
  * French (Florent Ussel).
  * Galician (Jacobo Tarrio).
  * German (Sven Joachim).
  * Polish (Wiktor Wandachowicz).
  * Portuguese (Miguel Figueiredo).
  * Russian (Yuri Kozlov). Closes: #478827
  * Slovak (Ivan Masár). Closes: #478897
  * Swedish (Peter Karlsson).

  [ Updated manpages translations ]
  * German (Helge Kreutzmann).
  * Polish (Wiktor Wandachowicz).
  * Swedish (Peter Karlsson).

  [ Updated scripts translations ]
  * German (Helge Kreutzmann).
  * Polish (Wiktor Wandachowicz).
  * Russian (Yuri Kozlov). Closes: #479142
  * Swedish (Peter Karlsson).

  [ Updated dselect translations ]
  * Brazilian Portuguese (Felipe Augusto van de Wiel).
  * Czech (Miroslav Kure).
  * French (Christian Perrier).
  * German (Sven Joachim).
  * Russian (Yuri Kozlov). Closes: #478802
  * Slovak (Ivan Masár). Closes: #479007

 -- Guillem Jover <guillem@debian.org>  Mon, 12 May 2008 08:33:07 +0300

dpkg (1.14.18) unstable; urgency=low

  [ Guillem Jover ]
  * Bump po4a version in Build-Depends to 0.33.1-1, as usage of UTF-8
    in original man pages was causing build failures. Closes: #473498
  * Add triggers documentation to dpkg-dev. Closes: #473449
  * Add deb-triggers.5 and dpkg-trigger.1 man pages, and document new
    statuses and options in dpkg.1.

  [ Raphaël Hertzog ]
  * When dpkg-source builds a source package of Format: 2.0 or 3.0 (quilt) it
    applies the patches before the build if
    debian/patches/.dpkg-source-applied doesn't exist. This file is created
    during extraction if patches are applied, and is auto-excluded from the
    debian tarball. This enables on-the-fly conversion of source packages from
    Format: 1.0 to Format: 3.0 (quilt) without manual intervention of the
    user. This feature can be disabled with the option --no-preparation.
  * The dpkg-source option --skip-patches disables application of patches
    during extraction of source packages using Format: 2.0 or Format: 3.0
    (quilt).
  * Ensure the Files field is last in *.dsc and *.changes. This is a
    work-around for some braindead dsc parsers (dupload and sbuild for
    instance, see #473518 and #470440).
  * Initialize dependencies for libraries having symbols files with the
    smallest minimal version listed in the symbols file instead of using
    an unversioned dependency. It's the only way to ensure the library
    presence if it wasn't available in all versions of the package that ever
    existed. Closes: #474079
  * Don't use the -p option of diff for Format: 1.0 source packages.
    dpkg-source of sarge doesn't accept data after @@. Closes: #474417

  [ Updated dselect translations ]
  * German. (Sven Joachim).
  * Swedish (Peter Karlsson).

  [ Updated dpkg translations ]
  * Portuguese (Miguel Figueiredo).
  * Simplified Chinese (Deng Xiyue). Closes: #473523
  * Swedish (Peter Karlsson).
  * Vietnamese (Clytie Siddall). Closes: #473726

  [ Updated manpages translations ]
  * German (Helge Kreutzmann).
  * Swedish (Peter Karlsson).

  [ Updated scripts translations ]
  * German (Helge Kreutzmann).
  * Swedish (Peter Karlsson).

 -- Guillem Jover <guillem@debian.org>  Tue, 08 Apr 2008 07:00:10 +0300

dpkg (1.14.17) experimental; urgency=low

  [ Guillem Jover ]
  * Replace strdup plus error checking usage with a new m_strdup function.
    Closes: #379028
  * Add new keybinding in dselect to restore all selections back to
    whatever's currently installed. Closes: #151540
    Thanks to Colin Watson.
  * Use system timersub and fix timeval normalization in multiplication in
    start-stop-daemon. Thanks to Andreas Påhlsson. Closes: #462225
  * Cosmetic fixes to start-stop-daemon output and man page. Document that
    --chuid will change the group even if it has not been specified. Add
    EXIT STATUS and EXAMPLE sections to man page. Thanks to Justin Pryzby.
  * Add Raphaël Hertzog to Uploaders, and remove Brendan O'Dea and
    Christian Perrier with their permission.
  * Use functions from libcompat when those are not provided by the system.
    - Add strnlen to libcompat.
    - Link programs against libcompat which provides obstack. Closes: #142042
  * Change dpkg-gencontrol to not output the Homapage field on udeb.
  * Reintroduce 'no-debsig' back in dpkg.cfg to avoid failing to install any
    package when debsig-verify is installed. Closes: #311843
  * Fix some small memory leaks. Closes: #469520
    Thanks to Sean Finney.
  * Correct broken dselect logic for self-conflicting packages.
    Thanks to Ian Jackson.
  * Implement 'Breaks' properly in dselect. Closes: #448946
    Thanks to Ian Jackson.
  * Fix erroneous description of Breaks in dselect output.
    Thanks to Ian Jackson.
  * Allow compilation with --disable-nls on systems without libintl.h where
    a non glibc claims to be glibc. Closes: #465420
  * Fix crash when a .deb file becomes unreadable while dpkg is starting.
    Thanks to Ian Jackson. Closes: #255882
  * Few file descriptor cleanup and error handling fixes.
    Thanks to Ian Jackson. Closes: #443338
  * Move test suite invocation to a new check target in debian/rules.
  * Add support for nocheck DEB_BUILD_OPTIONS in debian/rules, so that the
    dpkg test suite can be skept if desired.
  * Improve log and status-fd output by printing more status change updates
    and actions. Thanks to Ian Jackson.
  * Implement triggers support. Thanks to Ian Jackson.
    Closes: #17243, #68981, #215374, #217622, #248693, #308285

  [ Raphaël Hertzog ]
  * Add a warning displayed by dpkg-genchanges if the current version is
    smaller than the previous one. Closes: #4655
  * Add -d and -c options in dpkg-checkbuilddeps to override
    build-depends/conflicts. Closes: #114774
  * Include list of libraries in dpkg-gensymbols' warning about new/lost
    libraries.
  * Add -R option to dpkg-buildpackage so that one can replace the usual
    "debian/rules" by something else. Closes: #355654
  * Always list all binary packages in the Description: field of .changes
    files. It's nice for reviewers and mentors.debian.net was using this field
    on source only uploads to display short description of what the package is
    about.
  * Handle the case when the library has a different SONAME than the one used
    to find it. Closes: #462413
  * Fix Dpkg::Version and Dpkg::Fields::Object to import _g() from
    Dpkg::Gettext. Thanks to Adam Heath and Olivier Berger for spotting
    this. Closes: #465651
  * Change PATH during make check to look into build directories containing
    dpkg and the related scripts. Thanks to Mike Frysinger. Closes: #466957
  * Some lintian cleanup:
    - add overrides for some useless I: tags
    - drop unused overrides
    - updated several manual pages to fix hyphen-used-as-minus-sign
    - fixed manpage-has-errors-from-man in several manual pages
    - removed empty debian/dpkg.prerm
  * Removed old upgrade code from dpkg's preinst and postinst which only
    concerns upgrading from dpkg version older than the one in oldstable
    already. And thus we get rid of old the last usage of read in those
    scripts (fixes lintian's warning read-in-maintainer-script).
  * Removed sorting of dependencies in dpkg-gencontrol and dpkg-source. But
    kept it for all other fields (Enhances, Conflicts, Replaces, Breaks,
    Build-Conflicts and Build-Conflicts-Indep).
  * Instead changed dpkg-shlibdeps to sort the dependencies generated in
    ${shlibs:*} variables.
  * Changed the logic of simplification of dependencies: if any dependency
    must be discarded due to another dependency appearing further
    in the field, the superseding dependency will take the place of the
    discarded one. Added a test case for this.
  * dpkg-shlibdeps properly accounts usage of symbols provided by private
    libraries without SONAME. Closes: #469838
  * Add a new warning to dpkg-shlibdeps when a library NEEDED is in fact
    not used by any of the binaries analyzed. Closes: #472332
  * Add a new --warnings=<value> option to select the set of warnings to
    activate. By default, do not activate the warning about useless
    libraries at the binary level (instead the new warning above is activated
    by default: it's less strict and more useful).
  * dpkg-source has been heavily refactored to make it easier to support
    multiple source package formats. Several new source package formats have
    been added:
    - the format "2.0" is the original wig&pen
    - the format "3.0 (quilt)" is based on 2.0. It uses a tarball for the
      debian directory and can thus include binary files. Binaries
      outside of the debian directory can be also included if they
      are listed in debian/source/include-binaries (and option
      --include-binaries will generate this file automatically).
      Closes: #4588, #4628
    - thus it will also preserve timestamps on Debian-provided
      documentation like README.Debian. Closes: #366555
    - it handles an explicit series of patches and the patch can thus be
      named without constraints. Patches can contain arbitrary
      headers/comments between file chunks. Closes: #363018
    - it ignores changes on a number of temporary and VCS-specific files
      by default. Closes: #203792, #323909
    - the patches in debian/patches can remove files. Closes: #12564
    - the patches are applied at unpack time. Closes: #463048
    - the formats "3.0 (quilt/native)" don't include VCS directories by
      default. Closes: #435126
    - the format "3.0 (custom)" can be used to create a source package
      containing arbitrary files. It's useful for helper tools that can
      generate the files by themselves in a more efficient way
      (like all the *-buildpackage tools). Closes: #246918
    - the formats "3.0 (git/bzr)" are experimental formats based
      on corresponding VCS repositories. Thanks to Joey Hess and Colin Watson
      respectively.
  * dpkg-source has a new --no-check option. It disables GPG check and
    checksums checks. Closes: #220758
  * dpkg-shlibdeps is now able to look into directories containing libraries
    used by cross-built binaries provided that the right environment variable
    are set. Closes: #453267
  * Change default value of LDFLAGS (set by dpkg-buildpackage) to ''
    instead of '-Wl,-Bsymbolic-functions'. It's safer at this point of the
    release cycle.
  * dpkg-buildpackage will set PKG_CONFIG_LIBDIR (but not override an existing
    value) in case of cross-compilation so that pkgconfig finds .pc files
    in the directory specific to the target architecture. Closes: #439979

  [ Frank Lichtenheld ]
  * Add a warning in dpkg-buildpackage if the build-dependencies are not
    satisfied during -S. Closes: #445552
  * Add a missing space in the German scripts translation. Closes: #463398
  * Add improved deb-shlibs.5 manual page by Zack Weinberg. Closes: #466135
  * dpkg-buildpackage exports some build related environment variables
    now. Based on a patch by Matthias Klose. Closes: #465282
    (See dpkg-buildpackage(1) and https://wiki.ubuntu.com/DistCompilerFlags
     for details)
  * Add support for use of SHA1 and SHA256 checksums in .dsc and
    .changes files. Information will be available in Checksums-Sha{1,256}
    fields. .changes format version increased to 1.8.
  * Link dselect against libncursesw. Closes: #466321
  * Forward port a patch from the old changelog parser to the new
    one that got lost during the transition. '+' and '.' can now
    be used in distribution names yet again. Reported by dann frazier.
    Closes: #467470

  [ Updated dpkg translations ]
  * Korean (Changwoo Ryu).
  * Polish (Robert Luberda).
  * Romanian (Eddy Petrişor).
  * Slovak (Ivan Masár). Closes: #471342
  * Swedish (Peter Karlsson).
  * Thai (Theppitak Karoonboonyanan). Closes: #468916

  [ Updated manpages translations ]
  * German (Helge Kreutzmann).
  * Polish (Robert Luberda).
  * Swedish (Peter Karlsson).

  [ Updated dselect translations ]
  * Basque (Piarres Beobide). Closes: #462403

  [ Updated scripts translations ]
  * German (Helge Kreutzmann).
  * Polish (Robert Luberda).
  * Swedish (Peter Karlsson).

  [ Updated dselect translations ]
  * Polish (Robert Luberda).
  * Romanian (Eddy Petrişor).

 -- Guillem Jover <guillem@debian.org>  Sun, 30 Mar 2008 12:48:22 +0300

dpkg (1.14.16.6) unstable; urgency=medium

  * Let dpkg-gensymbols skip directories which are just symlinks when scanning
    the package build dir.
  * Bump urgency to medium to compensate lost days in testing migration due to
    the two last uploads.

 -- Raphaël Hertzog <hertzog@debian.org>  Sat, 26 Jan 2008 19:20:40 +0100

dpkg (1.14.16.5) unstable; urgency=low

  * Fix dpkg-gensymbols handling of #include so that one can include multiple
    times the same file and have it properly taken into account.
  * Add many armel-specific symbols to dpkg-gensymbols' blacklist.
    Closes: #462318

 -- Raphaël Hertzog <hertzog@debian.org>  Thu, 24 Jan 2008 14:20:10 +0100

dpkg (1.14.16.4) unstable; urgency=low

  * Import capit in Dpkg::Cdata from Dpkg::Fields. Closes: #462172

 -- Guillem Jover <guillem@debian.org>  Wed, 23 Jan 2008 08:44:32 +0200

dpkg (1.14.16.3) unstable; urgency=low

  [ Raphaël Hertzog ]
  * Remove the ":utf8" layer that utf8-encodes already valid utf8.
    Closes: #462098
  * Disable variable substitution in dpkg-genchanges. Closes: #462079, #462089

  [ Guillem Jover ]
  * Make start-stop-daemon set the supplementary groups if the real user or
    group are different than the ones we should switch to. Closes: #462075
  * Fix segfault in start-stop-daemon when using --group w/o --chuid (as
    a side effect, using --group alone works for the first time in years).
    Closes: #462072
  * Fix timeout computations for start-stop-daemon --retry option. This has
    not worked properly for a long time (maybe never), but came to light
    due to #460903's fix. Closes: #462104

 -- Guillem Jover <guillem@debian.org>  Tue, 22 Jan 2008 23:39:59 +0200

dpkg (1.14.16.2) unstable; urgency=low

  * Change uid after changing gid and initializing supplementary groups in
    start-stop-daemon. Closes: #462018
  * Change temporary dpkg Breaks on dpkg-dev (= 1.14.13) and (= 1.14.14)
    to Conflicts, so that users from etch can upgrade to sid (or lenny
    once dpkg has migrated).

 -- Guillem Jover <guillem@debian.org>  Tue, 22 Jan 2008 13:05:22 +0200

dpkg (1.14.16.1) unstable; urgency=low

  * Add libtimedate-perl to dpkg-dev's Depends and to Build-Depends.
    Reported by Aurelien Jarno. Closes: #461875

 -- Frank Lichtenheld <djpig@debian.org>  Mon, 21 Jan 2008 12:48:51 +0100

dpkg (1.14.16) unstable; urgency=low

  [ Guillem Jover ]
  * Add build-essential as an implicit Build-Depends in dpkg-checkbuilddeps.
    Closes: #402901
  * Add build-essential to dpkg-dev Recommends.
  * Do not warn about unrecognized Homepage field in binary package stanzas
    in dpkg-genchanges and dpkg-source. Closes: #460309
  * Do not use the enoent helper binary, and use perl POSIX module instead.
  * Keep checking for the process when start-stop-daemon is called with
    --retry even if the daemon removed the pidfile. Closes: #460903
    Thanks to Justin Pryzby for the analysis.
  * Make --quiet silence --test in start-stop-daemon. Closes: #367998
  * Check current uid and gid in start-stop-daemon before calling setuid,
    setgid and initgroups. Closes: #222524
    Based on a patch by Samuel Thibault.
  * Remove unimplemented --test option from update-alternatives.
    Closes: #392432, #461247
  * Additionally check if errno is EEXIST after rmdir(2), as SUSv3 specifies
    that on non-empty directories it can either return that or ENOTEMPTY.
    This fixes run time problems on Solaris.
  * Fix start-stop-daemon --help output to state that --name is one of the
    possible required options to use. Closes: #354999
  * Demote dselect from priority important to optional. Closes: #461327
  * Fix portability issues on HP-UX, by not using backticks inside double
    quotes in m4 files. Closes: #24514
  * Switch Maintainer address to <debian-dpkg@lists.debian.org> from
    <team@dpkg.org>.
  * Add README.feature-removal-schedule describing the features to be removed
    and README.api describing the provided APIs.

  [ Frank Lichtenheld ]
  * Make the -L option of dpkg-parsechangelog actually work (it's
    only been eleven years...)
  * Import the code from my external Parse::DebianChangelog as
    Dpkg::Changelog and Dpkg::Changelog::Debian. Using this
    from parsechangelog/debian adds the following requested
    features:
     - Option to use a non-lossy format. Closes: #95579
     - Various options to better control how many entries
       should be displayed. Closes: #226932

  [ Raphaël Hertzog ]
  * Replaced all the remaining code in controllib.pl by new modules. All
    scripts have been adjusted to use the new modules and controllib.pl has
    been removed.
  * The code to parse debian/control is available in a perl module
    Dpkg::Control. Closes: #26554
  * Temporarily add a Breaks: dpkg-dev (= 1.14.13), dpkg-dev (= 1.14.14) on
    dpkg for the convenience of sid users. Closes: #459815
  * Update dpkg-source(1) to explain better what the directory after -b is.
    Closes: #323606
  * Also force version in ${binary:Version} if dpkg-gencontrol -v<version>
    is used. That way we're consistent with the definition of that variable
    in deb-substvars(5). Closes: #433477
  * Add support of Dm-Upload-Allowed field. Closes: #453400
  * Fix dpkg-shlibdeps's filtering of duplicated dependencies in fields of
    lesser priority (when -d is used).
  * Fix behaviour of dpkg-shlibdeps when the same binary was passed multiple
    times for use in different dependency fields (-d option).
  * Change logic of -si option of dpkg-genchanges to include the original
    tarball only if the current upstream version differs from the upstream
    version of the previous changelog entry. Replaces the heuristic based
    on revision number (-0, -0.1 or -1). Closes: #28701
  * Some code refactoring on dpkg-genchanges and bug fixes in the generation
    of the Description: field. As a result, source only uploads will no more
    have Description fields.
  * Add support of wildcard entries in symbols files. This makes it much
    simpler to write symbols files for well managed libraries but in that case
    dpkg-gensymbols can't check any more if symbols have disappeared.
    Closes: #459359

  [ Updated manpages translations ]
  * Fix typo in French. Closes: #460021
  * German (Helge Kreutzmann).

  [ Updated dpkg translations ]
  * Basque (Piarres Beobide). Closes: #459565
  * French (Christian Perrier).
  * German, Basque, Norwegian Bokmål, Swedish, Vietnamese, Simplified Chinese,
    Galician unfuzzied.
  * Russian (Yuri Kozlov). Closes: #460708

  [ Updated scripts translations ]
  * Russian (Yuri Kozlov). Closes: #460709
  * Swedish (Peter Karlsson).

 -- Guillem Jover <guillem@debian.org>  Mon, 21 Jan 2008 10:00:45 +0200

dpkg (1.14.15) unstable; urgency=low

  [ Raphaël Hertzog ]
  * Make sure {dpkg-dev,dselect}.preinst are included in the source tarball.
    Closes: #452730
  * Blacklist armel-specific symbols in dpkg-gensymbols. Reported by Riku
    Voipio. Closes: #457964
  * Fix typos in various manpages. Patch from A. Costa. Closes: #458276
  * Make dpkg-shlibdeps choose the right symbols files when we have several
    debian/*/DEBIAN/symbols for a given soname. Closes: #458860
  * Add a -S<pkgbuilddir> option to dpkg-shlibdeps to indicate a package build
    tree to scan first when trying to find a needed library.
  * Change dpkg-gensymbols to mark symbols that disappeared with #MISSING
    instead of #DEPRECATED, it's clearer for people.
  * Fix Dpkg::Shlibs::Objdump to properly take into account R_*_COPY
    relocations. Closes: #454036
  * Explain better the order in which postinst/prerm scripts are called
    between a package and its dependencies. Thanks to Nicolas François and
    Helge Kreutzmann for their suggestions. Closes: #379641
  * Fix Dpkg::BuildOptions so that dpkg-buildpackage doesn't double all
    options in DEB_BUILD_OPTIONS when called with the -j parameter.
    Closes: #453656

  [ Guillem Jover ]
  * Move compression related variables to a new Dpkg::Compression module.
  * Remove disabled, obsolete and quite incomplete Hebrew translations.
  * Revert dpkg-dev versioned dependency bump on dpkg >= 1.14.13 back to
    >= 1.14.6, as the compression variables are now in a module in dpkg-dev.
  * Do not display garbage in dselect on monochrome terminals, by setting
    a missing ncurses character attribute. Closes: #155741, #157093
    Thanks to Sven Rudolph.
  * Do not loop endlessly in dselect with very long package descriptions.
    Closes: #179320, #342495
    Thanks to John Zaitseff.
  * Ignore wrapped lines in install-info when matching section titles.
    Closes: #214684
    Thanks to Andreas Metzler and Ian Zimmerman.
  * Do not use strdup for execvp arguments. Closes: #379027
  * Do not print 'failed to kill' warning in start-stop-daemon when polling
    the pid. Closes: #157305, #352554
    Thanks to Samuel Thibault.
  * Properly print build message in dpkg-buildpackage for lzma and bzip2
    compressed sources. Closes: #458519
  * Promote bzip2 Recommends to Depends for dpkg-dev. Closes: #458521
  * Add lzma to dpkg-dev Depends.
  * Do not automatically enable -j if DEB_BUILD_OPTIONS contains parallel=n,
    and allow overriding its value from the environment. Closes: #458589
  * Fix Dpkg::BuildOptions to parse all options in DEB_BUILD_OPTIONS, so
    that dpkg-buildpackage called with -j preserves unrecognized options.
  * Fix several signed vs unsigned value comparisons that were making some
    code to never be executed.

  [ Updated dpkg translations ]
  * French (Christian Perrier).
  * German (Sven Joachim). Closes: #459223
  * Norwegian Bokmål (Hans Fredrik Nordhaug). Closes: #457918, #458732
  * Simplified Chinese (Deng Xiyue). Closes: #459018
  * Swedish (Peter Karlsson).
  * Vietnamese (Clytie Siddall). Closes: #459016

  [ Updated scripts translations ]
  * French (Christian Perrier).
  * Swedish (Peter Karlsson).

  [ Updated man pages translations ]
  * Swedish (Peter Karlsson).

 -- Guillem Jover <guillem@debian.org>  Mon, 07 Jan 2008 12:12:16 +0200

dpkg (1.14.14) unstable; urgency=low

  * Fix override disparity: set priority of dselect to important.
  * Add libio-string-perl to Build-Depends as it's needed by a non-regression
    test (fix FTBFS, thus a quick upload).
  * Make dpkg-dev depend on dpkg (>= 1.14.13) as the latest Dpkg.pm is needed
    for dpkg-source.

 -- Raphaël Hertzog <hertzog@debian.org>  Thu, 27 Dec 2007 11:20:38 +0100

dpkg (1.14.13) unstable; urgency=low

  [ Frank Lichtenheld ]
  * Add an own manpage for Dpkg's version format. Mostly stolen
    from policy. Closes: #373003
  * Fix control file parsing for field values starting with a colon.
    Apparently nobody ever needed this until Vcs-Cvs came along.
    Closes: #453364
  * Copy the usr/share/doc directory to dpkg-dev and dselect (Instead
    of using symlinks). The space requirements are minimal and adding
    the needed dependencies to comply with policy would be way more
    inconvenient. Pointed out by Rene Engelhard. Closes: #452730
  * Allow more than one arch and more than one type of a package
    in debian/files. Parts of the patch by Goswin von Brederlow
    and Bastian Blank. Closes: #356299, #377400, #229143
  * Allow building only architecture independent packages (-A).
    Closes: #109794, #200454
  * Bump Standards-Version to 3.7.3 (no changes)

  [ Raphaël Hertzog ]
  * When dpkg-shlibdeps finds a lib in a directory which is just a symlink to
    another directory that is also considered, remember the other directory
    name as the canonical one. Closes: #453885
  * dpkg-shlibdeps doesn't warn any more about libm.so.6 being unused if the
    binary is also linked against libstdc++ since g++ always add an implicit
    -lm. Closes: #454616
  * Included files in symbols files (via #include) do no more need to repeat
    the header line. Closes: #455260
  * Tweak the sort algorithm between dependencies so that intervals
    are displayed as "a (>= 1), a (<< 2)" instead of the opposite.
    Closes: #455520
  * Extend format of symbols files to support arbitrary fields of
    meta-information. First field is Build-Depends-Package used to extract the
    version requirement possibly encoded in the Build-Depends field and make
    sure that the generated dependency is at least as strict as this one.
  * Fix dpkg-gensymbols to not update version info of a deprecated symbol.
    Closes: #457739
  * Fix dpkg-source's behaviour with options -sk -sK -sp -sP. Closes: #457784

  [ Guillem Jover ]
  * Ignore the man pages when building without NLS support. Closes: #457673
  * Fix perl warnings:
    - Check for undefined values when reading from the alternative db.
  * Properly handle symlinks for alternatives with nonexistent slave links.
    Closes: #76295, #246906, #433567, #451872, #220044, #392440, #441021
    Closes: #443241
    Based on a patch by Daniel Leidert <daniel.leidert@wgdd.de>.
  * Fail when diverting to a non existent directory. Closes: #245562
    Thanks to Flavio Stanchina <flavio@stanchina.net>.
  * Refactor update-alternatives.

  [ Updated dpkg translations ]
  * French (Christian Perrier, as this was trivial).
  * Spanish (Javier Fernández-Sanguino Peña). Closes: #456984
  * Swedish (Peter Karlsson).

  [ Updated man pages translations ]
  * German (Helge Kreutzmann).
  * Swedish (Peter Karlsson).

  [ Updated scripts translations ]
  * French (Frédéric Bothamy).
  * German (Helge Kreutzmann).
  * Japanese (Kenshi Muto). Closes: #455841
  * Swedish (Peter Karlsson).

 -- Guillem Jover <guillem@debian.org>  Thu, 27 Dec 2007 09:16:45 +0200

dpkg (1.14.12) unstable; urgency=low

  [ Raphaël Hertzog ]
  * Add -I<file> option to dpkg-gensymbols to force the usage of a specific
    symbols file.
  * Dpkg::Shlibs::find_library() now returns canonicalized paths.
  * dpkg-shlibdeps always tries the realpath() of a lib as fallback when
    trying to identify the package of a lib (and not only for symlinks).
  * dpkg-shlibdeps doesn't fail any more if it can't find unversioned
    libraries on the presumption that they are just private libraries. Outputs
    a warning instead.
  * Expand the dpkg-shlibdeps manual page with explanations concerning
    failures.
  * The environment variable DPKG_GENSYMBOLS_CHECK_LEVEL can be used to force
    dpkg-gensymbols to use a precise level of checks. Closes: #452022

  [ Guillem Jover ]
  * Define several private functions and variables as static.
  * Move extern declarations to header files and stop defining them as extern.
  * Unify parsing of Section and Priority in dpkg-gencontrol with Homepage.
  * Switch dpkg-scanpackages to use the new Dpkg::ErrorHandling and
    Dpkg::Versions modules.

 -- Guillem Jover <guillem@debian.org>  Thu, 29 Nov 2007 06:14:09 +0200

dpkg (1.14.11) unstable; urgency=low

  [ Raphaël Hertzog ]
  * dpkg-shlibdeps now ignores the lack of dependency information in some
    specific cases (instead of failing):
    - when the library is in the same package than the binary analyzed
    - when the library is not versioned and can't have a shlibs file
  * dpkg-shlibdeps now only displays 10 warnings about symbols not found for
    each binary and a count of skipped warnings. Closes: #452318
  * dpkg-shlibdeps: optimize "dpkg -S" lookups by caching results, patch
    from Aaron M. Ucko <ucko@debian.org>. Closes: #452577

  [ Guillem Jover ]
  * Fix dpkg-scanpackages to properly support an optional override file.
    Closes: #452621

 -- Guillem Jover <guillem@debian.org>  Sat, 24 Nov 2007 07:19:02 +0200

dpkg (1.14.10) unstable; urgency=low

  [ Raphaël Hertzog ]
  * dpkg-shlibdeps now correctly identify private libraries (avoid many
    warnings with perl/python modules). Closes: #452338
  * Move capit() to a Dpkg::Fields module and use it in dpkg-shlibdeps.
    Closes: #452262
  * Add more debug messages to dpkg-shlibdeps to ease collecting information
    in case of problems.
  * dpkg-shlibdeps now accepts again empty dependencies in shlibs files.
  * dpkg-shlibdeps will try harder to identify packages providing a library
    by looking up dpkg -S on the realpath of any symlink to a library.
    Closes: #452339
  * dpkg-source now correctly identifies the extension of the
    orig.tar.{gz,bz2,lzma} file and won't unexpectedly create "Format: 2.0"
    .dsc files.

  [ Guillem Jover ]
  * Add support for Package-Type in dpkg-name.
  * Restore cross compilation support by honouring the environment host and
    arch variables to override the default values on the dpkg-dev scripts.

  [ Updated man pages translations ]
  * Swedish (Peter Karlsson)

  [ Added scripts translations ]
  * Swedish (Peter Karlsson)

 -- Guillem Jover <guillem@debian.org>  Fri, 23 Nov 2007 06:32:27 +0200

dpkg (1.14.9) unstable; urgency=low

  [ Raphaël Hertzog ]
  * Fix bad behaviour of Dpkg::Path::get_pkg_root_dir() and adjust
    dpkg-shlibdeps accordingly. Closes: #452012
  * Fix Dpkg::Deps to accept empty fields. Closes: #452013

  [ Updated man pages translations ]
  * German (Helge Kreutzmann).

 -- Guillem Jover <guillem@debian.org>  Tue, 20 Nov 2007 07:15:41 +0200

dpkg (1.14.8) unstable; urgency=low

  [ Raphaël Hertzog ]
  * Heavy rework of dpkg-shlibdeps:
    - Support "symbols" files to generate finer-grained dependencies.
      Those files can be created by the new dpkg-gensymbols command.
      Closes: #430367
    - Uses now all paths in RPATH (instead of only the first).
      Closes: #395942
    - Support parsing include directives in /etc/ld.so.conf. Closes: #431597
    - Libraries are also searched in the public directories of packages
      being built and thus debian/shlibs.local can effectively define
      dependencies for libraries that are being built. Closes: #80340
    - "symbols" files use the full SONAME as key instead of splitting it in
      (name, version) like in the "shlibs" format. This allows binaries to
      be linked with unversioned libraries and not fail. Note that
      unversioned libraries are still a very bad idea.  Closes: #48208
    - dpkg-shlibdeps now supports '-x<package>' options that can be used to
      exclude packages from generated dependencies (use with care though).
      Closes: #41907, #109954
    - If dpkg-shlibdeps doesn't find any dependency information for a
      shared library that is actively used, then it will fail. This can be
      disabled with the option '--ignore-missing-info'. Closes: #10807
  * Switch perl programs to use the new Dpkg::Deps module. This changes the
    behaviour of dpkg-gencontrol and dpkg-source which will rewrite and
    simplify dependencies and build dependencies as possible. Multiple
    dependencies on the same package are replaced by their intersection.
    Closes: #178203, #186809, #222652

  [ Frank Lichtenheld ]
  * Add $(MAKE) check to build target
  * Allow to use other compressions than gzip on dpkg-source -b
    (NOTE: this will result in a Format: 2.0 source package!).
    Closes: #382673
  * Various small fixes to the manpages suggested by Helge Kreutzmann.
    Closes: #445858
  * Fix Dpkg::BuildOptions (and thereby dpkg-buildpackage) to really
    set DEB_BUILD_OPTIONS. Found by Daniel Shepler. Closes: #446119
  * Change some ' in shell code in dpkg-source.1 and dpkg-query.1 to
    proper \(aq. Reported by Daniel van Eeden. Closes: #447476

  [ Guillem Jover ]
  * Use shipped perl modules when calling perl programs at build time.
  * Switch perl programs to use the new Dpkg::ErrorHandling and Dpkg::Arch
    perl modules.
  * Add support for format strings in Dpkg::ErrorHandling functions.
  * Move build and host arch detection code from dpkg-architecture to
    Dpkg::Arch.
  * Add initial udeb support:
    - Support new fields fields Package-Type, Subarchitecture, Kernel-Version
      and Installer-Menu-Item. Closes: #383916
    - New '--type' option for dpkg-scanpackages.
  * Make dpkg-dev Conflict on dpkg-cross << 2.0.0 which was sourcing
    dpkg-buildpackage expecting it to be a shell script. Closes: #445852
  * Get rid of undefined macros from man pages. Thanks to Colin Watson
    for the analysis.

  [ Updated dselect translations ]
  * Czech (Miroslav Kure).

  [ Added dpkg translations ]
  * Thai (Theppitak Karoonboonyanan). Closes: #446501

  [ Updated dpkg translations ]
  * Czech (Miroslav Kure).
  * Galician (Jacobo Tarrio). Closes: #446624
  * Polish (Robert Luberda).
  * Russian (Yuri Kozlov). Closes: #446278

  [ Updated man pages translations ]
  * German (Helge Kreutzmann). Closes: #448354
  * Polish (Robert Luberda).
  * Swedish (Peter Karlsson).

  [ Added scripts translations ]
  * German (Helge Kreutzmann). Closes: #448353

  [ Updated scripts translations ]
  * Polish (Robert Luberda).
  * Swedish (Peter Karlsson).

 -- Guillem Jover <guillem@debian.org>  Mon, 19 Nov 2007 10:36:30 +0200

dpkg (1.14.7) unstable; urgency=low

  [ Guillem Jover ]
  * Add back $dpkglib into @INC, needed by the controllib.pl require in
    822-date. Closes: #440962
  * Document in dpkg-scanpackages that apt now requires Packages.bz2 in
    preference to Packages.gz. Closes: #440973
  * Stop recognizing the obsolete Optional field when building packages.
  * Use fakeroot, if present, by default to gain root privileges in
    dpkg-buildpackage.
  * Fix typos in dpkg-deb.1 and start-stop-daemon.8. Closes: #441051
    Thanks to A. Costa.
  * After '<prerm> remove' fails and while doing the error unwinding, if
    the '<postinst> abort-remove' call succeeds, preserve the old status
    instead of unconditionally setting it to 'Installed'. Closes: #432893
    Thanks to Brian M. Carlson.
  * Add Vcs-Browser and Vcs-Git fields to debian/control.
  * Add a Homepage field to debian/control (to be changed later when
    there's a more formal site).
  * Allow comparing unsupported architectures for equality and identity.
    Based on a patch by Frank Lichtenheld. Closes: #427210
  * Document Origin and Bugs fields in deb-control.5. Closes: #173463
  * Do not replace substvars for build dependencies (it was not supported
    anyway).

  [ Frank Lichtenheld ]
  * Add _MTN to dpkg-source -i default regex. Suggested by Jari Aalto.
  * Convert dpkg-buildpackage to a Perl script.
    Fix some bugs in the new script detected in experimental:
    Closes: #444362
  * dpkg-buildpackage accepts a -j<n> option now which will set
    MAKEFLAGS(-j<n>) and DEB_BUILD_OPTIONS(parallel=<n>) accordingly.
    parallel=<n> in DEB_BUILD_OPTIONS will be passed to MAKEFLAGS as
    well. Based on an idea by Robert Millan. Closes: #440636
  * Allow dpkg-source -I without a pattern which will load a default
    list of pattern similar to -i without regexp. Patch by
    Jari Aalto. Closes: #440972
  * Rework documentation of dpkg-source's -i and -I options.
    Closes: #323911, #440956
  * Add --utf8-strings to gpg call in dpkg-buildpackage since
    that seems to be the better default. Suggested by Székelyi Szabolcs.
    Closes: #379418
  * Let dpkg-buildpackage error out early if the version number from
    the changelog is not a valid Debian version. Closes: #216075
  * Fix dpkg-source to create correct diffs for files with spaces in
    their name (apparently we don't have many of those ;).
    Based on a patch by Marcel Toele. Closes: #445380

  [ Updated dpkg translations ]
  * Basque (Piarres Beobide). Closes: #440859
  * Danish (Claus Hindsgaul). Closes: #441106
  * French (Frédéric Bothamy).
  * German (Sven Joachim). Closes: #440537
  * Nepali (Shiva Prasad Pokharel). Closes: #437825
  * Portuguese (Miguel Figueiredo). Closes: #441113
  * Romanian (Eddy Petrişor).
  * Vietnamese (Clytie Siddall). Closes: #440502
  * Korean (Sunjae Park). Closes: #443190

  [ Updated man pages translations ]
  * German (Helge Kreutzmann).
  * Swedish (Peter Karlsson).
  * Korean (Sunjae Park). Closes: #443191

  [ Updated scripts translations ]
  * Correct a typo in the French translation. Closes: #443276
  * Swedish (Peter Karlsson).

 -- Guillem Jover <guillem@debian.org>  Mon, 08 Oct 2007 07:31:34 +0300

dpkg (1.14.6) unstable; urgency=low

  [ Frank Lichtenheld ]
  * Synchronise usage information of dpkg, dpkg-deb, and
    dpkg-query man pages. This fixes some small mistakes
    and also Closes: #321520

  [ Guillem Jover ]
  * Man pages cleanup:
    - Some italics and bold fixes.
    - Unify ellipsis, argument separator, and remove redundant program name
      preceding the options.
    - Substitute 'FILES' header with 'SEE ALSO' in dpkg-buildpackage(1),
      and remove leftover string from man page split. Closes: #439306
    - Split option descriptions so that it gets easier to distinguish.
    - Unify author and copyright information formatting.
  * Move variables automatically modified at build time for the perl scripts
    to a new style perl module (Dpkg) and make all programs use it.
  * Switch 'dpkg-gettext.pl' to a new style perl module (Dpkg::Gettext).
  * Implement support for Breaks field. Closes: #379140
    Thanks to Ian Jackson.
  * Run the deconfiguration of each package to be deconfigured once, instead
    of once per each conflicting package being removed. Closes: #378003
    Thanks to Ian Jackson.
  * Do not segfault when the result from a 'dpkg-query -l' is bigger than
    the total number of current packages, and do not produce repeated
    results with overlapping patterns on 'dpkg-query -W'. Closes: #428427
  * Tightening dpkg-dev versioned Depends to dpkg 1.14.6, and dpkg Conflicts
    against << dpkg-dev 1.14.6, where the perl modularization started.
  * Do not print empty lines after 'Setting up ...' output. Closes: #392317
  * When a slave alternative is inapplicable do not attempt to create the
    slave link before removing it again. Closes: #411699
    Thanks to Ian Jackson.
  * Do not consider it a file conflict if the package contains a symlink
    to a directory where the existing symlink on-disk points to the
    same place. Closes: #377682
    Thanks to Ian Jackson.
  * Fix perl warnings:
    - When removing a non diverted file with dpkg-divert. Closes: #438416
  * Implement support for Homepage field. Closes: #142324
  * Ignore XB- fields instead of XC- fields from control file binary package
    stanzas in dpkg-genchanges.
  * Explicitly ignore all known fields from the control file source package
    stanza in dpkg-genchanges, instead of leaving unknown fields unwarned.
  * Implement support for Vcs-Browser, Vcs-Arch, Vcs-Bzr, Vcs-Cvs, Vcs-Darcs,
    Vcs-Git, Vcs-Hg, Vcs-Mtn and Vcs-Svn fields in control file source
    package stanza.
  * Implement support for Tag field.

  [ Updated scripts translations ]
  * French (Frédéric Bothamy, Christian Perrier).
  * Swedish (Peter Karlsson).

  [ Updated dpkg translations ]
  * Dzongkha (Tshewang Norbu). Closes: #430931
  * Nepali (Shiva Prasad Pokharel). Closes: #435353
  * Polish (Robert Luberda).
  * Russian (Yuri Kozlov). Closes: #436147
  * Swedish (Peter Karlsson).

  [ Updated dselect translations ]
  * Russian (Yuri Kozlov). Closes: #436149
  * Swedish (Peter Karlsson).

  [ Updated man pages translations ]
  * German (Helge Kreutzmann).
  * Polish (Robert Luberda).
  * Swedish (Peter Karlsson).

 -- Guillem Jover <guillem@debian.org>  Wed, 05 Sep 2007 07:36:02 +0300

dpkg (1.14.5) unstable; urgency=low

  [ Guillem Jover ]
  * Add lpia support to ostable and triplettable.
  * Fix dpkg-source to not emit duplicated entries for the Architecture field
    in the .dsc file.
  * Fix dpkg-scanpackages to load the override file after having filled the
    packages information. Closes: #428169, #428470
  * Add '.shelf' to the default dpkg-source -i regex. Closes: #427827
    Thanks to Adeodato Simó.
  * Support a colon separated list of paths from the ELF RPATH field in
    dpkg-shlibdeps. Thanks to Jiří Paleček. Closes: #427988
  * Man pages cleanup:
    - Reference deb-substvars(5) instead of dpkg-substvars(5). Closes: #429182
    - Mark dpkg-* commands in bold.
    - Unify title header.
    - Remove an additional space in install-info(8) and mark gzip in bold
      and remove redundant reference to GNU.
    - Fix explanation of dpkg-source '-b' option, remove a reference to
      checking for a missing empty string argument, and add a reference
      to '-sX' arguments affecting the behaviour. Closes: #428167
    - Remove documented dpkg-gencontrol options in dpkg-source left over
      from the man pages split.

  [ Frank Lichtenheld ]
  * Fix typo in German translation of start-stop-daemon(8).
    Noted by Joachim Breitner. Closes: #430008
  * Correct permission and owner/group handling when extracting
    tar balls to match more the user's preferences instead of
    ours or the ones from the originator of the tar ball. Patch
    by Ian Jackson. Closes: #390915, #207289
  * dpkg-source warns now about new empty files since those will
    not be represented in the diff. Closes: #383394

  [ Updated dselect translations ]
  * French (Christian Perrier).
  * Romanian (Eddy Petrişor).

  [ Updated dpkg translations ]
  * Estonian (Ivar Smolin). Closes: #427589
  * Portuguese (Miguel Figueiredo).
  * Romanian (Eddy Petrişor).
  * Spanish (Javier Fernandez-Sanguino). Closes: #429958

  [ Updated man pages translations ]
  * German (Helge Kreutzmann).

 -- Frank Lichtenheld <djpig@debian.org>  Tue, 03 Jul 2007 00:27:07 +0200

dpkg (1.14.4) unstable; urgency=low

  [ Guillem Jover ]
  * Fix perl warnings:
    - When unpacking a source package with -sp from a different directory
      than the one containing the tarball. Closes: #424998
  * Remove an unused variable in dpkg-statoverride by renaming it to the
    initially intended name. Closes: #425041
  * Fix loose regex in dpkg-source (/\.debian.tar/ -> /\.debian\.tar/).
    Thanks to Kylan Robinson. Closes: #425629
  * Revert change on 1.14.0 from Aaron M. Ucko. Trim down duped entries only
    when passing them to dpkg-query instead. Closes: #425641
  * Recognize again architecture wildcards. Closes: #424670

  [ Updated dpkg translations ]
  * Basque (Piarres Beobide). Closes: #425776
  * French (Frédéric Bothamy).
  * Galician (Jacobo Tarrío).

 -- Guillem Jover <guillem@debian.org>  Thu, 24 May 2007 19:30:26 +0300

dpkg (1.14.3) unstable; urgency=low

  [ Guillem Jover ]
  * Fix perl warnings:
    - In dpkg-genchanges when called with -S. Closes: #423193
    - In architecture comparison operations. Closes: #423452
    - Fill slavepaths undefined entries with an empty string to guarantee
      they are always defined. Closes: #423140, #423451, #423544, #423555
  * Include the new split man pages deb-substvars.5, deb-override.5 and
    deb-shlibs.5 in dpkg-dev.
  * Fix deb-substvars.5 section to match reality.
  * Refactor update-alternatives.
  * Fix dpkg-divert to work again w/o specifying the '--divert' and
    '--package' or '--local' options. Closes: #423864
  * Document in install-info.8 that when no '--section' option is specified,
    install-info will try to use the INFO-DIR-SECTION entry from the info
    file. Add missing commas. Thanks to Kurt B. Kaiser. Closes: #397737
  * Disambiguate in install-info.8 the use of 'Info directory' with
    'Info dir file'. Closes: #420766
  * Document in deb-control.5 that the control file can have '#'-style
    comments. Closes: #406481
  * Make start-stop-daemon fork twice while daemonizing.

  [ Updated dpkg-dev translations ]
  * French (Frédéric Bothamy). Closes: #423392

  [ Updated dpkg translations ]
  * French (Christian Perrier).
  * German (Sven Joachim). Closes: #423401

  [ Updated dselect translations ]
  * German (Sven Joachim). Closes: #423403

 -- Guillem Jover <guillem@debian.org>  Tue, 15 May 2007 16:02:59 +0300

dpkg (1.14.2) unstable; urgency=low

  [ Guillem Jover ]
  * Remove bashisms in dpkg-buildpackage. Closes: #422239
  * Handle case in update-alternatives when there's no existing alternative
    to configure. Closes: #260987, #353252, #367717, #392431
  * Add solaris support to ostable and triplettable. Closes: #361866
  * Properly create the generic name symlink in update-alternatives for new
    alternatives. Closes: #422979
  * Include translations again, which disappeared due to a dirty source tree
    and a bogus Makefile.am for the man pages. Closes: #423029, #423085

 -- Guillem Jover <guillem@debian.org>  Wed, 09 May 2007 22:22:45 +0300

dpkg (1.14.1) unstable; urgency=low

  [ Guillem Jover ]
  * Fix partial upgrades by tightening dpkg-dev versioned Depends to
    dpkg 1.14.0, and dpkg Conflicts against << dpkg-dev 1.14.0, where
    the triplettable support first appeared. Closes: #422848

 -- Guillem Jover <guillem@debian.org>  Tue, 08 May 2007 18:23:49 +0300

dpkg (1.14.0) unstable; urgency=low

  [ Guillem Jover ]
  * Make the copyright information in dpkg-deb.1 and dpkg-split.1 match the
    one in the source. Thanks to Nicolas François. Closes: #379320
  * Allow dpkg-buildpackage to properly override '-b' when passed after '-B'.
    Thanks to Julian Gilbey. Closes: #397479
  * Move retrieval of uid and gid information from controllib.pl into a
    function, so that scripts not needing it do not execute that code.
    Based on a patch by Riku Voipio. Closes: #396884
  * Do not bail out in dpkg when building without start-stop-daemon support,
    by checking if the macro value is true instead of it being defined.
    Thanks to Mark Rosenstand.
  * Make all perl scripts use strict and warnings, to ease catching errors.
  * Refactor update-alternatives code, with the side effect that now commands
    on non existing link group files will return an error code (except
    for --remove, now). Closes: #273407
  * Add a missing newline to a warning message in dpkg. Closes: #390914
    Thanks to Ian Jackson.
  * Fix typo in variable name in dpkg-source which was causing it to not
    create directories when extracting the diff. Closes: #374645
  * Fix up and down keystrokes in the dselect help message. Closes: #383438
    Thanks to Sven Joachim.
  * Convert 822-date to be a simple wrapper around 'date -R'. 822-date is
    now deprecated and should not be used anymore. It might be removed
    sometime in the future. Closes: #31634, #367712, #314462
    Thanks to Frank Lichtenheld.
  * Add '.gitignore' to the default dpkg-source -i regex. Closes: #409566
    Thanks to Julien Cristau.
  * Add '.hg' to the default dpkg-source -i regex. Closes: #414794
  * Use l10n-friendlier strings to describe dependencies. Closes: #390916
    Thanks to Ian Jackson.
  * Change priority for dpkg-dev from standard to optional to match the
    override.
  * Do not use a build-stamp in debian/rules.
  * Fix confusing bottom status lines in dselect, unifying them by removing
    the method or package name and capitalizing. Closes: #9085
  * Check proper error value returned by BZ2_bzerror. Closes: #410605
  * Exit with an error instead of an assert if a file name is too long when
    building a .deb package. Closes: #393069
  * Exit with an error instead of an assert if the number of conflictors is
    exceeded. Remove bogus comments. Closes: #377855
  * Fix regular expression special-casing Origin, Bugs and Maintainer fields
    which was making X[SBC]- fields containing such strings to propagate into
    the .deb control file unprocessed. Thanks to Colin Watson.
  * Add support for '--admindir' in dpkg-buildpackage, dpkg-checkbuilddeps
    and dpkg-shlibdeps. Closes: #162348
  * Cleaning and format unification of manual pages.
  * Make the override-file argument to dpkg-scanpackages optional.
  * Refactor compression filtering code.
  * Split override file information from dpkg-scanpackages.1 into
    deb-override.5 manual page.
  * Split dpkg-source.1 into independent man pages, namely deb-substvars.5,
    deb-shlibs.5, dpkg-buildpackage.1, dpkg-distaddfile.1, dpkg-genchanges.1,
    dpkg-gencontrol.1, dpkg-parsechangelog.1 and dpkg-shlibdeps.1.
  * Support building binary packages with the member data.tar.lzma compressed
    with lzma.
  * Require gettext 0.16.1.
  * Show the epoch (if present) when displaying package versions.
    Closes: #107449, #179913, #345594, #393924, #405668
    Based on a patch by Jeffrey W. Baker.
  * Switch from pseudo-tags to usertags, and update the documentation.
  * Fix typo in German dpkg man page. Closes: #416167
    Thanks to Martin Weis.
  * Properly sort Uploaders field in generated .dsc files.
  * Reorder a bit the fields in output files.
  * Speed up dpkg-shlibdeps by avoiding doing a dpkg-query for duped
    libraries. Thanks to Aaron M. Ucko. Closes: #421290
  * Generalize source architecture handling by abstracting it through the new
    Debian triplet and the new triplettable.
  * Add armel support to ostable and triplettable. Closes: #414087

  [ Updated dpkg translations ]
  * Dutch (Bart Cornelis).
  * French (Frédéric Bothamy).
  * Polish (Robert Luberda).
  * Romanian (Eddy Petrişor).
  * Simplified Chinese (Anthony Wong). Closes: #415320
  * Traditional Chinese (Anthony Wong). Closes: #415230

  [ Added dpkg translations ]
  * Estonian added (Ivar Smolin). Closes: #422404
  * Kurdish added (Erdal Ronahi). Closes: #418154
  * Marathi added (Priti Patil). Closes: #416810

  [ Updated man pages translations ]
  * German (German l10n team). Closes: #418528
  * Polish (Robert Luberda).

  [ Updated dselect translations ]
  * Dutch (Bart Cornelis).
  * Polish (Robert Luberda).

 -- Guillem Jover <guillem@debian.org>  Tue, 08 May 2007 11:11:50 +0300

dpkg (1.13.25) unstable; urgency=low

  [ Guillem Jover ]
  * Fix year 2018 in changelog for Michael Alan Dorman's upload in 1998,
    which was confusing the changelog parsers. Closes: #402526
  * Document in its man page that update-alternatives requires cooperation
    from all packages dealing with the specific file. Closes: #396338
    Thanks to Tomas Pospisek <tpo_deb@sourcepole.ch>.
  * Require POSIX inside subprocerr in controllib.pl. Closes: #390636
    Thanks to Brendan O'Dea <bod@debian.org>.
  * Support extracting lzma compressed source and binary packages,
    and add a Suggests on package lzma. Closes: #347715
  * Add '/emul/ia32-linux' biarch paths to dpkg-shlibdeps. Closes: #403216
  * Remove non-modified /etc/dpkg/dpkg.cfg configuration file when upgrading
    from versions 1.9.21 through 1.10.28, to avoid getting prompted about
    conffile changes. Closes: #398061

  [ Updated dpkg translations ]
  * Chinese (Traditional, Asho Yeh).
  * Korean (Sunjae Park). Closes: #394135, #404938
  * Norwegian Bokmal (Hans Fredrik Nordhaug). Closes: #391143
  * Nepali (Shiva Prasad Pokharel).
  * Romanian (Eddy Petrişor).
  * Catalan (Jordà Polo).
  * Swedish (Peter Karlsson).
  * Vietnamese (Clytie Siddall). Closes: #399343

  [ Added dpkg translations ]
  * Punjabi (A S Alam).

  [ Updated dpkg-dev translations ]
  * Catalan (Jordi Mallach).

  [ Updated dselect translations ]
  * Korean (Sunjae Park). Closes: #404943

 -- Guillem Jover <guillem@debian.org>  Tue,  2 Jan 2007 00:23:57 +0200

dpkg (1.13.24) unstable; urgency=low

  [ Guillem Jover ]
  * Fix dselect segfault by adding a field description matching the
    dependency field enum position. Closes: #392731, #392724

  [ Updated dpkg Translations ]
  * Nepali (Shiva Prasad Pokharel). Closes: #373728

 -- Guillem Jover <guillem@debian.org>  Fri, 13 Oct 2006 16:34:39 +0300

dpkg (1.13.23) unstable; urgency=low

  [ Guillem Jover ]
  * Add initial support for the Breaks field, by parsing but rejecting it.
    Thanks to Ian Jackson <iwj@ubuntu.com>. Closes: #375703
  * Use dpkg-architecture from the source tree to get the target Debian
    architecture, instead of duplicating the logic in the m4 files.
  * Remove comment headers in dselect/helpmsgs.{cc,h} about the files being
    autogenerated, replace them with a proper license and copyright comment.
    Closes: #382308
  * Add a new line at the end of m4/compiler.m4 file, to cope with an
    autoreconf failure due to the new m4 1.4.7.

  [ Nicolas François ]
  * Specify --null before the -T tar's option to avoid the "tar: -: file name
    read contains nul character" warning.
    Closes: #376351, #375749, #376724, #377279

  [ Added dpkg Translations ]
  * Dzongkha (Kinley Tshering).

  [ Updated dpkg Translations ]
  * Basque (Piarres Beobide). Closes: #375118
  * Brazilian Portuguese (Andre Luis Lopes).
  * Catalan (Robert Millan, Jordi Mallach). Closes: #383448
  * Czech (Miroslav Kure).
  * Danish (Claus Hindsgaul).
  * Dutch (Bart Cornelis).
  * Dzongkha (Tenzin Dendup). Closes: #388192
  * French (Frédéric Bothamy).
  * Galician (Jacobo Tarrio).
  * German (Sven Joachim). Closes: #381409, #381740
  * Hungarian (SZERVÁC Attila).
  * Italian (Stefano Canepa, Davide Viti). Closes: #387821
  * Japanese (Kenshi Muto). Closes: #386963
  * Khmer (Khoem Sokhem). Closes: #375099
  * Portuguese (Miguel Figueiredo, Rui Branco).
  * Romanian (Eddy Petrişor).
  * Russian (Yuri Kozlov). Closes: #376746, #391143
  * Slovak (Peter Mann). Closes: #387282
  * Spanish (Javier Fernandez-Sanguino). Closes: #386759
  * Swedish (Daniel Nylander). Closes: #383643
  * Vietnamese (Clytie Siddall). Closes: #383588

  [ Added dpkg-dev Translations ]
  * Catalan (Jordi Mallach).
  * French (Philippe Batailler).

  [ Updated dselect Translations ]
  * Brazilian Portuguese (Andre Luis Lopes).
  * Catalan (Robert Millan, Jordi Mallach).
  * Danish (Claus Hindsgaul).
  * German (Sven Joachim). Closes: #384843
    (Sven is now the new German translation maintainer for dpkg and dselect).
  * Hungarian (SZERVÁC Attila).
  * Indonesian (Arief S Fitrianto). Closes: #391144
  * Italian (Stefano Canepa).
  * Japanese (Kenshi Muto).
  * Norwegian Bokmål (Hans Fr. Nordhaug).
  * Russian (Yuri Kozlov).
  * Slovak (Peter Mann).
  * Spanish (Javier Fernández-Sanguino Peña). Closes: #391144
  * Swedish (Daniel Nylander).
  * Vietnamese (Clytie Siddall).

  [ Updated man pages translations ]
  * French (Philippe Batailler).
  * German (Helge Kreutzmann). Closes: #379030

  [ Added man pages translations ]
  * German (Helge Kreutzmann).
    Closes: #379286, #379298, #379417, #379433, #379661, #379798, #379825
    Closes: #379985, #380130, #380239, #380365, #381047, #380660, #380443
    Closes: #381349, #381488
  * Japanese (KISE Hiroshi).
    Closes: #381141, #381865, #384768, #385675, #386965, #388837

 -- Guillem Jover <guillem@debian.org>  Thu, 12 Oct 2006 02:56:09 +0300

dpkg (1.13.22) unstable; urgency=low

  [ Guillem Jover ]
  * Version the po4a Build-Depends to >= 0.23 as we are using options
    introduced in that version. Thanks to Sergio Gelato. Closes: #370536
  * Add '.bzrtags' directory to default dpkg-source -i regex.
    Suggested by Adeodato Simó. Closes: #370392
  * Print update-alternatives '--config' listing layout evenly spaced.
    Closes: #325895
  * Clarify the legend in update-alternatives '--help' (Andrew Ferrier).
    Closes: #305318
  * Add the source version inside parenthesis to the Source field in the
    generated .changes and binary packages if the binary package version
    differs (like in binNMUs). Closes: #62529
  * Add missing comment serving as documentation about abort-remove on
    removal in dpkg.postinst (Justin Pryzby). Closes: #372145
  * Fix typo in dpkg-deb manpage (Robert Luberda). Closes: #373999
  * Clarify dpkg-architecture new options '-e' and '-i' in man page, add
    backward compatibility information and give some examples.
    Thanks for the initial suggestions to Junichi Uekawa. Closes: #370830
  * Modified some strings to be able to merge them in the .pot files.
  * Add new '--umask' option to start-stop-daemon. Closes: #368003

  [ Frank Lichtenheld ]
  * dpkg-source issued spurious warnings about fields defined with
    XB-. They now get correctly suppressed. Closes: #374154
  * Give a correct warning when the user requested an unknown
    sign command that we will default to a pgp style interface.
    Closes: #133470

  [ Updated dpkg Translations ]
  * Romanian (Eddy Petrişor).
  * Galician (Jacobo Tarrio).
  * French (Christian Perrier).
  * Swedish (Peter Karlsson).
  * Basque (Piarres Beobide). Closes: #373107
  * Polish (Robert Luberda).
  * Catalan (Guillem Jover).

  [ New dpkg Translations ]
  * Nepali (Paras Pradhan). Closes: #373728

  [ Updated dselect Translations ]
  * Simplified Chinese (Kov Tchai). Closes: #366260

  [ Updated man pages translations ]
  * Polish (Robert Luberda).

  [ Christian Perrier ]
  * Typo fix in update-alternatives ("alternativse"). Thanks to Eddy Petrisor
    for spotting it. Translations unfuzzied.
  * Make similar messages in dpkg-statoverride and dpkg-divert exactly similar
    Thanks to Eddy Petriso for spotting them, again.

 -- Guillem Jover <guillem@debian.org>  Wed, 21 Jun 2006 18:03:29 +0300

dpkg (1.13.21) unstable; urgency=low

  [ Guillem Jover ]
  * Disambiguate error message about conflicting command line actions by
    providing both long and short option names. Based on a suggestion by
    Josip Rodin. Closes: #45575
  * Add '/lib32' and '/usr/lib32' to the dpkg-shlibdeps library path search
    list. Closes: #367892
  * Revert usage of English perl non-essential module from install-info.
    Closes: #369928, #369958, #370157, #370174, #370210
  * Print the correct file being parsed by dpkg-parsechangelog's debian
    parser. Closes: #368961
  * Fix dependency cycle breaking in the case when every link involves
    a Provides (Ian Jackson). This is a proper fix for #349442.
    Closes: #370017

  [ Updated dpkg Translations ]
  * Czech (Miroslav Kure).
  * Vietnamese (Clytie Siddall).

 -- Guillem Jover <guillem@debian.org>  Sun,  4 Jun 2006 19:02:44 +0300

dpkg (1.13.20) unstable; urgency=low

  [ Frank Lichtenheld ]
  * Add gettext support for the Perl scripts. Based on a patch by
    Nicolas François. Closes: #165843
  * Only print usage information of dpkg-scanpackages on stdout
    if requested explicitly. Use stderr in case of error.
    Closes: #366659
  * Add remarks to dpkg-scansources and dpkg-scanpackages
    man pages about the need to compress the generated files
    to be able to access them via apt. Closes: #65839
  * Allow '+' and '.' in distribution names in Debian changelogs.
    Based on a patch by John Wright.
    Closes: #361171
  * Use the Debian keyring in dpkg-source when checking signatures
    of .dsc files, if available. Closes: #364726
  * Let dpkg-buildpackage pass through all remotely sensible
    -sX options to dpkg-source (-s[nsAkurKUR] currently).
    Closes: #36586
  * Improve the description of --showformat in dpkg-deb
    man page and add a pointer to the complete description
    of the option in dpkg-query.
  * Don't spew out garbage from dpkg-deb, if the second argument
    to -I is a absolute filename. Based on a patch by Ian Eure.
    Closes: #35573
  * Fix --ignore-depends argument value parsing. Closes: #169125
  * Completely remove md5sum diversion madness.  Instead, we Pre-Depend
    on a version of textutils which provides /usr/bin/md5sum.  We rely on
    the logic in coreutils to remove our diversions. Patch by
    Ian Jackson. Closes: #315784, #313605
  * Try harder to detect dependency cycles that contain Provides
    links. Closes: #349120, #349442
  * Update archtable to reflect current archive: Add amd64 and remove
    sh. Closes: #367329
  * Don't claim in dpkg man page that we set DPKG_OLD_CONFFILE and
    DPKG_NEW_CONFFILE on sub shells since we actually don't.
  * Fix printing of user defined fields with --showformat and
    document the existence of this feature in dpkg-query man page.
  * Make --forget-old-unavail more reliable by deleting architecture
    information of removed packages. Patch by Piotr Engelking.
    Closes: #208532
  * When building packages with dpkg-deb give a more useful error
    message in case a conffile entry has leading whitespace. Patch
    by David Lopez Moreno. Closes: #281562
  * Don't drop directories that contain our conffiles too early from
    our file listing. Otherwise we might leave them behind on purge
    if we share them with other packages.
    Closes: #174180, #198128, #198522, #318825, #366178

  [ Nicolas François ]
  * Fix typos in the Russian man pages. Thanks to Stepan Golosunov.
    Closes: #366587
  * Honour tabbing requested via --showformat even if the field to
    be printed is empty. Closes: #361671
  * Flush the terminal's input before prompting what to do with a
    configuration file. Closes: #316551
  * Fix the --force-depends-version option. Closes: #57104

  [ Guillem Jover ]
  * Standardize scripts usage output format and at the same time make
    the strings easier for the translators. Add '--help' and '--version'
    for most of the scripts. Print the usage and version to stdout.
  * Do not strip the epoch from the source:Upstream-Version substvar.
    Closes: #366351
  * Properly check and report lock file existence in install-info.
    Based on patch by Ben Pfaff. Closes: #368874
  * Correct default info directory for '--infodir' in intall-info man
    page (Ben Pfaff). Closes: #368875
  * Print the bogus version and prefix the error message with 'dpkg: '
    when using '--compare-versions'. Closes: #369177
  * Remove duplicated string " , at changelog " in dpkg-parsechangelog's
    debian style parser (Julian Gilbey). Closes: #369205
  * Update the Section and Priority fields in the status file from the
    new packages. We assume that the information from the binary package
    is correct, otherwise it should be fixed there to match the archive
    override file (Koblinger Egmont).
    Closes: #54529, #58106, #81171, #230610, #237622, #237626
  * Bump Standards-Version to 3.7.2 (no changes needed).
  * Add lintian overrides for dpkg, dpkg-dev, dselect and sources.
  * Replace logrotate installation logic with dh_installlogrotate.

  [ Updated dpkg Translations ]
  * Portuguese (Miguel Figueiredo).
  * Polish (Robert Luberda).
  * Hungarian (SZERVÁC Attila).
  * Romanian (Eddy Petrişor).
  * Russian (Yuri Kozlov). Closes: #366353
  * Czech (Miroslav Kure).
  * Simplified Chinese (Kov Tchai). Closes: #366985
  * Swedish (Peter Karlsson).
  * Galician (Jacobo Tarrio).
  * Slovak (Peter Mann).
  * Dutch (Bart Cornelis).
  * Basque (Piarres Beobide). Closes: #366185

  [ Updated dselect Translations ]
  * Polish (Robert Luberda).
  * Basque (Piarres Beobide). Closes: #366187
  * Czech (Miroslav Kure).
  * Romanian (Eddy Petrişor).

  [ Updated man pages translations ]
  * Polish (Robert Luberda).

 -- Guillem Jover <guillem@debian.org>  Wed, 31 May 2006 07:43:16 +0300

dpkg (1.13.19) unstable; urgency=low

  [ Frank Lichtenheld ]
  * Add -follow (back) to find call in dpkg-scanpackages.
    Closes: #358011
  * Fix error in archive.c that lead to a infinite loop when
    installing files with long, non-ASCII filenames in
    certain locales. Closes: #346436

  [ Updated dpkg Translations ]
  * French (Christian Perrier).
  * Galician (Jacobo Tarrio).
  * Romanian (Eddy Petrişor).
  * Dutch (Bart Cornelis).
  * Swedish (Peter Karlsson).
  * Danish (Claus Hindsgaul). Closes: #362317
  * Czech (Miroslav kure).
  * Vietnamese (Clytie Siddall). Closes: #363264
  * Spanish (Javier Fernández-Sanguino Peña). Closes: #357911
  * Basque (Piarres Beobide). Closes: #363683, #363679
  * Japanese (Kenshi Muto). Closes: #365334

  [ Updated dselect Translations ]
  * Romanian (Eddy Petrişor).
  * Galician (Jacobo Tarrio).
  * French (Christian Perrier).
  * Dutch (Bart Cornelis).

  [ Nicolas Francois ]
  * Generate the Russian man pages in the KOI8-R charset. Closes: #361987
  * Document the shlibs.local format in dpkg-source(1). Closes: #316485
  * Fix a typo in an error message. Thanks to Justin Pryzby. Closes: #364539

  [ Guillem Jover ]
  * Fix strings so that they can be more easily translated. Closes: #134358
  * Add new substvars source:Version, source:Upstream-Version and
    binary:Version so packages will be able to avoid breaking on binNMUs.
    Based on a patch by Ken Bloom and Jeroen van Wolffelaar. Closes: #358530
  * Support binNMU safe packages even when source and binary differ in
    version.
  * Rename dpkg:UpstreamVersion to dpkg:Upstream-Version. Make dpkg:Version
    and dpkg:Upstream-Version get the current dpkg versions instead of the
    ones from the package being built.
  * Split usage strings to make it easier for translators when those change.
    Closes: #323957
  * Standardize start-stop-daemon usage output format.
  * Make install-info '--dir-file' option compatible with GNU install-info
    by renaming the infodir variable to dirfile and not appending the
    '/dir' string except when initializing from '--info-dir' or
    '--infodir' (Wayne Davison). Closes: #61640, #67237, #286275
  * Make install-info add a new line after adding the last entry at the
    end of the dir file, which makes the info readers able to see those
    last entries (Nicolas François). Closes: #164495
  * Use the numerical value of errno instead of a string in install-info
    when checking if the locking error was due to an already existing
    file, which is locale dependent, and die accordingly. Based on a patch
    by Nicolas François. Closes: #199204, #210781
  * Escape hyphens in man pages.
  * Bump Standards-Version to 3.7.1.
  * Wrapped debian/control fields except Uploaders given current policy.

 -- Guillem Jover <guillem@debian.org>  Thu,  4 May 2006 14:05:21 +0300

dpkg (1.13.18) unstable; urgency=low

  [ Updated dpkg Translations ]
  * Romanian (Sorin Batariuc). Closes: #356664
  * Danish (Claus Hindsgaul). Closes: #356188
  * Polish (Robert Luberda).
  * Dutch (Bart Cornelis).

  [ Updated dselect Translations ]
  * Spanish (Javier Fernández-Sanguino Peña). Closes: #357912
  * Danish (Claus Hindsgaul). Closes: #356188
  * Polish (Robert Luberda).
  * Russian (Yuri Kowlov). Closes: #361415

  [ Updated man pages translations ]
  * Typos corrected in French dpkg-source man page
    Thanks to Nicolas Bonifas who spotted them
  * Russian completed. Thanks to Yuri Kozlov.
    Closes: #361415

  [ Christian Perrier ]
  * Correct typos in man pages. Thanks to A. Costa for spotting them
    Closes: #358091, #358092, #358093, #358094, #358095

  [ Guillem Jover ]
  * Add a '[!]' in --force-all help denoting that it is a dangerous option.
    Closes: #359935
  * Prefix any chroot path to the exec file name when stating it in
    start-stop-daemon. Closes: #318771, #333066
  * Add '-r' to the help output of start-stop-daemon (Jared Spiegel).
    Closes: #354869
  * Use mustsetvar when setting the value of the sversion variable in
    dpkg-buildpackage (Andrew Suffield). Closes: #158953
  * Pass '--admindir' option over to dpkg-query when passing '--admindir' or
    '--root' to dpkg (initial patch by Branden Robinson).
    Closes: #153305, #271041, #282853, #307715, #355915
  * Support system library directories in dpkg-shlibdeps symlinked from
    '/lib/ldconfig'. Closes: #356452
  * Document that 'dpkg --get-selections' and 'dpkg-query -l' without a
    pattern will not list packages in state purge. Closes: #355633
  * Obsolete force/refuse 'auto-select' dpkg option.
  * Add new '--clear-selections' option to dpkg (Andrew Suffield).
    Closes: #112388
  * Use '--clear-selections' in the dpkg man page example on how to transfer
    the status to another installation. Closes: #137442

 -- Guillem Jover <guillem@debian.org>  Mon, 10 Apr 2006 06:40:22 +0300

dpkg (1.13.17) unstable; urgency=low

  [ Frank Lichtenheld ]
  * Fix handling of -DArchitecure=foo in dpkg-gencontrol. Closes: #251911
  * Handle architectures in all dependency fields in debian/control,
    even those of binary packages. Closes: #252657, #324741, #347819
  * More dpkg-scanpackages fixes (--arch option handling). Closes: #353506

  [ Guillem Jover ]
  * Add missing parentheses surrounding a man page section reference
    in the dpkg-source man page (Matt Kraai). Closes: #353731
  * Fix misspelling of "occurred" as "occoured" in dpkg-gencontrol and
    dpkg-source (Matt Kraai). Closes: #353949
  * Major cleanup of manpages, by using properly the bold and italic
    attributes and other embellishments.
  * Add dpkg-query(1) in the SEE ALSO section in dpkg(1). Closes: #354643
  * Don't try to compile in SELinux support on GNU/kFreeBSD amd64.
  * Add new quiet option to dpkg-source to supress warnings. Closes: #355065
  * Do not expand architecture aliases anymore in .dsc files.
  * Change start-stop-daemon's --exec behaviour again on GNU/Linux to compare
    the referred file pointed by the '/proc/<pid>/exe' symlink, stripping
    any ' (deleted)' string and stating the result. Closes: #354867

  [ Updated man pages translations ]
  * Polish (Robert Luberda). Closes: #353782
  * French (Philippe Batailler).

  [ Updated dselect Translations ]
  * Hungarian (Szervác Attila).
  * Dutch (Bart Cornelis).
  * Czech (Miroslav Kure).

  [ Updated dpkg Translations ]
  * Italian (Lele Gaifax)
  * Simplified Chinese (Carlos Z.F. Liu).
  * Portuguese (Miguel Figueiredo).
  * Dutch (Bart Cornelis).
  * Hungarian (Szervác Attila).
  * Czech (Miroslav Kure).
  * Russian (Yuri Kozlov). Closes: #357724

 -- Guillem Jover <guillem@debian.org>  Mon, 20 Mar 2006 03:33:03 +0200

dpkg (1.13.16) unstable; urgency=low

  * The "not really a brown paper bag needed but it's close" release

  [ Guillem Jover ]
  * Move auxiliary autotools scripts to config/.
  * Require gettext 0.14.5.
  * Move the methods directory to dselect/methods, so the contents will not
    be installed if dselect is not to be built.
  * Move dselect gettext strings to its own domain provided now by the
    dselect package.

  [ Frank Lichtenheld ]
  * Fix override handling in dpkg-scanpackages which was broken in
    1.13.14 and .15. Closes: #353305
  * Make -isp the default behaviour of dpkg-gencontrol as it is
    always used anyway these days. Suggested by Matthew Vernon.
    Closes: #215233
  * Typo fixes in man pages by A. Costa:
    - dpkg-deb.1 Closes: #353424
    - dpkg-statoverride.8 Closes: #353425
    - install-info.8 Closes: #353426
    - start-stop-daemon.8 Closes: #353427
    - update-alternatives.8 Closes: #353428
    - dpkg.1, dpkg.cfg.5 Closes: #353429

 -- Frank Lichtenheld <djpig@debian.org>  Sat, 18 Feb 2006 17:59:00 +0100

dpkg (1.13.15) unstable; urgency=low

  [ Guillem Jover ]
  * Add a missing closing parenthesis in a dpkg string (Jordi Mallach).

  [ Christian Perrier ]
  * Updated Translations:
    - Brazilian Portuguese (Andre Luis Lopes). Closes: #352432
    - Galician (Jacobo Tarrio). Closes: #352443

  [ Updated Translations ]
  * Catalan (Jordi Mallach).
  * Portuguese (Miguel Figueiredo).
  * Swedish (Daniel Nylander).

  [ New Translations ]
  * Hungarian (Szervác Attila).

  [ New Manpage Translations ]
  * Hungarian (Szervác Attila): dpkg.cfg.5 and dselect.cfg.5.

 -- Frank Lichtenheld <djpig@debian.org>  Wed, 15 Feb 2006 23:37:40 +0100

dpkg (1.13.14) experimental; urgency=low

  [ Guillem Jover ]
  * Make start-stop-daemon print the proper version instead of 'VERSION'.
  * Set the HOME environment variable when using the --chuid switch in
    start-stop-daemon. Closes: #295169, #267784
  * Cleanup and unify program usage and version output, make it more i18n
    friendly. Fix wrong gettext usage with interparsed macros.
    Thanks to Changwoo Ryu for noticing. Closes: #237915
  * Mark some strings as translatable (Changwoo Ryu). Closes: #256387
  * Remove a trailing 'C' character from update-alternatives manpage.
  * Use pkg-config to get the proper flags to link against libselinux.
    Add a Build-Dependency on pkg-config, tighten libselinux1-dev to
    at least version 1.28-4 which provides a .pc file, and remove
    libsepol1-dev as libselinux1-dev is Depending on it.
  * Add command descriptions in the synopsis, and add a usage example for
    -f in the dpkg-query manpage. Thanks for the initial patch to
    Philippe Batailler. Closes: #352091
  * Document about the default log file, the behaviour in case of multiple
    --log options and add a reference to dpkg.cfg manpage in the dpkg manpage.
    Thanks to James R. Van Zandt. Closes: #350440
  * Escape ` and ' in manpages otherwise they are converted to quotation
    marks, which makes cut and paste not work. Thanks to Denis Barbier.
    Closes: #349925

  [ Frank Lichtenheld ]
  * Let dpkg-source ignore comments in the hunk header as used by
    diff -p (Anand Kumria). Closes: #344880
  * Let dpkg-buildpackage create a .changes file even if signing the
    .dsc file failed. This makes it easier to just sign the package
    later (Julian Gilbey). Closes: #217963
  * Change heuristics of dpkg-buildpackage's gpg check to allow for
    more complex setups (Julian Gilbey). Closes: #163061
  * Add files and dirs used by bzr to default dpkg-source -i regex
    (maximilian attems). Closes: #345164
  * Add .git directory to default dpkg-source -i regex.
    Suggested by Hans Ulrich Niedermann. Closes: #351885
  * dpkg-scanpackages can now output Packages files with multiple
    versions of a single package (Don Armstrong). Closes: #229589.
  * dpkg-scanpackages outputs help when given the --help or -h option
    (Don Armstrong). Closes: #319541
  * Document dpkg-scanpackage -m in man page.
  * Let warn dpkg-source if more than one -sX option was given and
    document the behaviour in this case in the man page.
    Closes: #246637
  * Make dpkg-source -b more robust regarding to existing symlinks
    by creating new files in a secure manner. Closes: #178839, #338591
  * Fix some semantic errors in dpkg-shlibdeps due to typos in used
    variables.
  * On package configuration, differentiate between modified and
    deleted configuration files (Ian Jackson). Closes: #351361
  * Improve processing of disappearing conffiles (Ian Jackson).
    This is part of the fix for #108587.
  * Let dpkg-source -x touch all patched files to have the same
    timestamp to mitigate time-skew problems (Denis Barbier).
    Closes: #105750
  * Strip any newlines from Uploaders field on dpkg-source -b.
    Closes: #254449

  [ Christian Perrier ]
  * Switch to po4a for manpages translation. Closes: #320122
    This adds a Build-Depends on po4a.
  * Add Vietnamese to po/LINGUAS as it was previously missing.
  * Updated Translations:
    - Catalan (Jordi Mallach). Closes: #351587
    - French (Christian Perrier): 1011t.
    - Galician (Jacobo Tarrio): 1002t. Closes: #351795
    - Basque (Piarres Beobide): 1002t. Closes: #351845
    - Slovak (Peter Mann): 1002t. Closes: #352087, #352311
    - Vietnamese (Clytie Siddal): 1011t. Closes: #352307

 -- Frank Lichtenheld <djpig@debian.org>  Sun, 12 Feb 2006 02:32:12 +0100

dpkg (1.13.13) unstable; urgency=low

  [ Frank Lichtenheld ]
  * dpkg and dselect are now in section admin, not section base.
    Correct info in the control file.
  * Bump Standards-Version to 3.6.2 (no changes).
  * Fix typo in dpkg-architecture man page. Closes: #334330
  * Honor LD_LIBRARY_PATH in dpkg-shlibdeps. Fixes a regression
    from 1.13.11 to .12.
  * Don't recurse into package directories to search for local
    shlibs files since it is obviously a waste of time. Based
    on a suggestion by Steve Langasek. Closes: #338725

  [ Christian Perrier ]
  * Updated Translations:
    - Dutch (Bart Cornelis). Fix error mentioned in #323908 by
      Stephan Kramer.
    - Japanese (Kenshi Muto). Closes: #349808

  [ Guillem Jover ]
  * Fix typo in dpkg-statoverride manpage. Closes: #348113
    Thanks to Marc Haber <mh+debian-packages@zugschlus.de>.
  * Document the --no-debsig option in dpkg manpage. Closes: #316367
    Thanks to Bastian Kleineidam <calvin@debian.org>.
  * Fix typos in dselect manpage. Closes: #310358
    Thanks to A Costa <agcosta@gis.net>.
  * Fix typo in start-stop-daemon's help output. Closes: #333673
    Thanks to Christoph Maser <cm@financial.com>.
  * Document the correct format string for dpkg-query --showformat option.
    Update -l example and lower case the program name in the title header.
    Thanks to Zefram <zefram@fysh.org>. Closes: #174976
  * Make dpkg-architecture not print the warning about a mismatch between
    gcc target machine type and GNU target system type if the actions are
    '-e' or '-i'.

 -- Frank Lichtenheld <djpig@debian.org>  Sat, 28 Jan 2006 13:04:16 +0100

dpkg (1.13.12) experimental; urgency=low

  * Due to the changes in dpkg-shlibdeps it is not recommended
    to use this version for building packages intended to be
    uploaded into an official archive, yet.

  [ Frank Lichtenheld ]
  * Update AUTHORS and debian/copyright for new maintainer team.

  * Don't use the ldd output in dpkg-shlibdeps. Search for the
    matching libraries ourself. This fixes problems with both
    symlinked directories, Closes: #103024, #145714, #164020, #285857
    and biarch builds. Closes: #317082
  * Let dpkg-gencontrol bail out with an error if parsedep
    found an error while parsing a dependency field. Closes: #228125
  * dpkg-source -x now tries to chown all files extracted from
    tar files. The temporary directory is now created with mode
    0700, too. Together this should make it safer to run
    dpkg-source -x as root. Based on suggestions by Marcus
    Brinkmann and Colin Watson. Closes: #144571, #238460
  * Let dpkg-source -b check the build relation fields before
    putting them into the .dsc. As a side effect they also
    get normalized. Closes: #254449
  * Check the gpg signatures of .dsc files before unpacking. See
    the upstream changelog for a full description of the semantics.
    Based on a patch by Matt Zimmerman. Closes: #48711
  * Let dpkg-source ensure (as good as possible) that all
    build source packages can also be unpacked.
    Closes: #6820, #7014
    Also fixed handling of md5sum -b output in dpkg-source on
    the way. Based on a patch by Ingo Saitz. Closes: #316123
  * Check for illegal architecture strings in dpkg-gencontrol and
    dpkg-source. dpkg-gencontrol will only issue a warning while
    dpkg-source will error out. Closes: #96920
  * Add support "package types" to dpkg-shlibdeps. Patch by Joey Hess.
    Closes: #335056, #345475
  * Fix man page references to dpkg and dselect man pages. Many
    of them still had a wrong section.
    Closes: #332826
  * Let dpkg-source -b warn about special permissions of files added
    in the diff since these will get lost. Closes: #306125
  * dpkg-source -x didn't work in case the upstream version or
    the Debian version ended with ~. Fixed.

  [ Christian Perrier ]
  * Updated Translations:
    - French (Christian Perrier).
    - Polish (Bartosz Fenski). Closes: #314237
    - Norwegian Bokmal (Hans F. Nordhaug). Closes: #315548, #315990
    - Czech (Miroslav Kure). Closes: #323775, #345347
    - Russian (Yuri Kozlov). Closes: #323821, #335170
    - Japanese (Kenshi Muto). Closes: #323938
    - Brazilian Portuguese (Andre Luis Lopes). Closes: #325224, #332872
    - Russian (Yuri Kozlov). Closes: #335170, #349151
    - Swedish (Peter karlsson). Closes: #325990, #344058, #337164, #334063
    - Norwegian Nynorsk (Håvard Korsvoll). Closes: #315987
    - Portuguese (Miguel Figueiredo).
      Closes: #315461, #323674, #323642, #330021
    - Spanish (Javier Fernández-Sanguino Peña). Closes: #323662, #315253
    - Danish (Claus Hindsgaul). Closes: #348575, #323779, #337948, #325687
    - Dutch (Bart Cornelis). Closes: #323908
    - German (Michael Piefel). Closes: #323964
    - Italian (Stefano Canepa). Closes: #324114, #344671, #347225
    - Catalan (Jordi Mallach). Closes: #324456
    - Basque (Piarres Beobide). Closes: #342089, #332698
    - Tagalog (Eric Pareja). Closes: #337307
    - Simplified Chinese (Tchaikov). Closes: #338268
    - Galician (Jacobo Tarrío). Closes: #338904
    - Romanian (Eddy Petrişor). Closes: #340674
    - Vietnamese (Phan Vinh Thinh, Clytie Siddall).
    - Indonesian (Parlin Imanuel). Closes: #344513
    - Greek (Galaxico). Closes: #344646
    - Czech (Miroslav Kure). Closes: #345347
  * Fixed broken translation:
    - Brazilian Portuguese (James Troup). Closes: #332872
  * Fix Russian man page for start-stop-deamon(8)
    Closes: #325804
  * Fix German man page for update-alternatives(8)
    Closes: #329908
  * Fix typo in dpkg online help message. Unfuzzy translations
    Closes: #349299

  [ Guillem Jover ]
  * Add armeb to cputable. Closes: #331232
    Thanks to Lennert Buytenhek <buytenh+debian@wantstofly.org>.
  * Don't try to compile in SELinux support on GNU/kFreeBSD.  Closes: #313300
    Thanks to Aurelien Jarno <aurel32@debian.org>.
  * When linking statically, explicitly add libsepol, even if its only a
    transitive library. The proper fix should come with a pkg-config file.
    Based on a patch by Bart Martens <bart.martens@advalvas.be>.
    Closes: #347744, #348659
  * Add support for architecture wildcards, but for now they will only be
    exposed in debian/control files, not in binary nor source packages.
    Closes: #291939
  * Change start-stop-daemon's --exec option behaviour on GNU/Linux to
    compare the filename pointed by '/proc/<pid>/exe' instead of the inode
    and device numbers. Thanks to Vasilis Vasaitis <v.vasaitis@sms.ed.ac.uk>.
    Closes: #337942

 -- Frank Lichtenheld <djpig@debian.org>  Tue, 24 Jan 2006 11:15:36 +0100

dpkg (1.13.11.1) unstable; urgency=low

  * Change maintainers to new team.

 -- Scott James Remnant <scott@netsplit.com>  Thu, 12 Jan 2006 07:56:49 +0000

dpkg (1.13.11) unstable; urgency=low
  
  The "Good, clean fun" Release.

  * Fixed the always broken error handling so that only the intended
    cleanup handlers are run, rather than ones that we didn't expect.
    This corrects the bug when a package's postrm fails and the package is
    left in an installed state with no files; the package will now be left
    in a half-installed state, as originally intended.  Found by Marga
    Manterola while documenting the maintainer scripts.  Closes: #296026.
  * Fixed removal of files involved in diversions during upgrade, caused by
    checking whether the "directory" was in use by another package without
    actually checking whether or not it was a directory.  Closes: #310390.
  * Fixed package saving to not disappear packages who divert anything from
    the installing package out of the way.  Closes: #113626.
  * Improved clean-up of unpack failure during install or upgrade, to leave
    the system in exactly the same state as it started in.
    Closes: #47404, #82407, #121173, #170869, #201848, #236733, #268639.
  * Fixed crash when unpacking a package which has an unversioned Replaces
    declared on it by another package previously unpacked in the same run
    (Colin Watson).  Closes: #322595.

  * New install unwinding fixed to ensure we don't leave a version in the
    status db for a not-installed package.
  * Corrected error call when encountering a corrupted filesystem tarfile
    to not print "Success".  Closes: #95570.
  * Fixed castration of potentially unsafe devices to not follow symlinks.
    Closes: #169928.
  * Marked log file descriptor as close-on-exec.  Closes: #320925.
  * Re-worked dpkg-source -x to allow all manner of strange things maintainers
    seem to do, unpacking isn't the right place to enforce sanity; we'll
    do it in -b later on >:-).  Closes: #316470, #317760, #318473, #318745,
    #322359, #322361, #322362.

  * Corrected dselect synopsis line to match consensus.  Closes: #318659.
  * Changed dpkg-name to use a shell redirect rather than the /dev/stderr
    device that may not be writable.  Closes: #318376.
  * Adjusted various dpkg-query options to avoid outputting a trailing
    newline.  Closes: #151651, #319781.
  * Changed references to "statusoverride" file to just "statoverride"
    to make it match reality.  Closes: #320952.
  * Fixed several bugs with the default diff ignore list used by dpkg-source.
  * Added ,,* to the list of default diff ignore list.  Closes: #322917.

  * Fixes to dpkg-dev (Frank Lichtenheld):
    - dpkg-checkbuilddeps will now exit with an error if it is unable to
      parse a dependency field.  Closes: #171762, #302229.
    - dpkg-genchanges will now output a warning if given -sd for a native
      package, as it's going to ignore it.  Closes: #5571.
    - dpkg-source fixed to give a more meaningful error message if given
      a directory as the first argument.  Closes: #306874.
    - dpkg-source fixed to handle being given an absolute path to -b.
      Closes: #147574.
    - Fix controllib.pl to allow whitespace before version operators.
      Closes: #273489, #310306.
    - Fix architecture dependency parsing that sometimes generated wrong
      list of requirements.  Closes: #319816.
    - Make the default control field name mangling behaviour "nicer" by
      upper-casing all letters that come after a dash.  Closes: #306474.
    - Ignore trailing newlines in single paragraph control files.
      Closes: #57194, #156319
  * Documentation:
    - Fixed typo in dpkg-architecture man page.  Closes: #317770.
    - Documented dpkg-deb -W/--show and --showformat.  Closes: #319784.

 -- Scott James Remnant <scott@netsplit.com>  Wed, 17 Aug 2005 04:44:44 +0100

dpkg (1.13.10) unstable; urgency=low
  
  The "Bully's Special Prize" Release.

  * Removed /usr/sbin/start-stop-daemon.  Closes: #313400.
  * Fixed md5sum diversion removal.  Closes: #313415.
  * Fixed dpkg-source to handle native tarballs with a Debian revision.
    Closes: #313381, #313433.
  * Fixed upgrade from pre-sarge dpkg outside of dselect.  Closes: #314575.
  * Changed log times to be local rather than UTC.  Closes: #313347.
  * Changed log writing to be line-buffered.  Closes: #314550.
  * Moved log creation to postinst, and don't fail if base-passwd hasn't
    been configured yet.  Closes: #316084.
  * Don't try to compile in SELinux support on Hurd.  Closes: #313398.
  * Place code for SELinux support in the right place so it will actually
    get compiled in and used (Manoj Srivastava).  Closes: #314886.

  * Documentation:
    - Added missing word to dpkg-architecture manpage.  Closes: #313554.
    - Reference to dpkg manpage in dpkg.cfg corrected.  Closes: #314262.
  * Updated Translations (Christian Perrier):
    - Basque (Piarres Beobide Egana).  Closes: #313474.
    - Catalan (Jordi Mallach).  Closes: #313288.
    - Czech (Miroslav Kure).  Closes: #314431.
    - Danish (Claus Hindsgaul).
    - French (Christian Perrier).
    - German (Jens Seidel).  Closes: #314125.
    - Greek (Greek team).  Closes: #314828.
    - Italian (Lele Gaifax).
    - Japanese (Kenshi Muto).  Closes: #313330.
    - Russian (Yuri Kozlov).  Closes: #313620.
  * Hebrew translation de-activated on request of the translator until there
    is better support for RTL languages.  Closes: #313282.

 -- Scott James Remnant <scott@netsplit.com>  Tue, 28 Jun 2005 14:19:06 +0100

dpkg (1.13.9) unstable; urgency=low
  
  The "On like Donkey Kong" Release.

  * Only open the log file when we first need to write to it, this avoids
    the need to suppress errors when not root which fakeroot defeated anyway.
  * Stop dpkg-source clobbering an existing .orig directory during unpacking.
    Closes: #21236.
  * Allow an alternate output directory to be specified to dpkg-source by
    giving a second argument to -x.  Closes: #246802, #282323.
  * Added .arch-inventory to default diff ignore regexp.  Closes: #304297.

  SELinux support (Manoj Srivastava):
  * On SELinux-enabled systems, try to set the security context when the
    package is unpacked.  Closes: #193653, #249496, #307139.
  * Added build-dependancy on libselinux1-dev.

  Improvements to dpkg-source (Brendan O'Dea):
  * Support unpacking of "Wig And Pen" (Format 2.0) source packages.
  * Multiple pristine upstream tarballs allowed.
  * Native and upstream tarballs may be bzip2-compressed instead of gzip,
    as may the debian diff or tarball.
  * Unsupported format error fixed to output the unsupported format
    rather than the supported one.  Closes: #156317.

 -- Scott James Remnant <scott@netsplit.com>  Sun, 12 Jun 2005 15:52:43 +0100

dpkg (1.13.8) experimental; urgency=low
  
  The "In like Flynn" Release.

  * Linux 2.6.12 changed the behaviour of mmap to fail and set EINVAL when
    given a zero length, rather than returning NULL.  This is POSIXly
    correct, so handle zero-length package control files (like available).

 -- Scott James Remnant <scott@netsplit.com>  Fri, 10 Jun 2005 07:39:44 +0100

dpkg (1.13.7) experimental; urgency=low
  
  The "Maidenhead Creeping Water Plant" Release.

  * Reduced inability to open a log file to a warning, suppressed for
    non-root operations.  Closes: #312383.

 -- Scott James Remnant <scott@netsplit.com>  Thu,  9 Jun 2005 06:12:56 +0100

dpkg (1.13.6) experimental; urgency=low
  
  The "Just kidding about the God part" Release.

  * Fixed incorrect installation location of /etc/logrotate.d/dpkg caused
    by a mis-understanding of dh_install's abilities.

 -- Scott James Remnant <scott@netsplit.com>  Mon,  6 Jun 2005 05:58:36 +0100

dpkg (1.13.5) experimental; urgency=low
  
  The "Flatulent Elm of West Ruislip" Release.

  * Actions and package states are now logged by default in the
    /var/log/dpkg.log file.  This file is rotated monthly and can be
    disabled by commenting the line in /etc/dpkg/dpkg.cfg.
  * User decisions about conffiles are now logged.
  * dpkg-source no longer complains about Enhances field.  Closes: #159642,
    #159745, #159746.
  * preinst no longer relies on procps being installed.  Closes: #311808.

  * Architecture Support:
    - Change DEB_*_GNU_CPU from i386 to i486, to reflect reality.
      DEB_*_ARCH_CPU remains at i386, you should be checking against that.
      Closes: #310394.
    - Fixed order ostable is read to prevent Linux becoming the Hurd.
      Closes: #309603.
  * Updated Manpage Translations (Christian Perrier):
    - Syntax error corrected in Swedish man page for dpkg-deb.
      Closes: #300980.
    - Syntax error corrected in Spanish man page for dpkg-scanpackages.
      Closes: #300981

 -- Scott James Remnant <scott@netsplit.com>  Mon,  6 Jun 2005 05:34:21 +0100

dpkg (1.13.4) experimental; urgency=low
  
  The "Or the Wabbit gets it" Release.

  * Add -L option to dpkg-architecture to list architecture strings
    we can accept.

 -- Scott James Remnant <scott@netsplit.com>  Tue, 29 Mar 2005 13:31:15 +0100

dpkg (1.13.3) experimental; urgency=low
  
  The "Paying off Karma at a vastly accelerated rate" Release.

  * Missing newline added to warning output function.  Closes: #283798.
  * Fixed prototype warning in dpkg-scansources.  Closes: #213577, #219760,
    #267505.
  * Removed trailing line from debian origins file.  Closes: #264904.
  * Changed dpkg-buildpackage to say "source changed by" rather than
    "source maintainer is".  Closes: #247313.
  * Fixed dpkg-gencontrol to allow '-' in architecture names.  Closes: #274677.
  * Fixed "unknown information field" error to report field that it doesn't
    know about.  Closes: #275243.

  * Documentation:
    - Remove "medium-level" from description of dpkg.  Closes: #292454.
    - Harmonised argument names in update-alternatives(8).
      Closes: #267095, #284941
    - Documented what the '+' and '*' mean in update-alternatives --config
      output.  Closes: #270486.
    - Mention aptitude alongside dselect in 'dpkg --usage' and
      'dpkg-deb --help', fix quote style of mention in 'dpkg --help'.
      Closes: #274800, #278118.
    - Associate --truename with the description of what it does in
      dpkg-divert(8).  Closes: #277076.
    - Removed last remaining references to the packaging manual, replacing
      with better references.  Closes: #262775.
    - Documented format of file dpkg --set-selections takes.  Closes: #270043.

 -- Scott James Remnant <scott@netsplit.com>  Mon, 21 Mar 2005 03:10:27 +0000

dpkg (1.13.2) experimental; urgency=low
  
  The "Mysteriously Unnamed" Release.

  * md5sum has been removed, the coreutils or textutils version will be
    diverted to /usr/bin/md5sum.  Closes: #6633, #136110.
    The following bugs are filed against the dpkg md5sum, so no longer apply.
    Closes: #95755, #193877, #223381, #264195, #270241, #286632,
  * Take Replaces into account when installing packages; don't issue a
    "trying to overwrite" error if the file that already exists is in
    a package that Replaces the one being installed.
    Closes: #164595, #184635, #277890.
  * Allow actions and status changes to be logged to a file.  Disabled by
    default, uncomment line in /etc/dpkg/dpkg.cfg to enable.
    Closes: #957, #53376, #77109, #143882, #284499.
  * Don't truncate output of 'dpkg -l' when stdout is not a tty.
    Closes: #92263, #253860, #258608, #261822, #282790.
  * Fix further compilation problems with gcc 4.0.  Closes: #299699
  * Handle tar files without trailing slash in directory names.
    Closes: #287152.
  * Output arguments to maintainer scripts with -D2.  Closes: #237684,
    #296030.
  
  * Architecture Support:
    - Added ppc64.  Closes: #263743.
    - Split archtable into cputable and ostable, archtable is retained
      for compatibility with other packages that might use it only.
    - dpkg-architecture no longer canonises -t argument.  Closes: #173205.
    - dpkg-architecture output includes new DEB_*_ARCH_OS and
      DEB_*_ARCH_CPU variables that contain the Debian system and CPU
      names respectively.
    - dpkg-architecture outputs (mostly) correct GNU system names now,
      in particular this means that it will output "linux-gnu" instead
      of "linux".  You should use the new _ARCH_OS variables instead.
  * Documentation:
    - Add examples to dpkg-divert(8).  Closes: #291816.
    - Correct typo in dpkg-architecture(1).  Closes: #299090.

 -- Scott James Remnant <scott@netsplit.com>  Fri, 18 Mar 2005 16:21:32 +0000

dpkg (1.13.1) experimental; urgency=low
  
  The "Livin' like a good boy oughta" Release.
  
  * Removed dpkg --print-gnu-build-architecture option.  Use variables
    defined by dpkg-architecture instead.
  * Soft-deprecated dpkg --print-installation-architecture.  Use
    dpkg --print-architecture instead, which now does the same thing.
  * dpkg --print-architecture no longer calls c-compiler.  Closes: #164863.
  * Removed third field from /usr/share/dpkg/archtable.

  * Now we no-longer pre-depend on dselect, check the upgrade will work
    in preinst and give the user a chance to abort if they haven't yet
    installed dselect and need to.  Closes: #282335.
  * Fix handling of GNU longname and longlink when a tarfile entry has
    both.  Closes: #128388.
  * md5sum no longer outputs "-" when no argument is supplied.
    Closes: #164591, #164889.
  * Add darcs metadirectory to dpkg-source diff ignore list.  Closes: #289760.
  * Add new '-f' short option to dpkg-query as equivalent to --showformat.
    Closes: #281627.
  * Report conffile conflicts and per-package errors on the status-fd.
    Closes: #297880.
  * Correct typo in dpkg-architecture.  Closes: #282701.
  * Fix start-stop-daemon's support for GNU/kFreeBSD.  Closes: #258051.

  * Architecture Support:
    - Added kfreebsd-amd64.  Closes: #280963.
    - Added m32r.  Closes: #280710.
    - Clean up of archtable.  Closes: #118910, #286898.
    - Clean up of dpkg-architecture.  Closes: #256323.
  * Updated Translations (Christian Perrier):
    - French (French Team).
    - Greek (Konstantinos Margaritis).  Closes: #295922.

 -- Scott James Remnant <scott@netsplit.com>  Thu,  3 Mar 2005 12:09:07 +0000

dpkg (1.13.0) experimental; urgency=low
  
  The "Three banana strategy" Release.

  * Remove the /usr/info or /usr/info/dir symlinks we used to create.
    Closes: #206063, #288415.
  * Fix cast in lvalue assignment that gcc 4.0 doesn't like.
    Closes: #282669, #284797.
  * Correct bashism in disk method update script.  Closes: #260568.

  * Scorched-earth reimplementation of the build process and control files
    with debhelper and automake.  Closes: #200683, #217946, #229629, #260568,
    #266995, #279701, #283640, #292973, #293041.
  * Remove SGML and POD documentation formats due to both licensing and
    sanity issues.  Closes: #285806.
  * The dpkg-doc and dpkg-static packages are no more.
  * dpkg.cfg cleaned up to remove non-useful examples.
    Closes: #169618, #305192.
  
 -- Scott James Remnant <scott@netsplit.com>  Fri, 14 Jan 2005 19:28:00 +0000

dpkg (1.10.28) unstable; urgency=low
  
  The "Awh, yeah?  Ripper!" Release.

  * New Translations (Christian Perrier):
    - Romanian (Eddy Petrisor).  Closes: #309714.
    - Tagalog (Eric Pareja).  Closes: #296407.
  * Updated Translations (Christian Perrier):
    - French (Christian Perrier).
    - Greek (Konstantinos Margaritis).  Closes: #295922
    - Indonesian (Arief S Fitrianto).  Closes: #296733
  * Updated Manpage Translations (Christian Perrier):
    - French (Philippe Batailler).
    - Syntax error corrected in Brazilian Portuguese man page for
      update-alternatives.  Closes: #300646

 -- Scott James Remnant <scott@netsplit.com>  Thu, 26 May 2005 18:18:10 +0100

dpkg (1.10.27) unstable; urgency=low

  The "Grab your gun and bring in the cat" Release.

  * New Translations (Christian Perrier):
    - Indonesian (Arief S Fitrianto).
    - Norwegian Bokmål (Bjorn Steensrud).
  * Updated Translations (Christian Perrier):
    - Dutch (confusing option corrected by Christian Perrier).
    - Galician (Jacobo Tarrio).
    - Korean (Seo Sanghyeon).
    - Simplified Chinese (Carlos Liu).
    - Traditional Chinese (Asho Yeh).

 -- Scott James Remnant <scott@netsplit.com>  Thu, 10 Feb 2005 15:10:22 +0000

dpkg (1.10.26) unstable; urgency=low

  The "Captain Tight-Pants" Release.

  * Fix incorrect claim that 'Q' in dselect quits without saving changes
    (really 'X').
  * Revert to current 'stable' behaviour of Space/Enter/'Q' in the dselect
    help screen, Space leaves the help screen and Enter and 'Q' do nothing.
    It's dangerous to encourage users to press Enter or 'Q' since they
    commit changes in the package selection screen.

  * New Translations (Christian Perrier):
    - Basque (Piarres Beobide Egaña).  Closes: #281245.
      (Was really added in 1.10.24, but forgotten from ALL_LINGUAS.)
    - Bosnian (Safir Šećerović).
    - Slovak (benco).  Closes: #284896, #289341
    - Traditional Chinese (Asho Yeh).  Closes: #287375.
  * Updated Translations (Christian Perrier):
    - Brazilian Portuguese (André Luís Lopes).  Closes: #281228.
    - Catalan (Jordi Mallach).  Closes: #281333.
    - Czech (Miroslav Kure).  Closes: #281231.
    - Danish (Claus Hindsgaul).  Closes: #281103.
    - Dutch (Christian Perrier).  Closes: #282087.
    - Galician (Héctor Fernéndez López).
    - German (Michael Piefel).  Closes: #281503.
    - Italian (Stefano Canepa). Closes: #282543.
    - Japanese (Kenshi Muto).  Closes: #281144.
    - Korean (Changwoo Ryu).  Closes: #282246.
    - Norwegian Nynorsk (Håvard Korsvoll).  Closes: #281456.
    - Polish (Bartosz Feñski).
    - Portuguese (Miguel Figueiredo).  Closes: #281122, #289359.
    - Russian (Yuri Kozlov).  Closes: #281166.
    - Simplified Chinese (Tchaikov, Carlos Liu).
    - Spanish (Javier Fernández-Sanguino Peña).  Closes: #281117.
    - Swedish (Peter Karlsson).  Closes: #281165.

 -- Scott James Remnant <scott@netsplit.com>  Tue, 11 Jan 2005 16:26:51 +0000

dpkg (1.10.25) unstable; urgency=low

  The "你他媽的天下所有的人都該死" Release.

  This release is to correct the mangled Simplified Chinese translation
  included in 1.10.24 caused by rebellion of the translator's mail client.

  * Updated Translations (Christian Perrier):
    - Dutch (Bart Cornelis).  Closes: #278700.
    - Polish (Bartosz Fenski).  Closes: #280406.
    - Simplified Chinese (Tchaikov, Carlos Liu).  Closes: #278676.

 -- Scott James Remnant <scott@netsplit.com>  Thu, 11 Nov 2004 20:06:57 +0000

dpkg (1.10.24) unstable; urgency=low

  The "Donald, where's your troosers?" Release.

  * Add support for uncompressed data.tar archive members and bzip2-
    compressed data.tar.bz2 members of binary packages.  Closes: #34727.

  * New Translations (Christian Perrier):
    - Basque (Piarres Beobide).  Closes: #265491.
    - Greek (George Papamichelakis).  Closes: #260809.
    - Hebrew (Lior Kaplan).  Closes: #275267.
    - Simplified Chinese (Tchaikov, Carlos Liu).  Closes: #265197.
  * Updated Translations (Christian Perrier):
    - Brazilian Portuguese (Andre Luis Lopes).  Closes: #260964, #273947,
      #278063.
    - Czech (Miroslav Kure).  Closes: #255904, #278178.
    - Catalan (Jordi Mallach).  Closes: #278098.
    - Danish (Claus Hindsgaul).  Closes: #278097.
    - Dutch (Bart Cornelis).  Closes: #268271, #268886, #274366, #278061.
    - Galician (Hector Fernandez).
    - German (Michael Piefel).  Closes: #276462, #278168.
    - French (Christian Perrier).
    - Japanese (Kenshi Muto).  Closes: #272456, #278141.
    - Italian (Lele Gaifax).
    - Korean (Changwoo Ryu).  Closes: #261528, #278142.
    - Norwegian Nynorsk (Håvard Korsvoll).  Closes: #275387, #278286.
    - Polish (Bartosz Fenski).  Closes: #268452, #278064.
    - Portuguese (Miguel Figueiredo).  Closes: #268266, #261424, #261519,
      #278294.
    - Russian (Yuri Kozlov).  Closes: #268452, #278154.
    - Spanish (Javier Fernández-Sanguino Peña).  Closes: #277173, #278117.
    - Swedish (Peter Karlsson).
  * Updated Manpage Translations (Christian Perrier):
    - French (Philippe Batailler).  Closes: #268048.
    - Spanish (Ruben Porras).  Closes: #261807.
    - Swedish (Peter Karlsson).

 -- Scott James Remnant <scott@netsplit.com>  Wed, 27 Oct 2004 09:25:58 +0100

dpkg (1.10.23) unstable; urgency=low

  The "Let the Wookie win" Release.

  * Updated hurd start-stop-daemon support.  Closes: #133640, #254180.
  * Removed usage of non-POSIX test options.  Closes: #256302.

  * Architecture Support:
    - Renamed x86-64 to amd64.  Closes: #252346, #254598.
  * Documentation:
    - Correct typo in dpkg-divert(8).  Closes: #254175.
  * New Translations:
    - Korean (Changwoo Ryu).  Closes: #254590.
  * Updated Translations:
    - Catalan (Jordi Mallach).
    - Danish (Claus Hindsgaul).  Closes: #252407.
    - French (Christian Perrier).  Closes: #252586.
    - Italian (Lele Gaifax).
    - Polish (Bartosz Fenski).  Closes: #254209.
    - Spanish manpages (Ruben Porras).  Closes: #246158, #246159, #246160,
      #246161, #246162, #246163, #246164.

 -- Scott James Remnant <scott@netsplit.com>  Mon, 19 Jul 2004 19:52:14 +0100

dpkg (1.10.22) unstable; urgency=low

  The DebConf4 Release.

  This release is mostly intended to mop up the minor and trivial bug
  fixes in the list and clear out the documentation changes.  As such,
  it should be treated with even more suspicion than is normal.

  * Use colouring to break cycles earlier to avoid long loops whilst
    installing or configuring packages.  Closes: #232445, #246857.
  * Don't try to configure packages that disappeared in the same
    run.  Closes: #202997.
  * Fix segfault when "gcc -dumpmachine" returns a non-matching triplet.
    Closes: #211850.
  * Remove restriction that package names be at least two characters long.
    Closes: #237734.
  * Fix dpkg-source (actually controllib.pl) to output the field name
    properly again.  Closes: #226931, #246595.
  * Make dpkg-scanpackages output Origin and Bugs fields with proper
    casing.  Closes: #154422.
  * Add support for DOS line-endings to md5sum.  Closes: #246103.
  * Fix start-stop-daemon segfault on Hurd.  Closes: #133640.
  * Allow dpkg-shlibdeps to run as non-root users.  Closes: #96881.
  * Correct various compiler warnings.  Closes: #229766.

  * Architecture Support:
    - Added x86-64 (x86_64 / amd64).  Closes: #238483, #241938.
    - Added i?86-gnu (Hurd).  Closes: #216695, #236331.
    - Added i386-kfreebsd-gnu and i386-knetbsd-gnu.  Closes: #250176.
  * Packaging:
    - Create $(docdir) even when --without-sgml-doc is passed so the
      ChangeLog can be installed.  Closes: #137719.
    - Stop hardcoding the list of manual page languages in debian/rules,
      so we include Spanish, Russian and Brazilian Portugese.  Closes: #245994.
    - Quote LDFLAGS in debian/rules to allow multiple options.
      Closes: #230242.
  * Documentation:
    - Move dpkg-scanpackages and dpkg-scansources to section 1 as they
      are user tools.  Closes: #114946.
    - Correct hyphen characters in manpages.  Closes: #212284, #247086, #226800.
    - Remove obsolete references to the Debian Packaging Manual.
      Closes: #122910, #140695.
    - Correct 'n' and 'p' key descriptions in dselect help message.
      Closes: #120562.
    - Add --force-bad-verify to dpkg manpage.  Closes: #192812.
    - Correct dpkg manpage to refer to --force-remove-reinstreq instead of
      -non-existant --force-reinstreq option.  Closes: #232831.
    - Correct documentation of --compare-versions arguments.  Closes: #232317.
    - Correct usage of "et al" to "et al.".  Closes: #230751.
    - Add dpkg-reconfigure(8) to SEE ALSO section of dpkg(8).  Closes: #233282.
    - Suggest packages that provide additional functionality in the dpkg
      manpage.  Closes: #81355.
    - Suggest dselect update in description of dpkg --update-avail.
      Closes: #206163.
    - Suggest aptitude as well as dselect.  Closes: #217042.
    - Suggest fakeroot for dpkg-source -r.  Closes: #175897.
    - Correct documentation of start-stop-daemon.  Closes: #41554, #211856.
    - Correct documentation of start-stop-daemon manpage to refer to --retry
      alongside --stop.  Closes: #204691.
    - Add note that start-stop-daemon will chdir("/") unless -d is specified.
      Closes: #217823, #218060.
    - Correct documentation of dpkg-query --list.  Closes: #232639.
    - Correct invalid use of &quot; within update-alternatives(8) with .BR.
      Closes: #244624.
    - Rewrite description of dpkg-source -i to indicate the intent of the
      default setting rather than the exact exclusions.  Closes: #227169.
    - Correct documentation of dpkg-statoverride --update.  Closes: #85079.
    - Correct documentation of update-alternatives --install.  Closes: #179648.
    - Documented dpkg:Version and dpkg:UpstreamVersion substvars.
      Closes: #85815, #85818.
    - Fix spelling error in utils/md5sum.1.  Closes: #250281.
    - Replace "&c." with the slightly clearer "etc.".  Closes: #235773.
    - Correct various typos.  Closes: #219623, #221235.
  * Updated Translations:
    - Catalan (Jordi Mallach).
    - French (Christian Perrier).  Closes: #246359.
    - Italian (Lele Gaifax).
    - Japanese manpages (KISE Hiroshi).  Closes: #248483.
    - Russian (Nikolai Prokoschenko).  Closes: #249254.
    - Spanish manpages (Ruben Porras).  Closes: #246158, #246159, #246160,
      #246161, #246162, #246163, #251830.
  * New Translations:
    - German start-stop-daemon and update-alternatives manpages
      (Helge Kreutzmann).  Closes: #247116, #249454.
    - Spanish dpkg-scansources manpage (Ruben Porras).  Closes: #246164.

 -- Scott James Remnant <scott@netsplit.com>  Tue,  1 Jun 2004 18:21:40 -0300

dpkg (1.10.21) unstable; urgency=low

  * Fix incorrect linked list node removal code that caused every second
    shared or diverted conffile to be deleted by dpkg.
    Closes: #10879, #33046, #47267, #90623, #98210, #109691, #146167.
    Closes: #155456, #204275.
  * Call mknod with the required device type.  Closes: #158916.
  * Correct the default query output format to be consistent with
    what the underlying library expects.  Closes: #174973.
  * Fix missing NULL-termination in dpkg-query -W display of dependency
    fields.  Closes: #174978
  * Strip output from md5sum(1) after the first whitespace character.
    Closes: #200763.
  * Output a warning if we cannot open a configuration file instead of
    treating it as a fatal error, in case our home directory is not readable
    by root.  Closes: #200701.
  * Set LC_ALL to C before spawning off dpkg --search, to avoid searching
    on localized strings.  Closes: #244316.
  * Don't require argument for start-stop-daemon -V.  Closes: #237589.
  * Correct use of @ARGV within dpkg-scanpackages, allowing -u to work
    once again.  Closes: #225086, #241503.
  * Make sure file permissions passed to dpkg-statoverride are numeric.
    Closes: #161156.
  * Correctly break out of the loop in install-info.
    Closes: #124225, #160761.
  * Add --dir-file option to install-info for GNU install-info
    compatibility.  Closes: #179192
  * Refer to debian-policy in dpkg-doc's description instead of the
    non-existant packaging-manual.  Closes: #120970.
  * Remove incorrect mention of build-essential from dpkg-checkbuilddeps
    manpage.  Closes: #219210.
  * Add a note about diverting shared libraries to the dpkg-divert
    manpage.  Closes: #214699.
  * Updated Translations:
    - Brazilian Portugese (Andre Luis Lopes).  Closes: #237864.
    - Catalan (Jordi Mallach).
    - Danish (Claus Hindsgaul).  Closes: #237624.
    - Dutch (Pieter-Paul Spiertz, Bart Cornelis, Erwin).
      Closes: #102094, #151799, #207758.
    - French (Sam Hocevar).  Closes: #243191.
    - German (Florian Ernst).  Closes: #109669, #115352, #187952, #244098.
    - Japanese manpages (KISE Hiroshi).  Closes: #220776.
    - Polish (Bartosz Fenski).  Closes: #242870.
    - Spanish (Javier Fernández-Sanguino Peña).  Closes: #166052.
    - Swedish (Peter Karlsson).
  * New Translations:
    - Japanese dpkg-source manpage (KISE Hiroshi).  Closes: #239000.
    - Norwegian Nynorsk (Gaute Hvoslef Kvalnes).  Closes: #233614.
    - Portguese (Miguel Figueiredo).  Closes: #240081.
    - Spanish dpkg-source manpage (Ruben Porras).  Closes: #171489.

 -- Scott James Remnant <scott@netsplit.com>  Sun, 25 Apr 2004 18:55:10 +0100

dpkg (1.10.20) unstable; urgency=high

  * Update Japanese translation.  Closes: #224616
  * Update French translation.  Closes: #218713
  * Fix spelling error in German md5sum man page.  Closes: #230750
  * Fix typo in pt_BR po file.  Closes: #192102
  * Revert fix for #232916, this turns out to be a bug in the pgpgp
    wrapper, dpkg worked fine with pgp itself.

 -- Scott James Remnant <scott@netsplit.com>  Thu, 11 Mar 2004 11:24:54 +0000

dpkg (1.10.19) unstable; urgency=high

  * Distinguish unmet build dependencies from build conflicts.
    Closes: #217943, #235266.
  * Force NULL-termination of all tar file entry names.  Closes: #232025.
  * Allow dselect to use the full window width.  Closes: #139781.
  * Pass correct number of arguments for format string when out of disk
    space.  Closes: #213038, #217286, #213543, #213846.
  * Remove duplicated entries from ChangeLog.  Closes: #157437.
  * Fix dpkg-buildpackage when used with PGP.  Closes: #232916.
  * Update support for Debian FreeBSD.  Closes: #211566.
  * Store Architecture in the status file.  Closes: #228253.
  * Don't print offending lines in md5sum.  Closes: #170953.
  * Check bounds of md5sum lines.  Closes: #168443, #199489, #199693.

 -- Scott James Remnant <scott@netsplit.com>  Mon,  8 Mar 2004 19:05:32 +0000

dpkg (1.10.18.1) unstable; urgency=medium

  * Non-maintainer upload to fix release-critical bugs.
  * Terminate string buffer in main/remove.c.  Closes: #228379.
  * Prevent stashing of hardlinked devices and setuid or setgid binaries
    by removing permissions on upgrade as well as on remove.
    Closes: #225692.
  * Update dpkg conflicts to << 1.10, instead of 1.9.
    Closes: #190611, #221989, #222760.

 -- Scott James Remnant <scott@netsplit.com>  Thu, 26 Feb 2004 01:17:27 +0000

dpkg (1.10.18) unstable; urgency=medium

  * Rebuild, tagging and releasing correctly from cvs this time.

 -- Adam Heath <doogie@debian.org>  Mon, 27 Oct 2003 13:39:56 -0600

dpkg (1.10.17) unstable; urgency=medium

  * Make dselect do conflict resolution when dealing with automatically
    selected recommended package. Thanks to Colin Watson for the analysis
    and patch. Closes: Bug#151663
  * Branden Robinson <branden@debian.org>:
    s/dpkg-checkbuild/dpkg-checkbuilddeps/ in usage.
  * dpkg-checkbuilddeps now sets $reduce_arch.  Closes: #212796.
  * Goswin Brederlow <brederlo@informatik.uni-tuebingen.de>:
    Add -u in dpkg-scanpackages.  Closes: #214123.
    Add -a<arch> command to dpkg-scanpackages.
  * Add .#* to dpkg-source's default ignore filter.  Closes: #217380.
  * Matthias Urlichs <smurf@smurf.noris.de>:
    Don't assume /usr/info/dir exists if /usr/info does.  Closes: #165770.
  * Jordi Mallach <jordi@debian.org>:
    Update Catalan translation.
  * Fix errors with dependency fields that reference ${dpkg:Version}.
    Closes: #213108.

 -- Adam Heath <doogie@debian.org>  Mon, 27 Oct 2003 13:04:57 -0600

dpkg (1.10.16) unstable; urgency=low

  * Almost *EVERY* damn file was including config.h in the wrong spot.
    After making it the first include, then off_t/size_t/etc could actually
    be redefined to be 64-bit compatible.
  * Jordi Mallach <jordi@debian.org>:
    Fix configure to set HAVE_SETLOCALE.  Closes: #211816
  * "Loïc Le Loarer" <lll_deb@m4x.org>:
    Add a -d|--chdir option to start-stop-daemon.  Closes: #151802
  * Split the background block into 2 parts: one that does the fork, and
    opens /dev/tty and /dev/null, and one that does everything else.  The
    second block is then moved to be run right before the exec.  This
    allows error messages to be seen from the child(previously, they were
    lost), and allows for the chroot to not require the device files.
    These changes based on the bugs filed by:
    Marc Herbert <Marc.Herbert@ens-lyon.fr>: Closes: #155219
    Loïc Le Loarer <lll_deb@m4x.org>: Closes: #151800
  * Mario Lang <mlang@debian.org>:
    When --start, --startas and --pidfile are given, print 'process'
    instead of '(null)' for the process name, if it's already running.
    Closes: #209355
  * Imported several translated manpages, from debian-doc cvs:
    * Spanish: 822-date.1 cleanup-info.8 deb-control.5 deb-old.5
      deb.5 dpkg-checkbuilddeps.1 dpkg-deb.1 dpkg-divert.8 dpkg-name.1
      dpkg-scanpackages.8 dpkg-split.8 dpkg-statoverride.8 dpkg.8
      dselect.8 md5sum.1 start-stop-daemon.8 update-alternatives.8
      "Esteban Manchado Velázquez" <zoso@debian.org>: Closes: #171489
    * French: deb.5
      Julien Louis <arthur51@ifrance.com>: Closes: #164906
    * Portuguese: dpkg.8 dselect.8
  * Matt Zimmerman <mdz@debian.org>
    In dpkg's manpage, -O had an inverted word.  Closes: #111711
  * Marcin Owsiany <porridge@debian.org>:
    Fix Polish translation of 'conflicts with'  Closes: #112057
  * Jiri Masik <masik@darbujan.fzu.cz>:
    Improve Czech translation of: "dpkg - warning: ignoring request to
    remove %s which isn't installed."  Closes: #117518
  * Marco Nenciarini <mnencia@prato.linux.it>:
    Fix missing space in Italian translation when listing files, and the
    file is diverted.  Closes: #138244
  * Piotr Roszatycki <Piotr_Roszatycki@netia.net.pl>:
    Update Polish translation.  Closes: #142370
  * Martin Quinson <mquinson@ens-lyon.fr>:
    Fix missing space in French translation of: "%s - warning: downgrading
    %.250s from %.250s to %.250s.\n"  Closes: #149142
  * Hidetaka Iwai <tyuyu@sings.jp>:
    Fix typo in Japanese translation of dpkg --force-help; dowgrade ->
    downgrade:  Closes: #157819
  * Martin Quinson <mquinson@ens-lyon.fr>:
    Fix French translation when listing files, and the file is diverted.
    Closes: #162154
  * Rune Schjellerup <olberd@odense.kollegienet.dk>:
    Fix Danish translation of(was missing the leading space): " does not
    appear to be available\n"  Closes: #192972
  * Fix md5sum when handling large files.  Closes: #162691
  * Fix dpkg-checkbuilddeps calling of parsedep.  It wasn't setting
    use_arch.  Closes: #212796.
  * Joey Hess <joeyh@debian.org>:
    Change formatting of info.dir.  Closes: #167379.

 -- Adam Heath <doogie@debian.org>  Sat, 25 Oct 2003 15:46:16 -0500

dpkg (1.10.15) unstable; urgency=low

  * Fix detection of va_copy.
  * Back out debian/rules build-arch detection.  It is *not* possible *at
    all* to detect available targets in a rules file.  Period.

 -- Adam Heath <doogie@debian.org>  Fri, 19 Sep 2003 20:02:19 -0500

dpkg (1.10.14) unstable; urgency=low

  * controllib.pl:
    * Rewrote the parsedep stuff, so that it wasn't done during control
      file parsing.  Scripts that need the internal parsed format should
      call parsedep on the field's value.
    * Split the substvars parsing into a separate function.
    * No longer validate dependency fields when reading the control file.
      Some fields may have vars in them, which breaks the validation.
    * dpkg-gencontrol calls substvars after parsing the control file, and
      then validates the substituted depends lines.  Originally,
      substitution occured only during writing of the final output file.
    * Andreas Barth <aba@not.so.argh.org>:
      Fix bad regex that didn't allow spaces in dependency field parsing.
      It now directly matches what the c code expects.  It previously was
      allowing all of \S, which matched on '('.
      Closes: #211660.
  * Remove stale debug in debian/control that would have broken
    installation on s390.
  * We were calling our own local copy of dpkg-gencontrol, but the
    system-installed copy of dpkg-shlibdeps.  Now, both are called from
    the build directory.

 -- Adam Heath <doogie@debian.org>  Fri, 19 Sep 2003 12:29:34 -0500

dpkg (1.10.13) unstable; urgency=low

  * Fix parsing of deps when both () and [] are specified.
  * Set $host_arch in controllib.pl:parsedep.
  * dpkg-checkbuilddeps doesn't output the [] stuff when finding invalid
    deps.

 -- Adam Heath <doogie@debian.org>  Wed, 17 Sep 2003 13:23:15 -0500

dpkg (1.10.12) unstable; urgency=low

  * Fix dpkg-source output of build-depends lines.

 -- Adam Heath <doogie@debian.org>  Tue, 16 Sep 2003 13:43:45 -0500

dpkg (1.10.11) unstable; urgency=low

  * dpkg no longer provides any BYHAND files.  If you need the source
    tarball, use the orig.tar.gz file available in the pool.  The
    precompiled tars were hold-overs from when debs were not standard
    ar/tar files.
  * Install /usr/share/doc/dpkg/pseudo-tags, which talks about the bug
    titling we use to mark bugs for filtering in the Debian bts.
  * Updated ca.po.
  * Teach dpkg-source that ~ is legal in version numbers
  * Add build-depends on sgml-base, and increase gettext build-depends to
    0.12.1-3.
  * Updated config.sub and config.guess in cvs.
  * Change use of strncpy in parsedb to memcpy.  Closes: #160447
  * No longer generate helpmsgs.{cc,h}.
  * several controllib changes:
    * Moved dependency parsing logic from dpkg-checkbuilddeps.
      The dpkg-checkbuilddeps parser didn't support empty fields, while
      the controllib parser did.
    * All dependency fields parsed by controllib.pl support [arch]
      specifiers.  If the arch specifier doesn't apply for the current
      arch, then the item will not be added to the internal list structure.
    * Comment lines(that begin with '#') are removed during parsing.
    * Store the original casing of field names, for use in error reporting.
    * Store the original field's casing with 'o:' prepended in %fi.
      * ballombe@merulo.debian.org:
        dpkg-checkbuilddeps now handles empty fields.  Closes: #111562
      * Branden Robinson <branden@debian.org>:
        support comments(first char on line begins with '#') in
        debian/control.  Closes: #191810
      * Bastian Blank <waldi@debian.org>:
        Allow for per-arch generated dependency fields.  Closes: #170575
      * Branden Robinson <branden@debian.org>:
        Report the original casing of field names when they are unknown.
        Closes: #177753
  * Patch dpkg-buildpackage to call debian/rules -qn build-arch, and if
    it's available, modify -B handling appropriately.  If build-arch is not
    available, then when -B was called, do *not* pass -B on to
    dpkg-checkbuilddeps.  Closes: #203097
  * Frank Lichtenheld <frank@lichtenheld.de>:
    Apply patch, to handle missing infodir.bak, and empty files.  Closes:
    #196361
  * Change standard_startup and standard_shutdown into macros.  Closes:
    #200351.
  * Andrew Suffield <asuffield@debian.org>:
    Fix inverted test of eof in parsedb, while looking for eof after
    field name.  Closes: #198218
  * Yann Dirson <dirson@debian.org>
    Add set -e to dpkg-doc.postinst.  Closes: #191261
  * Michael Weber <michaelw@debian.org>:
    dpkg --print-architecture now does gcc -dumpmachine instead of
    --print-libgcc-file-name.  Closes: #131893, #8241, #106793, #210285
  * Daniel Silverstone <dsilvers@digital-scurf.org>:
    Apply patch to change hashing function, and increase bin size, for
    the package database.  Closes: #206416
  * Paul Eggert <eggert@CS.UCLA.EDU>:
    Apply patch to make dpkg work with POSIX 1003.1-2001.  Closes:
    #204894
  * Joey Hess <joeyh@debian.org>:
    Fix "stripping trailing /" message from dpkg-statoverride.  Closes:
    #203782
  * Sami Liedes <sliedes@cc.hut.fi>:
    Increase filesdb bin size, and alter hashing function.  Closes:
    #179385
  * Anthony Towns <aj@azure.humbug.org.au>:
    Retry removing empty dirs during purge.  Closes: #112386
  * Darren Salt <linux@youmustbejoking.demon.co.uk>:
    Add .cvsignore to dpkg-source's default diff ignore regex.  Also fix
    missing \ escape for .deps.  Closes: #174013
  * Koblinger Egmont <egmont@uhulinux.hu>:
    Fix segfault with --status-fd.  Closes: #173618
  * Colin Watson <cjwatson@debian.org>,
    Andrew Suffield <asuffield@debian.org>:
    Add .svn, {arch}, and .arch-ids to dpkg-source -i default regex.
    Closes: #169359
  * Falk Hueffner <falk@debian.org>:
    Added alphaev68-linux-gnu to archtable.  Closes: #199360
  * Elie Rosenblum <fnord@debian.org>:
    Apply patch to support OpenBSD.  Closes: #154277
  * Geoff Richards <qef@laxan.com>:
    Add --config to action section, and add as EXAMPLES section.  Closes:
    #208014, #115759
  * Yann Dirson <dirson@debian.org>:
    install-info --version and --help now display on stdout.  Closes:
    #154633
  * Dan Jacobson <jidanni@dman.ddts.net>:
    Mention what dpkg and dpkg-query -S will not find.  Closes: #153096
  * Sebastian Leske <sleske@enterprise.mathematik.uni-essen.de>:
    Mention in dpkg(8) that downgrading a package can have serious
    consequences.  Closes: #61156
  * Dan Jacobson <jidanni@dman.ddts.net>:
    In dpkg-scanpackages(8), including small note that other tools might
    use the generated Packages file.  Closes: #208894
  * Warren Turkal <wturkal@cbu.edu>:
    Fix some typos in dpkg-source(1).  Closes: #207259, #204123, #167426
  * Dan Jacobson <jidanni@dman.ddts.net>:
    Alter text in dselect(8), implying that other interfaces are available
    for installing packages.  Closes: #206164.
  * Daniel Bonniot <bonniot@users.sourceforge.net>:
    Note in start-stop-daemon(8) that --nicelevel takes an argument.
  * Ruben Porras <nahoo82@telefonica.net>:
    Remove duplicate 'can' in deb-control(5).  Closes: #183840
  * Dan Jacobson <jidanni@dman.ddts.net>:
    Fix short description in dpkg-scansources(8).  Closes: #175770
  * Zefram <zefram@fysh.org>:
    In dpkg(8), move dpkg-query options to their own subsection, like
    dpkg-deb.  Closes: #174971
  * Thomas Hood <jdthood@yahoo.co.uk>
    Add --dry-run and --simulate as synonyms to --no-act.  Closes:
    #165099
  * Junichi Uekawa <dancer@netfort.gr.jp>:
    Fix wrong reference to DEB_BUILD_GNU_SYSTEM on --host in
    dpkg-architecture(1).  Closes: #163621
  * Michael Klein <michael.klein@puffin.lb.shuttle.de>:
    s/Usuaully/Usually/ in deb-control.5.  Closes: #161819
  * Joey Hess <joeyh@debian.org>:
    Removed reference in dselect(8) about recommends not being handled
    well.  Closes: #157973
  * Andrew Suffield <aps100@doc.ic.ac.uk>:
    s/dpkg-source/dpkg-parsechangelog/ in dpkg-parsechangelog -h.
    Closes: #155822
  * Matej Vela <vela@debian.org>:
    Unhighlight "May be repeated multiple times." in dpkg-source(1).
    Closes: #151845
  * Jordi Mallach <jordi@debian.org>:
    Make all actions in dpkg-deb -h lower case.  Closes: #150642
  * Alexander Hvostov <root@aoi.dyndns.org>:
    Add -g|--group to start-stop-daemon, and document properly.  Closes:
    #127342
  * Szerb Tamas <toma@mlf.linux.rulez.org>:
    s/THANKS/THANKS.gz/ in dpkg(8).  Closes: #91348
  * "James R. Van Zandt" <jrv@vanzandt-pc.mitre.org>:
    In dpkg(8), mention running dselect, install after --set-selections.
    Closes: #175236
  * Yann Dirson <dirson@debian.org>:
    Remove disabled --command-fd from help.  Closes: #169619
  * Tobias Burnus <tburnus@physik.fu-berlin.de>:
    Apply patch to update-alternatives that provides --set and --remove-all
    commands.  Closes: #133745.
  * Osamu Aoki <debian@aokiconsulting.com>:
    Add --all to update-alternatives, that calls --config on all
    alternatives.  Closes: #126621
  * Dan Jacobson <jidanni@jidanni.org>:
    Alter --config prompt, to be more clear, that one must 'press' enter to
    accept the default.  Closes: #203557
  * Peter Moulder <pmoulder@bowman.csse.monash.edu.au>:
    Fix some -w issues in update-alternatives.  Closes: #137313
  * Eduard Bloch <edi@gmx.de>:
    Apply patch to check whether the target path exists on removing.
    Closes: #37254
  * Colin Walters <walters@debian.org>:
    After opening files, set binmode.  Closes: #175363

 -- Adam Heath <doogie@debian.org>  Tue, 16 Sep 2003 12:52:11 -0500

dpkg (1.10.10) unstable; urgency=low

  * Update archtable for hurd.  Closes: #187509.
  * Make the dpkg-iasearch conflicts versioned.  Closes: #170698.
  * Surround sed call with '' in Makefile.in.  Closes: #187534.
  * Strip trailing / from the file args in dpkg-statoverride.  Closes:
    #184239.
  * Modified to use autotools-dev.  Closes: #179656.
  * Add netbsd support.  Closes: #179658, #179659.
  * Support hypenated values in dpkg-architeture. Closes: #179661
  * No longer managed the /usr/doc symlinks.

 -- Adam Heath <doogie@debian.org>  Sat, 26 Apr 2003 15:10:24 -0500

dpkg (1.10.9) unstable; urgency=low

  * Fix dereference in main/help.c:cu_closefd(), which was the cause of
    close(random number) on most arches, but close(0) on s390x.
  * Add s390x to archtable.  Closes: #160976.

 -- Adam Heath <doogie@debian.org>  Sun, 15 Sep 2002 13:21:38 -0500

dpkg (1.10.8) unstable; urgency=low

  * Make the multiline regex have an upper bound, instead of being
    unbounded, as newer perls have a larger stack frame, which cause them
    to segfault quicker with larger inputs.  Closes: #159756.

 -- Adam Heath <doogie@debian.org>  Thu,  5 Sep 2002 16:32:01 -0500

dpkg (1.10.7) unstable; urgency=low

  * Fix double free in modstatdb_init, in the case that modstatdb_shutdown
    was called previously.  Closes: #159515.

 -- Adam Heath <doogie@debian.org>  Tue,  3 Sep 2002 18:59:19 -0500

dpkg (1.10.6) unstable; urgency=low

  * Don't call nffreeall, in any of the c/c++ programs.  It appears dselect
    slightly corrupts it's memory enough that it can't be freed without
    segfaulting.  Closes: #159023.

 -- Adam Heath <doogie@debian.org>  Sun,  1 Sep 2002 00:19:18 -0500

dpkg (1.10.5) unstable; urgency=low

  * Fix segfault in md5sum if the file being checked doesn't exist.
    Closes: #154503.
  * Fix extraction of md5sum in dpkg-scanpackages.  Closes: #153769.
  * Handle directories better in md5sum.  Closes: #157453.
  * Fix read past buffer in lib/nfmalloc.c.  Closes: #157304.
  * Fix several read pass buffer bugs, and a memleak.  Closes: #155362.
  * Fix segfault when --auto-deconfigure is given.  Closes: #157762.
  * Allow spaces between the end of a version, and the trailing ')'.
    Closes: #154898.
  * Fixes for HURD:  Closes: #156545
    * Add i386-gnu0.3 to archtable.
    * Fix handling of static compiles, with regard to zlib.
  * Previous install-infos(before 1.10) handled multiple dir file entries,
    because they would copy the entire stanza unmodified.  The newest
    version does not do this, as it reformats the options, and thereby
    only takes the first line.  So, we now split all the lines from the
    stanza, and process them all.  Closes: #147492.
  * Fix corruption of available file, caused by use of memory that was
    previously freed.  Closes: #154257.
  * Fix several minor memleaks.
  * Remove /usr/sbin/start-stop-daemon.  Closes: #156437.

 -- Adam Heath <doogie@debian.org>  Thu, 29 Aug 2002 16:43:15 -0500

dpkg (1.10.4) unstable; urgency=low

  * Remove -ffunction-sections and -fdata-sections.  Closes: #152130.
  * Install archtable into /usr/share/dpkg/.

 -- Adam Heath <doogie@debian.org>  Sun, 14 Jul 2002 15:17:56 -0500

dpkg (1.10.3) unstable; urgency=low

  * Move dselect.cfg to dselect package. Closes: Bug#152132
  * Install methods into /usr/lib/dpkg/methods, not /usr/lib/dpkg.  Closes:
    #152161.
  * Fix test inversion in start-stop-daemon, when checking the pid given in
    a pid file.  Thanks Thomas Morin <thomas.morin@enst-bretagne.fr>.
    Closes: #152270.
  * If in --test mode, and --stop is given, increment n_killed, so that
    start-stop-daemon returns the proper exit value.  Thanks Thomas Morin
    <thomas.morin@enst-bretagne.fr>.  Closes: #151992.

 -- Adam Heath <doogie@debian.org>  Thu, 11 Jul 2002 22:58:43 -0500

dpkg (1.10.2) unstable; urgency=low

  * Make configuration files in $HOME work again
  * dpkg + dpkg-static conflict with dpkg-dev << 1.9, to fix md5sum error
    in dpkg-source.  Closes: #151691.
  * Remove -Z from patch call, in dpkg-source, as it makes patch warn about
    missing timestamps.  Closes: #151965
  * Install debian/dselect.conffiles.

 -- Adam Heath <doogie@debian.org>  Thu,  4 Jul 2002 21:08:09 -0500

dpkg (1.10.1) unstable; urgency=low

  * Add conflict with dpkg-iasearch which intruded on our namespace.
  * Replace manpages-de which includes one of our manpages.  Closes: #151485
  * Don't always call autoheader when building. Closes: #151471
  * Fix double conflict in dpkg. Closes: Bug#151581
  * Move dselect methods to dselect package.
  * dpkg-checkbuilddeps no longer checks for build-essential. dpkg should
    not hardcode Debian policy.
  * Make dpkg-genchanges accept ~ as part of a package filename.
    Closes: Bug#150739
  * Move dpkg.cfg and dselect.cfg manpages into dpkg package. Closes: Bug#132901

 -- Wichert Akkerman <wakkerma@debian.org>  Tue,  2 Jul 2002 12:34:07 +0200

dpkg (1.10) unstable; urgency=low

  * dpkg now reorders symlinks when extracting debs.  However, this is also
    still done when building debs.  After a stable release of Debian has
    occurred with this modified dpkg, the reordering when building can be
    removed.
  * Fixed upper/lowercase problems with package names. Closes: Bug#58091
    (and 3 others).
  * Add Russian manual pages
  * Fix n in dselect package list (performs searchagain now)
  * Fix layout problem in dpkg-divert manpage. Closes: Bug#103667
  * When a package is set to hold, and a reinstallation is requested,
    -E will not properly skip it.  Closes: #45787.
  * Make dpkg-checkbuilddeps use dpkg-architecture. Closes: Bug#104230
  * Improve dpkg-archtecture documentation. Closes: Bug#104232
  * Update German translation. Closes: Bug#97239
  * Update Polish translation. Closes: Bug#115783
  * Update French translation.
  * Update Brazilian translation.
  * Update Danish translation.
  * Update Galician translation.
  * Update Portuguese translations.
  * Add Catalan translation
  * Add German md5sum manpage
  * Add Brazilian update-alternatives manpage. Closes: Bug#122132
  * Improve dselect manpage. Closes: Bug#103839
  * dpkg-name(1) no longer mentions the non-existing dpkg(5) manpage.
    Closes: Bug#104214
  * Improve handling of Recommends and Suggests in dselect. Closes: Bug#34942
  * Add per-user configuration files. Closes: Bug#103845
  * Split dselect into its own package. dpkg Pre-Depends on it
    to make sure no weird things happen during an upgrade but this
    will allow us to make dselect option at some point in the future.
    Closes: #114249.
  * Make colours in dselect user-configurable. Closes: Bug#103994
  * Make Q do an abort in the method selection menu to make things more
    consistent with the package list
  * Fix test for nice(2) failure in start-stop-daemon. Closes: Bug#104561
  * Improve the dselect helpscreen a bit. Closes: Bug#72634
  * New version comparison routine that can handle arbitrarily large numbers
    and accepts `~' as a low-sorting character. Closes: Bug#93386
  * dselect now accepts regular expressions when searching for packages
    and can search in package descriptions as well.
    Closes: Bug#81009,#83139
  * Move query commands into a seperate dpkg-query command. For the old options
    (-L,-l,-s,-S) dpkg will still call it for you.
  * Add configurable package listing support to dpkg-query
  * Handle window resize in dselect main menu. Closes: Bug#98275
  * update-rc.d moved to the sysvinit package. Closes: Bug#108887,#109282
  * Add --showformat and --show options to dpkg-deb and dpkg-query to
    allow one to customize the output format
  * several install-info cleanups:
    * Move /usr/info/dir to /usr/share/info/dir.  Closes: #67174.
    * If /usr/share/info doesn't exist, print a message saying so,
      instead of the confusing "couldn't lock" error.  Closes: #2531.
    * If /usr/share/info/dir doesn't exist, or is empty, try to copy the
      backup from /var/backups/infodir.bak.  Closes: #121309.
    * Add a --remove-exactly option, and allow for relative filenames.
      Closes: #92650.
    * Use the section from the .info file if --section is not given.
      Closes: #76100.
    * Error messages now include the filename being processed.
      Closes: #66735
    * /usr/share/info/dir now has it's entries formatted to even widths. 
      Closes: #11228
    * --calign|--align|--maxwidth are now ignored.
  * strip enoent as well. Closes: Bug#112378
  * Fix format error in Dutch translation. Closes: Bug#113120
  * When parsing stdin, md5sum now displays '-' as the filename, to match
    textutils md5sum.  Closes: #121489.
  * Apply patch from bug, to give update-alternatives a --list command.
    Closes: #120924.
  * Make dpkg-checkbuilddeps always check for build-essential.
    Closes: Bug#118420.
  * Use space seperated output instead of comma seperated in
    dpkg-checkbuilddeps
  * Update default ignore expression in dpkg-source to also match *~ and
    *.swp in subdirs. Closes: Bug#127458
  * Handle errors when verifying md5sums. Closes: Bug#102367
  * dpkg-source now uses reliable timestamps for changed files.
    Closes: Bug#105750
  * Fix typo in start-stop-daemon help message. Closes: Bug#131439
  * update-alternative exits with a non-zero exit code when displaying
    a non-existing alternative. Closes: Bug#131496
  * Use gzip -c in install-info. Closes: Bug#131758
  * start-stop-daemon works on HP-UX now. Closes: Bug#130130
  * Fix dselect spin when run without input. Closes: Bug#132476
  * Update-alternatives now correctly restores an alternative to auto mode
    when removing a manually selected alternative. Closes: Bug#132632
  * Copy bugs and origin information into status file. Closes: Bug#132714
  * Improve wording of update-alternatives --config text. Closes: Bug#133035
  * Add manpages for dpkg.cfg and dselect.cfg. Closes: Bug#132901
  * Improve test for illegal packagename for dpkg-gencontrol -p option
  * Fix segfault when getenv("PATH") returns null.  Closes: Bug#136349
  * Add Large File Summit extensions. Closes: Bug#130509
  * Fix typo in dpkg-source manpage. Closes: Bug#141906
  * Re-fix handling of multiple blank lines in control. Closes: Bug#143117
  * Document --force-confmiss and --force-bad-verify. Closes: Bug#146855
  * Drop upgrade compat stuff in dpkg postinst for ancient versions (over
    5 years old)
  * Always set CLOEXEC on the lock fd.  Closes: Bug#147872
  * Clean up tmp files when ctrl-c is sent to dpkg-source.  Closes:
    Bug#58653.
  * dpkg-source no longer requires exact case matches for fields in
    debian/control.  Closes: Bug#139159.
  * dpkg-scanpackages now gives proper case for Source and Installed-Size.
    Closes: Bug#119532.
  * dpkg-architecture: s/build on/built on/; same for 'build for'.
    Closes: Bug#140441.
  * cl-debian.pl now recognizes emergency as valid in changelogs.
    Closes: Bug#138013.
  * Properly count recursive expansion of variables, instead of just
    counting all variable expansions.  Closes: #144121.
  * Add -I<filename> to dpkg-buildpackage and dpkg-source, to excludes
    files from tar, when building a native package.  Closes: Bug#75947.
  * Close the old debian/files file, before doing a rename.  Closes:
    Bug#111503.
  * Fix documentation of -v<version> for dpkg-parsechangelog, removing the
    requirement that the version has to be in the changelog.  Closes:
    Bug#117968.
  * Fix typo in dpkg-source(1), s/-su/-sU/.  Closes: Bug#126340.
  * Add dpkg-scansources to dpkg-scanpackages(8).  Closes: Bug#147924.
  * Change /usr/info into a symlink to /usr/share/info if possible

 -- Wichert Akkerman <wakkerma@debian.org>  Fri, 21 Jun 2002 21:53:15 +0200

dpkg (1.9.21) unstable; urgency=low

  * Fix corrupt Swedish translations that would some error messages display
    incorrectly.
  * Enable --force-overwrite by default in /etc/dpkg/dpkg.cfg
  * dpkg.cfg is now no longer a conffile. This means the installer can
    change defaults depending on how an install is done
  * Detect truncated debs, and abort the unpack.  Closes: #138569.
  * Improve dpkg(8) --force documentation
  * Fix error in Russian dselect translation

 -- Wichert Akkerman <wakkerma@debian.org>  Thu, 16 May 2002 19:42:29 +0200

dpkg (1.9.20) unstable; urgency=medium

  * Fix assertion when --auto-deconfigure is set.  Closes: #137765.
  * Fix segfault discovered by fixing the above.
  * Fix segfault when getenv("PATH") returns null.  Closes: #136349
  * Recompiled against updated zlib, to fix possible security issue.  Also
    bumped build-depends to match.  Closes: #137931(grave)

 -- Adam Heath <doogie@debian.org>  Sun, 17 Mar 2002 02:52:44 -0600

dpkg (1.9.19) unstable; urgency=medium

  * install-info continues to read all data from a pipe, until EOF.
    Closes: #99816(grave).
  * Add Catalan translation
  * Update Danish translation. Closes: Bug#131869
  * Update French translation.
  * update-alternative exits with a non-zero exit code when displaying
    a non-existing alternative. Closes: Bug#131496
  * Changed Maintainer to debian-dpkg@lists.
  * Fix "Up to date installed packages" for polish translation.  Closes:
    #116398.
  * Swap updated/up-to-date polish translations(they were reversed).
    Closes: #117583, #102961.
  * Mark /etc/alternatives/README as a conffile.
  * Strip .note, .comment, and /usr/lib/dpkg/enoent.
  * Make dpkg-gencontrol not warn about Uploaders.  Closes: #111090.

 -- Adam Heath <doogie@debian.org>  Sat,  2 Feb 2002 11:47:34 -0600

dpkg (1.9.18) unstable; urgency=low

  * Fix MD5Sum corruption when upgrading a package.  Closes: Bug#113961.
  * Add Wichert and I to debian/control:Uploaders.

 -- Adam Heath <doogie@debian.org>  Sat,  3 Nov 2001 00:31:00 -0600

dpkg (1.9.17) unstable; urgency=low

  * updated-rc.d moved to the sysvinit package. Closes: Bug#108887,#109282

 -- Wichert Akkerman <wakkerma@debian.org>  Wed, 22 Aug 2001 01:24:52 +0200

dpkg (1.9.16) unstable; urgency=low

  * Revert architecture-change to dpkg-source from 1.9.11, see ChangeLog
    for details.

 -- Wichert Akkerman <wakkerma@debian.org>  Thu,  5 Jul 2001 22:42:11 +0200

dpkg (1.9.15) unstable; urgency=low

  * Change policy of handling dscformat in dpkg-source
  * Fix the arglist construction for maintainer scripts
  * Revert dscformat to 1.0 since older dpkg-source versions do not have
    the new policy. In the future (starting at format 2.0 to maintain
    compatibility with old dpkg-source implementations) minor changes to
    the dscformat have to be fully backward and forward compatible.

 -- Wichert Akkerman <wakkerma@debian.org>  Sat, 30 Jun 2001 16:41:43 +0200

dpkg (1.9.14) unstable; urgency=low

  * Make the Uploaders field in a .dsc file optional.
  * Disabled sanity checking of source packages.  
 
 -- Adam Heath <doogie@debian.org>  Mon, 25 Jun 2001 02:22:40 -0500

dpkg (1.9.13) unstable; urgency=medium

  * Add a -W option to dpkg-source(and the other utils, where it is just
    passed thru), to turn certain errors into warnings(of which, only
    one is changed, namely, the 'tar doesn't contain preceeding directory'
    error).  Closes: #101813, and partially 101845.
  * Don't error out if the files in the tar have leading './', for
    dpkg-source.  (another partial close of 101845).
  * Handle the case where a single directory exists in the orig.tar.gz, but
    it is NOT of the form <pkg>-<ver>.  Closes: #101845.
  * Set LC_ALL in dpkg-source when we call external programs when we are
    going to parse their output.  Another bug from 101845.
  * Handle stating of truncated cpio filenames(100 char limit, bah), in
    dpkg-source.  Another bug from 101845.
  * Add support for an Uploaders field, which is read from the first
    paragraph of debian/control, and propagated to the .dsc.  This lists
    the people allowed to upload a package.  If it is not set, then the
    value of the Maintainer is placed into this field of the .dsc.  This
    bumps the .dsc format to 1.1.  Closes: #101815.
  * Handle symlinks in the tarball, and don't error out if found.
  * in controllib, make warnerrors default to warnings.  Affects
    dpkg-source.  This will be changed to be errors in the future.

 -- Adam Heath <doogie@debian.org>  Sun, 24 Jun 2001 13:48:52 -0500

dpkg (1.9.12) unstable; urgency=medium

  * Fix do_script() bug. Closes: Bug#101552
  * Fix building and extracting of certain kinds of source packages.
    Closes: #101684.
  * Added Colin Watson to THANKS.

 -- Adam Heath <doogie@debian.org>  Wed, 20 Jun 2001 18:27:03 -0500

dpkg (1.9.11) unstable; urgency=low

  * The "Hang on to your hats, it gets bumpy from here." release.
  * Trim trailing spaces from package names when checking builddeps.
    Closes: #101304.
  * Apply patch from bug to fix logic error that kept everything but
    Build-Deps from working in checkbuilddeps.  Closes: #101511.
  * Apply patch to correctly check the output of gcc on hurd, for
    dpkg-architecture. Closes: #99874.
  * The internal pod docs in dpkg-architecture were updated to reflect
    that -f was no longer implied when -q was given, but the build system
    wasn't generating new documentation.  Closes: #100997.
  * deb(5) now has a see-also for deb-old(5).  Closes: #99620.
  * Fix dpkg-shlibdeps infinite directory recursion thru symlinks.
    Closes: #97622.
  * Set the Architecture to 'source' only when doing source only uploads
    in the generated changes files.  Closes: #100144.
  * Document -nc in the dpkg-buildpackage manpage.  Closes: #101038.
  * Make dpkg-source work with GNU md5sum.  Closes: #97666.
  * in dpkg-source, when both arch: all and arch: <arch> packages exist in
    debian/control, don't promote the source arch: to any, but only list
    all and <arch>.  Closes: #94608
  * Apply patch from Colin Watson:  Closes: #89679
    * Reset SIGPIPE to DEFAULT when forking gzip.
    * set LANG to C before execing cpio, as we parse its output.
    * In checktarcpio() and checktarsane(), use the previously open pipes,
      instead of the opening files on disk(which was the old, ancient way).
    * Improve the output parsing of tar in checktarsane().
  * warn instead of die when find returns an error(which happens if there
    is a dangling symlink, because we use -follow).  Closes: #51479.
  * Change list of allowed urgencies in debian/changelog to: low, medium,
    high, and critcial.  Closes: #94475.
  * Error out if an illegal package name is used in dpkg-gencontrol.pl.
    Closes: #61211
  * Apply patch from Marcus Brinkmann to dpkg-buildpackage:  Closes:
    #98201.
    * Option -a implies option -d.
    * Set ARCH correctly to host architecture, rather than build arch.

 -- Adam Heath <doogie@debian.org>  Tue, 19 Jun 2001 22:15:25 -0500

dpkg (1.9.10) unstable; urgency=low

  * Fix [arch] parsing, and handle extra spaces better.  Closes: #100512,
    #101031.
  * Apply patch from bug, to fix cleanup of dpkg-divert temp files.
    Closes: #100474.
  * Swap j/k keys on the main menu, so they function like the package
    selection screen(and like vi).  Closes: #100502.
  * Multiple fixes in bug: Closes: #99892.
    * s/DEAD_JOE/DEADJOE/ in dpkg-source.
    * Switch to auto mode if alternative symlink is missing.
  * Update Spanish translation

 -- Adam Heath <doogie@debian.org>  Sat, 16 Jun 2001 14:57:45 -0500

dpkg (1.9.9) unstable; urgency=low

  * The leading and trailing spaces patch in the last upload had some
    issues with trailing spaces.  This fixes them.  No bug to close, as the
    bts is still down.

 -- Adam Heath <doogie@debian.org>  Wed,  6 Jun 2001 22:36:57 -0500

dpkg (1.9.8) unstable; urgency=low

  * Remove leading and trailing spaces from versions, and check for
    embedded spaces, inside dpkg.  Closes: #99186.
  * Handle varied use of spaces in dpkg-checkbuilddeps.  Closes: #98899.
  * Reset SIGPIPE back to default, in dpkg-source.  Closes: #98563.
  * Remove bogus $! check from dpkg-architecture.  Closes: #99428.

 -- Adam Heath <doogie@debian.org>  Sat,  2 Jun 2001 15:15:04 -0500

dpkg (1.9.7) unstable; urgency=low

  * If a new file doesn't exist on disk, but is a going to be installed as
    a directory, then don't error out.  Closes: Bug#17381.
  * Update japanese manpages.  Closes: Bug#97831.
  * Update it.po.  Closes: Bug#98273.
  * Fix bad cleanup in dpkg-divert.  Closes: Bug#98578,#98828,#98831.

 -- Adam Heath <doogie@debian.org>  Mon, 28 May 2001 18:59:03 -0500

dpkg (1.9.4) unstable; urgency=low

  * Oops.  EOF_mmap incorrectly detecting the end of the data block.
    Closes: Bug#95981.
  * After fixing the above bug, and using debootstrap to build a sid
    chroot, I discovered that my previous dependency cycle fix could cause
    segfaults in some situations.

 -- Adam Heath <doogie@debian.org>  Tue,  1 May 2001 23:04:46 -0500

dpkg (1.9.3) unstable; urgency=low

  * Fix compiles on ppc. Closes: Bug#95918.

 -- Adam Heath <doogie@debian.org>  Tue,  1 May 2001 00:29:45 -0500
   
dpkg (1.9.2) unstable; urgency=low

  * Recompile, to fix incorrect path 1.9.1/dpkg-divert. Closes: Bug#95845

 -- Adam Heath <doogie@debian.org>  Mon, 30 Apr 2001 14:21:28 -0400

dpkg (1.9.1) unstable; urgency=low

  * Fix segfault with empty status and available, and when missing a
    trailing new line.  Closes: Bug#95496
  * Make dpkg-shlibdeps not care if dpkg --search return with an error.
    Closes: Bug#95568
  * Fix corruption of user-defined fields in status and available.
    Closes: Bug#95567.
  * Changed dpkg.cfg to include no-debsig by default, as no debs are
    currently signed, and we get false errors when debsig-verify is
    installed.  This will be removed in the future, when the archive tools
    support package signatures.  Closes: Bug#95573
  * dpkg-buildpackage should only check for valid signinterface if the
    user specifies one. Closes: Bug#95598
  * Fix removing of diversions.  Closes: Bug#95655
  * Fix md5sum -c. Closes: Bug#95586

 -- Adam Heath <doogie@debian.org>  Sat, 28 Apr 2001 16:28:21 -0500

dpkg (1.9.0) unstable; urgency=low

  * Things should mostly work OpenBSD 2.8 as well now
  * Added a --status-pipe option.
  * Fixed several memleaks.
  * Profiled dpkg.
    * Reworked lib/parse.c:parsedb().  Instead of using getc(), then
      calling varbufaddc(), it now reads the entire file at once into a
      huge buffer, then moves pointers around, to do the parsing.  This
      gave a speedup of 33% on a dual celeron 333, when reading status and
      available.
    * various other speedups.
  * Removed all --smallmem code, as smallmem and largemem now actually
    use about the same amount of memory, and largemem is faster.  Both
    --largemem and --smallmem are now obselete options, and will print
    a warning if used. Closes: Bug#84905, #67528
  * Initialize unitialized variables.  This should solve several
    segfaults. Closes: Bug#25317(plus 9 others, thru the beauty of
    merges)
  * Found that when working with dependency cycles, and part of the cycle
    was a provide, the provider was not being considered, so the cycle
    could not be broken. Closes: Bug#87985(and 3 others)
  * Update German translation, Closes: Bug#80529,#80532,#87581
  * Update French translation, Closes: Bug#65284,#85035,#87238
  * Update Japanese translation, Closes: Bug#93873
  * Updated all other translations (but no bugs filed)
  * Add Danish translation
  * Remove spurious '%s' in Polish translation, Closes: Bug#74814
  * Add French manpages, courtesy of Philippe Batailler
  * Ingore vim swapfiles in dpkg-source, Closes: Bug#81630
  * remove --import option from dpkg-statoverride, Closes: Bug#81358
  * Replace nfmalloc implementation with obstack. Added obstack.[ch] to
    optlib, for non-GNU systems.
  * dpkg-divert only allows absolute filenames now. Closes: Bug#82419
  * Handle diffs from non-existing files to existing files. Closes: Bug#82708,
    #90982.
  * Small fixes to the buildsystem. Closes: Bug#84361
  * Fix dpkg-statoverride --update for things other then plain files.
    Closes: Bug#84449
  * Fix race with source directory disappearing in dpkg-source.
    Closes: Bug#45511
  * Fix manpage for dpkg-gencontrol. Closes: Bug#84625
  * Add -n option for dpkg-gencontrol to specify a filename. Closes: Bug#75796
  * Use POSIX glob instead of regexp in debian/rules. Closes: Bug#83042,
    #84582
  * fix typo in usage message for dpkg-divert, Closes: Bug#85977
  * Use full path for argv[0] when calling scripts. Closes: Bug#68783
  * Add ia64 support to dpkg-architecture.
  * Minor script changes, Closes: Bug#87485
  * Stop dpkg-genchanges from complaining about missing packages
    when doing a source-only build. Closes: Bug#87571,#15644,#25496
  * Various dpkg-architecture cleanups. Closes: Bug#87505
  * Modify dpkg-architecture to handle gcc versions containing letters.
    Closes: Bug#83083
  * dpkg-buildpackage updates: Closes: Bug#87572,#85847
    + make -C work properly
    + fix test for gpg secret keyring
    + improve source messages
    + skip signing pause when building unsigned packages
    + test for invalid signinterface. Closes: Bug#87579
    + remove debsign support, it's useless and doesn't work
    + Use correct architecture when naming .changes file. Closes: Bug#88015
  * Fix wording in dpkg-statoverride manpage for --add. Closes: Bug#85080
  * Fix typo in start-stop-daemon manpage. Closes: Bug#88225
  * Add dpkg-checkbuilddeps to check if build dependencies are satisfied
    and modify dpkg-buildpackage to call it if wanted.
    Closes: Bug#86453,#83812,#60717,#74372,#67896,#60717,#13961
  * dpkg-parsechangelog can read a changelog from stdin now. Closes: Bug#80142
  * Fix confusing wording for dpkg-buildpackage -uc option in manpage.
    Closes: Bug#83468
  * dpkg-statoverride now exits with exitcode 1 if we do a --list but don't
    output anything. Closes: Bug#84328
  * Remove Linux reference from all scripts, they should run fine on
    other OSes as well.
  * Mark last argument in dpkg-scanpackages usage info as optional.
    Closes: Bug#86658
  * Fix cache in dpkg-scanpackages version comparison. Closes: Bug#90722
  * Fix formatting error in dpkg-source.1. Closes: Bug#82723
  * Change dpkg-gencontrol to fix comma-related syntax errors after
    processing substvars. Closes: Bug#92908
  * Verify package signatures if debsig-verify is installed. Closes: Bug#37017
  * Handle window resize in dselect main menu. Closes: Bug#93559
  * Initialize all parts of the package record.  This should fix several
    segfaults people have been seeing in dpkg.  Closes: Bug#90328.
  * Apply patch from bug#86847, that escapes intl chars in filenames.
    Closes: Bug#83752, #85040, #86847, #89000.
  * Errors during dpkg -s(and other similiar commands) are now printed
    on stderr.  Closes: Bug#88987.
  * Add a --retry option to start-stop-daemon. Closes: Bug#75139
  * Fix regeps to extract Closes magic from a changelog so the #
    is really optional. Closes: Bug#94474
  * Remove useless statement from dpkg-shlibdeps. Closes: Bug#90516
  * Make the debian changelog parser identify itself with $progname.
    Closes: Bug#89409
  * Give a syntax error when we get an unexpected PGP signature in control
    files. Closes: Bug#75562
  * Change dpkg manpage to reflect that --force-statoveride is no enabled
    by default. Closes: Bug#95023
  * Handle dangling symlinks, by ignoring error code 1 from find, when
    processing --recursive. Closes: Bug#4784
  * dpkg -L, -S, -l, -s, and -p now return an error code if any package
    does not exist. Closes: Bug#4974, #72406
  * dselect has a configuration file as well now
  * Get ENOENT value at runtime in dpkg-divert instead of hardcoding it.
    Closes: Bug# 31620
  * Fix wrong ENOENT test in dpkg-divert. Closes: Bug#95088
  * Add support for more SuperH variants (sh[34]{,eb}-linux-gnu)
  * Fix formating and a typo in the dpkg manpage
  * Document the dpkg.cfg configuration file in dpkg(8)

 -- Wichert Akkerman <wakkerma@debian.org>  Thu, 26 Apr 2001 12:39:16 +0200

dpkg (1.8.3.1) unstable; urgency=low

  * Revert change to nfmalloc.c that was causing SIGBUS on sparc.

 -- Ben Collins <bcollins@debian.org>  Sat, 13 Jan 2001 08:52:11 -0500

dpkg (1.8.3) unstable; urgency=low

  * Do chown before chmod in dpkg-statoverride, Closes: Bug#81943
  * Fix recusion in dpkg-shlibdeps, Closes: Bug#81322
  * Really completely revert dpkg-source patches which broke backwards
    compatibility

 -- Wichert Akkerman <wakkerma@debian.org>  Fri, 12 Jan 2001 00:02:22 -0800

dpkg (1.8.2) unstable; urgency=low

  * Don't attempt to read from an input source when we only want 0 bytes.
    Also handle buggy systems that return EAGAIN instead of EINTR.  Closes:
    #81881.
 
 -- Adam Heath <doogie@debian.org>  Thu, 11 Jan 2001 00:43:50 -0600

dpkg (1.8.1.1) unstable; urgency=low

  * Apply patch from bug to fix badly generated diffs(in some
    circumstances).  Closes: #81152

 -- Adam Heath <doogie@debian.org>  Sat,  6 Jan 2001 16:07:33 -0600

dpkg (1.8.1) unstable; urgency=low

  * Make --name a valid option.  Closes: #31206, #51953.
  * dpkg-deb -I <pkg> <control> works again
  * Update Swedish translation

 -- Wichert Akkerman <wakkerma@debian.org>  Thu,  4 Jan 2001 19:31:13 +0100

dpkg (1.8.0) unstable; urgency=low

  * Add -k|--symlink option to dpkg-name.  Closes: #35040
  * Made the accelerator keys in dselect's main menu separate options, so
    that they can be translated separately.  Closes: #50955.
  * Added depends on sysvinit (>= 2.72), so that we can make sure that
    /etc/rcS.d exists.  Closes: #55037.
  * update-rc.d: Changed documentation and help, as -f only applies during
    remove.  Closes: #55049.
  * Added a --force-all option.  Closes: #61354.
  * Format help string for --abort-after like other option help strings.
    Closes: #62464.
  * Fix dselect methods to pass admindir to dpkg from dselect.
  * Minor tweak so that when patch 2.5.4 is manually used to apply a diff,
    it doesn't get applied multiple times.  Closes: #65021
  * Add --nicelevel to start-stop-daemon, to alter a programs priority
    before starting.  Closes: #65191.
  * Document that --largemem is the default, and that the test point is
    24 megs.  Closes: #65607.
  * Document that --set-selections does not actually install any
    packages.  Closes: #65340.
  * Fix typo in dpkg-deb.1.  Closes: #65945.
  * Add --truename option to dpkg-divert.  Closes: #68489.
  * Documented COLUMNS in dpkg(8).  Closes: #77001.
  * Modified DPKG_C_GCC_TRY_WARNS() to call AC_SUBST, so that we can
    use the result of the test during build time.  Closes: Bug#75138
  * Added description for "suggests" in main/depcon.c:describedepcon().
    Closes: Bug#74113
  * Removed bashing from dpkg.postinst.
  * Make '#' optional in Closes: tags.  Closes: Bug#63137.
  * Add -t to -h output in dpkg-buildpackage:  Closes: Bug#49598.
  * Fix typo in --compare-versions error message.  Closes: Bug#66474.
  * -R doesn't mean --root.  Closes: Bug#66068, #72013
  * Add armv3l to archtable.  Closes: Bug#72125
  * Fix two memory leaks, and lesson the memory foot print a tad.  Hints
    taken from 74259.
  * Fix some things perl5.6 complains about. Closes: Bug#77337
  * Fix referenes to dpkg-deb manpage. Closes: Bug#77855
  * Update Galish translation
  * Add new --import option to dpkg-statoverride to make it easy to
    import suidmanager settings.
  * Speedup patches by Adam Heath
  * statoverride fixes by Robert Luberda, Closes: Bug#78436
  * Add Linux S/390 support. Closes: Bug#79063
  * Using libz to decompress data instead of calling gzip.
    Closes: Bug#49581
  * Add gettext to build-depends
  * Fix warning when trying to remove a non-existing statoverride.
    Closes: Bug#79352
  * Be more paranoid with file permissions when extracing files
  * Apply statoverrides to more then just files
  * Update update-alternatives manpage to use FHS instead of FSSTND.
    Closes: Bug#80237
  * List descriptions for udebs in .changes

 -- Wichert Akkerman <wakkerma@debian.org>  Mon, 25 Dec 2000 17:19:31 +0100

dpkg (1.7.2) unstable; urgency=low

  * Fix parsing of configuration files
  * Add new powerpc-linux-gnu entry to archtable. Closes: Bug#76522
  * No longer bother to install emacs things. I don't use emacs myself
    and can't support that properly.
  * scripts/dpkg-shlibdeps.pl: Make it parse soname's in the format of
    "libfoo-X.X.so" (e.g. libdb-3.1.so) and use it. Also make it give a
    warning if there is a NEEDED line in the objdump output that we cannot
    grok.
  * scripts/dpkg-shlibdeps.pl: resolve library paths using a combination
    of the libc major version, and ldconfig -p output. Solves problems
    with errant libc5 deps.
  * Correct name of .changes file when doing source-only builds
  * Fix -ap option for dpkg-buildpackage. Closes: Bug#77305
  * Fix typo in update-alternatives manpage. Closes: Bug#77829
  * Fix typo in script-regexp update-rc.d. Closes: Bug#76029

 -- Wichert Akkerman <wakkerma@debian.org>  Thu, 23 Nov 2000 18:55:50 +0100

dpkg (1.7.1) unstable; urgency=medium

  * Fix a typo in the dpkg-statoveride manpage
  * dpkg-statoverride reads and writes the right file now
  * Make update-alternatives use the right dir for alternatives again

 -- Wichert Akkerman <wakkerma@debian.org>  Tue,  7 Nov 2000 01:16:39 +0100

dpkg (1.7.0) unstable; urgency=low

  * Allow the administrator to override file mode and ownership using the
    new dpkg-statoverride tool.
  * Use objdump instead of ldd in dpkg-shlibdeps
  * Fix logic in dpkg-shlibdeps so it looks for dependencies as specified
    in its documentation
  * Make update-alternatives update slave links with --config and properly
    switch the alternative to manual mode
  * HURD updates, Closes: Bug#57753,#57754,#57755
  * dpkg-architecture: -q should not imply -f, Closes: Bug#57761
  * add dpkg:UpstreamVersion and dpkg:Version substvars in dpkg-genchanges
    and dpkg-gencontrol.  Closes: Bug#62069,#64774
  * dpkg-genchanges: add new Changed-By field to .changes with the last
    person who made a change, and modify the Maintainer-field to be the
    actual maintainer. Update the format-version to 1.7 to reflect this.
  * dpkg-genchanges: allow a space between # and a to-be-closed bugnumber
  * dpkg-deb: reorder files when building a package
  * dpkg-statoverride: new tool to override ownership and modes for files
  * Check COLUMNS environment for dpkg -l output. Closes: Bug#65536
  * Add Origin and Bugs fields to the control file
  * Install new /etc/dpkg/origins/debian file
  * Corrections and updates to Swedish translation.
  * Add Galician, German, Dutch and Brazilian translations
  * archtable: add ia64 and sh; revert sparc64 so that it turns into sparc.
    There wont be a full binary-sparc64 port. Closes: Bug#70788
  * dselect/main.cc: small fixups to get it to compile with gcc-2.96
  * Clean up fd handling in some places. Closes: Bug#69359,#69360,#69361
  * Document -k option for dpkg-buildpackage. Closes: Bug#71808
  * Install commented dummy shlibs.default and shlibs.override files
  * Give dpkg a configurationfile
  * dpkg-scanpackages now uses the most recent version if multiple versions
    of a package are found.
  * don't rename a file to itself in dpkg-source. Closes: Bug#75060
  * Fix buffer overflow in cmdname handling in start-stop-daemon.
    Closes: Bug#75103
  * Don't abort if start-stop-daemon tries to read a non-existing pidfile.
    Closes: Bug#75105
  * Update formating of start-stop-daemon manpage. Closes: Bug#75110
  * Make a missing package a warning instead of an error in dpkg-genchanges

 -- Wichert Akkerman <wakkerma@debian.org>  Sun,  5 Nov 2000 17:28:39 +0100

dpkg (1.6.13) frozen unstable; urgency=low

  * Add Format-flag to .dsc format: we know we are going to change the
    format in the next release, this change will make dpkg-source abort
    with a reasonable error instead of doing unexpected things.
  * Fix error in gettext'ized string
  * Updated Czech, French, Polish and Spanish translations. Closes: Bug#63663
  * debian-changelog-mode.el: fix documentation string for
    debian-changelog-finalise-last. Closes: Bug#63003

 -- Wichert Akkerman <wakkerma@debian.org>  Mon,  8 May 2000 16:08:53 +0200

dpkg (1.6.12.99) frozen unstable; urgency=low

  * Pre-release for 1.6.13. which will only feature translation updates
  * Fix typo in dpkg-divert, Closes: Bug#60243
  * dpkg-genchanges: recognize non-deb packages (tarballs, such as
    dpkg-non-deb and boot-floppies disk tarballs). This makes sure that we
    include them when figuring out the Arch field in the .changes
  * mark another string as translateable, Closes: Bug#62543
  * fix location of --abort-after in --help output, Closes: Bug#62464
  * fix allocation error in checkpath(), Closes: Bug#62364
  * add Hold to list of desired package states in -l output, Closes: Bug#58765

 -- Wichert Akkerman <wakkerma@debian.org>  Fri, 21 Apr 2000 11:52:59 +0200

dpkg (1.6.12) frozen unstable; urgency=high

  * Fix test for gpg/pgp in dpkg-buildpackage. You can now build
    unsigned packages again. Closes: Bug#60395
  * Updated Spanish and Swedish translations. Closes: Bug#41735
  * Merge patch from Joel Klecker to remove emacsen-common stuff from dpkg-dev

 -- Wichert Akkerman <wakkerma@debian.org>  Mon,  3 Apr 2000 16:50:02 +0200

dpkg (1.6.11) frozen unstable; urgency=high

  * Oops, missed one case where the libc/ncurses conflict reared its
    ugly head and broke dselect miserably. 
  * fix syntax error in dpkg-divert. Closes: Bug#60050

 -- Wichert Akkerman <wakkerma@debian.org>  Fri, 10 Mar 2000 11:52:07 +1100

dpkg (1.6.10) frozen unstable; urgency=low

  * The `it rains in Sydney' release
  * Mark another string in dselect as translateable, Closes: Bug#58618
  * Fix typos, Closes: Bug#58619
  * Change dselect keybindings slightly so `n' really does searchagain
  * Updated Czech and Spanish translations, Closes: Bug#58617
  * dpkg-divert.pl: reinstate last writeability-patch. Modified
    to not abort on ENOENT: this indicates a directory does not (yet)
    exist. If this happens don't try to rename. This should fix all
    current dpkg-divert problems. Closes: Bug#59207,#58596
  * update-alternatives: switch back to auto-mode when manually selected
    alternative is removed, Closes: Bug#54933
  * dselect no longer segfaults on SIGWINCH but does The Right Thing
    instead. Closes: Bug#54303,#58697,#59419

 -- Wichert Akkerman <wakkerma@debian.org>  Tue,  7 Mar 2000 15:09:47 +1100

dpkg (1.6.9) frozen unstable; urgency=low

  * Fix typo in update-alternatives manpage
  * dpkg-architecture: -q should not imply -f, Closes: Bug#57761
  * Cleanup bits of install-info to make it more stable
  * Fix Build-Dependency for ncurses, Closes: Bug#58073
  * Some more documentation updates, Closes: Bug#57985
  * Revert patch to check for writeable filesystems in dpkg-divert,
    Closes: Bug#57840

 -- Wichert Akkerman <wakkerma@debian.org>  Fri, 18 Feb 2000 12:11:58 +0100

dpkg (1.6.8) frozen unstable; urgency=low

  * Turn --force-overwrite on by default
  * Fix a couple of small buildsystem errors
  * Support multiple adjacent newlines in control-style files, Closes: Bug#56056
  * Updated Czech and Swedish translations
  * Revert patch to change order of things when purging a package,
    Closes: Bug#56374
  * Handle failed open of /dev/tty in dpkg -l, Closes: Bug# 55041
  * Update Japanese translations, Closes: Bug# 56641, #57494, #57595
  * Update extended description for dpkg-dev, Closes: Bug# 56675
  * Implement verbose option for update-alternative
  * Fix conflicts handling

 -- Wichert Akkerman <wakkerma@debian.org>  Thu, 10 Feb 2000 15:31:31 +0100

dpkg (1.6.7) frozen unstable; urgency=low

  * dpkg compiles on HP-UX, Solaris and IRIX now
  * start-stop-daemon can chroot now, Closes: Bug#54513
  * Allow space between # and the bugnumber in the changelog
  * Display package description with waddnstr, Closes: Bug#54313
  * Updated Japanese manpages, Closes: Bug#54690, #55080
  * Upload full source for packages with version *-0.1, Closes: Bug#54651

 -- Wichert Akkerman <wakkerma@debian.org>  Sun, 16 Jan 2000 18:36:10 +0100

dpkg (1.6.6) unstable; urgency=low

  * dpkg-buildpackage supports debsign, Closes: Bug#58333
  * fix update-alternatives manpage, Closes: Bug#53859
  * Updated Polish translation
  * Pass admindir to dpkg, Closes: Bug#54039
  * Fix dpkg -l output
  * Remove dpkg-safelist again, it had issues

 -- Wichert Akkerman <wakkerma@debian.org>  Fri,  7 Jan 2000 19:51:45 +0100

dpkg (1.6.5) unstable; urgency=low

  * Update Spanish translation
  * Don't strip 8th bit in dselect packagelists, Closes: Bug# 49061
  * Don't use \z in dpkg-scansources, Closes: Bug# 53182
  * Correctly unregister internals manual, Closes: Bug# 53200
  * dselect helpessages can be translated now, Closes: Bug# 51381
  * dselect UI tweaks, including a new --expert mode
  * Added build-depends, Closes: Bug# 53394
  * Added THANKS-file with people who have contributed to the code
  * Use full width of tty in packagelisting, Closes: Bug# 53395
  * Add -z option to dpkg-deb to set compressionlevel when building
    packages, Closes: Bug# 53398
  * Fix segfaults when producing a diff between current and new conffile,
    Closes: Bug# 52197

 -- Wichert Akkerman <wakkerma@debian.org>  Sat, 25 Dec 1999 04:47:09 +0100

dpkg (1.6.4) unstable; urgency=low

  * No longer byte-compile for emacs
  * Add Swedish translation
  * start-stop-daemon: honour --oknodo if we fail to kill a process
    Closes: Bug#52580,#52185,#52457
  * Fix dselect program description, Closes: Bug#52328
  * Fix architecture-detection in dpkg-gencontrol, Closes: Bug#52616
  * Accept single-number values in update-rc.d, Closes: Bug#46810

 -- Wichert Akkerman <wakkerma@debian.org>  Sun, 19 Dec 1999 16:27:48 +0100

dpkg (1.6.3) unstable; urgency=high

  * Comment dselect changes from 1.6.2, they seem to have a problem
    Closes: #52043,52058,52088,51437
  * Really fix emacs-stuff. Hopefully. Closes: #51919,51525
  * Fix copyright display in dselect menu, Closes: #52093
  * Fix uid/gid-changes in start-stop-daemon, Closes: #52081

 -- Wichert Akkerman <wakkerma@debian.org>  Tue,  7 Dec 1999 17:06:00 +0100

dpkg (1.6.2) unstable; urgency=low

  * New dpkg-scansources, Closes: #51888
  * Fix default for elispdir, Closes: #51919,51525
  * New manpages for cleanup-info and dpkg-divert, Closes: #51539, 46657
  * Buildsystem updates, Closes: #51525, 51855, 51914
  * Modify dselect behaviour for suggests and recommends

 -- Wichert Akkerman <wakkerma@debian.org>  Sun,  5 Dec 1999 19:29:50 +0100

dpkg (1.6.1) unstable; urgency=low

  * Fix some slight packaging errors

 -- Wichert Akkerman <wakkerma@debian.org>  Fri, 26 Nov 1999 20:18:48 +0100

dpkg (1.6) unstable; urgency=low

  * Major overhaul of the buildsystem
  * Update Standards-Version to 3.1.0
  * Move to version 1.6 to reflect the amount of changes made
  * Fix mixup with Czech and Polish translations, Closes: Bug# 48986
  * utils/start-stop-daemon.c: Added ability for user.group arg to
    --chuid. Also, always call initgroups() when using --chuid.
  * utils/start-stop-daemon.8: Document above change, also add note to the
    --make-pidfile option concerning its problem with daemons that fork

 -- Wichert Akkerman <wakkerma@debian.org>  Thu, 25 Nov 1999 04:30:01 +0100

dpkg (1.4.1.19) unstable; urgency=low

  * Fix replaces for dpkg-dev
  * Add gettext-support to dselect
  * Added Czech and Polish translations for dpkg
  * Fixed incorrect patch for --print-architecture (oops, oh well
    it was already broken when there was no gcc anyway :)
  * Fixed missing mipseb that was supposed to be in the archtable
  * Better output in update-alternatives --config, now shows the
    current, and the prefered choices.
  * dpkg-name: ignore epoch when getting version
  * 50dpkg-dev.el: add it as a conffile for dpkg-dev
  * internals.sgml: Removed references to the versions of build tools,
    they date the document.
  * debian-changelog-mode.el: added hint for better log-email handling
  * Added recognition for new source-depends fields for policy
    referenced in bug #41232
  * dpkg-buildpackage: add -ap option to force a pause prior to starting
    the sign process. This helps for people who don't keep their signatures
    on the filesystem (on a floppy perhaps, then mount as needed).
  * minor script corrections
  * dpkg-dev control: Change gcc to c-compiler in the recommends field, and
    move cpio, patch and make to the depends line
  * Leave file info intact in available when installing packages. MD5sum,
    Filename, and MSDOS-Filename used to get lost when installing a
    package.
  * Added armv4l to archtable
  * Added 'D' to the list of choices for conffile handling, closes: #48137
  * Converted internals.sgml to debiandoc format. Also added a dpkg-doc
    package that contains the generated output from this file (.ps, .html
    and .info), includes doc-base support. Internals.sgml is also not
    generated on the binary-arch target, and is no longer "byhand"
  * dpkg-gencontrol: add "Source" to the fields placed in the control file
  * dpkg-parsechangelog: fixed loop for parsepath (#48526)
  * main/{processarc.c,depcon.c}: added new structure for conflictors,
    which contains a struct for conflicts. This is used to create an array
    of conflicting packages, which are going to be replaced. Allows for
    multiple conflicts and replaces. All conflictor handlers were
    converted to loops to handle each one (processarc.c).
  * dpkg-divert: Fix check for writable filesystem, closes: #48646

 -- Wichert Akkerman <wakkerma@debian.org>  Sat, 30 Oct 1999 15:14:40 +0200

dpkg (1.4.1.18) unstable; urgency=low

  * Backout dep check patch

 -- Ben Collins <bcollins@debian.org>  Sat, 23 Oct 1999 00:39:24 -0400

dpkg (1.4.1.17) unstable; urgency=low

  * Add support for long filenames, along with --assert-longfilenames
  * Added --chuid option to start-stop-daemon to allow switching to
    a different uid when starting a process
  * Add mipseb and mipsel to the archtable too, since mips and mipseb are
    both viable names for the mips big endian arch, and mipsel is also needed
  * Update dpkg-architecure's archtable
  * Added --config option to update-alternatives to allow easy changing
    of the registered alternatives for a specific name
  * Updated the deb-control(5) man page with all the current fields
    and uses
  * Made the large info screen show 5 lines of the pkglist so that
    it scrolled properly, and still showed the cursor in dselect
  * Removed references to dpkg(5) which seems to not exist anymore
  * Fixed `dpkg-deb --help' and dpkg-deb(1) from reporting --no-check
    when it's actually --nocheck (went with the hardcoded option, so
    this is just a documentation fix).
  * Added better check in disk.setup for a working NFS server. Makes
    it compatible with other non-Linux servers.
  * Corrected dpkg(8)'s example of using dpkg -i (showed it used with
    a .tar.gz instead of a .deb)
  * Applied patch to correct improper TMPDIR handling in dpkg-deb
  * When encountering an error in extracting the tar archives in the
    packages, we should abort the install, not simply give an error
    and continue.
  * Make dpkg give the builtin arch if there was an error while exec()'ing
    the C compiler with --print-architecture. We still fail if the
    output from gcc was bad in some way, since they may be of importance.
  * Removed the maintainer-configure portion in debian/rules, since
    we should be shipping the source with all the auto* stuff
    already generated anyway
  * Removed the ltconfig patch, and resort to a debian/rules fix
    to libtool itself after running configure
  * Removed shlibs.default.i386. It's now a template for arch porting to
    Debian/dpkg, we install it still, if there exists a file matching the
    arch
  * Reimplemented a better *stat cache for the removal checking code,
    this helps a lot when doing upgrades where the packages are a lot
    different in layout
  * Increased largemem auto detection to >= 24megs, since it's not uncommon
    for dpkg to actually use 16megs of ram all on its own when using the
    largemem setting (old minimum was 16megs)
  * debian/rules: chmod -x everything in /usr/lib to make lintian happy.
    in the clean phase just rm -rf $(BUILD), we don't need to run
    distclean and all that other stuff. Don't run "make dist", we
    simply copy the .tar.gz that dpkg-source creates for the byhand
    source.
  * Make start-stop-daemon exit(1) when we don't find one of the
    pid's we are trying to kill, in accordance with the man page.
  * When running --configure on an already installed package, just
    say it's installed, and not that it is in an unconfigurable
    state
  * Fixed some compiler warnings
  * Make dpkg check for uid 0 requirement, before checking the path
    since not being root, is probably the reason that the PATH is
    borked in the first place
  * Make -p short for --print-avail, and -P short for --purge
  * Fix typo in md5sum(1) man page
  * start-stop-daemon: Add --background and --make-pidfile options
  * update-alternatives: make sure we remove "old" symlinks when they
    are no longer pertinent. Add /etc/alternatives/README that refers
    to the update-alternatives(8) man page.
  * dpkg-divert: Add check for being able to write to the old/new
    destination before doing a rename. We fail on this, without
    changing the diversion registry
  * Fix bad regex in update-rc.d

 -- Wichert Akkerman <wakkerma@debian.org>  Thu, 21 Oct 1999 17:49:03 +0200

dpkg (1.4.1.16) unstable; urgency=medium

  * Hardcode ENOENT again since the errno-part of the POSIX module
    isn't in perl-*-base. sigh.

 -- Wichert Akkerman <wakkerma@debian.org>  Fri, 15 Oct 1999 04:01:14 +0200

dpkg (1.4.1.15) unstable; urgency=low

  * non-maintainer release.
  * Move dselect into its own package
  * Remove conffiles before directories when purging
  * Check if integrity from other packages will broken when processing
    an archive
  * dpkg-deb can handle package made with Linux ar.
  * Add check to update-alternatives to see if the sequencecode is between
    0 and 99
  * Fix failed assertion, which was actually two bugs: a logic error in
    checkforremoval and a wrong assumption in findbreakcycle
  * dselect doesn't die when you resize the terminal
  * check if a file is also in a new package before removing it when upgrading
  * offer to show a diff between the old and new conffile
  * dpkg-scanpackages: don't abort but only skip a package if we can't
    open it
  * Add HURD-support to  start-stop-daemon
  * Reinstate patch to not read available when doing --list-files
  * Add a couple of --force options to handle changed conffiles

 -- Wichert Akkerman <wakkerma@debian.org>  Thu, 14 Oct 1999 04:20:56 +0200

dpkg (1.4.1.14) unstable; urgency=low

  * non-maintainer release.
  * dpkg-source works again on empty diffs, Closes: Bug# 46159
  * Install locale-files in /usr/share, Closes: Bug# 46631
  * Make /usr/share/doc/dpkg-dev a symlink to /usr/share/doc/dpkg
  * Actually include fix to make update-alternatives works filesystems (oops!)
  * Check if codenumber is between 0 and 99, Closes: Bug# 46810

 -- Wichert Akkerman <wakkerma@debian.org>  Tue,  5 Oct 1999 19:19:05 +0200

dpkg (1.4.1.13) unstable; urgency=low

  * Non-maintainer release.
  * NMU number 13, lets see what breaks :)
  * update-alternatives works across filesystems now
  * Make -sgpg work in dpkg-buildpackage (typo)

 -- Wichert Akkerman <wakkerma@debian.org>  Tue, 28 Sep 1999 01:26:19 +0200

dpkg (1.4.1.12) unstable; urgency=low

  * Non-maintainer release.
  * Fix typo in chmodsafe_unlink that made dpkg chmod files that
    weren't setuid or setgid

 -- Wichert Akkerman <wakkerma@debian.org>  Sun, 26 Sep 1999 02:41:30 +0200

dpkg (1.4.1.11) unstable; urgency=low

  * Non-maintainer release.
  * Added sparc64 to archtable
  * Added entries for newer alpha architectures to the archtable
  * Always run patch and diff with LANG set to C.
  * Handle diff warning for files with no newline at the end of file
    Closes: Bug#45642

 -- Wichert Akkerman <wakkerma@debian.org>  Fri, 24 Sep 1999 03:23:54 +0200

dpkg (1.4.1.10) unstable; urgency=low

  * Non-maintainer release.
  * Build dpkg-scansources manpages using pod2man
  * dpkg-buildpackage changes:
    + fix signinterface-detection
    + use gpg by default if $HOME/.gnupg/secring.gpg exists

 -- Wichert Akkerman <wakkerma@debian.org>  Thu, 16 Sep 1999 15:36:43 +0200

dpkg (1.4.1.9) unstable; urgency=low

  * Non-maintainer release.
  * Updated dpkg-scansources to current version from Roderick Schertler
  * Update location of GPL in internals-manual
  * Update location of GPL and dpkg copyright in all manpages
  * Include patch from Roman Hodek for dpkg-source to handle diffs of files
    with lines that begin with two dashes.
  * Move dpkg-scansources to dpkg-dev package
  * Move dpkg-scansources manpage to section 8
  * Fix error that moved a lot of manpages to the dpkg package.
  * It looks like not reading the available-file for listfiles was not greeted
    with much enthiousiasm, so reverse the change.

 -- Wichert Akkerman <wakkerma@debian.org>  Wed, 15 Sep 1999 03:45:07 +0200

dpkg (1.4.1.8) unstable; urgency=low

  * Non-maintainer release.
  * Merge dpkg-doc-ja
  * Add patch from Raphaël Hertzog <rhertzog@hrnet.fr> for dpkg-scansources
    to skip comments in signatures. This allows packages to also use GnuPG.

 -- Wichert Akkerman <wakkerma@debian.org>  Mon, 13 Sep 1999 04:16:33 +0200

dpkg (1.4.1.7) unstable; urgency=low

  * Non-maintainer release.
  * Use /usr/share/doc
  * Merge changes from dpkg-iwj tree:
    + change section in dpkg-deb.1 to 1
    + Use COPYINGFILE instead of hardcoded GPL-location in showcopyright()
    + varbufprintf (used for some error messages) vsnprintf return value
      assumption changed to correspond to reality rather than glibc-doc.
    + Don't read available-info when not needed (slightly improved from 
      dpkg-iwj: don't read for listfiles either :)
    + Cleanup --assert-* code
    + Assume largemem on systems without sysinfo(2).
    + modify preexec-script for easier script execution
    + Do not chmod(".../path/to/symlink",0600) causing many bad perms.
    + Sanity-check numbers for parameters
    + Move some logic from process_archive into wantinstall
    + Print '0' in dpkg-scanpackages if no packages found.

 -- Wichert Akkerman <wakkerma@debian.org>  Fri, 10 Sep 1999 04:06:32 +0200

dpkg (1.4.1.6) unstable; urgency=low

  * Non-maintainer release.
  * scripts/dpkg-architecture.pl: Update to latest version.
  * scripts/dpkg-architecture.1: Likewise.
  
 -- Marcus Brinkmann <brinkmd@debian.org>  Sat, 24 Jul 1999 18:24:21 +0200

dpkg (1.4.1.5) unstable; urgency=low

  * Non-maintainer release.
  * (dpkg-dev): Use emacsen-common for debian-changelog-mode.el
    (closes:Bug#20776,#31030).
  * Removed references to the packaging and policy manuals from debian/control.
  * Put debian-changelog-mode.el in dpkg-dev and remove from dpkg (closes:Bug#29271).
  * Fix paths in 50dpkg-dev.el using Roderick Schertler's patch
    (closes:Bug#28270,#29702,#26876,#29184,and others).
  * Note that bug number 17367 was fixed in 1.4.0.26.
  * Add Zack Weinberg's install-info patch for GNU install-info
    compatibility (closes:Bug#28965).
  * Add dpkg-architecture stuff from Marcus Brinkmann.
  * Remove debian-keyring suggests from dpkg.
  * Add -k<keyid> flag to dpkg-buildpackage.
  * --textmode works in gpg, remove kluge from dpkg-buildpackage.
  * Cleanup configure.in slightly (stop using tl_ macros, fix gettext stuff).
  * Attempt to make Debian source useful for non-Debian systems
    (i.e. distclean tree instead of maintainer-clean tree).
  * Sync with wichert's 1.4.1.4.
  * Add my ltconfig-1.3.2.diff (RPATH workaround).
  * Add dpkg-scansources program and man page.
  * Man pages in /usr/share/man.

 -- Joel Klecker <espy@debian.org>  Tue, 13 Jul 1999 18:12:15 -0700

dpkg (1.4.1.4) unstable; urgency=low

  * Also change developer-keyring to debian-keyring for dpkg-dev package
  * Include spanish translation from Nicolás Lichtmaier <nick@debian.org>
  * Depend on perl5 instead of perl

 -- Wichert Akkerman <wakkerma@debian.org>  Mon,  5 Jul 1999 00:04:14 +0200

dpkg (1.4.1.3) unstable; urgency=low

  * Modify tarobject() so it does not complain if we are creating a
    directory that replaces a removed file. This works around the
    problem that the filedatabase doesn't remember what filetype a
    file was by assuming it already was a directory

 -- Wichert Akkerman <wakkerma@debian.org>  Mon, 31 May 1999 23:49:23 +0200

dpkg (1.4.1.2) unstable; urgency=low

  * Non-maintainer upload
  * Rebuild, so this is glibc2.1 (unless you're on m68k), which is rumoured
    to also fix the i8n-problems.
  * Incorporate 1.6 format of .changes, patch from Guy Maor
  * Fix bug in section-handling of dpkg-scanpackages, patch from Guy Maor
  * Disable force-overwrites again, since we're in unstable
  * Assume largemem on systems for which sysinfo is not available, Bug# 33658

 -- Wichert Akkerman <wakkerma@debian.org>  Wed, 26 May 1999 15:50:17 +0200

dpkg (1.4.1.1) unstable; urgency=low

  * Non-maintainer upload
  * Install emacs-startup scripts with mode 0644 (lintian)
  * Incorporate changes in NMU 1.4.0.32 made by Vincent Renardias
    <vincent@waw.com> for slink:
    + Apply patch from Jim Pick for update-alternatives.pl to
      fix 'Important' bugs #30891 in dpkg and (#27382, #27383, #27696,
      #27703, #27736, #27097(merged bugs)) in jdk1.1.
  * Incorporate changes in NMU 1.4.0.33 made by me for slink:
    + Fix illegal perl construct (Bug# 30985)
    + Initialize oialtname->useinstead and oicontest->camefrom to 0 (Bug# 30397)
    + Update shlibs.default for libncurses 4 (Bug# 30332)
    + Suggest debian-keyring instead of developer-keyring (Bug# 27376, 30248)
    + Abort dpkg-divert when attempting to divert a directory (Bug# 30126)
    + Make dpkg-deb.1 aware that it is in section 1, not 8
    + Fix section in reference to dpkg-deb in dpkg.8 (Bug# 29740)
    + Fix typo in --force-help (Bug# 26193)
    + Correct path for debian-changelog-mode.el (Bug# 24606)
    + Make disk-method for dpkg use /var/run instead of /tmp to fix
      symlink-attacks (Bug# 21399)
    + Document -n and -f options for update-rc.d in manpage (Bug# 15913)
    + Add --abort-after option to change after how many errors we abort and
      change the default to 50 (Bug# 22940)
    + Fix controllib.pl: don't check debian/substvars unless needed, and
      don't depend on language settings (Bug# 31508)
    + Allow a - in the architecture-field (Bug# 25537)

 -- Wichert Akkerman <wakkerma@debian.org>  Mon,  1 Feb 1999 00:44:01 +0100

dpkg (1.4.1) unstable; urgency=low

  * Maintainer release by IWJ.
  * Changed Maintainer: field description.
  * Various changes to make the damn thing build.
  * Add .cvsignore files.

 -- Ian Jackson <ian@davenant.greenend.org.uk>  Sun,  1 Nov 1998 17:33:38 +0000

dpkg (1.4.0.31) unstable; urgency=low

  * dpkg/processarc.c: Make newfileslist static like the other arguments
    for register_cleanup's cu_* functions.
  * N-th fix for controllib.pl (simulate old behavior by trying stdin,
    stdout, and stderr for getlogin()).
  * Enable --force-overwrite for slink release, and comment where to do
    so (dpkg/main.c).
  * Recompile against ncurses4.

 -- Daniel Jacobowitz <dan@debian.org>  Thu, 22 Oct 1998 17:37:23 -0400

dpkg (1.4.0.30) unstable; urgency=low

  * dpkg-dev isn't allowed to have a Recommends: debian-keyring (as that's
    in contrib), so it's now lowered to a Suggests: . Thanks to James Troup
    for pointing this out. 

 -- J.H.M. Dassen (Ray) <jdassen@wi.LeidenUniv.nl>  Sat, 26 Sep 1998 13:59:23 +0200

dpkg (1.4.0.29) unstable; urgency=low

  * For now, prefer PGP over GPG.

 -- J.H.M. Dassen (Ray) <jdassen@wi.LeidenUniv.nl>  Tue, 22 Sep 1998 09:38:09 +0200

dpkg (1.4.0.28) unstable; urgency=low

  * Added gpg (GNU Privacy Guard) support:
    * scripts/buildpackage.sh: default to GPG (unless no GPG, but only a PGP
      secret key file is found), as GPG, unlike PGP, is DFSG-free.
    * Updated dpkg-source(1), and added gpg(1) and pgp(1) to the SEE ALSO
      section.
    * Worked around broken textmode implementation in GPG.
    * dpkg-dev now Suggests: gnupg .
  * No longer includes developer-keys.pgp . Instead, dpkg now Suggests: and
    dpkg-dev now Recommends: developer-keyring.
  * Compiled with latest libstdc++ (2.9).

 -- J.H.M. Dassen (Ray) <jdassen@wi.LeidenUniv.nl>  Mon, 21 Sep 1998 13:17:14 +0200


dpkg (1.4.0.27) unstable; urgency=low

  * REALLY fixed dpkg-dev, and new attempt to placate installer on internals.

 -- Daniel Jacobowitz <dan@debian.org>  Fri, 27 Jul 1998 15:58:04 -0400

dpkg (1.4.0.26.0.1) unstable; urgency=low

  * Binary-only upload for x86 and fixed dpkg-dev

 -- Daniel Jacobowitz <dan@debian.org>  Fri, 24 Jul 1998 15:58:04 -0400

dpkg (1.4.0.26) unstable; urgency=low

  * Non-maintainer upload.

  * Make --root work with maintainer scripts (Patch by Scott Barker,
    bugs #4863 and #3170).
  * Fix $(lispdir) bug if compiling without emacs (noticed by Joey Hess).

 -- Daniel Jacobowitz <dan@debian.org>  Thu, 23 Jul 1998 12:02:04 -0400

dpkg (1.4.0.25) unstable; urgency=low

  * Non-maintainer upload.
  
  * Add the requested -nc option to dpkg-buildpackage (Do
    not clean source tree, useful in debugging cycles).
  * controllib.pl: Again by popular acclamation, fix the getlogin() warnings.
    I redirected STDERR onto fd 0 before calling getlogin().
  * tools.m4: Fix display of whether c++ works.
  * dpkg-deb/extract.c: glibc 2.1 and some kernels want to make
    fflush() move the current fpos.  Until someone can fix that,
    protect with seek.
  * Add an extra 0, to dselect/{pkg,meth}keys.cc so it compiles again.
  * Start using lchown() if available.
  * Really fix #20353. (aclocal.m4 was the wrong place; that's a generated
    file.  The correct place is in tl_canon.m4.)

 -- Daniel Jacobowitz <dan@debian.org>  Tue, 21 Jul 1998 03:14:14 -0400

dpkg (1.4.0.24) unstable; urgency=low

  * Non-maintainer upload.

  * dpkg/main.c: Turn --force-overwrite off as default.
  * dpkg/main.c: don't list --force-overwrite as default in --force-help,
    noticed by Peter Weiss <Peter.Weiss@Informatik.Uni-Oldenburg.DE> and
    others. [#23542, part of #17409].
  * dpkg/dpkg.8: replaced with a newer version from Jim Van Zandt
    <jrv@vanzandt.mv.com>. [#21061]

  * dpkg-deb/build.c (do_build): add missing \n and improve error message
    when conffile name is too long. [#7057]

  * scripts/update-alternatives.8: replaced with better man page from
    Charles Briscoe-Smith <cpb4@ukc.ac.uk>. [#17283]
  * scripts/dpkg-source.1: corrected logic error in documentation for
    dpkg-gencontrol's -p option, as noticed by Oliver Elphick
    <olly@linda.lfix.co.uk>. [#14655]
  * scripts/controllib.pl (findarch): correct typo in error message,
    noticed by Yann Dirson <ydirson@a2points.com>. [#22106]
  * scripts/dpkg-buildpackage.sh: fix typo s/source version/source
    maintainer/, noticed by Joey Hess <joey@kite.ml.org>, Adam P. Harris
    <apharris@onshore.com> and others. [#10175, #15559]
  * scripts/dpkg-genchanges.pl: applied patch from Roman Hodek
    <Roman.Hodek@informatik.uni-erlangen.de> which solves problems with
    architecture specific packages in mostly architecture independent
    multi-binary source packages. [#14341, #20192].

  * doc/Makefile.am: remove any reference to the packaging manual, as it is
    now provided by the separate "packaging-manual" package.
  * doc/packaging.sgml: removed.
  * doc/developer-keys.pgp: updated to the current debian keyring.

  * aclocal.m4: applied patch from Joel Klecker <jk@espy.org> to handle
    egcs' --print-libgcc-file-name output. [#20353]
  
  * debian/copyright: correct FSF address.
  * debian/rules: add code from lesstif's debian/rules to make libtool
    less of a fool (i.e. not use -rpath and to link shared libraries
    against libraries it depends on).  Code by Richard Braakman
    <dark@xs4all.nl> and Yann Dirson <dirson@debian.org>.
  * debian/rules: remove all reference to the packaging manual as it is
    now provided by the seperate "packaging-manual" package. [#21581,
    #21186, #22698, #23342]
  * debian/rules: link dpkg-divert.1.gz to undocumented.7.gz as the lack
    of a real manpage has been reported in #11093.
  * debian/README.compile: removed gawk and bogus comment about gettext
    being in experimental, as reported by Santiago Vila <sanvila@unex.es>
    [#23344].  Added libpaperg (debiandoc2ps needs paperconf).
  * debian/shlibs.default.i386: updated for glibc, reported by Herbert Xu
    <herbert@gondor.apana.org.au>. [#13140]
  * debian/control (dpkg-dev): depend on perl as POSIX (not a part of
    perl-base) is needed by most of the perl dpkg-* scripts, noticed by
    Joel Klecker <jk@espy.org>. [#22115]

 -- James Troup <jjtroup@comp.brad.ac.uk>  Wed, 24 Jun 1998 14:38:52 +0200

dpkg (1.4.0.23.2) frozen unstable; urgency=low

  * Non-maintainer upload.
  * dpkg/main.c: Turn --force-overwrite back on as default.

 -- James Troup <jjtroup@comp.brad.ac.uk>  Tue, 23 Jun 1998 22:19:26 +0200

dpkg (1.4.0.23.1) frozen unstable; urgency=low

  * No real changes, only a new version code to make this go to frozen too.

 -- Nils Rennebarth <nils@debian.org>  Wed, 10 Jun 1998 17:29:58 +0200

dpkg (1.4.0.23) frozen unstable; urgency=low

  * Non-maintainer bug-fix release
  * Update the disk method to the hamm directory structure (Bug#21000)

 -- Nils Rennebarth <nils@debian.org>  Sun,  7 Jun 1998 19:14:51 +0200

dpkg (1.4.0.22) frozen unstable; urgency=medium

  * Non-maintainer bug-fix release
  * Install main changelog file as `changelog.gz' instead of
    `changelog.dpkg.gz' (Debian Policy, section 5.8) (Bug#6052,15157)
  * Avoid use of /tmp/*.$$ in preinst and postinst (Bug#19712)
  * Make sure diversions file is always created with mode 0644 (Bug#19494)
  * When removing a file, chmod it to 000 if it's a char or block
    device or remove its s[ug]id bits, if any (Bug#6006)
  * Minor fixes in the programmer's manual (Bug#6206)
  * Always create readable status and available files
    (Bug#9869,11887,14636,15786,19146)
  * Make dpkg-gencontrol honour -DArchtecture=xxxx (Bug#9893)
  * Allow different archs for the same binary in debian/files (Bug#9894)
  * Added workaround in /usr/lib/dpkg/methods/disk/setup
    to avoid bash warning (Bug#10111,10131)
  * Recognize old .deb packages with other locales (Bug#12232)
  * Added `SHELL=bash' to debian/rules: it uses bash-specific structs
  * Move some files from dpkg to dpkg-dev (part of Bug#13295)
  * Minor fix in packaging manual regarding to Standards-Version (Bug#14696)
  * Fixed --altdir and --admindir in update-alternatives (Bug#15332)
  * Strip /usr/lib/libdpkg* (Bug#15671)
  * dpkg: send output of --help, --force-help and -Dhelp to stdout
    (Bug#16051,18574)
  * send correct signals with start-stop-daemon (Bug#17258)
  * Make `dpkg-divert --test --remove' work as expected (Bug#19531)
  * Determine properly the architecture if gcc is egcs (Bug#20353)

 -- Juan Cespedes <cespedes@debian.org>  Sun,  5 Apr 1998 17:37:01 +0200

dpkg (1.4.0.21) unstable; urgency=low

  * Non-maintainer release to include a new update-rc.d
  * Fixed date on files in the archive from 2017 and 2018 by running
    touch foo; find . -newer foo | xargs -r touch; rm foo
  * Changed start-stop-deamon message "No <program> found; none killed." to
    "No <program> found running; none killed."

 -- Miquel van Smoorenburg <miquels@cistron.nl>  Thu,  5 Mar 1998 14:19:46 +0100

dpkg (1.4.0.20) unstable; urgency=low

  * Disabled --force-overwrites.
  * Removed core file from source

 -- Michael Alan Dorman <mdorman@debian.org>  Tue,  9 Jan 1998 03:34:28 -0500

dpkg (1.4.0.19) unstable; urgency=low

  * Changed methods/disk.setup to use output of
    'dpkg --print-installation-architecture' instead of hard-coded 
    '1386' (fixes #10995).
  * Patched dpkg-source to properly quote metacharacters in strings 
    before using them in pattern-matching expressions (fixes #10811).
  * Fixed several documentation typos (fixes #10764).
  * dpkg-source now works around 100-character filename limitation of cpio
    (fixes #10400).
  * dpkg-source now properly handles '\ no newline in source' message from
    patch (fixes #5041).
  
 -- Klee Dienes <klee@debian.org>  Sun, 13 Jul 1997 19:28:22 -0700

dpkg (1.4.0.18) unstable; urgency=low

  * dpkg-source now uses new -z option to GNU patch (still needs to be
    changed to detect and use old version as well) (fixes #9904, #10005, #10007).
  * Added i686 to archtable.
  * shlibs.default now uses xlib6 instead of elf-x11r6lib (fixes #9926).
  * debian-changelog-mode now uses interruptible completing type-in fields
    instead of the previous 'select-a-letter method'.  I consider this
    better and more standard than the previous way, but I'd welcome
    opinions to the contrary.  Consider this a 'probationary' change for
    now (fixes #9873, #9874).

 -- Klee Dienes <klee@debian.org>  Sun, 25 May 1997 09:56:08 -0400

dpkg (1.4.0.17) unstable; urgency=low

  * All of the dpkg binaries (but not dpkg-dev or dselect) now speak
    french, thanks to patches from Christophe Le Bars <clebars@teaser.fr>
  * Fix leading spaces before day in 822-date.
  * Changes from Tom Lees <tom@lpsg.demon.co.uk> to better support
    building on non-Debian systems; minor Makefile fixes.
  * Added 'ppc powerpc powerpc' to archtable.
  * Changed documentation paper size to US/Letter instead of A4 (A4
    may be better, but it's easier to print US/Letter on A4 than it is 
    to print A4 on US/Letter).
  
 -- Klee Dienes <klee@debian.org>  Tue,  13 May 1997 15:24:31 -0400

dpkg (1.4.0.16) experimental; urgency=low

  * Added generated sources to GNU-format source archive so it no longer
    requires perl to build.

 -- Klee Dienes <klee@debian.org>  Sat, 10 May 1997 17:34:29 -0400

dpkg (1.4.0.15) experimental; urgency=low

  * Changed dpkg-genchanges to check for ($arch == $substvar{'Arch'}), not
    ($arch ne 'all') (fixes #9688).
  * Fixed bug in start-stop-daemon.c (was using optarg after argument
    parsing was over) (fixes #9597, #9603, #9364).
  * Provide 50dpkg-dev.el for xemacs as well as emacs.
  * Explicitly provide path for debian-changelog-mode in 50dpkg-dev to use
    .el file as workaround until xemacs can read emacs19 .elc files.
  * Pass top_distdir explicitly to 'make dist' to accomodate bug in
    automake_1.1o-1.
  * Fix debian/build to make html documentation without including
    directories in tar archives (fixes #9348).
  
 -- Klee Dienes <klee@debian.org>  Fri,  9 May 1997 13:17:18 -0400

dpkg (1.4.0.14) experimental; urgency=low

  * Fixed buglet in install-info.pl (fixes #9438).
  * Re-write of update-rc.d.pl, primarily by Miquel van Smoorenburg
    <miquels@cistron.nl> (fixes #9434, #9436).
  * Renamed "dpkg Programmer's Manual" to "dpkg Internals Manual".
  
 -- Klee Dienes <klee@debian.org>  Tue,  6 May 1997 22:01:07 -0400

dpkg (1.4.0.13) experimental; urgency=low

  * Fix to start-stop-daemon so that it still takes numeric arguments (had
    been broken in 1.4.0.12) (fixes #9598).
  * Fix 822-date to sanity-check localtime() output (seconds must be the
    same as GMT).
  * Patch from Guy Maor <maor@ece.utexas.edu> to dpkg-source.pl to support
    pristine (MD5-equivalent) upstream sources.
  * Patch from Michael Alan Dorman <mdorman@calder.med.miami.edu> to
    update-rc.d.pl to fix handling multiple start/stop entries on a single
    line.
  * Several fixes to dpkg-genchanges to support -B option (added in
    1.4.0.12) (fixes #9340).
  * Handle errors from 822-date in debian-changelog-mode.el.
  * Changed cl-debian.pl to correctly handle extra whitespace in changelog
    datestamps.

 -- Klee Dienes <klee@debian.org>  Mon,  5 May 1997 18:12:43 -0400

dpkg (1.4.0.12) experimental; urgency=low

  * Re-wrote 822-date for clarity and to support timezone offsets >= 12h
    (New Zealand in DST is +1300, for example) (fixes #7130).
  * Patch from Juergen Menden <menden@morgana.camelot.de> to support
    archdependent-only builds (fixes #8912, #9245, #5359).
  * Fix archtable entry for powerpc (fixes #8794).
  * Strip /sbin/* and /usr/sbin/* in debian/rules (fixes #8853).
  * Moved start-stop-daemon to /sbin (fixes #8669).
  * Set sharedstatedir and localstatedir for $(MAKE) install in
    debian/rules (fixes #8852).
  * Fixes for update-rc.d(8) from Jim Van Zandt <jrv@vanzandt.mv.com>
    (fixes #8576).
  * No longer do variable substitutions when generating change file (fixes
    #5862).
  * Support symbolic signal names in start-stop-daemon (fixes #7715).
  * Add autoload for debian-changelog-mode to /etc/emacs/site-start.d
    (fixes #4519, #5841).
  * Add recommendation for gcc and make in dpkg-dev (gcc is needed for dpkg
    --print-architecture, used by dpkg-gencontrol; make is needed for any
    debian/rules file) (fixes #8470).
  * Minor changes to packaging manual section on source package
    conversion (fixes #6801).
  * Renamed "programmer's manual" to 'packaging manual'.
  * Start of new "programmer's manual" containing information on dpkg
    internals and build information.  This manual uses the new
    TeXinfo-SGML format, currently included in doc/.
  * dselect/pkgdepcon.cc now checks for debug not NULL, not just depdebug.
  * Changed makefiles to support building outside of source directory.
  * Include GNU-format source distribution with other non-debian packages.

 -- Klee Dienes <klee@debian.org>  Sun,  4 May 1997 11:08:19 -0500

dpkg (1.4.0.11) experimental; urgency=low

  * Patches for alpha and libc6 from Michael Alan Dorman
    <mdorman@calder.med.miami.edu>.
  * Fixed minor problems in dpkg-shlibdeps regular expressions for libc6.
  * Fix regex to detect directory creation in dpkg-source.pl.
  * Minor changes for automake-1.1n.

 -- Klee Dienes <klee@debian.org>  Sun, 23 Mar 1997 18:09:33 -0500

dpkg (1.4.0.10) unstable; urgency=medium

  * Fixed bug in controllib.pl (@fowner was entire passwd entry,
    not just [uid, gid] as it should have been).

 -- Klee Dienes <klee@debian.org>  Thu, 20 Mar 1997 13:06:52 -0500

dpkg (1.4.0.9) unstable; urgency=low

  * Check fputs() return values for (ret >= 0), not (ret != 0) (fixes #7522).
  * dpkg-shlibdeps no longer gives error for Java and statically linked
    binaries (fixes #4988).
  * Change 'details of the old format' to 'details of the new format' in
    deb-old.5 (fixes #7605).
  * dpkg-source -b now warns (was previously silent) if maintainer changes
    create new subdirectories.  dpkg-source -x now warns (previously gave
    error) if maintainer changes create new subdirectories (partially
    fixes #6866, #6671, #5045, #6482).    
  * Added manual page for start-stop-daemon (8). 
  * Added C version of start-stop-daemon by 
    Marek Michalkiewicz <marekm@i17linuxb.ists.pwr.wroc.pl> (fixes #1670).
  * Converted to use GNU automake for the build process by Tom Lees 
    <tom@lpsg.demon.co.uk>.<
  * Preliminary support for dpkg functions as a shared library (now
    provides libdpkg.so, but much work needs to be done in better
    segregating and defining the interface).
  * Preliminary internationalization support by Galen Hazelwood
    <galenh@debian.org>.  Only the library, dpkg-deb, md5sum, and dpkg
    have been converted so far.  No translations have yet been
    constructed.
  * Handle 'libc.so.6 => /lib/libc.so.6 (0x40010000)' format from libc6
    ldd (fixes #7603, #7926, #8688, #9179, #9134, #8516).
  * Removed policy.sgml (it has been moved to the debian-policy package).
  * Include patch from Darren Stalder <torin@daft.com> for
    dpkg-buildpackage to choose PGP key based on Maintainer: field of 
    package being built (or -m<maintainer> option, if present) (fixes 
    #7898).
  * Changed controllib.pl to use $ENV{LOGNAME}, getlogin(), and $<
    (in that order) to determine the intended ownership of 
    debian/{files,substvars},  (fixes #7324, #6823, #5659, #5965, #5929,
    #9239, #5366).
  * Don't sign .dsc file in dpkg-buildpackage if building a binary-only
    release (fixes #7260).
  * Updated developer-keys.pgp to latest revision (fixes #6134).
  
 -- Klee Dienes <klee@debian.org>  Mon, 17 Mar 1997 16:11:24 -0500

dpkg (1.4.0.8) unstable; urgency=medium

  * Corrected update-rc.d for bash 2.0
  * Updated developer-keys.pgp from
    http://www.iki.fi/liw/debian/debian-keyring.tar.gz

 -- Guy Maor <maor@ece.utexas.edu>  Mon, 3 Feb 1997 04:05:01 -0600

dpkg (1.4.0.7) stable unstable; urgency=HIGH

  * Fixed --assert-support-predepends failing between unpack & configure.
  * Added --assert-working-epoch option.

 -- Guy Maor <maor@ece.utexas.edu>  Sat, 25 Jan 1997 23:02:11 -0600

dpkg (1.4.0.6) stable unstable; urgency=high

  * Patched lib/vercmp.c to hopefully fix dselect epoch processing
    (Bug#6204), (Bug#4590).
  * Patched scripts/dpkg-buildpackage, scripts/dpkg-genchanges,
    scripts/dpkg-gencontrol for epoch processing, courtesy of Loic Prylli 
    <lprylli@graville.fdn.fr> (Bug#6138, Bug#5225).
  * Patched dpkg-genchanges to actually honor the -u switch to specify
    directory (Bug#5564).
  * Applied patch to main/archive.c to correct problems setting set[gu]id
    binaries, courtesy of Herbert Xu <herbert@greathan.apana.org.au>
    (Bug#5479). 
  * Applied patch to dpkg-source to correct debian-only package names,
    courtesy of Guy Maor <maor@ece.utexas.edu> (Bug#5355).

 -- Michael Alan Dorman <mdorman@calder.med.miami.edu>  Thu, 2 Jan 1997 11:36:09 -0500

dpkg (1.4.0.5) stable frozen unstable; urgency=medium

  * Distribution for frozen too.

 -- Heiko Schlittermann <heiko@lotte.sax.de>  Thu, 5 Dec 1996 09:13:42 +0100

dpkg (1.4.0.4) stable unstable; urgency=medium

  * Bug2962 fixed: patch from Ian Jackson applied
    (cursor keys won't work after search)
  * Manuals 2.1.2.2

 -- Heiko Schlittermann <heiko@lotte.sax.de>  Fri, 15 Nov 1996 20:21:18 +0100

dpkg (1.4.0.3) unstable; urgency=medium

  * dpkg-source -x: created bad permissions (set x-bit for
    all files pointed to by a symlink)

 -- Heiko Schlittermann <heiko@lotte.sax.de>  Fri, 18 Oct 1996 18:32:06 +0200

dpkg (1.4.0.2) unstable; urgency=medium

  * dpkg-buildpackage.sh: reverted the quoting change -- (you
    should use super, sudo, realy, but not su.  Or write a wrapper
    around su)
  * dpkg-buildpackge.sh: passing -m, -C, -v options to dpkg-genchanges
    more the way Ian likes ;-)
  * dpkg-source.pl: new function deoctify() as replacement for eval()
    (turn \ddd into the corresponding character) [rem: probably better
    solution would be to convert cpios output names into complete \ddd 
    representation as well tars output names] 
  * dpkg-source.pl: fixed 2 typos in failure message on creating 
    $origtargz.tmp-nest.
  * main/main.c: typo `tread' -> `treat'
  * main/enquiry.c: fixed the ignorance for some relations in --compare-versions
  * main/enquiry.c: missing version is now handled as described in `dpkg --help'
    (or at least as I understood `dpkg --help' PLEASE TRY IT)
  * lib/parsehelp.c: fixed parsing of epoch information

 -- Heiko Schlittermann <heiko@lotte.sax.de>  Sun, 6 Oct 1996 23:27:47 +0200

dpkg (1.4.0.1) unstable; urgency=medium

  * dpkg-source: doesn't get screwed up from hardlinks
    in the archive now
  * dpkg-source: doesn't get screwed up from `unprintable' characters
    in file names (e.g. from the kbd package) 
  * controllib.pl: $varlistvile -> $varlistfile (thanx Karl Sackett)
  * dpkg-buildpackge: quoting for $rootcommand (thanx  Michael Meskes)
    and `eval' as default $rootcommand
  * dpkg-*, controllib.pl: created debian/files and debian/substvars
    are chown'ed to `getlogin()' and its group
  * doc/: mv changed to mv -f
  * dpkg-buildpackage: added an option -a for overriding the
    architecture in the changes _file_name_
  * dpkg-buildpackage: pass -m* -v* .. options to dpgk-genchangelog
  * dpkg-name moved to dpkg-dev

 -- Heiko Schlittermann <heiko@lotte.sax.de>  Sat, 21 Sep 1996 22:06:01 +0200

dpkg (1.4.0) unstable; urgency=low (HIGH for new source format)

  * Corrected buffer overrun when dpkg-deb generates filename.  (Bug#4467.)
  * dpkg-shlibdeps works with DEBIAN/shlibs (thanks Heiko Schlittermann).
  * Added libm.so.5 to shlibs.default for i386/m68k.

  * Split binary package into two: dpkg and dpkg-dev.
  * dpkg-source(1) documents mode and ownership setting during extraction.

  * dpkg-scanpackages moved to /usr/bin.
  * Include /usr/bin/dpkg-deb, not dpkg-deb.dist; don't rename in scripts.
  * Copyright file changed slightly.
  * debian-changelog-mode uses magic key substitution strings.  (Bug#4419.)
  * Changed email address in control file to <ian@chiark.greenend.org.uk>.
  * Manuals and own Standards-Version: updated to 2.1.1.0.

 -- Ian Jackson <ian@chiark.greenend.org.uk>  Thu, 12 Sep 1996 01:13:33 +0100

dpkg (1.3.14) unstable; urgency=low

  * dpkg-buildpackage new -tc (clean source tree) option.

  * Formatted documentation removed by `make clean' and so not in source.
  * Manuals and own Standards-Version: updated to 2.1.0.0.
  * Distribute {policy,programmer}.{html.tar,ps}.gz with each upload.

 -- Ian Jackson <ian@chiark.chu.cam.ac.uk>  Sun, 1 Sep 1996 20:43:40 +0100

dpkg (1.3.13) unstable; urgency=low (HIGH for building new src X programs)

  * X shared libraries added to shlibs.default (=> `elf-x11r6lib').
  * dpkg-source tar invocation fixed so that TAPE env var doesn't break it.
  * dpkg-source copes better with missing final newline messages from diff.

  * dpkg-buildpackage usage message fixed: -si is the default.  (Bug#4350.)
  * dpkg-source error message about src dir mismatch typo fixed.  (Bug#4349.)

  * dpkg-source(1) has suggestions for dpkg-buildpackage -r option.
  * dpkg-source change date fixed.  (Bug#4351.)
  * More developers' keys.
  * Manual updates, own Standards-Version updated.

 -- Ian Jackson <ian@chiark.chu.cam.ac.uk>  Sat, 31 Aug 1996 20:08:18 +0100

dpkg (1.3.12) unstable; urgency=medium

  * dpkg prints old version number when upgrading.  (Bug#4340.)
  * dpkg-deb tries to detect and flag corruption by ASCII download.

  * dpkg-genchanges and dpkg-buildpackage say what source is included.

  * dpkg-buildpackage passes +clearsig=on to PGP (or pgpcommand).  (Bug#4342.)

  * dpkg-source prints better error for cpio not honouring -0t.
  * control file Suggests cpio >= 2.4.2, rather than just cpio.

 -- Ian Jackson <ian@chiark.chu.cam.ac.uk>  Fri, 30 Aug 1996 15:31:51 +0100

dpkg (1.3.11) unstable; urgency=low

  * EBUSY when dpkg removes a directory is only a warning.

  * dpkg-genchanges generates sensible warning (not confusing error
    about mismatch) for missing Section/Priority in binary packages.

  * Added dpkg --print-gnu-build-architecture option.
  * shlibs.default for m68k provided, as a copy of i386 version.

 -- Ian Jackson <ian@chiark.chu.cam.ac.uk>  Thu, 29 Aug 1996 14:05:02 +0100

dpkg (1.3.10) unstable; urgency=medium

  * dpkg-source(1) manpage alias symlinks are not dangling.
  * dselect selects things by default if they are installed.
  * Added `pentium' as alias for `i386' architecture.
  * Added `Suggests: cpio, patch' and explanatory text to Description.
    (Bugs #4262, #4263.)

  * More developers' PGP keys.
  * Manual updates, new source format released.

 -- Ian Jackson <ian@chiark.chu.cam.ac.uk>  Mon, 26 Aug 1996 14:30:44 +0100

dpkg (1.3.9) unstable; urgency=low (high for new source format)

  * dpkg --get-selections and --set-selections added.
  * New dpkg --force-not-root flag.

  * Don't replace directory with another package's file.  (Bug#4202.)

  * All manpages now installed compressed.
  * Copyright file moved to /usr/doc/dpkg/copyright.
  * Standards-Version updated (0.2.1.1).

 -- Ian Jackson <ian@chiark.chu.cam.ac.uk>  Sat, 24 Aug 1996 19:09:30 +0100

dpkg (1.3.8) unstable; urgency=low (high for new source format)

  * dpkg-buildpackage -sa, -si options work correctly.

  * update-rc.d(8) updated to reflect design and reality.
  * Programmers' and policy manual updates.

 -- Ian Jackson <ian@chiark.chu.cam.ac.uk>  Fri, 23 Aug 1996 12:48:26 +0100

dpkg (1.3.7) unstable; urgency=low (medium for source pkg docs)

  * dselect +/-/_/= on lines for all broken, new, local or whatever
    packages do not affect _all_ packages.  (Bug#4129.)

  * Support for diff-only uploads in source packaging tools.
  * dpkg-genchanges -d<descripfile> option renamed to -C.
  * dpkg-buildpackage understands -m, -v, -C (for dpkg-genchanges).
  * Support for debian/shlibs.local added to dpkg-shlibdeps.
  * Shared library files' search order defined in dpkg-source(1), and
    relevant files added to the FILES section.

  * Programmers' manual describes source packaging tools.
  * Policy manual mentions shared library control area file.
  * dpkg-source manpage includes dpkg-shlibdeps in title line.
  * Manuals have changelog and automatic version numbering.
  * changelogs (for dpkg and for manuals) installed.
  * binary target split into binary-arch and binary-indep in manual.
  * Manpages should be compressed.
  * Copyright file is moved to /usr/doc/<package>/copyright.
  * Changelogs must be installed in /usr/doc/<package>.
  
  * dpkg-deb(8) moved to dpkg-deb(1).

  * binary target split into binary-arch and binary-indep in source.
  * changelog entry for 1.2.14 copied from that (forked) release.

 -- Ian Jackson <ian@chiark.chu.cam.ac.uk>  Thu, 22 Aug 1996 15:36:12 +0100

dpkg (1.3.6) experimental; urgency=low (HIGH for new source format)

  * dpkg-source now has broken argument unparsing for tar.  (Bug#4195.)

  * dpkg-gencontrol writes to debian/tmp/DEBIAN/control by default.
  * dpkg-shlibdeps script added.

  * Back to old sh update-rc.d, and removed manpage, because new Perl
    version and the manpage have different syntax and semantics.
  * update-rc.d prints usage message for missing terminal `.'.  (Bug#4122.)

  * Use rm -rf instead of just rm -r in dpkg-deb --info &c.  (Bug#4200.)

  * Added support for Installed-Size to dpkg-gencontrol, and documented.
  * Source packaging substitution variables and name syntax rationalised.
  * dpkg-source scripts' usage messages improved slightly.
  * dpkg-source works with non-empty second (orig dir) argument.

  * Added rationale for copyright policy to manual.
  * More developers' PGP keys.
  * Control database handling cleanups (usu. Source field blanked).

 -- Ian Jackson <ian@chiark.chu.cam.ac.uk>  Tue, 20 Aug 1996 15:39:58 +0100

dpkg (1.3.5) experimental; urgency=low (high for debian-changelog-mode)

  * 822-date script included.  (Bug#4136.)
  * debian-changelog-add-version works on empty file.
  * debian-changelog-mode mode-help works properly.

  * dpkg-source tells patch not to make numbered backups.  (Bug#4135.)

  * More developers' PGP keys.
  * Paragraph on uucp -a and -g options removed from policy manual.

 -- Ian Jackson <ian@chiark.chu.cam.ac.uk>  Wed, 14 Aug 1996 14:46:47 +0100

dpkg (1.3.4) experimental; urgency=low

  * Removed debugging output from dpkg-source -x.  Oops.
  * Removed section on source package permissions from policy manual -
    dpkg-source now sorts these out.

 -- Ian Jackson <ian@chiark.chu.cam.ac.uk>  Sun, 11 Aug 1996 13:25:44 +0100

dpkg (1.3.3) experimental; urgency=low

  * Programmers' & policy manuals in source tree; HTML in /usr/doc/dpkg.
  * Old guidelines.info and text files in /usr/doc/dpkg removed.

  * dpkg-source sets permissions on extracted debianised source tree
    and does not copy ownerships out of archive even if running as root.

  * Emacs mode `dpkg changelog' renamed to `Debian changelog'.
  * Default changelog format renamed from `dpkg' to `debian'.

  * debian-changelog-mode sets fill-prefix correctly.
  * debian-changelog-mode urgencies except HIGH lowercase by default.
  * debian-changelog-mode displays keymap in doc string and so mode help.

  * More maintainers' PGP keys.

  * Remove built changelog parsers with `clean' target in source.

 -- Ian Jackson <ian@chiark.chu.cam.ac.uk>  Sat, 10 Aug 1996 23:35:51 +0100

dpkg (1.3.2) experimental; urgency=LOW (MEDIUM for dpkg-source)

  * Faster update-rc.d written in Perl by Miquel van Smoorenburg.
  * install-info --test doesn't lock dir.  (Bug#3992, thanks Darren).

  * dpkg-source doesn't break in the presence of any symlinks.

  * More developers' keys added to doc/developer-keys.pgp.
  * Install developers' keys in /usr/doc/dpkg/developer-keys.pgp.
  * dpkg-source documents undefined substvar behaviour.
  * minor debian/rules cleanups.

 -- Ian Jackson <ian@chiark.chu.cam.ac.uk>  Sat, 10 Aug 1996 02:13:47 +0100

dpkg (1.3.1) experimental; urgency=LOW

  * manpage for dpkg-source et al now available.
  * dpkg-changelog-mode.el installed in site-lisp, but still no autoload.

  * dpkg-source prints correct string for not-understood tar -vvt output.
  * dpkg-source parsing of tar -vvt output made more robust.

  * dpkg-buildpackage prints usage message on usage error.
  * dpkg-gencontrol can print usage message.
  * -T<varlistfile> option added to dpkg-source.
  * Description of -f<fileslistfile> corrected in dpkg-distaddfile usage.
  * -m<maintainer> synopsis changed in dpkg-genchanges usage.
  * debian/substvars may now contain blank lines.

 -- Ian Jackson <ian@chiark.chu.cam.ac.uk>  Thu, 8 Aug 1996 02:36:04 +0100

dpkg (1.3.0) experimental; urgency=LOW

  * dpkg can install named pipes.
  * dpkg-deb supports directory for destination, generates filename.
  * dpkg-{source,gencontrol,genchanges,parsechangelog,buildpackage},
    dpkg-distaddfile scripts to support new source package format.
  * a.out build no longer supported.
  * Changed to new source package format.

 -- Ian Jackson <ian@chiark.chu.cam.ac.uk>  Tue, 6 Aug 1996 02:31:52 +0100


dpkg (1.2.14) stable unstable; urgency=MEDIUM

  * dselect +/-/_/= on lines for all broken, new, local or whatever
    packages do not affect _all_ packages.  (Bug#4129.)

  * NOTE - THE HISTORY FORKS HERE.  1.2.14's change appears in 1.3.7.

 -- Ian Jackson <ian@chiark.chu.cam.ac.uk>  Thu, 22 Aug 1996 00:39:52 +0100


dpkg (1.2.13) unstable; urgency=LOW

  * dpkg --search produces correct output for diversions.
  * dpkg-name remove unnecessary arch missing warning.  (Bug#3482.)

  * dpkg-deb --build warns about uppercase chars in package name.

  * dpkg-scanpackages error messages updated and manpage provided
    (thanks to Michael Shields).
  * dpkg-scanpackages warns about spurious entries in override file.
  * dpkg-scanpackages `noverride' renamed to `override' everywhere.
  * dpkg-scanpackages field ordering to put Architecture higher.
  * dpkg-scanpackages field names capitalised appropriately.
  * dpkg-scanpackages invokes find with -follow.  (Bug#3956.)

  * guidelines say #!/usr/bin/perl everywhere, not #!/bin/perl.
  * Many developers' PGP keys added.

  * configure script uses ${CC} instead of $(CC) (again :-/).
  * developers' keys included in dpkg source tree and /usr/doc.
  * configure remade using autoconf 2.10-3 (was 2.4-1).

 -- Ian Jackson <ian@chiark.chu.cam.ac.uk>  Thu, 1 Aug 1996 02:46:34 +0100

dpkg (1.2.12); priority=LOW

  * dpkg --search and --list understand and comment on diversions.
  * dpkg-divert displays diversions more intelligibly.

  * Guidelines are somewhat clearer about descriptions.
  * deb(5) describes new format; old moved to deb-old(5).  (Bug#3435.)
  * deb-control(5) carries a warning about being out of date.

  * Added 1996 to dselect version/copyright.

 -- Ian Jackson <ian@chiark.chu.cam.ac.uk>  Thu, 4 Jul 1996 15:04:49 +0100

dpkg (1.2.11); priority=MEDIUM

  * dselect had dependency bug if installed package newer than avail.
  * Added `replaces' to dselect's list of package relationship strings.

 -- Ian Jackson <ian@chiark.chu.cam.ac.uk>  Mon, 1 Jul 1996 02:51:11 +0100

dpkg (1.2.10); priority=MEDIUM

  * Fixed bug in old-style version/revision number parsing.  (Bug#3440.)

 -- Ian Jackson <ian@chiark.chu.cam.ac.uk>  Sat, 29 Jun 1996 03:32:45 +0100

dpkg (1.2.9); priority=MEDIUM

  * Fixed status database updates reading bug.
  * `Setting up' message includes version number.
  * `existence check' message changed to say `cannot access archive'.

 -- Ian Jackson <ian@chiark.chu.cam.ac.uk>  Thu, 27 Jun 1996 13:39:36 +0100

dpkg (1.2.8); priority=LOW

  * dpkg --record-avail puts data in Size field.
  * strip / for rmdir(2) in cleanup to work around kernel bug.  (Bug#3275.)
  * dpkg-split --msdos no longer allows `-' and other chars in filenames.

  * manual dpkg-split(8) written.
  * dpkg-split minor typo in --auto usage error message fixed.
  * dpkg-deb(8) very minor cosmetic fix to --build option.

 -- Ian Jackson <ian@chiark.chu.cam.ac.uk>  Tue, 25 Jun 1996 03:00:14 +0100

dpkg (1.2.7); priority=LOW

  * dpkg-scanpackages syntax errors fixed.

 -- Ian Jackson <ian@chiark.chu.cam.ac.uk>  Fri, 21 Jun 1996 04:10:38 +0100

dpkg (1.2.6); priority=MEDIUM

  * NFS, CDROM and partition dselect methods include mountpoint
    in paths given to dpkg in [I]install, so they should now work.

  * Removed some leftover files from source tree.

 -- Ian Jackson <ian@chiark.chu.cam.ac.uk>  Wed, 12 Jun 1996 14:35:19 +0100

dpkg (1.2.5); priority=MEDIUM

  * Allow, but do not create, packages in half-installed state
    with no version number.  (Aargh.)

 -- Ian Jackson <ian@chiark.chu.cam.ac.uk>  Mon, 10 Jun 1996 04:55:43 +0100

dpkg (1.2.4); priority=MEDIUM

  * New dpkg-name from Erick (<pkg>_<version>_<arch>.deb convention).
  * Disappeared packages can't own conffiles any more !  (Bug#3214.)
  * install-info creates Miscellaneous sections with a newline
    following the heading.  (Bug#3218.)
  * cleanup-info script installed in /usr/sbin; called as appropriate
    by postinst.  Thanks to Kim-Minh Kaplan.  (Bug#3125.)
  * Allow superseded Essential packages to be purged after they've
    been removed (clear the Essential flag on removal, and ignore it
    on packages that are in stat_configfiles).

  * dselect disk methods understand `y' as well as `yes' for using
    development tree.
  * dselect doesn't make packages appear as `new' again if update
    of available packages fails.
  * dselect places method selection cursor over option last selected.

  * dpkg-scanpackages doesn't die when repeated packages are found.
  * dpkg-scanpackages allows many old maintainers (`//'-separated).

  * `Version' field is now mandatory (some operations already
    wouldn't work right anyway if it was't there).

  * update-rc.d(8) now says you must remove the script.  (Bug#3215.)
  * dpkg --force-help says that --force-overwrite is on by default.
  * dpkg-deb manpage rewritten.
  * debian.README (= /usr/doc/copyright/dpkg) edited slightly.

  * Some database parsing grunge removed (pdb_preferversion, &c).
  * Source tree doc/sgml contains some embryonic manuals.
  * Leftover files in lib directory in source tree deleted.

 -- Ian Jackson <ian@chiark.chu.cam.ac.uk>  Mon, 10 Jun 1996 03:52:01 +0100

dpkg (1.2.3); priority=HIGH

  * install-info doesn't replicate section headings (Bug#3125, #2973).
  * New dpkg-name manpage broken off from script (oops!).
  * dselect help screens made consistent with new strings, flags, &c.
  * dselect error flag column labelled E (Error), not H (Hold).
  * `Escape' no longer bound to `exit list without saving' in dselect.

 -- Ian Jackson <ian@chiark.chu.cam.ac.uk>  Tue, 28 May 1996 02:14:57 +0100

dpkg (1.2.2); priority=MEDIUM

  * Fixed dselect coredump found by Erick Branderhorst (thanks).
  * Sort obsolete removed packages separately, not under Available.

 -- Ian Jackson <ian@chiark.chu.cam.ac.uk>  Thu, 23 May 1996 21:31:05 +0100

dpkg (1.2.1); priority=MEDIUM

  * `=' key in dselect really does `hold' rather than `unhold'.
  * dselect dependency processing now interacts better with `hold'.
  * dselect `I' key (not `i') modifies display of the info window.
  * dselect shows unavailable packages as being unavailable.
  * dselect main menu headings and many other strings changed to try to
    discourage people from deselecting every package and using [R]emove.
    Notably, `select' changed to `mark' throughout.

  * dselect disk methods now print a few fewer double slashes.
  * dselect disk access methods will offer to use dpkg --record-avail
    to scan the available packages, if no Packages file is found.

  * New dpkg --compare-versions option, for the benefit of scripts &c.
  * New dpkg --clear-avail option forgets all available packages info.
  * New dpkg --print-avail option, prints `available' data (from Packages, &c).
  * dpkg usage message is more informative, but no longer fits on screen.
  * dpkg --avail option renamed --record-avail.

  * Latest dpkg-name from Erick Branderhorst.
  * dpkg-scanpackages has more sensible problem reporting.
  * postinst configure now gets null argument (not <unknown> or <none>)
    when there is no previously configured version.

  * Guidelines say that postinst configure is given previous version.
  * Guidelines don't refer to maintainer-script-args.txt in main text.
  * Guidelines (Texinfo source) uploaded separately.

  * Own version of strcpy (used for debugging) removed.
  * Interface to access methods document in source (doc/dselect-methods.txt).
  * debian.buildscript moves changes file into parent directory.

 -- Ian Jackson <ian@chiark.chu.cam.ac.uk>  Wed, 22 May 1996 01:26:31 +0100

dpkg (1.2.0); priority=MEDIUM

  * dselect can sort packages by available and installed states, and
    display their version numbers.  (Use O, o and V.)
  * Hold is properly integrated as a real `wanted state', rather than
    a separate flag.
  * Epochs in version numbers implemented, using the syntax
    <epoch>:<version>-<revision>.  (Epoch not usually displayed.)
  * dselect disk method is architecture-independent (uses dpkg's
    installation architecture, and looks in the right part of the tree).

  * dselect disk method doesn't try to satisfy the predependencies of
    packages which are on hold.
  * Fixed conflict-related assertion failure.  (Bug#2784.)
  * conffiles do not cause file conflicts if the conflicting package
    is in the `configuration only' state.  (Bug#2720.)
  * Fixed messages where available version number was reported as installed
    version in conflict and dependency messages.  (Bug#2654, Bug#2974.)

  * New format .deb files are default even for a.out compiles (but
    a.out version of dpkg is in old format).
  * Characters @:= (at colon equals) in package names now strictly
    forbidden everywhere (_ is still allowed in existing packages).
  * New dpkg --print-installation-architecture option prints installation
    architecture (compiled in), rather than build architecture (determined
    from gcc -print-libgcc-file-name).

  * Version messages show whether compiled a.out or ELF (i386 only).
  * Fixed missing space in version syntax error messages.
  * Manpage dpkg.8 installed with warning about inaccuracy.

  * Guidelines don't say to stop and restart daemons in runlevels 2345;
    instead they say to start in 2345 and stop in 016.
  * Guidelines and version messages say just Debian Linux.
  * Guidelines typo fix `"stop2' => `"stop"'.  (Bug#2867.)

  * doc/Makefile.in clean properly deletes various guidelines.info* files.

 -- Ian Jackson <ian@chiark.chu.cam.ac.uk>  Thu, 16 May 1996 00:01:21 +0100

dpkg (1.1.6); priority=MEDIUM

  * Check virtual dependencies when removing (ouch! - thanks SDE.)
  * Fixed bug in internal database validity management that could
    make dselect and dpkg dump core.  (Bug#2613.)
  * Fixed two coredumping bugs when using local diversions.  (Bug#2804.)
  * Fixed disappearance of overwritten packages.  (Bug#2696.)
  * install-info won't modify dir file before start of menu.
  * install-info will create Miscellaneous heading if no sections yet.

  * Only alphanums and +-. allowed in package names - enforced by
    dpkg-deb --build and documented in Guidelines.
  * dselect doesn't display packages unless they are installed, selected
    or available.
  * dselect doesn't show spurious section and priority headings.
  * dselect has a few extra keybindings (from Lee Olds).
  * --force message changed to `--force enabled' so that default is OK.

  * dpkg-name now includes architecture component in .deb filename,
    and translates - in package name to _.
  * .deb file has architecture component in filename.

  * Guidelines changed to say Pre-Depends is for experts only.
  * Guidelines say to provide a unidiff (-u) rather than an old context diff.
  * Guidelines say 755 root.root for shared libraries.

 -- Ian Jackson <ian@chiark.chu.cam.ac.uk>  Wed, 1 May 1996 00:47:22 +0100

dpkg (1.1.5); priority=MEDIUM (HIGH for diversions users)

  * Fixed coredump when using diversions.  (Bug#2603.)
  * Fixed typo in dpkg-divert which could lose diversions.  (Bug#2662.)

  * --force-overwrite is the default.
  * diversions.text provides better examples.

 -- Ian Jackson <ian@chiark.chu.cam.ac.uk>  Wed, 10 Apr 1996 13:59:30 +0100

dpkg (1.1.4); priority=MEDIUM

  * Allow overwriting of conflicting packages being removed.  (Bug#2614.)

  * a.out control file says Pre-Depends: libc4 | libc.  (Bug#2640.)
  * ELF control file and libc dependencies changed to use finalised scheme.
  * ELF control file and libc dependencies for i386 only.  (Bug#2617.)

  * Guidelines say use only released libraries and compilers.
  * Install wishlist as /usr/doc/dpkg/WISHLIST.
  * Remove spurious entries for Guidelines in info dir file.

  * dpkg-deb --build checks permissions on control (DEBIAN) directory.

  * Spaces in control file fields not copied by dpkg-split.  (Bug#2633.)
  * Spaces in split file part control data ignore.  (Bug#2633.)

  * Portability fixes, including patch from Richard Kettlewell.
  * Fixed minor configure.in bug causing mangled GCC -W options.

 -- Ian Jackson <ian@chiark.chu.cam.ac.uk>  Thu, 4 Apr 1996 01:58:40 +0100

dpkg (1.1.3); priority=LOW

  * dselect disk methods support Pre-Depends installation ordering.
  * When dpkg fails and --auto-deconfigure would help it says so.
  * dpkg --search output lists several packages with same file on one line.
  * Improved dpkg usage message somewhat.

  * dpkg-deb --build checks permissions and types of maintainer scripts.
  * dpkg-deb --build treats misspecified conffiles as error, not warning.
  * dpkg --print-architecture prints compiler's architecture while
    dpkg --version (&c) print system's arch (this to help cross-compiling).
  * More minor guidelines changes, including dir entry fixup.

  * configure script caches more values.
  * Changed maintainer email address to ian@chiark.chu.cam.ac.uk.

 -- Ian Jackson <ian@chiark.chu.cam.ac.uk>  Sat, 16 Mar 1996 19:18:08 +0000

dpkg (1.1.2); priority=LOW

  * Packaging guidelines installed properly (and as guidelines
    rather than debian-guidelines).
  * ELF version has more checks to stop you wrecking your dpkg installation.
  * dselect disk methods now look for a `local' tree as well, for
    people who want locally-available software of various kinds.
  * dpkg-divert has debugging message removed.
  * Minor guidelines changes.

  * Various makefile cleanups, mainly to do with ELF vs. a.out support.
  * debian.rules cleans out ~ files itself, as well as calling make clean.
  * debian.rules names .nondebbin.tar.gz file ELF too, if appropriate.

 -- Ian Jackson <iwj10@cus.cam.ac.uk>  Thu, 14 Mar 1996 03:38:29 +0000

dpkg (1.1.1elf); priority=LOW

  * Added /usr/lib/dpkg/elf-executables-ok and elf-in-kernel.
  * Replaces field now allows automatic removal of conflicting packages.
  * Replaces field now required to overwrite other packages' files.
  * Architecture field, and dpkg --print-architecture, supported.
  * build new format archives by default when compiled with ELF compiler.

  * symlinks are now installed atomically (good for shared libraries).
  * create /var/lib/dpkg/diversions in postinst if necessary (Bug#2465.)
  * Pre-Depends now correctly fails if package never configured.
  * dselect disk methods mount with -o nosuid,nodev.
  * update-rc.d defaults doesn't add both K and S in any one runlevel;
    dpkg postinst fixes up this situation if it sees it.

  * Assorted fixups to the Guidelines, which are now in one piece.
  * dpkg --list prints version string in one piece.
  * dpkg-scanpackages doesn't produce notice on output with list of
    packages with Section and/or Priority control file fields.

  * control file and debian.rules work both for ELF and non-ELF compiles.
  * most files compiled with -O2 (-O3 only for some critical files) -
    this fixes ELF build.

 -- Ian Jackson <iwj10@cus.cam.ac.uk>  Mon, 11 Mar 1996 04:25:28 +0000

dpkg (1.1.0); priority=LOW

  * dpkg supports Pre-Depends.
  * postinst script gets most-recently-configured version as $2.

  * lib/tarfn.c #includes <errno.h> (portability fix).

 -- Ian Jackson <iwj10@cus.cam.ac.uk>  Sun, 11 Feb 1996 21:07:03 +0000

dpkg (1.0.17); priority=LOW

  * dpkg --recursive follows symlinks (useful for devel tree).

 -- Ian Jackson <iwj10@cus.cam.ac.uk>  Sat, 10 Feb 1996 15:58:46 +0000

dpkg (1.0.16); priority=LOW

  * dpkg-deb much faster reading new format archives.  (Bug#2256.)
  * Developers' documentation in /usr/doc/dpkg/, /usr/info/.

  * Fixed typo in control file Description.

  * configure script tries to improve matters wrt sysinfo.
  * any debian-tmp.deb is deleted by `./debian.rules clean'.

 -- Ian Jackson <iwj10@cus.cam.ac.uk>  Sun, 4 Feb 1996 15:51:59 +0000

dpkg (1.0.15); priority=LOW

  * dselect disk methods should never unmount things they didn't mount.
  * debian.README aka /usr/doc/copyright updated.

 -- Ian Jackson <iwj10@cus.cam.ac.uk>  Tue, 30 Jan 1996 15:05:39 +0000

dpkg (1.0.14); priority=MEDIUM

  * fixed file descriptor leak in dpkg introduced in 1.0.11.
  * included dpkg-name in this package (conflicts with dpkg-name).

  * redraw in dselect main menu changed to use clearok (like in lists).
  * sa_restorer in struct sigaction no longer used (portability fix).
  * removed Guidelines from source package.

 -- Ian Jackson <iwj10@cus.cam.ac.uk>  Tue, 30 Jan 1996 02:52:29 +0000

dpkg (1.0.13); priority=MEDIUM

  * dselect partition and mounted methods work again.
  * dpkg-deb --no-act in usage message.

 -- Ian Jackson <iwj10@cus.cam.ac.uk>  Fri, 26 Jan 1996 18:37:03 +0000

dpkg (1.0.12); priority=MEDIUM (HIGH for users of 1.0.11)

  * Fixed frequent dpkg coredump introduced in 1.0.11.  (Bug#2219.)
  * dpkg-deb ensures version numbers start with alphanumerics.

 -- Ian Jackson <iwj10@cus.cam.ac.uk>  Wed, 24 Jan 1996 00:42:31 +0000

dpkg (1.0.11); priority=MEDIUM

  * corrected potentially serious problem with dpkg low-memory in-core
    files database.
  * dpkg-split --msdos puts output files in right directory.  (Bug#2165.)

  * diversions implemented - see `dpkg-divert --help'.

  * dselect shows and uses (for dependencies) currently installed
    version of a package if that is more recent.
  * dpkg --force-... options are in separate help screen.
  * better error messages for corrupted .deb archives.  (Bug#2178.)
  * dselect NFS method will unmount correct copy of NFS area if mounted
    twice.

  * removes some ELF compilation warnings.

 -- Ian Jackson <iwj10@cus.cam.ac.uk>  Fri, 19 Jan 1996 02:41:46 +0000

dpkg (1.0.10); priority=MEDIUM

  * dpkg-deb option parsing unmuddled (-I option was removed
    in 1.0.9 and broke dpkg-deb).  (Bug#2124.)

  * dpkg-split will work when ELF `ar' is installed, and is faster.

  * nfs dselect method now available.
  * disk methods don't prompt spuriously for Packages files.
  * cdrom+harddisk methods can find Packages files.

  * dpkg-scanpackages (creates Packages files) now in /usr/sbin.

  * various changes to help compilation of dpkg-deb, dpkg-split
    and md5sum on non-Debian systems.
  * <sys/fcntl.h> replaced by <fcntl.h> throughout.

 -- Ian Jackson <iwj10@cus.cam.ac.uk>  Sun, 14 Jan 1996 02:55:19 +0000

dpkg (1.0.9); priority=MEDIUM

  * dselect uninitialised variable coredump fixed (thanks Carl).

  * version numbers printed by --version fixed.  (Bug#2115.)
  * disk method problem with missing Packages files fixed.  (Bug#2114.)
  * dependency version relationships now <= >= << >> =.  (Bug#2060.)

  * install-info is in /usr/sbin, not /usr/bin.  (Bug#1924.)
  * dpkg regards Revision field as obsolete.

  * <asm/unistd.h> changed to <linux/unistd.h> (for m68k port).
  * scripts/Makefile.in `clean' target deletes scripts.

 -- Ian Jackson <iwj10@cus.cam.ac.uk>  Thu, 11 Jan 1996 20:51:20 +0000

dpkg (1.0.8); priority=LOW

  * update-alternatives slightly more helpful message.  (Bug#1975.)
  * cosmetic improvements to disk installation method.  (Bug#1970,1956.)
  * mounted filesystem and unmounted partition separate methods.  (Bug#1957.)

 -- Ian Jackson <iwj10@cus.cam.ac.uk>  Tue, 12 Dec 1995 04:07:47 +0000

dpkg (1.0.7); priority=MEDIUM (HIGH to upgrade syslogd)

  * dselect harddisk/CDROM method script handles multiple package
    areas.
  * Everything has a manpage, though many are very unhelpful indeed.

 -- Ian Jackson <iwj10@cus.cam.ac.uk>  Thu, 30 Nov 1995 03:59:14 +0000

dpkg (1.0.6); priority=MEDIUM (HIGH to upgrade syslogd)

  * conffiles can now be taken over properly from one package by
    another which replaces it.  (Bug#1482.)
  * dpkg will not deconfigure essential packages when --auto-deconfigure
    is set (this bug was fairly unlikely ever to be exercised).

  * dpkg checks for the presence of certain important programs on the PATH.
  * dselect is now more informative when a dependency is missing, saying
    "<package> does not appear to be available".  (Bug#1642, 1705).

  * `make distclean' fixed; config.* &c removed from source archive.
  * lib/lock.c now uses fcntl rather than flock, for better portability.

  * `Package_Revision: 0' removed from control file.
  * Some inaccuracies and bad formatting in various messages corrected.

 -- Ian Jackson <iwj10@cus.cam.ac.uk>  Tue, 21 Nov 1995 20:15:18 +0000

dpkg (1.0.5); priority=LOW

  * dpkg-split allows some space for the header.  (Bug#1649.)
  * dpkg-split now has --msdos option for 8.3 filenames.
  * dpkg-split --join &c will not complain about trailing garbage.

  * dselect & dpkg will no longer ignore SIGHUP will running subprocesses.

 -- Ian Jackson <iwj10@cus.cam.ac.uk>  Fri, 13 Oct 1995 13:59:51 +0100

dpkg (1.0.4); priority=MEDIUM (HIGH for dselect users with 1.0.3)

  * fixed bug which prevented dselect from displaying the bottom line of
    any listing screen.  This was introduced in 1.0.3, sorry !

  * a conffile will never cause a prompt if the package maintainer
    distributes a file identical to the user's, even if the file has
    been edited by both the user and the maintainer or is a
    newly-registered conffile.  (Bug#1639.)

  * dselect disk/cdrom method script says where to get Packages file.
  * dselect help has better descriptions of the functions of Return and Q.

  * postinst now warns about some problems with /usr/lib/dpkg/methods/hd.

 -- Ian Jackson <iwj10@cus.cam.ac.uk>  Thu, 12 Oct 1995 01:45:38 +0100

dpkg (1.0.3); priority=MEDIUM

  * dselect: fixed segfault when doing some multiple (de)selections.

 -- Ian Jackson <iwj10@cus.cam.ac.uk>  Tue, 10 Oct 1995 03:21:12 +0100

dpkg (1.0.2); priority=MEDIUM

  * problem with screen refresh after `o' (change order) corrected.

 -- Ian Jackson <iwj10@cus.cam.ac.uk>  Mon, 9 Oct 1995 13:11:04 +0100

dpkg (1.0.1); priority=LOW

  * much better dpkg performance on low-memory systems.
  * start-stop-daemon --name should now work. (oops!)
  * fixed typo which could turn into memory overwriting bug sometime.

 -- Ian Jackson <iwj10@cus.cam.ac.uk>  Sun, 8 Oct 1995 20:12:29 +0100

dpkg (1.0.0); priority=LOW

  * Version 1.0.0: dpkg is no longer beta.

  * tar extractor no longer looks up an empty string using getgrnam
    (this causes the libc to coredump when using NIS).

 -- Ian Jackson <iwj10@cus.cam.ac.uk>  Sun, 1 Oct 1995 13:07:36 +0100

dpkg (0.93.80); priority=LOW

  * dselect help screen intro changed to remove `much' before `help'.

  * update-alternatives.pl contains hardcoded ENOENT value, instead
    of requiring POSIX.pm to be present.

  * Makefiles changed to strip when installing instead of when building.

 -- Ian Jackson <iwj10@cus.cam.ac.uk>  Sat, 30 Sep 1995 01:44:12 +0100

dpkg (0.93.79) BETA; priority=LOW

  * DPKG_NO_TSTP environment variable which stops dpkg sending the
    process group a SIGTSTP (Bug#1496).
  * End key should work in dselect lists (Bug#1501).
  * various message typos (missing \n's) fixed (Bug#1504).

 -- Ian Jackson <iwj10@cus.cam.ac.uk>  Fri, 29 Sep 1995 03:27:01 +0100

dpkg (0.93.78) BETA; priority=LOW

  * dselect keystrokes help file typo fix.

 -- Ian Jackson <iwj10@cus.cam.ac.uk>  Thu, 28 Sep 1995 20:31:02 +0100

dpkg (0.93.77) BETA; priority=MEDIUM

  * dpkg --remove --pending will purge things when appropriate.

  * fixed failure to null-terminate dpkg conflict problem messages.
  * fixed bug in formatting of dependency version problem messages.

  * Conffiles resolution prompt for new conffile: typo fixed.
  * Changed dpkg usage error to suggest `-Dhelp' instead of `--Dhelp'.

 -- Ian Jackson <iwj10@cus.cam.ac.uk>  Wed, 20 Sep 1995 23:44:35 +0100

dpkg (0.93.76) BETA; priority=MEDIUM

  * dpkg --auto-deconfigure option (used automatically by dselect) allows
    `important' packages which many others depend on to be split.
  * dpkg should no longer fail an assertion during complicated
    multiple configurations involving packages which are on hold.

  * update-alternatives supports negative priorities.
  * /etc/alternatives is included in the .deb archive.

  * Package priorities changed: Required (Req), Important (Imp), Standard (Std),
    Optional (Opt) and Extra (Xtr).  For backward compatibility Base is an
    alias for Required, and Recommended is kept as a level just below Standard.

  * dselect shows introductory help screen when entering package lists (both
    main and recursive).
  * dselect help messages made more friendly.
  * dselect package list `quit, confirm, and check dependencies' key is
    now Return rather than lowercase `q'; likewise method list `select this
    one and configure it' key.
  * dselect selects packages with priority `standard' or better by default.
  * dselect `v=verbose' becomes `v=terse' when in verbose mode.

  * hard disk method unmounts /var/lib/dpkg/methods/mnt on failure.
  * disk methods' install message uses `stty' to find out what the
    interrupt character is, and uses that in the prompt (rather than ^C).
  * dpkg now tolerates ^Z characters in Packages files.
  * harddisk method doesn't display extra slash when updating packages file.
  * harddisk method burbles less if it doesn't have a good default.

  * dpkg-deb now supports new flexible format, but old format still default.

 -- Ian Jackson <iwj10@cus.cam.ac.uk>  Wed, 20 Sep 1995 02:49:41 +0100

dpkg (0.93.75) BETA; priority=MEDIUM

  * dselect no longer segfaults when you try to modify the last item.

  * dselect Makefile compiles with -g, and links without -s, but installs
    with -s, so that built source directory has debugabble binary.

 -- Ian Jackson <iwj10@cus.cam.ac.uk>  Tue, 12 Sep 1995 02:59:29 +0100

dpkg (0.93.74) BETA; priority=LOW

  * dpkg-split implemented and installed in /usr/bin/dpkg-split.
    (NB this is not compatible with Carl Streeter's old dpkg-split script.)
  * dpkg uses dpkg-split.
  * floppy disk method available - NB this is a first attempt only.

  * hard disk method uses --merge-avail rather than --update-avail.
  * installation by default of `standard' packages removed again.
    (I don't think this is the right place to do this.)
  * update-alternatives --remove correctly deletes all slave links;
    minor cosmetic improvements.

 -- Ian Jackson <iwj10@cus.cam.ac.uk>  Mon, 11 Sep 1995 02:06:05 +0100

dpkg (0.93.73) BETA; priority=LOW

  * dselect multi-package selection now done by `divider' lines
    actually in the package list, rather than horizontal highlight
    movement.
  * dselect help available, and keybindings rationalised.

  * postinst removes /usr/lib/dpkg/methods/hd if upgrading from
    0.93.42.3 or earlier.
  * `hold' flag changed to be settable by the user only, and
    made orthogonal to the `reinstallation required' flag.
  * dpkg will install by default any packages with priority of
    `standard' or better unless they're explictly deselected.

  * dselect dependency/conflict resolution will suggest marking absent
    packages for `purge' rather than `deinstall'.
  * disk method script produces message about invoking dpkg.
  * dpkg produces warning, not error, when it gets EPERM trying to
    remove a directory belonging to a package being removed.
  * dpkg, dpkg-deb usage error reporting improved.
  * dselect detects too-dumb terminals and stops.
  * dpkg-deb(8) updated a little (thanks to Bill Mitchell).

  * dselect debugmake script uses -O0.

 -- Ian Jackson <iwj10@cus.cam.ac.uk>  Sun, 10 Sep 1995 12:23:05 +0100

dpkg (0.93.72) BETA; priority=MEDIUM

  * /usr/sbin/update-alternatives added.

  * New names for certain control file fields (old names work
    as aliases): Optional -> Suggests, Recommended -> Recommends,
    Class -> Priority.
     
 -- Ian Jackson <iwj10@cus.cam.ac.uk>  Sun, 3 Sep 1995 16:37:41 +0100

dpkg (0.93.71) BETA; priority=LOW

  * dpkg doesn't silently overwrite `new' conffiles (Bug#1283).
  * case now not significant in Essential, Status and Class (Bug#1280).
  * dselect checks method scripts for execute, not for write.

  * spelling fixes in lib/dbmodify.c and dselect/helpmsgs.src.

  * dselect `clean' target deletes helpmsgs.cc and helpmsgs.cc.new.

 -- Ian Jackson <iwj10@cus.cam.ac.uk>  Thu, 31 Aug 1995 13:56:08 +0100

dpkg (0.93.70) BETA; priority=MEDIUM

  * dselect unmounted harddisk method has many silly bugs fixed.

  * dpkg --root option restored (was removed by mistake in 0.93.68).
  * minor cosmetic change to dselect subprocess failure message.

 -- Ian Jackson <iwj10@cus.cam.ac.uk>  Wed, 9 Aug 1995 22:18:55 +0100

dpkg (0.93.69) BETA; priority=MEDIUM

  * dpkg --configure and --remove should work properly when
    they have to defer processing (this tends to happen when many
    packages are processed at once).  (Bug#1209.)

  * dpkg --configure and --remove work better when `processing'
    several related packages with --no-act.

  * dpkg --auto is now two options, --pending or -a (for configure,
    remove, &c) and --recursive or -R (for install, unpack, &c).

  * dpkg debug options in usage message, and values available (-Dh).

 -- Ian Jackson <iwj10@cus.cam.ac.uk>  Wed, 9 Aug 1995 22:18:55 +0100

dpkg (0.93.68) BETA; priority=MEDIUM

  * dpkg won't get an internal error if you try to use the default
    conffiles response (ie, if you just hit return).  (Bug#1208.)

  * dselect hard disk and CD-ROM methods - the real thing, but ALPHA.

  * dselect allows you to go straight to `update' or `install' if
    you have already set up an access method.
  * new dpkg options --yet-to-unpack, --merge-avail and --update-avail.
  * dpkg -G is an abbreviation for dpkg --refuse-downgrade.
  * dpkg -R alias for --root withdrawn, pending reuse with different meaning.
  * dpkg --help message rationalised somewhat.

  * Obsolete `examples' and `dpkg-split' directories removed from
    source tree.  The `hello' package is a better example.

 -- Ian Jackson <iwj10@cus.cam.ac.uk>  Mon, 7 Aug 1995 02:16:25 +0100

dpkg (0.93.67) BETA; priority=LOW for C dpkg alpha testers, HIGH for others

  * dpkg no longer statically linked and -g.
  * calls to abort() changed to print string, file and line number first.
  * removed unused variable from dpkg source.

 -- Ian Jackson <iwj10@cus.cam.ac.uk>  Fri, 4 Aug 1995 01:39:52 +0100

dpkg (0.93.66) ALPHA; priority=MEDIUM

  * dpkg will correctly remove overwritten files from the lists of
    the package(s) that used to contain them.

  * dpkg --purge is now an action, rather than a modifier for --remove,
    and the -P alias for it is withdrawn.

  * dpkg --unpack/--install filenames in messages are now more sensible
    about when to use .../ (show as many trailing components as possible
    in 40 characters, or the whole path if that the last component is
    longer than that).

 -- Ian Jackson <iwj10@cus.cam.ac.uk>  Thu, 3 Aug 1995 02:11:03 +0100

dpkg (0.93.65) ALPHA; priority=MEDIUM

  * dpkg --remove should, when a package being removed is depended-on
    by another that is also queued for removal, defer the depended-on
    package rather than aborting it.  (Bug#1188.)

  * dpkg will not attempt to configure or remove a package more than
    once in the same run.  (Bug#1169.)

  * dpkg cosmetic fix to dependency problems message (this bug
    hasn't been triggered to my knowledge).

  * perl-dpkg no longer installed in /usr/bin.

 -- Ian Jackson <iwj10@cus.cam.ac.uk>  Wed, 2 Aug 1995 13:02:58 +0100

dpkg (0.93.64) ALPHA; priority=MEDIUM

  * dpkg marks a package as no longer `to be configured in this run'
    when an error occurs, so that other packages which depend on it
    will fail (rather than causing a loop and an assertion failure,
     packages.c:166: failed assertion `dependtry <= 4').

  * dselect initial selection granularity is single-package.
  * dpkg --no-also-select option renamed to --selected-only (old option
    still accepted, but no longer in --help).  Changed -N to -O.

  * dselect `update' option changed to `install' (and other options
    renamed too).  NB: old access methods will not work, because
    the `update' script should now be an `install' script.

  * dselect `installation methods' renamed to `access methods'.
  * dpkg --skip-same-version and --refuse-downgrade produce friendlier
    messages when they skip packages.
  * --licence option now properly mentioned in all programs' --version
    messages.

  * bad fix for ELF compile problem involving myopt.h removed (compile
    problem turned out to be a GCC bug.)

 -- Ian Jackson <iwj10@cus.cam.ac.uk>  Tue, 1 Aug 1995 03:03:58 +0100

dpkg (0.93.63) ALPHA; priority=LOW

  * preinst works around shell bug/misfeature involving `trap'.

  * dpkg --skip-same-version doesn't skip packages which have
    an error flag set or which aren't in a standard `installed' state.

  * dpkg --search now does a substring search if the string doesn't
    start with a wildcard character (*, [ or ?) or slash.

  * problem with C/C++ linkage of stuff in "myopt.h" fixed, to help
    with compiling with GCC 2.7.0.

  * dselect Makefile.in `clean' deletes curkeys.inc &c, so that they are
    not shipped in the distribution source and will be rebuilt on the
    target system.

 -- Ian Jackson <iwj10@cus.cam.ac.uk>  Thu, 27 Jul 1995 13:38:47 +0100

dpkg (0.93.62) ALPHA; priority=HIGH

  * dpkg purges leftover control scripts from /var/lib/dpkg/tmp.ci,
    rather than associating them with the wrong package.  (Bug#1101.)

  * dpkg won't `disappear' packages containing no files or directories,
    nor a package required for depends/recommended.  (Bug#1128.)

  * dpkg follows directory symlinks.  (Bug#1125.)

  * dselect fixups for ELF/GCC2.7.0 compilation.

 -- Ian Jackson <iwj10@cus.cam.ac.uk>  Fri, 21 Jul 1995 21:43:41 +0100

dpkg (0.93.61) ALPHA; priority=LOW

  * dselect keybindings and status characters and descriptions changed
    (in pursuance of Bug#1037, user interface problems, still open.)

  * Some cleanups to fix mistakes discovered by ELF-GCC 2.7.0, and fixup
    for newer C++ draft standard (`for' variable declaration scope change).

 -- Ian Jackson <iwj10@cus.cam.ac.uk>  Tue, 18 Jul 1995 01:42:51 +0100

dpkg (0.93.60) ALPHA; priority=HIGH

  * dpkg doesn't think packages have `disappeared' if you install
    several packages at once.  (later reported as Bug#1132.)

  * usage error messages tidied up.

 -- Ian Jackson <iwj10@cus.cam.ac.uk>  Sun, 16 Jul 1995 17:56:56 +0100

dpkg (0.93.59) ALPHA; priority=HIGH

  * dpkg doesn't break maintainer scripts &c if package `foo' exists
    when processing package `foobar'.  (Related to Bug#1101.)

  * dpkg implements `disappear' functionality.
  * dpkg/dselect remove dead entries from /var/lib/dpkg/status.

  * dpkg --list now sorted correctly and output somewhat improved.
  * some debugging messages moved from dbg_stupidlyverbose to dbg_scripts.
  * dpkg prints `Removing foo' message even if foo is not configured.
  * dpkg only prints `serious warning: files list file ... missing'
    once for each package.

 -- Ian Jackson <iwj10@cus.cam.ac.uk>  Sun, 16 Jul 1995 02:32:11 +0100

dpkg (0.93.58) ALPHA; priority=HIGH

  * dpkg should write out status even for packages which it has only
    encountered in the `available' file so far.

 -- Ian Jackson <iwj10@cus.cam.ac.uk>  Fri, 14 Jul 1995 20:19:21 +0100

dpkg (0.93.57) ALPHA; priority=LOW

  * dpkg does chroot when running maintainer scripts (--instdir
    should work right now, though I haven't been able to test it).

 -- Ian Jackson <iwj10@cus.cam.ac.uk>  Fri, 14 Jul 1995 01:32:30 +0100

dpkg (0.93.56) ALPHA; priority=HIGH

  * dpkg can now overwrite symlinks to directories, and will
    do correct handling of symlinks to plain files.
  * dpkg should not replace any directory with a symlink.

 -- Ian Jackson <iwj10@cus.cam.ac.uk>  Thu, 13 Jul 1995 02:43:36 +0100

dpkg (0.93.55) ALPHA; priority=MEDIUM

  * dpkg can now extract hardlinks.
  * dpkg configuration/removal works in the presence of dependency cycles.
  * dpkg should no longer fail an assertion at processarc.c:193.

 -- Ian Jackson <iwj10@cus.cam.ac.uk>  Wed, 12 Jul 1995 01:34:44 +0100

dpkg (0.93.54) ALPHA; priority=MEDIUM

  * dpkg and dselect no longer throw away all Class and Section
    information in /var/lib/dpkg/available.  (Oops.)
  * dpkg --refuse-<something> now works (this broke some dselect
    method scripts' attempts to use --refuse-downgrade).
  * dpkg --audit and --list implemented.

 -- Ian Jackson <iwj10@cus.cam.ac.uk>  Mon, 10 Jul 1995 00:35:13 +0100

dpkg (0.93.53) ALPHA; priority=LOW

  * dpkg --install/--unpack only skips on-hold packages with --auto.
  * dpkg doesn't fclose() the --fsys-tarfile pipe twice.
  * dpkg error handling and reporting cleaned up.
  * dpkg now lists any failed packages/files just before exiting.

 -- Ian Jackson <iwj10@cus.cam.ac.uk>  Sun, 9 Jul 1995 16:31:36 +0100

dpkg (0.93.52) ALPHA; priority=MEDIUM

  * dpkg won't segfault due to missing (Package_)Revision fields.
  * dpkg --search works.
  * dpkg will set execute permissions on scripts if necessary.
  * dpkg prints filenames in --unpack and --install.

 -- Ian Jackson <iwj10@cus.cam.ac.uk>  Sat, 8 Jul 1995 12:41:39 +0100

dpkg (0.93.51) ALPHA; priority=HIGH

  * dpkg --status and --listfiles now work.

  * dpkg --remove --auto won't try to remove everything (!)
  * dpkg --unpack doesn't coredump after unpacking the first package.
  * dpkg won't fail an assertion if it bombs out of --configure
    or --remove because of too many errors.

  * Support for `Essential' in dpkg (not yet in dselect).
  * `available' (Packages) file class and section override those
    from package control files.
  * `Essential: yes' added to control file.

  * Locking strategy changed, now uses flock (no more stale locks).
  * preinst now more helpful about conffiles upgrade problem.

 -- Ian Jackson <iwj10@cus.cam.ac.uk>  Sat, 8 Jul 1995 01:15:26 +0100

dpkg (0.93.50) ALPHA

  * C dpkg now in service.

  * dselect now installs in /usr/bin instead of /usr/sbin.
  * Improved `explanation of display' help and changed HSOC to EIOW.
  * dselect goes back to top of info display when you move the
    highlight.

  * Added <sys/types.h> to md5sum/md5.c, for the benefit of FreeBSD.
  * --admindir doesn't append `var/lib/dpkg' to its argument.

 -- Ian Jackson <iwj10@cus.cam.ac.uk>  Fri, 19 May 1995 21:03:08 +0100

dpkg (0.93.42.3) BETA; priority=LOW

  * Rebuilt using ncurses 1.9.2c-0.
  * Silenced `subcritical error' message if errno == ENOENT.

 -- Ian Jackson <iwj10@cus.cam.ac.uk>  Mon, 12 Jun 1995 13:09:24 +0100

dpkg (0.93.42.2) BETA; priority=HIGH

  * install-info --remove properly removes multi-line entries.
  * Slightly changed ^L redraw code in dselect package list.

 -- Ian Jackson <iwj10@cus.cam.ac.uk>  Sat, 10 Jun 1995 14:06:01 +0100

dpkg (0.93.42.1) BETA; priority=HIGH esp. for new installations

  * update-rc.d default no longer adds K entries in runlevels 2345.

 -- Ian Jackson <iwj10@cus.cam.ac.uk>  Tue, 6 Jun 1995 18:56:23 +0100

dpkg (0.93.42) BETA; priority=LOW; HIGH for dselect users

  * Fix unitialised variable reference bug in dselect (#890).
  * Fix problem with wordwrapping package and method descriptions.
  * Create /var/lib/dpkg/methods/mnt.

 -- Ian Jackson <iwj10@cus.cam.ac.uk>  Fri, 19 May 1995 21:03:08 +0100

dpkg (0.93.41) BETA; priority=LOW

  * Create /var/lib/dpkg/methods.
  * dpkg.pl noisily ignores --skip-same-version rather than barfing.

 -- Ian Jackson <iwj10@cus.cam.ac.uk>  Tue, 16 May 1995 13:28:27 +0100

dpkg (0.93.40) BETA; priority=LOW

  * dselect's subprogram failure message made to stand out more.

  * When switching out of curses, always move the cursor to the
    bottom right corner of the screen.

 -- Ian Jackson <iwj10@cus.cam.ac.uk>  Tue, 16 May 1995 01:03:38 +0100

dpkg (0.93.39) BETA; priority=LOW

  * dselect can now:
    - allow you to select and configure an installation method;
    - invoke installation method scripts to update the available file
      and unpack packages;
    - invoke dpkg to configure and remove packages.
    There are no installation methods available yet.

  * Search feature in dselect works (it was purely an ncurses bug).

  * dpkg-*.nondebbin.tar.gz now available (built by debian.rules).

  * The target directory for dpkg-deb --extract (also available as
    dpkg --extract) is no longer optional.  dpkg-deb suggests the use
    of dpkg --install if you omit it.

  * Added <errno.h> to lib/lock.c and fixed ref. to `byte' in
    md5sum/md5.c, for portability to Solaris 2.

  * Rebuilt `configure' and `config.h.in' using autoconf 2.3.
  * Revised function attribute support checking in configure script.
  * Removed obsolete `dselect.pl' from scripts directory.
  * New option --licence on all the C programs.

 -- Ian Jackson <iwj10@cus.cam.ac.uk>  Sun, 14 May 1995 18:05:38 +0100

dpkg (0.93.38) BETA; priority=MEDIUM

  * Version number comparisons (in dpkg and dselect) now >= <=
    as documented (Bug#831; thanks to Christian Linhart).

  * dselect now has a non-superuser readonly mode.
  * dselect doesn't pop up unsatisfied `Optional's when quitting.
  * `unable to delete saved old file' message fixed dpkg_tmp to dpkg-tmp.

  * Made dpkg convert `revision' to `package_revision' when reading
    (eg) the `status' file.  libdpkg.a has `revision' as a synonym
    for `package_revision' and writes the former.

  * Major improvements and many changes to C option parsing, database
    management, error handling, Makefiles &c to support dpkg.
  * dpkg-deb should now work if sizeof(void*) < sizeof(void(*)()).

 -- Ian Jackson <iwj10@cus.cam.ac.uk>  Mon, 24 Apr 1995 12:34:39 +0100

dpkg (0.93.37) BETA; priority=LOW (MEDIUM for dselect users)

  * Fixed segfault if no description available (Bug#735);
    thanks to Peter Tobias for the bug report.
  * Fixed other assorted minor bugs in description displays.

  * Changed dpkg-deb --info short option from -i to -I, to make
    it unique across dpkg and dpkg-deb (-i still works with
    dpkg-deb for backwards compatibility).

  * Produce more sensible error when main package list is empty.

 -- Ian Jackson <iwj10@cus.cam.ac.uk>  Fri, 7 Apr 1995 02:24:55 +0100

dpkg (0.93.36) BETA; priority=LOW (MEDIUM for dselect users)

  * All the C code (including dselect) updated to support `provides'
    (virtual packages).
  * Revamped dselect's related package selection/deselection
    algorithms.
  * Everything can now handle arbitrary `class' values (as well
    as the predefined ones which we understand and can interpret).
  * Fixed bug that prevented display update when moving down a small
    recursive package list in dselect.
  * Column heading characters corrected from `SHOC' to `HSOC'.

 -- Ian Jackson <iwj10@cus.cam.ac.uk>  Thu, 6 Apr 1995 12:48:13 +0100

dpkg (0.93.35) BETA; priority=MEDIUM

 * Preserve ownerships and permissions on configuration files.
 * Fix bug in conffile updating that could leave a hardlink
   <foo>.dpkg-new to the conffile <foo>.

 * Improved dselect's package list help messages.
 * Highlight now moves on after (de)selecting just one package.
 * Better algorithm for scrolling up/down when moving highlight.
 * Fixed bug in display of `preformatted' extended Description lines.
   (dselect is still ALPHA, but is fairly stable.)

 * Improved dpkg's message when configuring a package that doesn't
   exist, and when selecting or skipping a package that isn't
   currently selected (during unpack processing).

 * Description in control file expanded.

 * Scroll back to top when changing what is in the `info' area.

dpkg (0.93.34) BETA; priority=LOW (HIGH for dselect users)

 * dselect: Fixed bug which caused a coredump if you exited the
   package list if you'd made any changes.  Ouch !

 * dselect: Improved selection algorithm to show fewer extraneous
   packages; improved display for unavailable packages.

 * dpkg: Improved progress messages during unpacking somewhat.

dpkg (0.93.33) BETA; priority=LOW (HIGH for dselect users)

 * dselect now has a main menu.

 * Fixed nasty uninitialised data bug in dselect.

 * dselect now locks and unlocks the packages database.

Mon, 27 Mar 1995 03:30:51 BST  Ian Jackson <iwj10@cus.cam.ac.uk>

	* dpkg (0.93.32): Alpha dselect released and installed in
	                  /usr/sbin/dselect.
	* dpkg (0.93.32): Many portability enhancements: should now
	                  compile using GCC 2.6.3, and dpkg-deb should
	                  compile better on non-Linux systems.
	* dpkg (0.93.32): dpkg will not loop if its stdin disappears
	                  and it needs to prompt.
	* dpkg (0.93.32): Fixed removal dependency error to show
	                  correct package (Bug #648).
	* dpkg (0.93.32): Tidied up copyright notices.
	* dpkg (0.93.32): First draft of update-rc.d manpage, not yet
	                  installed in /usr/man.
	* dpkg (0.93.32): Changes to top-level Makefile.in to improve
	                  error trapping.
	* dpkg (0.93.32): Improved Makefile `clean' and `distclean'
	                  targets.
	* dpkg (0.93.32): Deleted irrelevant `t.c' from lib and
	                  dselect directories.
	* dpkg (0.93.32): Added vercmp.c with version comparison code.
	* dpkg (0.93.32): varbufextend message changed - varbufs not
	                  just for input buffers.
	* dpkg (0.93.32): varbuf has C++ member functions in header
	                  #ifdef __cplusplus.

Changes in dpkg 0.93.31:

* start-stop-daemon --pidfile now works (Bug#571).
* Fixed dependency processing bugs which could require a rerun of
  dpkg --configure (Bug#566).
* Fixed garbage output for `language' of control file in dpkg-deb --info.

Changes in dpkg 0.93.30:

* Added /usr/sbin/start-stop-daemon.

Changes in dpkg 0.93.09:

* Made postinst scripts really be run when dpkg --purge used.
* Added new --force-extractfail option - VERY DANGEROUS.

Changes in dpkg 0.93.28:

* Removed undef of 0x_p21 in read_database_file, which caused the
  the whole status database to become trashed when any update files
  were read.
* Make infinite-loop prevention and cycle detection work.
* Made findbreakcycle work (ie, break properly when cycle detected).
* New script, update-rc.d, to update links /etc/rc?.d/[KS]??*.
* dpkg.pl now sets the umask to 022.
* Cosmetic error message fix to dpkg-deb.
* Deleted OLD directory altogether.
* Improved error-trapping in top-level Makefile loops.

Changes in dpkg 0.93.27:

* Make version number specifications in Depends &c work.
* Added AC_PROG_CXX to autoconf.in for dselect.
* Changed myopt.h not to have cipaction field in cmdinfo (this was
  specially for dpkg-deb) - now we have a generic void*.
* Renamed `class' member of `pkginfoperfile' to `clas' [sic].
* Much work in `dselect' subdirectory.
* Deleted executables, objects and libraries from OLD tree !
* Minor changes to various copyright notices and top-of-file comments.
* Don't install nasty Perl dselectish thing as /usr/bin/dselect.

Changes in dpkg 0.93.26:

* Added --no-also-select instead of not auto-selecting on --unpack
  but doing so on --install; removed --force-unpack-any.

Changes in dpkg 0.93.25:

* Fixed duplicate output (failure to flush before fork) bug.
* More clarification of md5sum.c copyright.
* Corrected typo in ChangeLog in 0.93.24 source package.

Changes in dpkg 0.93.24:

* dpkg could copy conffiles info from one package to another.  Aargh.
  Bug #426.
* dpkg failed to initialise status if you tried to remove or
  configure a nonexistent package.  Bug #419.
* install-info now handles START-INFO-DIR-ENTRY entries like:
   * Gdb::                         The GNU debugger.
  Previously it would only accept (Bug #407):
   * Gdb: (gdb).                   The GNU debugger.
* When installing a new foo.info[.gz], install-info now replaces
   * Foo: (foo.info).              The Gnoo Foo.
  as well as just * Foo: (foo). ...
* Moved option parsing out of dpkg-deb into libdpkg.
* Assorted minor source code rearrangements.
* Fixed assorted copyright notices, clarified md5sum copyright.
* Corrected typo in 0.93.23 source package's ChangeLog.

Changes in dpkg 0.93.23:

* `dpkg-deb' --build now does a syntax check on the control file.
* `dselect' is now no longer called `debian', spurious copy removed
  from package top-level source directory.
* C control information parsing complete and somewhat tested.
* Moved `global' include files into $(srcdir)/include from ../lib,
  added some files to the lib Makefile, and arranged for pop_cleanup().

Changes in dpkg 0.93.22:

* Fixed bug which caused dpkg to see failures of md5sum where there
  were none (would also have caused dpkg to miss a real failure).
* Fixed failure to update some `status' database fields.

Changes in dpkg 0.93.21:

* Fixed error-handling bug which could corrupt database.

Changes in dpkg 0.93.20:

* Fixed bug which ran old (/var/adm/dpkg) postinst scripts.
* Fixed dpkg usage message which claimed -i => both --install & --info.
* Use Colin Plumb's MD5 code - faster, and better copyright.
* Manpages: dpkg-deb(8), deb-control(5), deb(5) - thanks to Raul
  Deluth Miller.  Also, an xfig picture of some C program innards.

Changes in dpkg 0.93.19:

* Don't delete the `list' file from the dpkg database.
* Fixed various bugs in the conffile handling.
* Conffiles that are symlinks will now be treated as if the
  `dereferenced' name of the file was listed in conffiles.  This means
  that /etc/foo -> /usr/etc/foo will cause all conffile updates of
  /etc/foo to create /usr/etc/foo.dpkg-tmp &c instead.  However, the
  link will be removed if --purge is used to delete all the conffiles.
* When doing a new installation, or when updating a conffile that
  wasn't listed as a conffile in the old version of the package, don't
  do any prompting but just install the version from the archive.
* Corrected error message if exec of dpkg --vextract failed
  and --instroot or --root specified.
* Added new --force-unpack-any option.
* Extra newline after --status output.
* Added -W options to CFLAGS.
* Fixed mistake in previous ChangeLog entry.

Changes in dpkg 0.93.18:

* Fixed invocation of dpkg-deb --vextract if --root or --instdir
  not specified.
* Create /var/lib/dpkg/updates.

Changes in dpkg 0.93.17:

* install-info --remove exits with status 0 if it doesn't find the
  thing to remove, instead of status 1.
* Error handling functions have __attribute__((format...)) if GCC.
* push_cleanup its arg takes void **argv instead of char **argv.
* Top-level Makefile.in has set -e before `for' loops.
* dpkg-deb --info not-an-existing-file produces fewer error messages.

Changes in dpkg 0.93.16:

* Made --root= option really extract to $instroot instead of `/'.
* install-info clears the 0444 bits in its umask.
* Fixed a few database handling bugs which cause dpkg always to fail,
  and usually to corrupt the status database in various ways.
* dpkg-deb completely rewritten, now doesn't tinker with
  /var/{adm,lib}/dpkg.  Should be faster.
* Directory structure and Makefiles in source package reorganised.

Changes in dpkg 0.93.15:

* Added `debian' (dselect), still very primitive.
* Database format changed, and moved from /var/adm to /var/lib.
* Added dpkg --avail mode, --list, --status and --search.
* Set of dpkg => dpkg-deb pass-through operations changed (but
  dpkg-deb not yet updated).
* Added --root, --admindir and --instdir, as well as --isok &c.
* Moved much stuff into /usr/lib/dpkg-lib.pl, rewritten status
  database handling.
* Put packages in `purge' state even if `deinstall' requested if
  they have no postrm and no conffiles.
* Version number comparisons fixed.
* insert-version.pl now installes lib.pl filename too.
* Strip trailing slashes when reading files from file lists.

Changes in dpkg 0.93.14:

* Fixed parsing of DEPENDS &c fields with trailing whitespace.
* postinst now fixes up broken ispell.control file.
* Cyclic dependency/multiple package removal processing: don't consider
  packages we've just removed when looking for a reason not to go ahead.
* Added call to postinst with `purge' argument for expunging old
  configuration etc. that aren't listed in conffiles.

Changes in dpkg 0.93.13:

* sub S_ISREG defined in dpkg.pl.
* Checking of DEPENDS &c fields was too lax, causing an internal error
  if you fed it certain kinds of broken control file.
* Fixed misleading message from bogus installationstatus call.
* New -u and -U options to dpkg-deb which don't unpack the /DEBIAN
  directory, and use these in dpkg.pl; clean up /DEBIAN in postinst.

Changes in dpkg 0.93.12:

* No longer needs *.ph files, since these appear to be broken.
* Postinst fixes up *.control files with curly brackets.
* embryo of dselect.

Changes in dpkg 0.93.11:

* New --ignore-depends option.
* This ChangeLog changed format here.

Wed Nov 30 15:38:21 GMT 1994  Ian Jackson  <iwj10@cus.cam.ac.uk>

	* dpkg 0.93.11 released.

	* conffile updating fixed.

	* Message `updgrade' in dpkg changed to `replace'.

	* install-info now copes with multi-line entries.

	* version numbers now done automatically in dpkg and install-info.

	* more debugging around conffiles updates.

	* *.hash files not deleted so soon.

	* adds brand new packages to status array so we can install them.

	* postinst does h2ph for {sys,linux}/{stat,types}.ph if required.

Mon Nov 28 02:00:13 GMT 1994  Ian Jackson  <iwj10@cus.cam.ac.uk>

        * dpkg 0.93.10 released.

        * dpkg.pl completely rewritten.

        * dpkg-deb: removed dabase-processing and --install option.

        * Makefiles reworked, debian.rules added.

        * Don't install anything in /usr/doc/examples.

        * dpkg-*.deb contains /usr/bin/dpkg-deb.dist, fixed up by postinst.

Thu Oct 20 13:22:20 1994  Ian Murdock  (imurdock@debra.debian.org)

        * dpkg 0.93.9 released.

        * dpkg.pl: Use $argument, not $package, with `--build'.
        Make sure that saved postinst scripts are executable.

Tue Oct 18 09:40:57 1994  Ian Murdock  (imurdock@debra.debian.org)

        * dpkg 0.93.8 released.

        * deb/remove.c (pkg_remove): Do not report an error from rmdir ()
        when `errno' is ENOTEMPTY (Directory not empty), because in this
        case we have found the highest-level directory in the package and
        are ready to exit the loop (i.e., it is a normal occurrence).

Mon Oct 17 10:44:32 1994  Ian Murdock  (imurdock@debra.debian.org)

        * Makefile.in: Adapted all Makefiles to the GNU Coding Standards.

        * deb/remove.c (pkg_remove): Make sure that parent directories are
        removed LAST!  This will result in complete removal of packages
        when --remove is called.  dpkg 0.93.7 (and earlier) had problems
        with this because it tried to remove directories in order, which
        will work most of the time, but not necessarily all of the time.

        * deb/list.c (pkg_list): Output is sorted by package name.

Tue Oct  4 12:27:10 1994  Ian Murdock  (imurdock@debra.debian.org)

        * deb/contents.c (pkg_contents): When a list file cannot be
        opened, silently fail and let the front-end explain the problem.

        * deb/util.c (return_info): When a control file cannot be opened,
        silently fail and let the front-end explain the problem.

        * deb/search.c (pkg_search): Exit 0 if the regular expression is
        matched and 1 if it is not.

Mon Oct  3 18:38:53 1994  Ian Murdock  (imurdock@debra.debian.org)

        * dpkg.pl: New file.  Replaces dpkg.sh.

        * deb/Makefile.in: Renamed `dpkg-util.deb' to `dpkg-deb'.

        * deb/build.c (pkg_build): `--build' is less verbose, instead
        letting the front-end add verbosity where appropriate.

        * deb/install.c (pkg_install): Ditto.

        * deb/remove.c (pkg_remove): Ditto.

        * deb/search.c (pkg_search): Ditto.

        * deb/describe.c (pkg_describe): `--describe' is less verbose,
        instead letting the front-end add verbosity where appropriate.
        The ``Description:'' label has been removed.

        * deb/version.c (pkg_version): `--version' is less verbose,
        instead letting the front-end add verbosity where appropriate.
        The ``Version:'' label has been removed, as has the maintainer
        information.

Mon Sep 12 14:22:04 1994  Ian Murdock  (imurdock@debra.debian.org)

        * deb/version.c (pkg_version): `--version' now reports the
        version number of dpkg if no argument is specified.

Thu Sep  1 13:31:37 1994  Ian Murdock  (imurdock@debra.debian.org)

        * dpkg 0.93.7 released.

        * deb/build.c (pkg_build): check status and exit if non-zero.

        * deb/contents.c (pkg_contents): ditto.

        * deb/install.c (archive_extract): ditto.

Thu Sep  1 13:20:08 1994  Ian Murdock  (imurdock@debra.debian.org)

        * deb/version.c (pkg_version): indent to the same point as
        pkg_describe.

Thu Sep  1 12:21:11 1994  Ian Murdock  (imurdock@debra.debian.org)

        * Makefile.in (dist): added debian.rules binary, source and
        dist targets to make final distribution easier to make.
        (install): install programs to /usr/bin.

        * deb/Makefile.in (install): install programs to /usr/bin.

        * deb/list.c (pkg_list): enforce a maximum limit of ten characters
        for the package name in the output.
        (pkg_list): left-justify the version number to make it easier for
        the front-end to parse the output.
        (pkg_list): replace first '\n' character in packages[n].description
        with '\0'.

        * deb/install.c (archive_extract): use the `p' option to `tar' to
        ensure that permissions are preserved.

Sat Aug 27 09:53:37 1994  Ian Murdock  (imurdock@debra.debian.org)

        * dpkg 0.93.6 released.

        * deb/util.c (return_info): only unlink CONTROL if ARCHIVE_FLAG is
        true!

Fri Aug 26 15:38:22 1994  Ian Murdock  (imurdock@debra.debian.org)

        * dpkg 0.93.5 released.

        * deb/contents.c (pkg_contents): merged function archive_contents
        into function pkg_contents.

        * deb/contents.c (pkg_contents): use lstat (rather than stat) so
        that symbolic links are recognized.
        (pkg_contents): print the usual `<path> -> <link_to>' now that we
        recognize symbolic links.

        * deb/util.c (return_info): create a FIFO to pipe the needed
        information to the ``formatter'' rather than creating a directory
        in /tmp for the package information, which is what we used to do.

Thu Aug 25 11:46:27 1994  Ian Murdock  (imurdock@debra.debian.org)

        * lib/fake-ls.c (mk_date_string): return a pointer to malloc'ed
        area.
        (mk_mode_string): ditto.

        * dpkg.sh: make sure the control information is extracted to a
        uniquely-named temporary directory during package installation.

        * dpkg.sh: execute the pre- and post-removal scripts during
        package removal.

        * dpkg.sh: exit immediately if dpkg-util.deb reports failure.

        * deb/install.c (pkg_control): make sure that `package' exists and
        is a Debian archive before doing anything.

        * deb/install.c (pkg_extract): make sure that `package' exists and
        is a Debian archive before doing anything.

        * deb/install.c (pkg_install): unlink `extract_output' when done.

        * deb/remove.c (pkg_remove): use lstat (rather than stat) so that
        --remove does not get confused and think that a symbolic link to a
        directory is actually a directory, which results in the symbolic
        link never being removed at all.

ChangeLog begins Thu Aug 25 11:46:27 1994 for dpkg 0.93.5.
<|MERGE_RESOLUTION|>--- conflicted
+++ resolved
@@ -1,4 +1,3 @@
-<<<<<<< HEAD
 dpkg (1.16.1) UNRELEASED; urgency=low
 
   [ Raphaël Hertzog ]
@@ -63,14 +62,13 @@
   * German (Helge Kreutzmann).
 
  -- Raphaël Hertzog <hertzog@debian.org>  Sat, 02 Apr 2011 09:21:26 +0200
-=======
+
 dpkg (1.16.0.3) unstable; urgency=medium
 
   * Allow again Priority field values not known to dpkg. Regression
     introduced in 1.16.0.
 
  -- Guillem Jover <guillem@debian.org>  Wed, 04 May 2011 10:01:30 +0200
->>>>>>> bd1d6cd2
 
 dpkg (1.16.0.2) unstable; urgency=high
 

<<<<<<< HEAD
dpkg (1.16.0) UNRELEASED; urgency=low

  [ Guillem Jover ]
  * Fix realloc usage on compat scandir() implementation.
  * Use DPKG_MAINTSCRIPT_PACKAGE environment variable as package name on
    dpkg-divert when no --package or --local options have been specified.
  * Do not allow versions starting with non-digit when doing strict parsing,
    warn otherwise.
  * Update dpkg(1) to note that --status-fd output does not contain newlines
    in error messages anymore (this was fixed in 1.15.0).
  * Add a new --status-logger option to dpkg, similar to --status-fd but
    instead invoke the command ourselves and feed the status information
    to its standard input. Suggested by Raphaël Hertzog.
  * Add missing space in update-alternative --set-selections output.
  * Add missing options to update-alternative --help output.

  [ Raphaël Hertzog ]
  * Fail properly when debian/source/format is empty. Closes: #600854
  * Add new deb-src-control(5) manual page documenting the debian/control
    file contained in source packages.
    - it documents the X[SBC]- prefix. Closes: #476335
    - it documents the VCS-* fields too. Closes: #483119
    Thanks to Oxan van Leeuwen <oxan@oxanvanleeuwen.nl> who wrote it
    as part of the Google Code In program.
  * Enhance dpkg-shlibdeps to not fail immediatly when a library is not found.
    Instead continue and fail after all problems have been reported. Thanks
    to Chris Baines <cbaines8@gmail.com> for the patch. Closes: #596841
  * Fix dpkg-source to not list Debian packaging files as modified
    upstream files in Format "1.0" when unpacking to a non-standard
    directory.

  [ Updated programs translations ]
  * Portuguese (Miguel Figueiredo).
  * Swedish (Peter Krefting).
  * Spanish (Javier Fernandez-Sanguino)

  [ Updated man page translations ]
  * German (Helge Kreutzmann).
  * Swedish (Peter Krefting).

  [ Updated scripts translations ]
  * German (Helge Kreutzmann).
  * Swedish (Peter Krefting).

  [ Updated dselect translations ]
  * Spanish (Javier Fernandez-Sanguino)


 -- Guillem Jover <guillem@debian.org>  Thu, 29 Jul 2010 11:00:22 +0200
=======
dpkg (1.15.8.8) unstable; urgency=low

  [ Guillem Jover ]
  * Truncate the output part file on “dpkg-split -s”. Regression introduced
    with the C rewrite.

  [ Updated man page translations ]
  * Two typos fixed in French (Christian Perrier, thanks to Julien
    Valroff).

  [ Raphaël Hertzog ]
  * Fix multiple security issues with dpkg-source (CVE-2010-1679):
    - Enhance checks to catch maliciously crafted patches which could modify
      files outside of the unpacked source package.
    - Do not consider a top-level symlink like a directory when
      extracting a tarball.
    - Exclude .pc while extracting the upstream tarball in 3.0 (quilt)
      as patch blindly writes in that directory during unpack (and would
      follow any existing symlink).

 -- Raphaël Hertzog <hertzog@debian.org>  Thu, 06 Jan 2011 21:04:33 +0100
>>>>>>> 1d872bf8

dpkg (1.15.8.7) unstable; urgency=low

  [ Guillem Jover ]
  * Defer symlink renames so that there's never a point were a symlink
    is broken, this is particularly important for shared libraries.
    Closes: #605536
  * On Linux use sync_file_range() to initiate asynchronous writeback
    of just unpacked files. Suggested by Ted Ts'o <tytso@mit.edu>.
    Thanks to Jonathan Nieder <jrnieder@gmail.com>. Closes: #605009
  * On non-Linux use posix_fadvise(POSIX_FADV_DONTNEED) to notify the kernel
    dpkg does not need the unpacked files any longer, and that it can start
    writeback to be able to evict them from the cache at a later point.
  * Fix stanza delimiting on -L, -s and -p output. This was making the output
    for multiple packages unrealiable to parse. Closes: #606315

  [ Updated dpkg translations ]
  * Basque (Iñaki Larrañaga Murgoitio). Closes: #607253
  * Catalan (Guillem Jover).
  * Czech (Miroslav Kure). Closes: #605099
  * Esperanto (Felipe E. F. de Castro). Closes: #607437
  * French (Christian Perrier).
  * German (Sven Joachim).
  * Indonesian (Arief S Fitrianto). Closes: #605248
  * Italian (Milo Casagrande). Closes: #607306
  * Japanese (Kenshi Muto). Closes: #607259
  * Norwegian Bokmål (Hans Fredrik Nordhaug).
  * Portuguese (Miguel Figueiredo). Closes: #605506
  * Russian (Yuri Kozlov). Closes: #607292
  * Simplified Chinese (Aron Xu).
  * Slovak (Ivan Masár). Closes: #607302
  * Spanish (Javier Fernandez-Sanguino).
  * Thai (Theppitak Karoonboonyanan). Closes: #607501

  [ Updated man page translations ]
  * French (Christian Perrier).
  * German (Helge Kreutzmann).
  * Spanish (Omar Campagne).

  [ Updated dselect translations ]
  * Spanish (Javier Fernandez-Sanguino).

  [ Updated scripts translations ]
  * German (fix by Sven Joachim).
  * Spanish (Javier Fernandez-Sanguino).

 -- Guillem Jover <guillem@debian.org>  Mon, 20 Dec 2010 02:26:26 +0100

dpkg (1.15.8.6) unstable; urgency=low

  [ Raphaël Hertzog ]
  * Ensure debian/source/local-options is always excluded from the source
    package even if the user provides customized -i or -I options.
    Closes: #597023
  * Fix Dpkg::Version's handling of version with a debian revision but an
    empty version (e.g. "-0.1"). Thanks to James Vega <jamessan@debian.org>
    for the patch. Closes: #597651
  * With "3.0 (quilt)" source package, create .pc/.quilt_series with the
    correct series file if the source package provides vendor specific patch
    sets.

  [ Guillem Jover ]
  * Disable by default usage of synchronous sync(2), as it causes undesired
    I/O on unrelated file systems. Closes: #588339, #595927, #600075
  * Add new --force-unsafe-io to disable safe I/O operations on unpack.
    Closes: #584254

  [ Updated man page translations ]
  * French (Christian Perrier). Including a typo fix and a typographical
    change reported by Vincent Danjean. Closes: #601852
  * Spanish (Omar Campagne). Closes: #596519

  [ Updated programs translations ]
  * Basque (Iñaki Larrañaga Murgoitio). Closes: #599923
  * Catalan (Jordi Mallach).
  * Danish (Ask Hjorth Larsen). Closes: #600240
  * German (Sven Joachim). Improved by Holger Wansing.
  * Italian (Pietro Battiston). Fix translation of "however". Closes: #602518
  * Portuguese (Miguel Figueiredo). Closes: #596168
  * Romanian (Andrei Popescu). Closes: #604769
  * Russian (Yuri Kozlov). Closes: #595455
  * Vietnamese (Clytie Siddall). Closes: #598473

  [ Updated scripts translations ]
  * Catalan (Jordi Mallach).
  * German (Sven Joachim).

  [ Updated dselect translations ]
  * Catalan (Jordi Mallach).
  * German (Sven Joachim).

 -- Guillem Jover <guillem@debian.org>  Thu, 25 Nov 2010 07:10:48 +0100

dpkg (1.15.8.5) unstable; urgency=low

  [ Guillem Jover ]
  * Do not print a warning when parsing status or status log files on
    half-installed packages w/o a Description or Maintainer field, as
    this happens normally when the package was never installed before.
    Closes: #594167
  * Improve git format documentation in dpkg-source(1).
    Thanks to Joey Hess, based on a patch by Tanguy Ortolo.
  * Clarify effect of “dpkg --purge” on homedir files in dpkg(1).
    Thanks to The Fungi <fungi@yuggoth.org>. Closes: #593628
  * Add gettext plurals infrastructure support.
  * Add gettext messages for plural forms. Closes: #594218
  * Fix possible but improbable segfault in update-alternatives in case
    the master file name contains a format string specifier. Reported by
    Sandro Cazzaniga.
  * Fix realloc usage on compat scandir() implementation.

  [ Raphaël Hertzog ]
  * Fix dpkg-genchanges to not split the short description in the middle of a
    UTF8 character. Closes: #593442
  * Drop -k parameter from the tar call used by dpkg-source to extract
    tarballs. Upstream binary files modified by the packager were not properly
    installed due to this. Thanks to James Westby for the report.
    Closes: #594440
  * Make dpkg Breaks: dpkg-dev (<< 1.15.8) so that older versions of dpkg-dev
    that did not depend on libdpkg-perl must be upgraded together with dpkg.
    Closes: #596417

  [ Helge Kreutzmann ]
  * Fix encoding of German addendum. Closes: #595643

  [ Updated programs translations ]
  * Esperanto (Felipe Castro). Closes: #596173
  * French (Christian Perrier).
  * German (Sven Joachim).
  * Indonesian (Arief S Fitrianto). Closes: #596657
  * Italian (Milo Casagrande). Closes: #592953, #595615
  * Japanese (Kenshi Muto). Closes: #595468
  * Korean (Changwoo Ryu). Closes: #595556
  * Norwegian Bokmål (Hans Nordhaug). Closes: #595208
  * Simplified Chinese (Aron Xu). Closes: #594513
  * Slovak (Ivan Masár). Closes: #595968
  * Swedish (Peter Krefting).
  * Thai (Theppitak Karoonboonyanan). Closes: #594011

  [ Updated man page translations ]
  * French (Christian Perrier).
  * German (Helge Kreutzmann).
  * Swedish (Peter Krefting).

  [ Updated scripts translations ]
  * French (Christian Perrier). Includes a fix to a specific
    message translation that was imprecise. Closes: #596333
  * German (Helge Kreutzmann). Improved by Holger Wansing.
  * Norwegian Bokmål (Hans Fredrik Nordhaug). Closes: #595299
  * Spanish (Omar Campagne).  Closes: #596518
  * Swedish (Peter Krefting).
  * Russian (Yuri Kozlov). Closes: #595175

 -- Guillem Jover <guillem@debian.org>  Tue, 14 Sep 2010 01:26:21 +0200

dpkg (1.15.8.4) unstable; urgency=low

  [ Guillem Jover ]
  * Fix use after free segfault on update-alternatives --remove-all.
    Closes: #591653, #591654
  * Always print a massage on warning when parsing control files.
  * On database parsing only warn on bogus versions previously accepted,
    the other instances will keep producing errors, to avoid newly
    introduced bogosity. Closes: #590885, #590896, #591692, #591885
  * Fix compilation on Solaris and Darwin:
    - Link update-alternatives against libintl if libc does not have i18n
      support.
    - Include <limits.h> for _POSIX_MAX_PATH in update-alternatives.
    Thanks to Fabian Groffen <grobian@gentoo.org>.

  [ Raphaël Hertzog ]
  * Fix make -C man install so that it actually finds the manual pages
    to install. Closes: #591588
  * When analyzing the ELF format of a binary in dpkg-shlibdeps, fallback on
    usual objdump when the cross objdump failed. Closes: #591522

  [ Sven Joachim ]
  * Ensure removal of leftover backup .dpkg-tmp files after unpacking
    failures, when the backup is still a hard link to the original file.
    Closes: #591993

 -- Guillem Jover <guillem@debian.org>  Fri, 13 Aug 2010 06:02:10 +0200

dpkg (1.15.8.3) unstable; urgency=low

  [ Raphaël Hertzog ]
  * Fix dpkg-divert test suite to cope with + and other special characters for
    regexps in the build directory name. Thanks to Jonathan Nieder for the
    patch and to Phil Kern for the report. Closes: #591182

  [ Guillem Jover ]
  * Fix buffer overflow in dpkg_ar_member_put_header causing it to write the
    header to fd 0 (instead of ar_fd) depending on the stack layout, affecting
    armel. Thanks to Phil Kern for the analysis and Reinhard Tartler for the
    initial patch. Closes: #591312

 -- Guillem Jover <guillem@debian.org>  Mon, 02 Aug 2010 10:38:07 +0200

dpkg (1.15.8.2) unstable; urgency=low

  * Bump libdpkg-perl Depends on dpkg to 1.15.8, as it will break dpkg
    versions before that when installing and removing libdpkg-perl,
    because older update-alternatives and dpkg-divert require Dpkg.pm and
    Dpkg/Gettext.pm which will disappear due to the Replaces. Closes: #590867
    Thanks to Sven Joachim <svenjoac@gmx.de> for the analysis.
  * Allow specifying again absolute and relative paths for dpkg-buildpackage
    -r option. Closes: #591010

 -- Guillem Jover <guillem@debian.org>  Sat, 31 Jul 2010 04:20:01 +0200

dpkg (1.15.8.1) unstable; urgency=low

  * Fix off-by-one error in update-alternatives that lead to an infinite loop
    while writing the administrative file. Closes: #590854

 -- Raphaël Hertzog <hertzog@debian.org>  Thu, 29 Jul 2010 21:18:16 +0200

dpkg (1.15.8) unstable; urgency=low

  [ Raphaël Hertzog ]
  * Add new commands --before-build and --after-build to dpkg-source
    and modify dpkg-buildpackage to call them automatically at the
    start and at the end of the process. With "3.0 (quilt)" source packages
    this ensures patches are applied even in case of binary-only builds.
    Closes: #572526
  * Merge non-regression test for Ubuntu's specificities concerning
    changelog handling. Closes: #582389
  * Fix some copy-paste mistakes in dpkg-architecture(1). Thanks to Ian Fleming
    <iflema@yahoo.com.au> for the patch and Colin Watson for forwarding out of
    Launchpad. Closes: #582404 LP: #564308
  * Clarify description of dpkg --configure in dpkg(1). Thanks to Colin Watson
    for the patch and to Robert Persson for the report.
    Closes: #582406 LP: #77287
  * Fix the non-regression test lib/dpkg/test/t-ar.c by not overflowing the
    size of ar_name. Thanks to Colin Watson for the report, analysis and patch.
    Closes: #582401
  * Modify Dpkg::Shlibs::Objdump to use the cross objdump binary when cross
    compiling. Thanks to Loïc Minier for the initial patch. Closes: #578365
  * Make dpkg-maintscript-helper more robust when required parameters are
    missing. Closes: #582814
  * Clarify that dpkg-maintscript-helper rm_conffile needs the last version of
    the package that did not remove the obsolete conffile if this was not
    implemented at the time the file became obsolete. Closes: #582893
  * Enhance dpkg-maintscript-helper rm_conffile and mv_conffile to work
    properly when <lastversion> is not given (or is empty). Closes: #582819
  * Small fix in dpkg-gensymbols' handling of tags. Closes: #583656
    Thanks to Michael Tautschnig <mt@debian.org> for the report and the fix.
  * update-alternatives has been rewritten in C, the only feature change
    should be that it uses its own logfile /var/log/alternatives.log (rotated
    like dpkg.log).
  * Implement new --unapply-patches option for dpkg-source with source formats
    2.0 and 3.0 (quilt) that unapplies the patches after a successful build.
    This option can be put in debian/source/local-options in the package VCS
    repository for instance.
  * Implement new --abort-on-upstream-changes option for dpkg-source with
    source formats 1.0, 2.0 and 3.0 (quilt). It aborts every time that you try
    to build a source package which contains (unmanaged) changes to the
    upstream source code. Closes: #579012
  * dpkg-source now captures the output of patch and prints it on error so
    that the user can better diagnose what went wrong. Closes: #575304
  * Fix Dpkg::Changelog to cope properly with an entry of version "0".
    Add non-regression test for this. Closes: #587382
  * Add --export command to dpkg-buildflags to be used in shell with eval.
  * Modify source format "3.0 (git)" to use git bundles. Thanks to Joey Hess
    for the patch.
    The usage of git bundle avoids distributing cruft. Closes: #477954
    It's no longer needed to tell which branch contains the debian packaging,
    it uses automatically the one that was used at build-time. Closes: #534637
  * Pass --no-name option to gzip to avoid encoding the timestamp in the file
    so that the result is more predictable. Closes: #587724
    Also pass --rsyncable to make source packages more rsync friendly.
  * Replace dpkg-source's tar ignore pattern "*~" with "*/*~" to avoid
    matching on the top level directory. Closes: #588265
  * In source formats "2.0" and "3.0 (quilt)", make sure to remove the
    upstream-provided debian directory before copying the debian-provided
    version of that directory in place. Closes: #590297

  [ Guillem Jover ]
  * Require gettext 0.18:
    - Remove embedded gettext files from the repository, now properly
      installed by autopoint for all po/ directories.
    - Add versioned Build-Depends.
  * Fix variable usage after delete in dselect.
  * Change default configure admindir to LOCALSTATEDIR/lib/dpkg from
    LOCALSTATEDIR/dpkg, so that we can use a correct --localstatedir=/var.
  * Add two new dpkg options --path-exclude and --path-include for filtering
    files on package installation. This allows embedded systems to skip
    /usr/share/doc, manpages, etc. Based on work from Tollef Fog Heen and
    Martin Pitt, thanks! Closes: #68788, #68861, #497304, #525567, #583902
  * Remove obsolete internal status aliases “postinst-failed” for
    stat_halfconfigured and “removal-failed” for stat_halfinstalled.
  * Check version syntax when parsing it from libdpkg based programs.
    Closes: #574704
  * Rewrite mksplit in C, and merge it into dpkg-split.
  * Rewrite dpkg-divert in C.
  * Use linux-any wildcard for libselinux1-dev Build-Depends instead of
    using a list of negated architectures.
  * Use Breaks instead of Conflicts in dpkg, dpkg-dev and libdpkg-perl binary
    packages.
  * Move Dpkg.pm and Dpkg/Gettext.pm from dpkg to libdpkg-perl.
  * Bump Standards-Version to 3.9.1.
  * Detect when another process has locked the database, and mention that
    problematic dpkg --audit results might be due to ongoing operations.
    Closes: #80252
  * Add new dpkg --force-confask option that forces a conffile prompt when
    the conffile from the new package does not differ from the previous one.
    Thanks to Henning Makholm <henning@makholm.net>. Closes: #102609
  * On dpkg-divert --rename, check if the source file exists, and disable
    renaming if it does not. Closes: #550252
    As a side effect, this avoids useless errors when the destination
    directory is not existent or writable. Closes: #581544
  * Properly compute the longest package description from all to be displayed
    on “dpkg-query --list”, so that it does not get incorrectly trimmed.
  * Consistently use earlier/later instead of smaller/bigger when describing
    comparison relationships. Closes: #587641
  * Stop exporting DPKG_LIBDIR to maintainer scripts, no need for it anymore.
  * Assign correct SE Linux label on non-regular files. Based on a patch by
    Russell Coker <russell@coker.com.au>. Closes: #587949
  * Add -F option to dpkg-buildpackage to be able to explicitly specify a
    normal full build and combine it with -nc. Closes: #547993
  * Add missing mentions of the Breaks field alongside the other fields
    sharing the same syntax in deb-control(5).
    Thanks to Osamu Aoki <osamu@debian.org>. Closes: #590472

  [ Updated programs translations ]
  * Catalan (Guillem Jover).
  * German (Sven Joachim).
  * Russian (Yuri Kozlov). Closes: #579149
  * Swedish (Peter Krefting).

  [ Updated man page translations ]
  * German (Helge Kreutzmann).
  * Russian (Yuri Kozlov). Closes: #579149
  * Spanish (Omar Campagne).
  * Swedish (Peter Krefting).

  [ New scripts translation ]
  * Spanish (Omar Campagne).

  [ Updated scripts translations ]
  * French (Christian Perrier).
  * German (Helge Kreutzmann). Improved by Holger Wansing.
  * Russian (Yuri Kozlov). Closes: #579149
  * Swedish (Peter Krefting).

 -- Guillem Jover <guillem@debian.org>  Thu, 29 Jul 2010 09:37:35 +0200

dpkg (1.15.7.2) unstable; urgency=low

  [ Raphaël Hertzog ]
  * Update dpkg-buildflags to respect $XDG_CONFIG_HOME and to use
    $XDG_CONFIG_HOME/dpkg/buildflags.conf by default.
  * Update deb-substvars(5) to codify how variables containing multiple
    lines must be managed.
  * Fix boolean evaluation of Dpkg::Version so that version 0 evaluates to
    false and dpkg-shlibdeps can strip the minimal version specification.
    Closes: #579724
    Document this behaviour in the API and add non-regression test to ensure
    it's kept.
  * Let dpkg-buildflags error out when a required parameter is missing.
    Closes: #579722
  * Add Bug-Ubuntu field in DEP-3 template provided in the automatic header
    of patches in 3.0 (quilt) source packages. Thanks to Benjamin Drung
    <bdrung@ubuntu.com> for the patch. Closes: #578002
  * Update deb-override(5) by removing references to usage of sections
    to place the packages on the mirrors and by indicating that the Debian
    policy offers a list of allowed values for section and priority.
    Closes: #575410
  * Update reference to triggers.txt.gz in dpkg-trigger(1) and deb-triggers(5)
    to match the new location. Closes: #580774
  * Drop mention of PKG_CONFIG_LIBDIR in dpkg-buildpackage(1), the feature has
    been removed in 1.15.6.
  * Rename /usr/lib/dpkg/maintscript-helper into
    /usr/bin/dpkg-maintscript-helper, it is a public interface even if working
    around known limitations.
  * Add "supports" command to dpkg-maintscript-helper to ensure the wanted
    command is supported before calling it.

  [ Guillem Jover ]
  * Add powerpcspe support to ostable and triplettable.
    Thanks to Sebastian Andrzej Siewior <sebastian@breakpoint.cc> and
    Kyle Moffett <Kyle.D.Moffett@boeing.com>. Closes: #568123, #575158
  * Fix dpkg --root by properly stripping again the root directory from the
    path of the maintainer script to execute. Closes: #580984
  * On Linux use sync() instead of an fsync() per file on deferred extraction,
    to workaround performance degradation on ext4. Closes: #578635

  [ Gerfried Fuchs ]
  * Fix syntax error in dpkg-name. Closes: #581315

 -- Guillem Jover <guillem@debian.org>  Wed, 19 May 2010 07:57:14 +0200

dpkg (1.15.7.1) unstable; urgency=low

  * Fix dpkg-source -b (without -i) for source packages 1.0. Closes: #578693
    It was erroneously ignoring all changes because the ignore regex was
    wrong (due to the change to ignore debian/source/local-options).
  * Add missing call to textdomain() in dpkg-mergechangelogs to make
    translations work.

 -- Raphaël Hertzog <hertzog@debian.org>  Thu, 22 Apr 2010 08:05:20 +0200

dpkg (1.15.7) unstable; urgency=low

  [ Raphaël Hertzog ]
  * Clarify the plan concerning dpkg-source, debian/source/format and
    the default source format in dpkg-source(1). Add a warning
    in dpkg-source to invite people to always create debian/source/format.
    We deprecate the fallback to "1.0" (it's there for backwards compatibility
    only) and debian/source/format is going to be mandatory at some point in
    the future. Closes: #553928
  * Add .gitattributes to list of files ignored by dpkg-source.
  * Document most common warnings and errors of dpkg-source in its manual
    page.
  * Let dpkg-source read options from debian/source/local-options as well but
    do not include that file in the generated source package.
  * Improve explanation of --all option in dpkg-parsechangelog(1). Thanks to
    Jari Aalto. Closes: #575706
  * Fix dpkg to not lose package metadata on filesystems where readdir()
    returns new files added after the opendir() call, btrfs in particular
    triggered the problematic behaviour. Closes: #575891
  * Tigthen the regex used by dpkg-source to match the component name of
    supplementary tarballs so that undercore (_) are not allowed as it was
    supposed to be.
  * Introduce a new script called dpkg-buildflags: its purpose is to retrieve
    compilation flags and it should be used within debian/rules to pass
    the right compilation flags to the build process. dpkg-builpackage still
    exports them to not break packages currently relying on them but packages
    should now start using dpkg-buildflags instead. Closes: #560070
  * For Ubuntu set default value of LDFLAGS to -Wl,-Bsymbolic-functions.
  * Cleanup some old Conflicts/Replaces, thanks to Helge Kreutzmann.
  * Modify dselect to treat all unknown package as known and marked for purge.
    This is a temporary work-around so that dselect doesn't try to reinstall
    packages of priority > standard that were removed or not installed. Thanks
    to Robert Luderda for the patch. Closes: #559519, #556889
  * dpkg now exports DPKG_MAINTSCRIPT_NAME to maintainer scripts with the
    type of maintainer script currently running (preinst, postinst, prerm,
    postrm). Closes: #546577
  * dpkg now exports DPKG_LIBDIR to maintainer scripts pointing to the
    private directory containing internal programs like the upcoming
    maintscript-helper.
  * Add $DPKG_LIBDIR/maintscript-helper program that can be used in
    maintainer scripts to perform common operations working around
    current dpkg limitations: first version supports removing obsolete
    conffiles and renaming conffiles. Closes: #514316
  * Fix "dpkg-scansources -e", it was calling a non-existing function.
    Closes: #578162
  * Add new script dpkg-mergechangelogs to do 3-way merges of Debian
    changelogs. Add libalgorithm-merge-perl to Recommends for the
    benefit of this script.

  [ Colin Watson ]
  * Modern tar files typically use NormalFile1 rather than NormalFile0 for
    file objects. A typo meant that the former never triggered rename
    deferral. Closes: #577756
  * Use the new list of files on rename deferral instead of old one, so that
    newly added files get installed.

  [ Guillem Jover ]
  * Report deferred trigger errors on status-fd. Closes: #574599
    Thanks to Michael Vogt <michael.vogt@ubuntu.com>.
  * When creating hard links to normal files on extraction use the .dpkg-new
    filename for source as the file is not yet in place due to the rename
    deferral. Thanks to Colin Watson for the initial patch.
  * Do not output the Package-Type field on udeb.
  * Fix versioned Replaces to not produce file overwrite errors on downgrades.
    Closes: #568566
  * Fix installation of replaced and replacing packages in reverse order
    (first the replacing then the replaced) for which the replaced package
    is supposed to get disappeared, to disappear the correct package and not
    lose track of the ownership of the replaced files.

  [ Updated dpkg translations ]
  * German (Sven Joachim).

  [ Updated dselect translations ]
  * German (Sven Joachim).

  [ Updated man page translations ]
  * German (Helge Kreutzmann).

  [ Updated scripts translations ]
  * German (Helge Kreutzmann).

 -- Guillem Jover <guillem@debian.org>  Wed, 21 Apr 2010 04:05:55 +0200

dpkg (1.15.6.1) experimental; urgency=low

  [ Guillem Jover ]
  * Fix two memory leaks introduced in 1.15.6.
  * Always use C99 variadic macros, as the build requires them anyway, we
    avoid exposing the configure variable HAVE_C99 on installed headers.
  * Use __attribute__ keyword depending on compiler support, we avoid
    exposing the configure variable HAVE_C_ATTRIBUTE on installed headers.
  * Do not allow a --retry schedule in start-stop-daemon where forever is
    the last item, as it needs something to repeat over. Closes: #570938
  * Show dselect dependency/conflicts resolution screen again, by switching
    the code to use STL's min() and max() instead of preprocessor macros, to
    avoid multiple evaluation of arguments. Regression introduced in 1.15.6.
    Based on a patch by Robert Luberda <robert@debian.org>. Closes: #574816
  * Defer the fsync and rename for normal files in tar extraction so that
    it's done in one pass afterwards, to avoid massive I/O degradation due to
    the serialization from each write + fsync. This restores extraction times
    to numbers closer to the ones before the fsync patch introduced in 1.15.6.

  [ Raphaël Hertzog ]
  * Accept source packages without "Format" field for compatibility with very
    old source packages. Thanks to Colin Watson for the report and the patch.
    Closes: #574097

  [ Updated dpkg translations ]
  * French (Christian Perrier).
  * Swedish (Peter Krefting).

  [ Updated scripts translations ]
  * Swedish (Peter Krefting).

 -- Guillem Jover <guillem@debian.org>  Wed, 24 Mar 2010 13:56:28 +0100

dpkg (1.15.6) experimental; urgency=low

  [ Raphaël Hertzog ]
  * debian/control: Add the accent on my first name.
  * Perl API cleanup:
    - rename Dpkg::Deps dump() methods into output([$fh]), overload string
      representation ("$dep") to provide the result of $dep->output()
    - prefix public functions in Dpkg::Deps with deps_ and export them
      by default
    - rename Dpkg::Source::Compressor in Dpkg::Compression::Process
    - rename Dpkg::Source::CompressedFile in Dpkg::Compression::FileHandle
      and completely redesign its API
    - update Dpkg::Compression's API to use compression_* functions
      instead of granting direct access to variables, integrate
      there management of default compression
    - introduce Dpkg::Interface::Storable and update many modules
      to make use of it
    - update Dpkg::BuildOptions to provide an object-oriented interface
    - update Dpkg::Checksums to provide an object-oriented interface
  * Drop debian-maintainers from Suggests since it's obsolete, the
    corresponding keyring is in debian-keyring.
  * Merge support of symbol patterns in dpkg-gensymbols. Thanks to
    Modestas Vainius for his work (see further for more details).
  * Accept filename with spaces and colon in the output of objdump.
    Required so that dpkg-shlibdeps support such files properly.
    Thanks to Raphaël Geissert for the patch. Closes: #565712
  * When unpacking a "3.0 (quilt)" source package, tell quilt where
    patches are (to be) stored. Requires quilt >= 0.48-5 to work.
    Closes: #557619
  * Fix update-alternatives to not try to reinstall an unknown alternative
    when the link group is broken, instead switch to the best choice in
    automatic mode. Closes: #566406
  * Don't return duplicate bug numbers in Launchpad-Bugs-Fixed:.
    Thanks to Brian Murray <brian@ubuntu.com> for the report
    and the patch. Closes: #569618
  * Add $VERSION numbers to all perl modules. Closes: #465256
    1.00 and higher means that the API should be stable
  * While parsing diff's output, accept any sentence that contains the word
    differ (as specified by POSIX) to identify that binary files could not be
    compared. Closes: #570008
  * dpkg-gencontrol does no longer accept arch-specific dependencies in
    arch: all packages. Closes: #560071
  * dpkg-gencontrol no longer warns if a substitution variable provided by -V
    is not used (the warning is meant to catch unused substitutions coming
    from the file, those are package specific with debhelper). Closes: #557133
  * dpkg-gencontrol now indicates which package is concerned by the substvars
    warning that it displays. Closes: #566837
  * dpkg-buildpackage now supports options --source-option=<opt> and
    --changes-option=<opt> to forward arbitrary options to dpkg-source and
    dpkg-genchanges respectively. Closes: #566230
  * The -T option of dpkg-{source,gencontrol,genchanges} can now be used
    multiple times to read substitution variables from multiple files.
    Closes: #363323
  * dpkg-source now supports an option --create-empty-orig in formats
    "2.0" and "3.0 (quilt)" to auto-create the main original tarball when
    there are supplementary tarballs. This makes it easier to bundle
    multiple software together. Closes: #554488
  * dpkg-source supports long option names --diff-ignore and --tar-ignore for
    -i and -I. A new option --extend-diff-ignore is introduced. Those options
    can thus now be used in debian/source/options.
  * Generate manual pages for perl modules.
  * Introduce the libdpkg-perl package and clarify its status in README.api.
  * Update Standards-Version to 3.8.4 (no changes needed).
  * Drop unused lintian override for arch-dep-package-has-big-usr-share on
    dselect.
  * The rewritten Dpkg::Checksums deals properly with filenames with
    spaces. Closes: #572030
  * dpkg-source does no longer fallback to other source formats if the
    requested one is not usable. Closes: #557459
  * Modify dpkg-source to error out when it would apply patches containing
    insecure paths (with "/../") and also error out when it would apply a
    patch through a symlink. Those checks are required as patch will happily
    modify files outside of the target directory and unpacking a source package
    should not be able to have any side-effect outside of the target
    directory. Fixes CVE-2010-0396.
  * Also error out when the quilt series contains a path with "/../" as this
    can cause patch to create files outside of the source package due
    to the -B .pc/$path option that it gets.

  [ Guillem Jover ]
  * Handle argument parsing in dpkg-checkbuilddeps and dpkg-scanpackages
    in a way consistent with the rest of the tools.
  * Recognize --help in addition to -h in dpkg-checkbuilddeps.
  * Add a --version option to dpkg-checkbuilddeps.
  * Improve and mark more messages in writedb() to make translators lifes
    easier. Closes: #408525
  * Improve update-alternatives --display output to use two leading spaces
    for current link and slave information. Use single quotes for both “best”
    and the alternative it's pointing to. Closes: #549167
  * Refer to “half configured” instead of “failed config” in «dpkg-query -l»
    header and dselect package status printing for consistency.
  * Make “dpkg-statoverride --quiet” actually do something, and quiesce
    most of the inoquous warning messages. Closes: #403211
  * Make “dpkg-statoverride --update --add” fail if it cannot update the
    mode and owner of the file. This would fail later on when dpkg itself
    applies the overrides, so better to signal this earlier.
  * Add sparc64 to cputable. Thanks to Aurelien Jarno <aurel32@debian.org>.
    Closes: #560010
  * Do not allow diverting a file to itself, which makes the file to get
    removed. Closes: #312206
  * Make the check for duplicate fields in a stanza in libdpkg actually work,
    which now makes it fatal, as was intended originally. This should not
    cause problems for anything using dpkg-dev to build packages as those
    are already fatal on that case.
  * Add new deb-split(5) man page.
  * Fix misspellings of “explicitly” all over the place.
  * Normalize ar member names when reading (removing trailing spaces and
    slash), this allows deb-split packages be created with GNU ar.
  * Validate compression level on dpkg-deb argument parsing.
  * Fix error handling, clean up and refactor compression code.
    Thanks to Jonathan Nieder for several of the patches.
  * Do not print unambiguous epoch on dpkg file overwrite error.
  * Rename Dpkg::IPC::fork_and_exec() to Dpkg::IPC::spawn().
  * Change dpkg-dev to Depend on perl instead of perl5 and perl-modules.
  * Fix small memory leaks related to scandir() in dpkg-deb and libdpkg.
  * Fix dpkg-query and dpkg-trigger to actually print a version on --version.
  * Always spawn a new shell on conffile prompt, instead of supporting
    self backgrounding, remove DPKG_NO_TSTP environment variable support.
    Closes: #38334
  * Set DPKG_SHELL_REASON, DPKG_CONFFILE_OLD and DPKG_CONFFILE_NEW environment
    variables when spawning a shell for conffile examination. Closes: #60329
    Thanks to Daniel Martin <Daniel.Martin@jhu.edu> for the idea.
  * Add support for disabling update-alternatives at configure time using
    --withouth-update-alternatives.
  * Add support for disabling install-info at configure time using
    --withouth-install-info.
  * Update debian/copyright.
  * Use Debian instead of ‘Debian GNU/Linux’ when referring to the
    distribution.
  * On dpkg --no-act with --install, --unpack or --record-avail, and
    dpkg-deb --info or --field use mkdtemp() to create a temporary directory
    instead of insecure tempnam() or tmpnam() functions.
  * Remove --license and --licence options from tools.
  * Securely remove newly installed files when rolling-back a failed unpack.
  * Change default lzma compression level from 9 to 6.
    Thanks to Jonathan Nieder for the initial patch.
  * Add support for xz compressed data.tar member of binary packages. Add
    xz-utils to dpkg's Pre-Depends. Closes: #542160
    Thanks to Jonathan Nieder for the initial patch.
  * Use xz command to handle lzma compressed files in dpkg and dpkg-dev.
    This removes the lzma package from both dpkg and dpkg-dev dependencies.
  * Do not set PKG_CONFIG_LIBDIR in dpkg-buildpackage when cross-building.
    The proper solution to this is to let the build system choose the
    appropriate pkg-config binary for the build or host system in the same
    way pkg.m4 is handling it now. Closes: #551118
  * Dynamically link against all external libraries. This includes libbz2
    and zlib for dpkg-deb and and libselinux for dpkg on GNU/Linux.
  * Mark the libdpkg.a API as volatile and require any possible users to set
    LIBDPKG_VOLATILE_API to acknowledge that fact.
  * Add a new libdpkg-dev package with the headers and the static library,
    although its API should be considered volatile.
  * Reorganize the doc contents that goes into each package:
    - README.multicd only in dselect.
    - README.api only in development packages, dpkg-dev and libdpkg-dev.
    - triggers.txt only in dpkg-dev.
  * Move source.lintian-overrides to debian/source/lintian-overrides.
  * Switch SE Linux support to explicitly set path context. This fixes the
    mislabeling of files under <admindir> on conffile extraction or on unpack
    errors, due to improper default context restoration. Closes: #498438
  * Use FIEMAP when available (on Linux based systems) to sort the .list
    files loading order. With a cold cache it improves up to a 70%.
    Thanks to Morten Hustveit <morten@debian.org>.
  * When FIEMAP is not available use posix_fadvise() to start preloading the
    .list files before loading them. With a cold cache it improves up to 40%.
    Thanks to Stefan Fritsch <sf@sfritsch.de>. Closes: #557560
  * Call fsync(2) after writting files on disk, to get the atomicity
    guarantees when doing rename(2). Based on a patch by
    Jean-Baptiste Lallement <jeanbaptiste.lallement@gmail.com>.
    Closes: #430958
  * Call fsync(2) on database directories after creating, renaming or
    unlinking files, to guarantee the new file entry is correctly listed
    in the directory. Base on a patch by
    Jean-Baptiste Lallement <jeanbaptiste.lallement@gmail.com>.
  * Document in the man page the effects of setting TMPDIR for dpkg and
    dpkg-deb, HOME for dselect and dpkg and PAGER for dpkg. Closes: #572836
  * Document the exit codes for dpkg-query. Closes: #571798
  * Document “dpkg-query -l” abbreviated state information in the man page.
    Based on a patch by Marc-Jano Knopp <pub_br_debian.org@marc-jano.de>.
    Closes: #383869
  * Honour LINGUAS environment variable when installing translated man pages.
  * Allow disabling at configure time Unicode ncurses support for dselect.
    Based on a patch by Yuri Vasilevski <yvasilev@gentoo.org>.

  [ Modestas Vainius ]
  * Implement symbol patterns (Closes: #563752). From now on, it is possible to
    match multiple symbols with a single entry in the symbol file template.
    While the concept is not new (wildcards also match multiple symbols),
    patterns cover much more ground and are a lot more flexible. Together with
    the framework, 3 basic pattern types are supported:
    - c++ - matching C++ symbols by their demangled name (as emitted by
      c++filt);
    - symver - matching by symbol version. It replaces the wildcards feature
      which is still supported for backwards compatibility but is reimplemented
      on top of the new framework;
    - regex - matching symbol names with perl regular expression.
    Basic patterns may be combined where it makes sense.
  * As a positive side effect of the new symbol patterns implementation,
    patterns are now treated like normal symbols whenever possible, e.g. a
    pattern is MISSING if it does not match anything. As a result,
    dpkg-gensymbols is now able to detect NEW/MISSING symbols when patterns are
    present in the symbol file (Closes: #541464). Please note, however, that
    there is no way to detect symbol changes in the pattern match sets.
  * Add source version to the dpkg-gensymbols diff label, reformat it according
    to the rules of dpkg-name.
  * Add -a<arch> option to dpkg-gensymbols.
  * Add -q option to dpkg-gensymbols. -c0 will never fail but still generate a
    diff. Use -c0 -q to keep dpkg-gensymbols completely quiet as before
    (Closes: #568228).

  [ Jonathan Nieder ]
  * Fix a file handle leak in “dpkg-deb --info”. Thanks to Raphael Geissert
    for the report and patch.

  [ Helge Kreutzmann ]
  * Add dpkg-gensymbols.1 to the translatable man page set.

  [ Updated dpkg translations ]
  * Catalan (Guillem Jover).
  * French (Christian PERRIER).
  * German (Sven Joachim).
  * Italian 'Milo Casagrande). Closes: #567531
  * Simplified Chinese (Aron Xua). Closes: #558794
  * Slovak (Ivan Masár). Closes: #559269
  * Swedish (Peter Krefting).

  [ Updated dselect translations ]
  * Catalan (Guillem Jover).
  * French (Christian Perrier).
  * German (Sven Joachim).
  * Spanish (Javier Fernández-Sanguino). Closes: #572861
  * Swedish (Peter Krefting).

  [ Updated man page translations ]
  * French (Christian Perrier): correcting inconsistencies for the translation
    of "original" here and there. Thanks to Julien Valroff for pointing this.
  * German (Helge Kreutzmann).
  * Swedish (Peter Krefting).

  [ Updated scripts translations ]
  * Catalan (Guillem Jover).
  * French (Christian PERRIER).
  * German (Helge Kreutzmann).
  * Swedish (Peter Krefting).

 -- Guillem Jover <guillem@debian.org>  Fri, 12 Mar 2010 00:15:31 +0100

dpkg (1.15.5.6) unstable; urgency=low

  * dpkg-source: with format "3.0 (quilt)" ensure quilt's .pc directory is
    created before trying to register a new patch in .pc/applied-patches.
    Thanks to Tommi Vainikainen <thv+debian@iki.fi> for the report and the
    patch. Closes: #561237
  * Fix dpkg-buildpackage to set "parallel=" in DEB_BUILD_OPTIONS instead of
    the invalid "parallel=-1" when option "-j" is given. Closes: #562038
  * Clarify how dpkg-source --print-format works and display messages on
    STDERR when the requested format is discarded. Closes: #560391
  * Add ${misc:Depends} in all Depends fields.

 -- Raphaël Hertzog <hertzog@debian.org>  Fri, 08 Jan 2010 17:57:43 +0100

dpkg (1.15.5.5) unstable; urgency=low

  * Allow again new lines in dpkg-source and dpkg-genchanges on substvar and
    maintainer arguments.

 -- Guillem Jover <guillem@debian.org>  Tue, 22 Dec 2009 09:49:49 +0100

dpkg (1.15.5.4) unstable; urgency=low

  * Fix Dpkg::Index::get() and remove(). Thanks to Roderich Schupp
    <roderich.schupp@googlemail.com> for the patch. Closes: #558595
  * Modify implementation of "3.0 (quilt)" source format to not be
    behave differently depending on whether quilt is installed or not.
    The option --without-quilt is thus gone and dpkg-source creates
    and relies on the .pc directory to know whether patches are applied
    or not. Closes: #557667
  * Add new dpkg-source option --single-debian-patch supported by the source
    format "3.0 (quilt)" so that it behaves more like 1.0 and its single diff
    that is constantly updated with all upstream changes. Useful if the
    workflow is VCS based and can't generate a full patch set.
  * dpkg-source now uses debian/source/patch-header as header of the automatic
    Debian patch in format "3.0 (quilt)".
  * Fix Debian changelog parser so that the trailer line is again checked.

 -- Raphaël Hertzog <hertzog@debian.org>  Mon, 07 Dec 2009 09:24:31 +0100

dpkg (1.15.5.3) unstable; urgency=low

  [ Raphaël Hertzog ]
  * Avoid usage of IO::String in dpkg-scanpackages, rely on Dpkg::IPC
    instead to directly get a pipe file descriptor. Closes: #557013
  * Put "3.0 (quilt)" in the default list of formats tried by dpkg-source
    after "1.0" and before "3.0 (native)".
  * Let dpkg-source fail if several upstream orig.tar files are available
    (using different compression scheme) since we don't know which one
    to use.
  * Add missing "use Dpkg::Gettext" in Dpkg::Changelog::Entry::Debian.
    Closes: #557668
  * When building "3.0 (quilt)" source packages, use QUILT_PATCH_OPTS="-t -F 0
    -N -u -V never -g0" so that quilt is as strict as dpkg-source's internal
    implementation of quilt. Closes: #557664, #558233
  * Before accepting to build a 3.0 (quilt) source packages, ensure that
    debian/patches is a directory (or non-existing) and that
    debian/patches/series is a file (or non-existing). Closes: #557618
  * Dpkg::IPC::fork_and_exec() now includes the changed environment
    variables in the default error message displayed when the sub-process
    fails.

  [ Guillem Jover ]
  * Verify that the alternative used in update-alternatives --set has been
    registered instead of failing with an undefined value in the slave
    method. Closes: #554136
  * Strip leading spaces in the first line of a field's value in
    Dpkg::Control::Hash. Closes: #557547

 -- Guillem Jover <guillem@debian.org>  Fri, 27 Nov 2009 19:23:36 +0100

dpkg (1.15.5.2) unstable; urgency=low

  * Change Dpkg::Version API to accept invalid versions by default and add
    is_valid() method. The boolean evaluation of a version object returns
    true if the version is valid, false otherwise.
  * Update dpkg-shlibdeps to always use Dpkg::Version now that it can
    contain the empty version string. Closes: #556786
  * Keep compatibility with perl 5.8 by avoiding the _ prototype.

 -- Raphaël Hertzog <hertzog@debian.org>  Wed, 18 Nov 2009 11:54:50 +0100

dpkg (1.15.5.1) unstable; urgency=low

  * Fix build failures due to off_t type missmatch caused by not including
    <config.h> first on the unit tests. Suggested by Pierre Habouzit and
    Julien Cristau, thanks!

 -- Guillem Jover <guillem@debian.org>  Tue, 17 Nov 2009 16:42:00 +0100

dpkg (1.15.5) unstable; urgency=low

  [ Guillem Jover ]
  * Remove obsolete conffiles on purge. Closes: #421367, #453005, #454628
  * Update list of binaries dpkg checks on the PATH.
    - Remove install-info, now a wrapper that will disappear soonish.
    - Add programs used by dpkg itself: sh, rm, find, tar and dpkg-deb.
  * Check and warn on duplicate conffiles in dpkg-deb. Closes: #131633
  * Make the upstream build system silent by default with automake 1.11 or
    newer, and always verbose when building the Debian packages.
  * Fix small leak when parsing ‘--ignore-depends’ option values.
  * Define compatibility WCOREDUMP only if the system does not have it.
  * When start-stop-daemon fails to set the io scheduling warn instead of
    finishing fatally. Closes: #553580
  * Update md5 file paths in debian/copyright.
    Thanks to Jonathan Nieder <jrnieder@gmail.com>.
  * On ‘dpkg-trigger --help’ print the default admindir instead of the one
    passed on the command line.
  * Abort on configure if the required C99 extensions are not supported.
  * Add C coding style document.
  * Make dpkg as strict as dpkg-statoverride on input when validating the
    parsed data from the statdb.
  * Rewrite dpkg-statoverride in C.
  * Use C99 snprintf function family semantics to avoid having to call them
    in a loop to grow the varbuf buffer. This should reduce memory usage and
    be slightly faster on varbufprintf calls.
  * Use the size from stat to allocate the buffers for readlink, instead of
    indefinitely calling readlink and growing the buffer. This should reduce
    memory usage when handling lots of symlinks, and be slightly faster.
  * Rework varbuf api to avoid increasing buffers indefinitely when adding
    content to them, regardless of space being already available.
  * Fix build macros to allow start-stop-deaemon to use TIOCNOTTY.
  * Generate the autoconf version from git to make it easier to see when a
    snapshot version is being used.
  * Add infrastructure for doxygen, for now not installed anywhere.
  * Allow overriding the pkg-config path to ease cross-compilation.
    Suggested by Tollef Fog Heen <tfheen@err.no>.
  * Fix spelling errors in the Catalan translation. Closes: #553328
    Thanks to Robert Millan.
  * Update the FSF postal address in the source code license headers by
    replacing it with a URL to the gnu.org page.
  * Fix a file descriptor leak in dpkg-deb.
    Reported by Raphael Geissert <atomo64@gmail.com>.
  * Fix resource leaks on error conditions in compat scandir.
  * Add a new status-fd action when disappearing a package. Closes: #537338

  [ Raphaël Hertzog ]
  * Add versioned dependency on base-files (>= 5.0.0) to dpkg-dev to ensure
    that /etc/dpkg/origins/default exists. Closes: #545274
  * Update Standards-Version to 3.8.3 (no changes needed).
  * Major changes to the perl API:
    - Dpkg::Control is now Dpkg::Control::Info
    - Dpkg::Cdata is gone and is replaced by a new Dpkg::Control
    - Dpkg::Control::Fields contains authoritative information
      about fields allowed in various types of control information
      (and can be customized by each vendor). It also integrates
      information that was previously available through Dpkg::Deps.
    - Dpkg::Changelog has been split in multiple modules and largely
      modified to offer an interface that is now more in line with the
      other modules.
  * All dpkg-* perl programs that work with control information have been
    updated to use the new Dpkg::Control interface.
    In this process, dpkg-scanpackages has been fixed to not skip non-standard
    fields. Closes: #494136
  * Create Launchpad-Bugs-Fixed directly in the changelog parsing code thanks
    to a new vendor hook post-process-changelog-entry. Closes: #536066
  * Integrate dpkg-ftp into dselect. Add the required Replaces and Conflicts.
  * dpkg-scanpackages/dpkg-scansources now supports compressed override files.
  * dpkg-scanpackages now supports a new --medium option as needed to
    generate Packages.cd file for consumption by the multicd dselect access
    method. Closes: #402527
  * Integrate dpkg-multicd into dselect. Add the required Replaces and
    Conflicts. The dpkg-scanpackages fork is dropped. Closes: #516631
  * Fix bashisms in dselect multicd access method. Closes: #530070
  * Add support of "xz" compression method for source packages. Add dependency
    dpkg-dev → xz-utils to ensure xz and unxz are available.
  * Fix dpkg-source --include-binaries to correctly compute the path name of
    the discovered binary files. Closes: #554612
  * Remove extra quoting that should not be there while passing an exclude
    file to git ls-files during build of 3.0 (git) source package.
    Thanks to Courtney Bane for the patch. Closes: #551829
  * Optimize dpkg-source -b by avoiding many diff calls when not required.
    Thanks to Mike Hommey for the idea. Closes: #554689
  * Add new option --print-format to dpkg-source to be able to know by advance
    the source format that would be used during a build.
  * Modify dpkg-source -b to use default build options from
    debian/source/options. Thus it's now possible to have sticky options, for
    example for the choice of a compression method (--compression=<comp>).
  * dpkg-source outputs the list of upstream files modified by the diff.gz
    (applies only to source packages using format 1.0). Closes: #482166
    It also recommends usage of 3.0 (quilt) format during dpkg-source -b if it
    detects changes to upstream files that are stored in the .diff.gz.
  * Add DEP-3 compliant headers to automatic patches created by dpkg-source
    in 3.0 (quilt) source format. Closes: #543581
  * Switch dpkg to source format "3.0 (native)" with bzip2 compression.

  [ Updated dpkg translations ]
  * Czech (Miroslav Kure).
  * French (Christian Perrier).
  * German (Sven Joachim).
  * Italian (Milo Casagrande). Closes: #548615, #555806
  * Polish (Wiktor Wandachowicz). Closes: #548541
  * Swedish (Peter Krefting).

  [ Updated dselect translations ]
  * Czech (Miroslav Kure).
  * French (Christian Perrier).
  * German (Sven Joachim).
  * Polish (Wiktor Wandachowicz). Closes: #548541
  * Swedish (Peter Krefting).

  [ Updated man page translations ]
  * French (Christian Perrier).
  * French translation error fixed (Christian Perrier)
    Thanks to Pietro Battiston for spotting it. Closes: #545446
  * German (Helge Kreutzmann).
  * Polish (Wiktor Wandachowicz). Closes: #548541
  * Swedish (Peter Krefting).

  [ Updated scripts translations ]
  * German (Helge Kreutzmann).
  * Polish (Wiktor Wandachowicz). Closes: #548541
  * Swedish (Peter Krefting).

 -- Guillem Jover <guillem@debian.org>  Tue, 17 Nov 2009 10:17:57 +0100

dpkg (1.15.4.1) unstable; urgency=medium

  * Do not mark any package as unseen in dselect. This is a workaround
    until it learns how to store such information again. Closes: #545366

 -- Guillem Jover <guillem@debian.org>  Mon, 19 Oct 2009 15:15:17 +0200

dpkg (1.15.4) unstable; urgency=low

  [ Guillem Jover ]
  * Call _g instead of g_ in dpkg-name.
  * Fix inverted logic when deciding to assume the architecture in dpkg-name
    when the package didn't have such field.
  * Do not take into account Revision and Package_Revision fields in dpkg-name
    and dpkg-scanpackages as they have been handled already by “dpkg-deb -I”.
  * Switch dpkg-scansources to use Dpkg::Cdata instead of duplicating the
    .dsc parsing code. As a side effect it now handles properly bogus files.
  * Do not remap obsolete fields in dpkg-scanpackages as they have been
    handled already by “dpkg-deb -I”.
  * Properly mark packages being purged for disappearance from the database.
    This will make the status database not be left behind with traces of old
    not-installed packages. Closes: #472208
  * On parse mark not-installed leftover packages for automatic removal from
    the database on next dump. This obsoletes the --forget-old-unavail option,
    thus making it now a no-op. Closes: #33394, #429262
  * Document “hold” under package selection states instead of flags in dpkg(1).
  * Remove trailing ‘/’ and ‘/.’ from the directory name to be used as the
    package name on “dpkg-deb -b”. Closes: #218018, #373602
  * Remove obsolete ‘hold’ and ‘hold-reinstreq’ internal status flags.
  * Add fakeroot to dpkg-dev Recommends. Closes: #536821
  * Fix an always false test when trying to decide which package to deselect
    to resolve a dependency problem in dselect.
  * Add uClibc Linux support to ostable and triplettable. Closes: #455501
  * Add uClinux support to ostable and triplettable.
    Thanks to Simon Richter <sjr@debian.org>.
  * When aborting due to file conflicts print the version of the conflicted
    package. Closes: #540019
  * Remove double slash in database path visible to the user in some error
    conditions.
  * Stop macthing sparc64-*-* GNU triplets with sparc Debian architecture.
  * Add support for config.d style directories in dpkg and dselect,
    (/etc/dpkg/dpkg.cfg.d and /etc/dpkg/dselect.cfg.d respectively).
  * Define DPKG_MAINTSCRIPT_ARCH on the maintainer script environment to the
    architecture the package got built for.
  * Document DPKG_MAINTSCRIPT_PACKAGE maintainer script environment variable
    in dpkg man page.
  * Document DPKG_RUNNING_VERSION maintainer script environment variable
    in dpkg man page.
  * Change po4a usage to not create unwated changes depending if doing out or
    in-tree builds.
  * Use po4a “--previous” support when updating the man pages.
    Suggested by Christian Perrier <bubulle@debian.org>.
  * On configuration error print file name and line number.
  * Allow quoting values in configuration file options.
  * Add new --pre-invoke and --post-invoke hooks in dpkg.
  * Add new --control-path command to dpkg-query.
  * Use ohshit on bad version syntax in --compare-versions.
  * Add Multi-Arch to the list of known binary package fields for dpkg-dev.
    Thanks to Steve Langasek <vorlon@debian.org>.

  [ Raphaël Hertzog ]
  * Replace install-info by a wrapper around GNU's install-info. The wrapper
    will be dropped in squeeze+1. dpkg now Breaks: old versions of
    info-browsers that do not depend on the new install-info package
    that provides the real functionality. Closes: #9771, #523980
    See http://wiki.debian.org/Transitions/DpkgToGnuInstallInfo for details.
  * Fix dpkg's preinst in case /var/lib/dpkg/alternatives contains unexpected
    sub-directories. Closes: #535138
    And also when one of the file doesn't contain correct alternatives
    information (improper number of lines). Closes: #537558
  * Upgrade Standards-Version to 3.8.2 (no changes).
  * Update deb-substvars(5) to list fields that do not support substvars.
    Closes: #535353
  * Fix dpkg-parsechangelog to include all entries with -v0 parameter.
    Closes: #537800
  * Fix update-alternatives to mention the correct slave link that can't
    be installed due to a conflicting file instead of quoting the master link.
  * Add support for extra override file in dpkg-scanpackages. Thanks to Robert
    Millan for the patch. Closes: #537559
  * Add support for extra override file in dpkg-scansources.
  * Document format of extra override file in a new manual page
    deb-extra-override(5).
  * Update sample in dpkg-gensymbols(1) to give an accurate listing of
    64 bit arches. Thanks to Julien Cristau for the patch. Closes: #540382
  * Create /etc/cron.daily/dpkg to handle the backup of
    /var/lib/dpkg/status in /var/backups. This is taken out of the cron
    package and need no conflicts/breaks as the code does nothing if
    the current status file is already backupped. Thanks to Leo 'costela'
    Antunes <costela@debian.org> for the patch. Closes: #541412
  * Change behaviour of dpkg --merge-avail to not update a package's
    information if the version provided is older than the one already listed
    in the available file. Thanks to Ian Jackson
    <ian@davenant.greenend.org.uk> for the patch. Closes: #496114
  * dpkg-architecture can now export DEB_{HOST,BUILD}_ARCH_{BITS,ENDIAN}
    (pointer size and endianness):
    - cputable (in dpkg) modified to contain those information
    - dpkg-dev depends on dpkg (>= 1.15.4) to ensure that we have an updated
      cputable (and so that a versioned build-dependency on dpkg-dev is enough
      to use this new feature)
    Closes: #531307
  * Split overly long Binary: field values over multiple lines. This is
    allowed since policy 3.8.3. Closes: #494714
  * Improve performance of dpkg-shlibdeps by caching minimal version
    associated to each library in Dpkg::Shlib::SymbolFile. Thanks to
    Jiří Paleček <jpalecek@web.de> for the patch.
  * Slightly improve dpkg-source(1) by giving the section name that we're
    referring to. Closes: #544037
  * Fix translation error in german manpage of dpkg-buildpackage. Thanks
    to Joachim Breitner <nomeata@debian.org>. Closes: #541829

  [ Modestas Vainius ]
  * Provide a meaningful label for dpkg-gensymbols diff.

  [ Updated dpkg translations ]
  * Asturian (Marcos Alvarez Costales). Closes: #535327
  * French (Christian Perrier).
  * German (Sven Joachim).
  * Italian (Milo Casagrande). Closes: #536538
  * Russian (Yuri Kozlov). Closes: #542254
  * Slovak (Ivan Masár). Closes: #537742
  * Swedish (Peter Krefting).

  [ Updated dselect translations ]
  * Russian (Yuri Kozlov). Closes: #542254
  * Slovak (Ivan Masár). Closes: #537741

  [ Updated man page translations ]
  * French (Christian Perrier).
  * German (Helge Kreutzmann), proofread by Jens Seidel.
  * Swedish (Peter Krefting).

  [ Updated scripts translations ]
  * French completed (Christian Perrier).
  * German (Helge Kreutzmann).
  * Russian (Yuri Kozlov). Closes: #542254
  * Swedish (Peter Krefting).

 -- Guillem Jover <guillem@debian.org>  Sun, 06 Sep 2009 09:37:45 +0200

dpkg (1.15.3.1) unstable; urgency=low

  [ Modestas Vainius ]
  * Fix wildcard support in symbol files. Closes: #536034

 -- Guillem Jover <guillem@debian.org>  Wed, 08 Jul 2009 11:26:36 +0200

dpkg (1.15.3) unstable; urgency=low

  [ Guillem Jover ]
  * Unset TAR_OPTIONS when extracting .deb archives.
  * Use default compressor values in dpkg-source from Dpkg::Source::Compressor.
  * Fix dpkg-scanpackages to properly detect spurious overrides.
  * Rewrite dpkg-name in perl.
  * Do not close already closed files in some error conditions in libdpkg.
  * Use the correct units (KiB) in dpkg-split when referring to partsize.
  * Document in dpkg-statoverride(8) that mode needs to be specified in
    octal. Closes: #534551
  * Mark argument names in dpkg-statoverride.1 in italic.
  * Explicitly pass field argument to Dpkg::ErrorHandling::unknown().
  * Move unknown() from Dpkg::ErrorHandling to Dpkg::Fields.

  [ Raphaël Hertzog ]
  * Unset TAR_OPTIONS when creating/extracting tar archives for source
    packages. Closes: #530860
  * Add cleanup of all invalid (master) alternatives in preinst script.
    Closes: #530633, #531611, #532739, #521760
  * Let update-alternatives fix a manual alternative with a dangling symlink
    by switching it to automatic mode. Closes: #529999
  * Add missing paragraph separator in dpkg-buildpackage(1). Thanks to Per
    Andersson <avtobiff@gmail.com>. Closes: #532769
  * Fix english mistake (“as you request” → “as you requested”) in several
    places. Thanks to David Stansby for the patch. Closes: #533171
  * Support tags before symbols in symbols file contained in source packages.
    The first two tags are "optional" (use it to not fail if the symbol might
    disappear from the library without breaking the ABI) and "arch" to
    restrict the set of architectures where the symbol is supposed to exist.
    Thanks to Modestas Vainius <modestas@vainius.eu> for the patch.
    See dpkg-gensymbols(1) for more information. Closes: #521551
  * Do not include #MISSING lines in symbols files integrated in binary
    packages. Closes: #526251
  * Assume an implicit version of "Base" for all unversioned symbols
    that are merged into a SymbolFile. Closes: #533181
  * Add new tag "ignore-blacklist" to force-include symbols which are
    normally blacklisted. This can be useful for libgcc to include symbols
    that the toolchain allows to be shared but that are often static (and
    hence are blacklisted for this reason). Closes: #533642
  * In dpkg-source, explicitly pass --keyring ~/.gnupg/trustedkeys.gpg to
    gpgv as it does not use it if other --keyring parameters are given.
    Closes: #530769
  * In dpkg-vendor, allow to use dashes instead of spaces in vendor
    filenames. Closes: #532222
  * Skip dpkg-genchanges' warning about lower version numbers for backports
    (recognized by ~bpo or ~vola in their version number). Closes: #525115
  * Support all checksum algorithms in dpkg-scanpackages/dpkg-scansources.
    Closes: #533828
  * Fix dependency parsing code in Dpkg::Deps to not accept "foo\nbar"
    even if foo is valid. Closes: #534464
    Thanks to Andrew Sayers for spotting the problem.

  [ Joachim Breitner ]
  * Warn about unused substvars in dpkg-gencontrol. Closes: #532760

  [ Updated dpkg translations ]
  * Catalan (Jordi Mallach). Closes: #532109
  * Czech (Miroslav Kure).
  * German (Sven Joachim). Closes: #534831
  * Simplified Chinese (Deng Xiyue). Closes: #531387
  * Swedish (Peter Krefting).

  [ Updated dselect translations ]
  * Czech (Miroslav Kure).

  [ Updated man page translations ]
  * German (Helge Kreutzmann).
  * Swedish (Peter Krefting).

  [ Updated scripts translations ]
  * German (Helge Kreutzmann).
  * Swedish (Peter Krefting).

 -- Guillem Jover <guillem@debian.org>  Sat, 27 Jun 2009 19:06:43 +0200

dpkg (1.15.2) unstable; urgency=low

  [ Guillem Jover ]
  * Fix FTBFS on GNU/Hurd due to a missmatched define usage in
    start-stop-daemon. Closes: #530446
  * Remove obsolete priorities support from dselect.
    Thanks to Sven Joachim <svenjoac@gmx.de>.
  * Fix bashism (“echo -e”) in dselect disk setup method. Closes: #530071
  * Properly parse fdisk output in dselect disk setup method.
  * Fix memory leaks due to not destroying some pkg iterators.

  [ Updated dpkg translations ]
  * Asturian (Marcos Alvarez Costales). Closes: #529889
  * Basque (Piarres Beobide). Closes: #529857
  * French (Christian Perrier).
  * German (Sven Joachim).

  [ Updated man page translations ]
  * German (Helge Kreutzmann).

  [ Updated dselect translations ]
  * French (Christian Perrier).

  [ Updated scripts translations ]
  * French (Christian Perrier).
  * German (Helge Kreutzmann).

 -- Guillem Jover <guillem@debian.org>  Tue, 26 May 2009 01:00:36 +0200

dpkg (1.15.1) unstable; urgency=low

  [ Raphaël Hertzog ]
  * Fix dpkg-genchanges to not include the additional upstream tarballs
    when they are not desired (specific to source packages using format 3.0
    quilt).
  * Call quilt only once to apply all patches instead of once per patch
    when building 3.0 (quilt) source packages. Closes: #518453
  * Fix dpkg-shlibdeps so that it works again when analyzing binaries
    outside of package's directory. Closes: #518687
  * Modify dpkg-shlibdeps to let shlibs.local override symbols files too.
  * Drop support of debian/control's “Format” field used by dpkg-source while
    it's not too late. Instead debian/source/format should be used to indicate
    the desired source package format.
  * Update deb-triggers(5) and dpkg-trigger(1) to add a reference to
    /usr/share/doc/dpkg/triggers.txt.gz. Closes: #519717
  * Avoid perl warnings in dpkg-gencontrol and dpkg-genchanges when the
    Architecture field is missing in a binary package. Closes: #510282
  * Modify Dpkg::Version::check_version() to not die by default.
    Closes: #510615
  * dpkg-source now ignores all possible vi swap file extensions (and not
    only .swp). The corresponding exclude pattern for -I also got tightened to
    only catch filenames starting with a dot. Closes: #515540
  * dpkg-gencontrol displays a better error message when an ORed dependency
    is used in a union field like Conflicts, Replaces or Breaks.
    Closes: #489238
  * dpkg-source's signature check is now done with gpgv if possible and
    timeouts if not completed within 10 seconds. Closes: #490929
    When using gpg, use --no-default-keyring to be consistent with gpgv's
    behaviour to not use the user's keyring. Closes: #440841
  * Update dpkg-dev dependencies: Closes: #472942
    - Move gnupg to Recommends. It's needed to sign .dsc and .changes.
    - Add gpgv to Recommends. Useful to check signatures of extracted packages.
    - Add debian-maintainers to Suggests. Together with debian-keyring they
    contain all the GPG keys required to verify official Debian packages.
  * Drop /etc/dpkg/origins as it's taken over by base-files (see #487437).
  * Fix dpkg-shlibdeps to properly initialize a symbol-based dependency
    even when some symbols are associated with a (fake) version "0". Such a
    version means that the symbol has always existed in all versions of the
    package.
  * When dpkg delegates to dpkg-query or dpkg-deb to do the actual work, add
    the "--" marker to explicitly document the end of options so that
    arguments starting with a dash are not interpreted as options.
    Closes: #293163
    Thanks to Bill Allombert for the patch.
  * dpkg now correctly refuses empty parameters when an integer value is
    wanted. Closes: #386197 Based on a patch by Bill Allombert.
  * Fix a mistake in the french translation of dpkg's manual page.
    Thanks to Jonathan Gibert. Closes: #522032
  * Fix dpkg-source to not die when uncompressor processes are killed by
    SIGPIPE due to tar closing the pipe without exhausting all the data
    available. Closes: #523329
  * dpkg-gencontrol now handles properly (empty) dependencies which contain
    only spaces. Closes: #522787
  * dpkg-source now accepts additional tarballs (in format "3.0 (quilt)")
    with a "component" name containing dashes. Closes: #524376
  * Fix dpkg-source to not complain on binary files that are ignored and are
    not going to be included in the debian tarball of a "3.0 (quilt)" source
    package. Closes: #524375
  * Bump Standards-Version to 3.8.1 (no change required).
  * Do not store usernames and group names in tarballs created by dpkg-source,
    they are anyway ignored at unpack time. Closes: #523184
  * Fix update-alternatives to not remove real files installed in place of
    an alternative link when the corresponding alternative is fully removed.
    Closes: #526538
  * Add a new dpkg-vendor tool to query vendor information stored in
    /etc/dpkg/origins. It can be used in debian/rules to enable different
    behaviour depending on the current vendor at the time of the build.
    Closes: #498380
    Modify dpkg-buildpackage to not set the DEB_VENDOR environment variable,
    packages should use the dpkg-vendor program instead.
  * Ensure that the automatic patch created in format "3.0 (quilt)" is always
    well registered with quilt even when it's updated by a new call to
    dpkg-source. Thanks to Goswin von Brederlow for the initial patch.
    Closes: #525858
  * Do not update/create debian/patches/.dpkg-source-applied during build,
    it's only meant to document what patches have been applied at extraction
    time. Closes: #525835
  * Let dpkg-buildpackage add the missing execute right on debian/rules if
    needed. Display a warning when it happens. Closes: #499088
  * Allow to combine -nc and -S in dpkg-buildpackage but display a warning
    saying that it's not advised. Closes: #304404
  * Let dpkg-buildpackage error out with subprocerr() when dpkg-checkbuilddeps
    is interrupted/killed by a signal. Closes: #498734
  * Fix dpkg-buildpackage/dpkg-genchanges to properly interpret option -v0.
    Closes: #475916
  * Improves how dpkg-parsechangelog handles non-existing versions
    in its --since, --until, --to, --from options. Approximate the intent
    by selectioning the nearest version instead. Closes: #477638
  * Update dpkg-parsechangelog's documentation to make it clearer that spaces
    are not allowed between single characters options and their values.
    Closes: #494883
  * Don't let dpkg-scanpackages complain about missing overrides when
    no overrides file has been given. Closes: #468106
    Thanks to Piotr Engelking for the patch.

  [ Guillem Jover ]
  * Fix typo in dpkg output (‘unexecpted’ → ‘unexpected’). Closes: #519082
    Thanks to Ivan Masár.
  * Sync archtable with architectures currently present in Debian sid.
    - Remove m68k.
    - Add kfreebsd-i386 and kfreebsd-amd64.
  * Add avr32 to cputable. Closes: #523456
  * Detect the curses headers to use instead of hardcoding them.
  * Make dpkg-source do not set arch:any in .dsc on arch-restricted packages.
    Thanks to Philipp Kern <pkern@debian.org>. Closes: #526617
  * Add '.hgtags' to the default dpkg-source -i regex and -I pattern.
    Closes: #525854
  * Use backticks instead of non-portable make $(shell) function in automake.
  * Do not install dselect and start-stop-daemon man pages when the programs
    have been disabled from configure.
  * Move Debian specific keyrings to the Debian vendor class and change the
    Ubuntu vendor class to inherit from it.
  * Do not set the Arch substvar in dpkg-source, avoiding generating warnings
    when there's no compiler present. Closes: #526132
  * Preserve faulting errno when printing reason in start-stop-daemon fatal
    function.
  * Only print fatal errno string in start-stop-daemon if it was non-zero.
  * Print the valid values for the IO scheduler class in start-stop-daemon
    --help output.
  * Print a warning when using obsolete '--print-installation-architecture'.
    Closes: #528171
  * Remove obsolete --largemem and --smallmem dpkg options.
  * Remove obsolete --force-auto-select dpkg option.
  * Remove obsolete priorities support from dpkg.
  * Remove obsolete 822-date program.
  * Do not right justify the database reading progress percent counter.
  * Remove deprecated status on substvars for dpkg-source dpkg-genchanges,
    and stop producing warnings.
  * Make deprecated dpkg-scanpackages --udeb option produce a warning.
  * Change dpkg-source --help output to state there's no default substvar
    file to match reality.
  * Warn in start-stop-daemon if the argument to --name is longer than the
    supported kernel process name size. Closes: #353015, #519128
  * Do not warn in dpkg-deb when parsing unknown fields with the “Private-”
    prefix. Based on a patch by Nils Rennebarth. Closes: #353040

  [ Frank Lichtenheld ]
  * Dpkg::Version: Remove unnecessary function next_elem which just
    replicates the standard shift behaviour.

  [ Colin Watson ]
  * Add "keyrings" vendor hook, used by dpkg-source to allow vendors to
    supply additional keyrings against which source package signatures will
    be verified. Implement this for Ubuntu. Closes: #525834

  [ Updated dselect translations ]
  * German (Sven Joachim).
  * Swedish (Peter Krefting).

  [ Updated scripts translations ]
  * French (Christian Perrier).
  * German (Helge Kreutzmann).
  * Swedish (Peter Krefting).

  [ Added dpkg translations ]
  * Asturian (Marcos Alvarez Costales). Closes: #519478, #519813, #519998
  * Esperanto (Felipe Castro). Closes: #523023

  [ Updated dpkg translations ]
  * French (Christian Perrier).
  * German (Sven Joachim).
  * Slovak (Ivan Masár). Closes: #519084
  * Swedish (Peter Krefting).
  * Russian (Yuri Kozlov). Closes: #526659

  [ Updated man page translations ]
  * German (Helge Kreutzmann).
  * Swedish (Peter Krefting).

 -- Guillem Jover <guillem@debian.org>  Thu, 21 May 2009 06:45:45 +0200

dpkg (1.15.0) experimental; urgency=low

  [ Guillem Jover ]
  * Do not suggest manually changing the alternative symlinks on
    update-alternative's verbose mode. Closes: #412487
  * Refactor subprocess signal setup.
  * Mark and coalesce similar strings for translation.
  * Add '.be' to the default dpkg-source -i regex. Closes: #481716
    Based on a patch by Ben Finney.
  * Fix link order when using libcompat.a and libintl.a by placing them after
    libdpkg.a. Based on a patch by Martin Koeppe. Closes: #481805
  * Remove duplicate program name from dpkg-trigger badusage output.
  * Trim trailing slash and slash dot from 'dpkg -S' arguments when those
    are path names, but not on patterns. Closes: #129577
  * Fix the support for passing more than one --status-fd option to dpkg.
    Until now only the last one was being used.
  * Replace realloc plus error checking usage with m_realloc.
  * Add '.hgignore' to the default dpkg-source -i regex and -I pattern.
    Closes: #485365
  * Support diverting files when origin and destination are on different file
    systems. Based on a patch by Juergen Kreileder. Closes: #102144, #149961
  * Do not silently enable --rename on dpkg-divert --remove. Closes: #160848
  * Do not allocate memory when lstat fails during package upgrade.
  * Properly lstat the correct file when using --root on package upgrade.
    Thanks to Egmont Koblinger. Closes: #281057
  * Print a longer string when a disallowed field value is found when parsing.
  * Use $(filter ...) instead of $(findstring ...) to extract space separated
    options from DEB_BUILD_OPTIONS in debian/rules.
  * Do not leave new conffile as .dpkg-new when it has been diverted, also
    properly activate the file trigger for the diverted conffile.
    Based on a patch by Timothy G Abbott. Closes: #58735, #476899
  * Improve comment on BUGS section in dpkg-deb.1 about lack of authentication
    and checksum support in .deb files. Closes: #492052
  * Use a troff special character for the copyright symbol on man pages.
  * Mark program names in dpkg-trigger.1 in bold.
  * Unmark dselect debug messages for translation.
  * Use a the warning function to uniformly print all warning messages.
  * Properly use internerr to report about programming bugs.
  * Do not log repeated strings when the write call wrote partial data.
  * Change dir to / after chroot when using --instdir.
    Thanks to Colin Watson <cjwatson@ubuntu.com>. Closes: #509578
  * Make dpkg log files user readable. Closes: #480556
  * Clarify in the start-stop-daemon man page that the signal sent by default
    is TERM not KILL. Closes: #507568
  * Warn in dpkg-deb man page that -x will modify the extraction directory
    permissions. Closes: #502496
  * Make start-stop-daemon behave the same way whether --chuid gets a user
    name or a uid. Closes: #368000
  * Add new option --procsched to start-stop-daemon to be able to set the
    process scheduling policy and priority. Closes: #175740
  * Add initial C unit test suite for libdpkg.
  * Sanitize --status-fd output by replacing newlines with spaces.
    Closes: #505172
  * Remove unneeded cpio dependency from dpkg-dev.
  * Add kopensolaris support to ostable and triplettable. Closes: #509312
  * Document in deb.5 in detail the currently supported format, ar member
    names, types of tar archives and data.tar members.
  * Print correct feature name on «dpkg --assert-*» failures.
  * Add progress reporting to dpkg while reading the file list database.
    Based on a patch by Romain Francoise.
  * Add new option --iosched to start-stop-daemon to be able to set the
    IO scheduling class and priority. Closes: #443535
    Thanks to Chris Coulson <chrisccoulson@googlemail.com>.
  * Add tar format detection support to the internal extractor.
  * Add support for ustar long names using the prefix field. Closes: #474092
  * Code refactoring and cleanup, some of the major changes include:
    - Use standard interfaces instead of ad-hoc ones.
    - Fix memory leaks.
    - Fix compilation warnings.
    - Constify string members in structures and arguments in functions.
    - Make local functions static.
    - Remove unused functions, macros and variables.
    - Fix and cleanup libcompat broken replacement implementations.
    - Reduction of module interdependencies.
    - Rename function and variable names to make them more clear.
    - Cleanup and split of header files.

  [ Raphaël Hertzog ]
  * Enhance dpkg-shlibdeps's error message when a library can't be found to
    include the ELF format of the desired library. Closes: #474671
  * dpkg-gensymbols now refuses empty values for the the -v -P and -e
    parameters.
  * Update dpkg(1) to refer to conffile whenever we speak of configuration
    file handled by dpkg. Thus harmonize vocabulary with the policy. Thanks
    to Helge Kreutzmann <debian@helgefjell.de>. Closes: #381219
  * Improve error message stating that dpkg is unable to create a file so that
    it also refers to the real filename instead of the non-diverted name only.
    Thanks to Daniel Hahler for the patch. Closes: #457135
  * dpkg-gencontrol can now again read the control file from its standard
    input with "-c-". Closes: #465340
  * Add DEB_VENDOR environment variable in the build environment to be able
    to change behaviour dynamically depending on the vendor of the current
    system (or target system when the user overrides DEB_VENDOR by setting
    it himself). Closes: #457371
  * dpkg-shlibdeps give less strong warnings for symbols not found in NEEDED
    libraries when the shared library is a non-public directory and is likely
    to be a plugin. Closes: #481165
  * Clarify list of packages displayed by dpkg --get-selections and
    dpkg-query -l. Thanks to Jidanni. Closes: #487455
  * Document -A option in dpkg-buildpackage(1). Closes: #482834
  * Add some warning concerning the available file and the related commands.
    They are mostly obsolete for APT users. Closes: #481185
  * Add new option --listpackage to dpkg-divert. Thanks to Timothy G Abbott
    <tabbott@MIT.EDU> for the patch. Closes: #485012
  * Add new option --require-valid-signature to dpkg-source. Closes: #390282
  * In dpkg-query(1) document the origin of the various fields and warn that
    they are not always available. Closes: #488293
  * Improve error message in install-info when the file doesn't exist.
    Thanks to Thomas Hood <jdthood@yahoo.co.uk>. Closes: #107098
  * Use description of installed package as fallback in dselect.
    Based on a patch from Bruce Sass <bmsass@shaw.ca>. Closes: #21659
  * Reduce memory usage of dselect by avoiding usage of a big infopad.
    Thanks to Michel Lespinasse <walken@zoy.org> for the patch.
    Closes: #395140
  * Largely improve and update dpkg-buildpackage's manual page.
  * Clarify two points in dpkg-source(1). Closes: #490693
  * Support RUNPATH exactly like RPATH in dpkg-shlibdeps. Closes: #502258
    Thanks to Javier Serrano Polo <jasp00@terra.es>.
  * Set Standards-Version to 3.8.0 (no changes needed).
  * Drop some unneeded lintian overrides.
  * Fix a chmod call in dpkg-source to not fail when POSIXLY_CORRECT is set.
    Closes: #506028
  * Optimize dpkg-shlibdeps by caching parsed symbols files and
    objdump objects. Thanks to Modestas Vainius <modestas@vainius.eu> for the
    patch. Closes: #503954
  * Add new framework to hook vendor-specific logic (see
    module Dpkg::Vendor::Default).
  * Add Ubuntu vendor object implementing lookup of launchpad bugs in
    changelogs and a safety-check for Maintainer fields of forked packages
    (launched during source build). Closes: #426752, #499924
  * Improve behaviour of update-alternatives --config. Thanks to
    Osamu Aoki <osamu@debian.org> for the initial patch. We can know
    select between manual and auto in --config and --all. Closes: #392430
  * Fix update-alternatives to not switch to manual mode an alternative
    with a broken symlink (instead let the current action fix it).
    Also ensure that a message is displayed by default when such a switch is
    made. Closes: #141325, #87677
  * Fix update-alternatives' logic to rename files. It failed to ignore errors
    in some cases where it wanted to when the source file didn't exist.
    Closes: #99870
    This also makes update-alternatives less noisy when this happens since we
    don't call mv when we know that it's going to fail.
    Closes: #98822
  * Properly remove inappropriate slave links in update-alternatives even when
    we switch to manual mode with --set or --config. Closes: #388313
  * Modify update-alternatives to always remove the alternative group when the
    last alternative is removed (even in manual mode).
  * Ensure that update-alternative --install fix the links if the alternative
    installed is the one currently selected. Closes: #100135
  * Let update-alternatives deal with empty files in its administrative
    directory by ignoring them. Closes: #457863
  * Add new --target and --as-root options to dpkg-buildpackage to call
    any debian/rules target with the proper build environment.
    Closes: #477916
  * Move update-alternatives, dpkg-divert and dpkg-statoverride to /usr/bin
    but keep compatibility symlinks in /usr/sbin for the squeeze release
    until all maintainer scripts are fixed (see
    http://lintian.debian.org/tags/command-with-path-in-maintainer-script.html).
    Closes: #216606
  * Use dh_lintian to install lintian overrides. Build-Depends on debhelper
    (>= 6.0.7) for this. Update debhelper compatility level to 6 at the same
    time.
  * Drop cleanup-info script.
  * Reset umask to 0022 in dpkg-gencontrol and dpkg-gensymbols to ensure that
    files created in the DEBIAN directory have sane permissions.
    Closes: #516481
  * Rewrite update-alternatives (so that we can understand it again) and
    implement new features on top of it:
    - the --config output is now sorted. Closes: #437060
    - it now logs information to /var/log/dpkg.log. Closes: #445270
    - it forbids reusing master alternative as slave and vice-versa.
      Closes: #342566
    - it forbids reusing alternative links managed by other alternatives
    - new sanity checks on --install parameters. Closes: #423176
    - install slave link only if the corresponding slave file is available.
      Closes: #143701
    - new option --get-selections to export the configuration of all
      alternatives. It's a simple way to discover the name of all available
      alternatives. Closes: #273406, #392429
    - new option --set-selections to reconfigure a set of alternatives in
      a single command.
  * Document in update-alternatives(8) how one can repair all broken
    alternatives with a single command. Closes: #250258, #395556
  * Modify dpkg-gensymbols to replace #PACKAGE# on the fly while installing
    symbols files so that package having libraries whose name varies between
    architectures do not need to hardcode the package name. Closes: #517264

  [ Pierre Habouzit ]
  * Add a --query option to update-alternatives. Closes: #336091, #441904

  [ Updated scripts translations ]
  * Polish (Wiktor Wandachowicz). Closes: #514106

  [ Updated manpages translations ]
  * Polish (Wiktor Wandachowicz). Closes: #514106

  [ Updated dpkg translations ]
  * Portuguese (Miguel Figueiredo).
  * Korean (Changwoo Ryu).
  * Romanian (Eddy Petri?or)
  * Slovak (Ivan Masár). Closes: #514490

 -- Guillem Jover <guillem@debian.org>  Mon, 02 Mar 2009 06:13:53 +0200

dpkg (1.14.25) unstable; urgency=low

  [ Guillem Jover ]
  * Fix typo in package description ('privides' -> 'provides').
    Thanks to Pascal De Vuyst <pascal.devuyst@gmail.com>. Closes: #510755
  * Do not lose conffiles while replacing them from another package on the
    same install run. Closes: #513857
    As a side effect this fixes the following symptoms:
    - Do not do unneeded conffile prompts when it wasn't locally changed.
    - Do not ensure (and thus do not output debug information) that the
     .dpkg-new and .dpkg-tmp directories for an existing directory do not
      exist. Closes: #80416

  [ Raphaël Hertzog ]
  * dpkg-deb now always produces GNU tarballs inside .deb and ignores
    TAR_OPTIONS. Closes: #513863

  [ Updated dpkg translations ]
  * Basque (Piarres Beobide). Closes: #506092, #509851
  * Simplified Chinese (Deng Xiyue). Closes: #506177
  * Traditional Chinese (Tetralet). Closes: #513312

  [ Updated dselect translations ]
  * Basque (Piarres Beobide). Closes: #509852
  * Norwegian Bokmål (Hans F. Nordhaug).
  * Portuguese (Miguel Figueiredo). Closes: #509904

  [ Updated scripts translations ]
  * Add missing space in French translation.
    Thanks to Cyril "Oeil de lynx" Brulebois.

 -- Guillem Jover <guillem@debian.org>  Tue, 03 Feb 2009 00:00:41 +0200

dpkg (1.14.24) unstable; urgency=low

  [ Raphaël Hertzog ]
  * Fix parsing of objdump output (by dpkg-shlibdeps) in a special case where
    the symbol name is separated only with a single space. Closes: #506139
  * Fix dpkg-shlibdeps behaviour when Build-Depends-Package is used in the
    symbols file. It was merging all dependency templates into the generated
    dependency instead of simply modifying the minimal version. Thanks to
    Modestas Vainius <modestas@vainius.eu>. Closes: #507346
  * Fix dpkg-source to correctly extract a source package even when called
    from a non-writable directory when a target directory has been specified
    on the command line. Closes: #507217, #507219

  [ Guillem Jover ]
  * Do not allow installing packages with non-obsolete conffiles owned by
    other packages without a proper Replaces field. Closes: #508392

  [ Updated dselect translations ]
  * Galician (Marce Villarino). Closes: #509887

  [ Updated dpkg translations ]
  * Galician (Marce Villarino). Closes: #509150
  * Vietnamese (Clytie Siddall). Closes: #509424

  [ Updated scripts translations ]
  * Improve German translation.

 -- Guillem Jover <guillem@debian.org>  Mon, 29 Dec 2008 05:38:31 +0100

dpkg (1.14.23) unstable; urgency=low

  [ Raphaël Hertzog ]
  * Blacklist "__gnu_local_gp" symbol for dpkg-gensymbols. Closes: #500188
    Thanks to Thiemo Seufer <ths@debian.org>.
  * Important bugfix in dpkg-gensymbols for people using includes in symbol
    files: the current object didn't flow back from the included file to
    the including file.
  * Fix Dpkg::Version comparison code. Closes: #504135

  [ Guillem Jover ]
  * Untangle fatal abort condition from the “too many errors” one in the
    archives and packages processing loop. Closes: #367226
  * Abort on unrecoverable fatal errors instead of continuing execution, as
    the recovery code assumed the execution would not be reaching it again
    and some times bogus update files were created either with incompletely
    written content or with '#padding' lines. Closes: #497041, #499070

  [ Updated dpkg translations ]
  * Brazilian Portuguese (Felipe Augusto van de Wiel).
  * Catalan (Jordi Mallach).
  * Czech (Miroslav Kure). Closes: #505910
  * French (Christian Perrier)
  * German (Sven Joachim).
  * Greek (Emmanuel Galatoulas). Closes: #498585
  * Japanese (Kenshi Muto).
  * Korean (Changwoo Ryu). Closes: #505777
  * Norwegian Bokmål (Hans F. Nordhaug).
  * Polish (Wiktor Wandachowicz).
  * Portuguese (Miguel Figueiredo). Closes: #505869
  * Russian (Yuri Kozlov). Closes: #499028, #505735
  * Romanian (Eddy Petri?or).
  * Slovak (Ivan Masár). Closes: #506024
  * Spanish (Javier Fernandez-Sanguino). Closes: #505836
  * Swedish (Peter Krefting).

  [ Updated scripts translations ]
  * Fix typo in Russian. Closes: #499736
  * Fix wrong translation in French. Closes: #504123
  * French (Christian Perrier).

  [ Updated manpages translations ]
  * German (Helge Kreutzmann).

 -- Guillem Jover <guillem@debian.org>  Tue, 18 Nov 2008 11:50:56 +0200

dpkg (1.14.22) unstable; urgency=low

  [ Raphaël Hertzog ]
  * The last "small fix" actually broke conversion of source packages to
    "3.0 (quilt)" format when they have local changes and no pre-existing
    quilt series file. Now always provide a valid name in QUILT_SERIES.
    Closes: #496920
  * Fix permissions of the automatically generated pacth in "2.0" and "3.0
    (quilt)" format. They were improperly set to 0600 due to tempfile()
    and were not reset to a sane value. Closes: #496925
  * Fix dpkg-gensymbols to not scan (real) directories accessed through a
    symlink contained in the build tree as they may well not be part of
    the package (with absolute symlinks). It was already skipping symlinks
    (since 1.14.16.6) for similar reasons.

  [ Updated dpkg translations ]
  * Basque (Piarres Beobide). Closes: #496753
  * Brazilian Portuguese (Felipe Augusto van de Wiel).
  * Galician (Jacobo Tarrio).
  * Norwegian Bokmal (Hans Fredrik Nordhaug). Closes: #497309
  * Swedish (Daniel Nylander and Peter Krefting).
  * Vietnamese (Clytie Siddall). Closes: #497893

  [ Updated manpages translations ]
  * Swedish (Peter Krefting).

  [ Updated scripts translations ]
  * Swedish (Peter Krefting).

 -- Raphaël Hertzog <hertzog@debian.org>  Fri, 05 Sep 2008 16:54:45 +0200

dpkg (1.14.21) unstable; urgency=low

  [ Raphaël Hertzog ]
  * Small fix in "3.0 (quilt)" source format when using non-standard name
    of the quilt series.
  * Handle debian.tar.gz files like diff.gz in dpkg-buildpackage and
    dpkg-genchanges to detect the kind of upload.
  * Add "armel" to /usr/share/dpkg/archtable. Closes: #487768
  * Modified Dpkg::BuildOptions to recognize and use spaces as separator
    in DEB_BUILD_OPTIONS (in order to conform with the Debian policy
    ruling established in #430649). Closes: #486937
  * Fix dpkg-source to not use -i and -I by default with "1.0" source
    packages. Closes: #495138

  [ Guillem Jover ]
  * When loading the status file fix up any inconsistent package in state
    triggers-awaited w/o the corresponding package with pending triggers.
    Closes: #487637, #486843, #489068
  * Fix --no-act in triggers related code. Closes: #495097
  * Do not assert when dpkg stops processing packages due to too many
    errors occurred while configuring or removing packages.
    Thanks to Ian Jackson <ian@davenant.greenend.org.uk>. Closes: #483655
  * Move lzma from dpkg Suggests to Pre-Depends. Closes: #456332
  * Match description of -si option in dpkg-buildpackage to the one in
    dpkg-genchanges. Closes: #493743
  * Close --status-fd file descriptors on exec, so that they are not
    inherited by the childs. Closes: #471488, #487684
  * State that the preferred front-end is aptitude and replace one instance
    of dselect usage with apt-get. Closes: #483785

  [ Updated manpages translations ]
  * French (Florent Usseil).
  * German (Helge Kreutzmann).

  [ Updated scripts translations ]
  * Russian (Yuri Kozlov). Closes: #490076
  * German (Helge Kreutzmann).

  [ Updated dpkg translations ]
  * Basque (Piarres Beobide). Closes: #490905
  * Czech (Miroslav Kure).
  * French (Christian Perrier).
  * German (Sven Joachim).
  * Korean (Changwoo Ryu).
  * Romanian (Eddy Petri?or).
  * Russian (Yuri Kozlov). Closes: #488689
  * Simplified Chinese (Deng Xiyue). Closes: #496176
  * Slovak (Ivan Masár). Closes: #488903, #495505
  * Thai (Theppitak Karoonboonyanan). Closes: #488090

  [ Added dpkg translations ]
  * Lithuanian (Gintautas Miliauskas). Closes: #493326

  [ Updated dselect translations ]
  * Romanian (Eddy Petri?or).

 -- Guillem Jover <guillem@debian.org>  Tue, 26 Aug 2008 05:32:39 +0300

dpkg (1.14.20) unstable; urgency=low

  [ Guillem Jover ]
  * Change UTF-8 '©' to '(C)' in deb-version.5 (unfuzzy translations).
  * Document --force-breaks in 'dpkg --force-help' output.
  * Document triggers --debug values in dpkg.1. Thanks to Sven Joachim.
  * Improve package descriptions for dpkg, dpkg-dev and dselect.
    Thanks to Justin B Rye for the review and corrections. Closes: #484002
  * When dpkg-divert does renames do no check the target file if the source
    does not exist and the rename is thus being disabled. This also allows
    to remove bogus diversions. Closes: #476973, #469033
  * Properly close triggers 'File' file, so it does not get leaked to childs.

  [ Raphaël Hertzog ]
  * Add missing 'use File::Path' in Dpkg::Source::Package::V3::quilt.
  * Use debian/patches/debian-changes-<version> (without the trailing ".diff")
    as default name for the automatic patch created by the format "3.0
    (quilt)". This ensures a saner cohabitation with patch systems that
    apply all of debian/patches/*.{diff,patch}.
  * Improve patch parser to accept more patches that are accepted by patch
    itself.
  * Correctly skip comments in quilt series files (concerns "3.0 (quilt)" source
    packages). Closes: #486323
  * The automatically created patches (in source package formats "2.0" and
    "3.0 (quilt)") will now contain "/dev/null" as previous filename when the
    patch creates a new file (instead of putting the same name).
  * Set PERL_DL_NONLZY to 1 in perl scripts that are likely to be called in
    package's configuration scripts to work around the perl bug #479711.

  [ Helge Kreutzmann ]
  * Fix a typo in dselect.1.

  [ Updated dpkg translations ]
  * Basque (Piarres Beobide). Closes: #481043
  * Brazilian Portuguese (Felipe Augusto van de Wiel).
  * Catalan (Jordi Mallach). Closes: #383448
  * Czech (Miroslav Kure).
  * French (Christian Perrier).
  * Galician (Jacobo Tarrio). Closes: #483441
  * German (Sven Joachim).
  * Norwegian Bokmal (Hans Fredrik Nordhaug). Closes: #480626
  * Polish (Wiktor Wandachowicz).
  * Simplified Chinese (Deng Xiyue). Closes: #483143
  * Swedish (Peter Karlsson).
  * Vietnamese (Clytie Siddall). Closes: #481199

  [ Updated manpages translations ]
  * German (Helge Kreutzmann).
  * Polish (Wiktor Wandachowicz).
  * Swedish (Peter Karlsson).

  [ Updated scripts translations ]
  * French (Christian Perrier).
  * German (Helge Kreutzmann).
  * Polish (Wiktor Wandachowicz).
  * Russian (Yuri Kozlov).
  * Swedish (Peter Karlsson).

  [ Updated dselect translations ]
  * Brazilian Portuguese (Felipe Augusto van de Wiel).
  * Polish (Wiktor Wandachowicz).

 -- Raphaël Hertzog <hertzog@debian.org>  Wed, 18 Jun 2008 09:33:54 +0200

dpkg (1.14.19) unstable; urgency=low

  [ Guillem Jover ]
  * Fix a double-free by setting scontext to NULL after calling freecon.
    Based on a patch by Russell Coker. Closes: #474339
  * Add missing import of internerr in Dpkg::Source::Patch.pm.
    Thanks to Marco d'Itri. Closes: #479205
  * Consider also custom Package-Type fields when printing warnings in
    dpkg-gencontrol. Closes: #452273

  [ Raphaël Hertzog ]
  * Add missing import of subprocerr in Dpkg::Source::Package. Thanks to Sven
    Joachim for the patch.
  * Handle symlinks better when deciding if dpkg-source has to copy the
    original tarball in the current extraction directory. Closes: #475668
  * Fix the dpkg-source error message about unrepresentable changes to
    source because the type of a file changed (new and old were inverted).
  * Fix dpkg-genchanges to detect udeb based on Package-Type control
    header instead of file extension analysis on uploaded files.
    Closes: #476113
  * Fix dpkg-source to grant correct permissions to tarballs of native
    source packages. Closes: #477784
  * Add Conflicts: devscripts (<< 2.10.26) to ensure that people are
    using versions of debsign/mergechanges that support the Checksums fields
    in *.dsc and *.changes.
  * Cleanup the various Conflicts/Replaces fields to remove references
    to package that have disappeared before sarge (this includes dpkg-doc-ja,
    dpkgname, and dpkg-static which has never officially been built).
    dpkg-iasearch has been kept as popcon still reports a few installations.
  * Collapsed multiple conflicts of dpkg with old versions of dpkg-dev
    in a single Conflicts: dpkg-dev (<< 1.14.16).
  * The "3.0 (quilt)" source package format now parses correctly series files
    with patch options and warn if something else than -p1 is used.
  * Change the way dpkg-source finds the perl object to use to unpack/build
    a source package to ignore the minor part of the Format: version.
    For example "1.0" and "1.1" would both map to Dpkg::Source::Package::V1
    instead of ::V1_0 and ::V1_1 before. Similarly "3.0 (quilt)" now maps to
    ::V3::quilt instead of ::V3_0::quilt.
  * Fix changelog parser to not fail when an unexpected changelog entry
    appears without the preceding heading line. Closes: #478925
  * Change the "2.0" and "3.0 (quilt)" source packages to refuse by default
    binary files in the debian sub-directory. They have to be whitelisted
    through debian/source/include-binaries. Closes: #473041
  * Make sure triggers are activated when a file is removed in a directory
    shared by multiple packages. Closes: #479850

  [ Helge Kreutzmann ]
  * Minor fixes and clarifications to man pages.

  [ Updated dpkg translations ]
  * Brazilian Portuguese (Felipe Augusto van de Wiel). Closes: #480579
  * Czech (Miroslav Kure).
  * French (Florent Ussel).
  * Galician (Jacobo Tarrio).
  * German (Sven Joachim).
  * Polish (Wiktor Wandachowicz).
  * Portuguese (Miguel Figueiredo).
  * Russian (Yuri Kozlov). Closes: #478827
  * Slovak (Ivan Masár). Closes: #478897
  * Swedish (Peter Karlsson).

  [ Updated manpages translations ]
  * German (Helge Kreutzmann).
  * Polish (Wiktor Wandachowicz).
  * Swedish (Peter Karlsson).

  [ Updated scripts translations ]
  * German (Helge Kreutzmann).
  * Polish (Wiktor Wandachowicz).
  * Russian (Yuri Kozlov). Closes: #479142
  * Swedish (Peter Karlsson).

  [ Updated dselect translations ]
  * Brazilian Portuguese (Felipe Augusto van de Wiel).
  * Czech (Miroslav Kure).
  * French (Christian Perrier).
  * German (Sven Joachim).
  * Russian (Yuri Kozlov). Closes: #478802
  * Slovak (Ivan Masár). Closes: #479007

 -- Guillem Jover <guillem@debian.org>  Mon, 12 May 2008 08:33:07 +0300

dpkg (1.14.18) unstable; urgency=low

  [ Guillem Jover ]
  * Bump po4a version in Build-Depends to 0.33.1-1, as usage of UTF-8
    in original man pages was causing build failures. Closes: #473498
  * Add triggers documentation to dpkg-dev. Closes: #473449
  * Add deb-triggers.5 and dpkg-trigger.1 man pages, and document new
    statuses and options in dpkg.1.

  [ Raphaël Hertzog ]
  * When dpkg-source builds a source package of Format: 2.0 or 3.0 (quilt) it
    applies the patches before the build if
    debian/patches/.dpkg-source-applied doesn't exist. This file is created
    during extraction if patches are applied, and is auto-excluded from the
    debian tarball. This enables on-the-fly conversion of source packages from
    Format: 1.0 to Format: 3.0 (quilt) without manual intervention of the
    user. This feature can be disabled with the option --no-preparation.
  * The dpkg-source option --skip-patches disables application of patches
    during extraction of source packages using Format: 2.0 or Format: 3.0
    (quilt).
  * Ensure the Files field is last in *.dsc and *.changes. This is a
    work-around for some braindead dsc parsers (dupload and sbuild for
    instance, see #473518 and #470440).
  * Initialize dependencies for libraries having symbols files with the
    smallest minimal version listed in the symbols file instead of using
    an unversioned dependency. It's the only way to ensure the library
    presence if it wasn't available in all versions of the package that ever
    existed. Closes: #474079
  * Don't use the -p option of diff for Format: 1.0 source packages.
    dpkg-source of sarge doesn't accept data after @@. Closes: #474417

  [ Updated dselect translations ]
  * German. (Sven Joachim).
  * Swedish (Peter Karlsson).

  [ Updated dpkg translations ]
  * Portuguese (Miguel Figueiredo).
  * Simplified Chinese (Deng Xiyue). Closes: #473523
  * Swedish (Peter Karlsson).
  * Vietnamese (Clytie Siddall). Closes: #473726

  [ Updated manpages translations ]
  * German (Helge Kreutzmann).
  * Swedish (Peter Karlsson).

  [ Updated scripts translations ]
  * German (Helge Kreutzmann).
  * Swedish (Peter Karlsson).

 -- Guillem Jover <guillem@debian.org>  Tue, 08 Apr 2008 07:00:10 +0300

dpkg (1.14.17) experimental; urgency=low

  [ Guillem Jover ]
  * Replace strdup plus error checking usage with a new m_strdup function.
    Closes: #379028
  * Add new keybinding in dselect to restore all selections back to
    whatever's currently installed. Closes: #151540
    Thanks to Colin Watson.
  * Use system timersub and fix timeval normalization in multiplication in
    start-stop-daemon. Thanks to Andreas Påhlsson. Closes: #462225
  * Cosmetic fixes to start-stop-daemon output and man page. Document that
    --chuid will change the group even if it has not been specified. Add
    EXIT STATUS and EXAMPLE sections to man page. Thanks to Justin Pryzby.
  * Add Raphaël Hertzog to Uploaders, and remove Brendan O'Dea and
    Christian Perrier with their permission.
  * Use functions from libcompat when those are not provided by the system.
    - Add strnlen to libcompat.
    - Link programs against libcompat which provides obstack. Closes: #142042
  * Change dpkg-gencontrol to not output the Homapage field on udeb.
  * Reintroduce 'no-debsig' back in dpkg.cfg to avoid failing to install any
    package when debsig-verify is installed. Closes: #311843
  * Fix some small memory leaks. Closes: #469520
    Thanks to Sean Finney.
  * Correct broken dselect logic for self-conflicting packages.
    Thanks to Ian Jackson.
  * Implement 'Breaks' properly in dselect. Closes: #448946
    Thanks to Ian Jackson.
  * Fix erroneous description of Breaks in dselect output.
    Thanks to Ian Jackson.
  * Allow compilation with --disable-nls on systems without libintl.h where
    a non glibc claims to be glibc. Closes: #465420
  * Fix crash when a .deb file becomes unreadable while dpkg is starting.
    Thanks to Ian Jackson. Closes: #255882
  * Few file descriptor cleanup and error handling fixes.
    Thanks to Ian Jackson. Closes: #443338
  * Move test suite invokation to a new check target in debian/rules.
  * Add support for nocheck DEB_BUILD_OPTIONS in debian/rules, so that the
    dpkg test suite can be skept if desired.
  * Improve log and status-fd output by printing more status change updates
    and actions. Thanks to Ian Jackson.
  * Implement triggers support. Thanks to Ian Jackson.
    Closes: #17243, #68981, #215374, #217622, #248693, #308285

  [ Raphaël Hertzog ]
  * Add a warning displayed by dpkg-genchanges if the current version is
    smaller than the previous one. Closes: #4655
  * Add -d and -c options in dpkg-checkbuilddeps to override
    build-depends/conflicts. Closes: #114774
  * Include list of libraries in dpkg-gensymbols' warning about new/lost
    libraries.
  * Add -R option to dpkg-buildpackage so that one can replace the usual
    "debian/rules" by something else. Closes: #355654
  * Always list all binary packages in the Description: field of .changes
    files. It's nice for reviewers and mentors.debian.net was using this field
    on source only uploads to display short description of what the package is
    about.
  * Handle the case when the library has a different SONAME than the one used
    to find it. Closes: #462413
  * Fix Dpkg::Version and Dpkg::Fields::Object to import _g() from
    Dpkg::Gettext. Thanks to Adam Heath and Olivier Berger for spotting
    this. Closes: #465651
  * Change PATH during make check to look into build directories containing
    dpkg and the related scripts. Thanks to Mike Frysinger. Closes: #466957
  * Some lintian cleanup:
    - add overrides for some useless I: tags
    - drop unused overrides
    - updated several manual pages to fix hyphen-used-as-minus-sign
    - fixed manpage-has-errors-from-man in several manual pages
    - removed empty debian/dpkg.prerm
  * Removed old upgrade code from dpkg's preinst and postinst which only
    concerns upgrading from dpkg version older than the one in oldstable
    already. And thus we get rid of old the last usage of read in those
    scripts (fixes lintian's warning read-in-maintainer-script).
  * Removed sorting of dependencies in dpkg-gencontrol and dpkg-source. But
    kept it for all other fields (Enhances, Conflicts, Replaces, Breaks,
    Build-Conflicts and Build-Conflicts-Indep).
  * Instead changed dpkg-shlibdeps to sort the dependencies generated in
    ${shlibs:*} variables.
  * Changed the logic of simplification of dependencies: if any dependency
    must be discarded due to another dependency appearing further
    in the field, the superseding dependency will take the place of the
    discarded one. Added a test case for this.
  * dpkg-shlibdeps properly accounts usage of symbols provided by private
    libraries without SONAME. Closes: #469838
  * Add a new warning to dpkg-shlibdeps when a library NEEDED is in fact
    not used by any of the binaries analyzed. Closes: #472332
  * Add a new --warnings=<value> option to select the set of warnings to
    activate. By default, do not activate the warning about useless
    libraries at the binary level (instead the new warning above is activated
    by default: it's less strict and more useful).
  * dpkg-source has been heavily refactored to make it easier to support
    multiple source package formats. Several new source package formats have
    been added:
    - the format "2.0" is the original wig&pen
    - the format "3.0 (quilt)" is based on 2.0. It uses a tarball for the
      debian directory and can thus include binary files. Binaries
      outside of the debian directory can be also included if they
      are listed in debian/source/include-binaries (and option
      --include-binaries will generate this file automatically).
      Closes: #4588, #4628
    - thus it will also preserve timestamps on Debian-provided
      documentation like README.Debian. Closes: #366555
    - it handles an explicit series of patches and the patch can thus be
      named without constraints. Patches can contain arbitrary
      headers/comments between file chunks. Closes: #363018
    - it ignores changes on a number of temporary and VCS-specific files
      by default. Closes: #203792, #323909
    - the patches in debian/patches can remove files. Closes: #12564
    - the patches are applied at unpack time. Closes: #463048
    - the formats "3.0 (quilt/native)" don't include VCS directories by
      default. Closes: #435126
    - the format "3.0 (custom)" can be used to create a source package
      containing arbitrary files. It's useful for helper tools that can
      generate the files by themselves in a more efficient way
      (like all the *-buildpackage tools). Closes: #246918
    - the formats "3.0 (git/bzr)" are experimental formats based
      on corresponding VCS repositories. Thanks to Joey Hess and Colin Watson
      respectively.
  * dpkg-source has a new --no-check option. It disables GPG check and
    checksums checks. Closes: #220758
  * dpkg-shlibdeps is now able to look into directories containing libraries
    used by cross-built binaries provided that the right environment variable
    are set. Closes: #453267
  * Change default value of LDFLAGS (set by dpkg-buildpackage) to ''
    instead of '-Wl,-Bsymbolic-functions'. It's safer at this point of the
    release cycle.
  * dpkg-buildpackage will set PKG_CONFIG_LIBDIR (but not override an existing
    value) in case of cross-compilation so that pkgconfig finds .pc files
    in the directory specific to the target architecture. Closes: #439979

  [ Frank Lichtenheld ]
  * Add a warning in dpkg-buildpackage if the build-dependencies are not
    satisfied during -S. Closes: #445552
  * Add a missing space in the German scripts translation. Closes: #463398
  * Add improved deb-shlibs.5 manual page by Zack Weinberg. Closes: #466135
  * dpkg-buildpackage exports some build related environment variables
    now. Based on a patch by Matthias Klose. Closes: #465282
    (See dpkg-buildpackage(1) and https://wiki.ubuntu.com/DistCompilerFlags
     for details)
  * Add support for use of SHA1 and SHA256 checksums in .dsc and
    .changes files. Information will be available in Checksums-Sha{1,256}
    fields. .changes format version increased to 1.8.
  * Link dselect against libncursesw. Closes: #466321
  * Forward port a patch from the old changelog parser to the new
    one that got lost during the transition. '+' and '.' can now
    be used in distribution names yet again. Reported by dann frazier.
    Closes: #467470

  [ Updated dpkg translations ]
  * Korean (Changwoo Ryu).
  * Polish (Robert Luberda).
  * Romanian (Eddy Petrişor).
  * Slovak (Ivan Masár). Closes: #471342
  * Swedish (Peter Karlsson).
  * Thai (Theppitak Karoonboonyanan). Closes: #468916

  [ Updated manpages translations ]
  * German (Helge Kreutzmann).
  * Polish (Robert Luberda).
  * Swedish (Peter Karlsson).

  [ Updated dselect translations ]
  * Basque. (Piarres beobide). Closes: #462403

  [ Updated scripts translations ]
  * German (Helge Kreutzmann).
  * Polish (Robert Luberda).
  * Swedish (Peter Karlsson).

  [ Updated dselect translations ]
  * Polish (Robert Luberda).
  * Romanian (Eddy Petrişor).

 -- Guillem Jover <guillem@debian.org>  Sun, 30 Mar 2008 12:48:22 +0300

dpkg (1.14.16.6) unstable; urgency=medium

  * Let dpkg-gensymbols skip directories which are just symlinks when scanning
    the package build dir.
  * Bump urgency to medium to compensate lost days in testing migration due to
    the two last uploads.

 -- Raphaël Hertzog <hertzog@debian.org>  Sat, 26 Jan 2008 19:20:40 +0100

dpkg (1.14.16.5) unstable; urgency=low

  * Fix dpkg-gensymbols handling of #include so that one can include multiple
    times the same file and have it properly taken into account.
  * Add many armel-specific symbols to dpkg-gensymbols' blacklist.
    Closes: #462318

 -- Raphaël Hertzog <hertzog@debian.org>  Thu, 24 Jan 2008 14:20:10 +0100

dpkg (1.14.16.4) unstable; urgency=low

  * Import capit in Dpkg::Cdata from Dpkg::Fields. Closes: #462172

 -- Guillem Jover <guillem@debian.org>  Wed, 23 Jan 2008 08:44:32 +0200

dpkg (1.14.16.3) unstable; urgency=low

  [ Raphaël Hertzog ]
  * Remove the ":utf8" layer that utf8-encodes already valid utf8.
    Closes: #462098
  * Disable variable substitution in dpkg-genchanges. Closes: #462079, #462089

  [ Guillem Jover ]
  * Make start-stop-daemon set the supplementary groups if the real user or
    group are different than the ones we should switch to. Closes: #462075
  * Fix segfault in start-stop-daemon when using --group w/o --chuid (as
    a side effect, using --group alone works for the first time in years).
    Closes: #462072
  * Fix timeout computations for start-stop-daemon --retry option. This has
    not worked properly for a long time (maybe never), but came to light
    due to #460903's fix. Closes: #462104

 -- Guillem Jover <guillem@debian.org>  Tue, 22 Jan 2008 23:39:59 +0200

dpkg (1.14.16.2) unstable; urgency=low

  * Change uid after changing gid and initializing supplementary groups in
    start-stop-daemon. Closes: #462018
  * Change temporary dpkg Breaks on dpkg-dev (= 1.14.13) and (= 1.14.14)
    to Conflicts, so that users from etch can upgrade to sid (or lenny
    once dpkg has migrated).

 -- Guillem Jover <guillem@debian.org>  Tue, 22 Jan 2008 13:05:22 +0200

dpkg (1.14.16.1) unstable; urgency=low

  * Add libtimedate-perl to dpkg-dev's Depends and to Build-Depends.
    Reported by Aurelien Jarno. Closes: #461875

 -- Frank Lichtenheld <djpig@debian.org>  Mon, 21 Jan 2008 12:48:51 +0100

dpkg (1.14.16) unstable; urgency=low

  [ Guillem Jover ]
  * Add build-essential as an implicit Build-Depends in dpkg-checkbuilddeps.
    Closes: #402901
  * Add build-essential to dpkg-dev Recommends.
  * Do not warn about unrecognized Homepage field in binary package stanzas
    in dpkg-genchanges and dpkg-source. Closes: #460309
  * Do not use the enoent helper binary, and use perl POSIX module instead.
  * Keep checking for the process when start-stop-daemon is called with
    --retry even if the daemon removed the pidfile. Closes: #460903
    Thanks to Justin Pryzby for the analysis.
  * Make --quiet silence --test in start-stop-daemon. Closes: #367998
  * Check current uid and gid in start-stop-daemon before calling setuid,
    setgid and initgroups. Closes: #222524
    Based on a patch by Samuel Thibault.
  * Remove unimplemented --test option from update-alternatives.
    Closes: #392432, #461247
  * Additionally check if errno is EEXIST after rmdir(2), as SUSv3 specifies
    that on non-empty directories it can either return that or ENOTEMPTY.
    This fixes run time problems on Solaris.
  * Fix start-stop-daemon --help output to state that --name is one of the
    possible required options to use. Closes: #354999
  * Demote dselect from priority important to optional. Closes: #461327
  * Fix portability issues on HP-UX, by not using backticks inside double
    quotes in m4 files. Closes: #24514
  * Switch Maintainer address to <debian-dpkg@lists.debian.org> from
    <team@dpkg.org>.
  * Add README.feature-removal-schedule describing the features to be removed
    and README.api describing the provided APIs.

  [ Frank Lichtenheld ]
  * Make the -L option of dpkg-parsechangelog actually work (it's
    only been eleven years...)
  * Import the code from my external Parse::DebianChangelog as
    Dpkg::Changelog and Dpkg::Changelog::Debian. Using this
    from parsechangelog/debian adds the following requested
    features:
     - Option to use a non-lossy format. Closes: #95579
     - Various options to better control how many entries
       should be displayed. Closes: #226932

  [ Raphaël Hertzog ]
  * Replaced all the remaining code in controllib.pl by new modules. All
    scripts have been adjusted to use the new modules and controllib.pl has
    been removed.
  * The code to parse debian/control is available in a perl module
    Dpkg::Control. Closes: #26554
  * Temporarily add a Breaks: dpkg-dev (= 1.14.13), dpkg-dev (= 1.14.14) on
    dpkg for the convenience of sid users. Closes: #459815
  * Update dpkg-source(1) to explain better what the directory after -b is.
    Closes: #323606
  * Also force version in ${binary:Version} if dpkg-gencontrol -v<version>
    is used. That way we're consistent with the definition of that variable
    in deb-substvars(5). Closes: #433477
  * Add support of Dm-Upload-Allowed field. Closes: #453400
  * Fix dpkg-shlibdeps's filtering of duplicated dependencies in fields of
    lesser priority (when -d is used).
  * Fix behaviour of dpkg-shlibdeps when the same binary was passed multiple
    times for use in different dependency fields (-d option).
  * Change logic of -si option of dpkg-genchanges to include the original
    tarball only if the current upstream version differs from the upstream
    version of the previous changelog entry. Replaces the heuristic based
    on revision number (-0, -0.1 or -1). Closes: #28701
  * Some code refactoring on dpkg-genchanges and bug fixes in the generation
    of the Description: field. As a result, source only uploads will no more
    have Description fields.
  * Add support of wildcard entries in symbols files. This makes it much
    simpler to write symbols files for well managed libraries but in that case
    dpkg-gensymbols can't check any more if symbols have disappeared.
    Closes: #459359

  [ Updated manpages translations ]
  * Fix typo in French. Closes: #460021
  * German (Helge Kreutzmann).

  [ Updated dpkg translations ]
  * Basque (Piarres Beobide). Closes: #459565
  * French (Christian Perrier).
  * German, Basque, Norwegian Bokmål, Swedish, Vietnamese, Simplified Chinese,
    Galician unfuzzied.
  * Russian (Yuri Kozlov). Closes: #460708

  [ Updated scripts translations ]
  * Russian (Yuri Kozlov). Closes: #460709
  * Swedish (Peter Karlsson).

 -- Guillem Jover <guillem@debian.org>  Mon, 21 Jan 2008 10:00:45 +0200

dpkg (1.14.15) unstable; urgency=low

  [ Raphaël Hertzog ]
  * Make sure {dpkg-dev,dselect}.preinst are included in the source tarball.
    Closes: #452730
  * Blacklist armel-specific symbols in dpkg-gensymbols. Reported by Riku
    Voipio. Closes: #457964
  * Fix typos in various manpages. Patch from A. Costa. Closes: #458276
  * Make dpkg-shlibdeps choose the right symbols files when we have several
    debian/*/DEBIAN/symbols for a given soname. Closes: #458860
  * Add a -S<pkgbuilddir> option to dpkg-shlibdeps to indicate a package build
    tree to scan first when trying to find a needed library.
  * Change dpkg-gensymbols to mark symbols that disappeared with #MISSING
    instead of #DEPRECATED, it's clearer for people.
  * Fix Dpkg::Shlibs::Objdump to properly take into account R_*_COPY
    relocations. Closes: #454036
  * Explain better the order in which postinst/prerm scripts are called
    between a package and its dependencies. Thanks to Nicolas François and
    Helge Kreutzmann for their suggestions. Closes: #379641
  * Fix Dpkg::BuildOptions so that dpkg-buildpackage doesn't double all
    options in DEB_BUILD_OPTIONS when called with the -j parameter.
    Closes: #453656

  [ Guillem Jover ]
  * Move compression related variables to a new Dpkg::Compression module.
  * Remove disabled, obsolete and quite incomplete Hebrew translations.
  * Revert dpkg-dev versioned dependency bump on dpkg >= 1.14.13 back to
    >= 1.14.6, as the compression variables are now in a module in dpkg-dev.
  * Do not disaplay garbage in dselect on monochrome terminals, by setting
    a missing ncurses character attribute. Closes: #155741, #157093
    Thanks to Sven Rudolph.
  * Do not loop endlessly in dselect with very long package descriptions.
    Closes: #179320, #342495
    Thanks to John Zaitseff.
  * Ignore wrapped lines in install-info when matching section titles.
    Closes: #214684
    Thanks to Andreas Metzler and Ian Zimmerman.
  * Do not use strdup for execvp arguments. Closes: #379027
  * Do not print 'failed to kill' warning in start-stop-daemon when polling
    the pid. Closes: #157305, #352554
    Thanks to Samuel Thibault.
  * Properly print build message in dpkg-buildpackage for lzma and bzip2
    compressed sources. Closes: #458519
  * Promote bzip2 Recommends to Depends for dpkg-dev. Closes: #458521
  * Add lzma to dpkg-dev Depends.
  * Do not automatically enable -j if DEB_BUILD_OPTIONS contains parallel=n,
    and allow overriding its value from the environment. Closes: #458589
  * Fix Dpkg::BuildOptions to parse all options in DEB_BUILD_OPTIONS, so
    that dpkg-buildpackage called with -j preserves unrecognized options.
  * Fix several signed vs unsigned value comparisons that were making some
    code to never be executed.

  [ Updated dpkg translations ]
  * French (Christian Perrier).
  * German (Sven Joachim). Closes: #459223
  * Norwegian Bokmål (Hans Fredrik Nordhaug). Closes: #457918, #458732
  * Simplified Chinese (Deng Xiyue). Closes: #459018
  * Swedish (Peter Karlsson).
  * Vietnamese (Clytie Siddall). Closes: #459016

  [ Updated scripts translations ]
  * French (Christian Perrier).
  * Swedish (Peter Karlsson).

  [ Updated man pages translations ]
  * Swedish (Peter Karlsson).

 -- Guillem Jover <guillem@debian.org>  Mon, 07 Jan 2008 12:12:16 +0200

dpkg (1.14.14) unstable; urgency=low

  * Fix override disparity: set priority of dselect to important.
  * Add libio-string-perl to Build-Depends as it's needed by a non-regression
    test (fix FTBFS, thus a quick upload).
  * Make dpkg-dev depend on dpkg (>= 1.14.13) as the latest Dpkg.pm is needed
    for dpkg-source.

 -- Raphaël Hertzog <hertzog@debian.org>  Thu, 27 Dec 2007 11:20:38 +0100

dpkg (1.14.13) unstable; urgency=low

  [ Frank Lichtenheld ]
  * Add an own manpage for Dpkg's version format. Mostly stolen
    from policy. Closes: #373003
  * Fix control file parsing for field values starting with a colon.
    Apparently nobody ever needed this until Vcs-Cvs came along.
    Closes: #453364
  * Copy the usr/share/doc directory to dpkg-dev and dselect (Instead
    of using symlinks). The space requirements are minimal and adding
    the needed dependencies to comply with policy would be way more
    inconvenient. Pointed out by Rene Engelhard. Closes: #452730
  * Allow more than one arch and more than one type of a package
    in debian/files. Parts of the patch by Goswin von Brederlow
    and Bastian Blank. Closes: #356299, #377400, #229143
  * Allow building only architecture independent packages (-A).
    Closes: #109794, #200454
  * Bump Standards-Version to 3.7.3 (no changes)

  [ Raphaël Hertzog ]
  * When dpkg-shlibdeps finds a lib in a directory which is just a symlink to
    another directory that is also considered, remember the other directory
    name as the canonical one. Closes: #453885
  * dpkg-shlibdeps doesn't warn any more about libm.so.6 being unused if the
    binary is also linked against libstdc++ since g++ always add an implicit
    -lm. Closes: #454616
  * Included files in symbols files (via #include) do no more need to repeat
    the header line. Closes: #455260
  * Tweak the sort algorithm between dependencies so that intervals
    are displayed as "a (>= 1), a (<< 2)" instead of the opposite.
    Closes: #455520
  * Extend format of symbols files to support arbitrary fields of
    meta-information. First field is Build-Depends-Package used to extract the
    version requirement possibly encoded in the Build-Depends field and make
    sure that the generated dependency is at least as strict as this one.
  * Fix dpkg-gensymbols to not update version info of a deprecated symbol.
    Closes: #457739
  * Fix dpkg-source's behaviour with options -sk -sK -sp -sP. Closes: #457784

  [ Guillem Jover ]
  * Ignore the man pages when building without NLS support. Closes: #457673
  * Fix perl warnings:
    - Check for undefined values when reading from the alternative db.
  * Properly handle symlinks for alternatives with inexistent slave links.
    Closes: #76295, #246906, #433567, #451872, #220044, #392440, #441021
    Closes: #443241
    Based on a patch by Daniel Leidert <daniel.leidert@wgdd.de>.
  * Fail when diverting to a non existent directory. Closes: #245562
    Thanks to Flavio Stanchina <flavio@stanchina.net>.
  * Refactor update-alternatives.

  [ Updated dpkg translations ]
  * French (Christian Perrier, as this was trivial).
  * Spanish (Javier Fernández-Sanguino Peña). Closes: #456984
  * Swedish (Peter Karlsson).

  [ Updated man pages translations ]
  * German (Helge Kreutzmann).
  * Swedish (Peter Karlsson).

  [ Updated scripts translations ]
  * French (Frédéric Bothamy).
  * German (Helge Kreutzmann).
  * Japanese (Kenshi Muto). Closes: #455841
  * Swedish (Peter Karlsson).

 -- Guillem Jover <guillem@debian.org>  Thu, 27 Dec 2007 09:16:45 +0200

dpkg (1.14.12) unstable; urgency=low

  [ Raphaël Hertzog ]
  * Add -I<file> option to dpkg-gensymbols to force the usage of a specific
    symbols file.
  * Dpkg::Shlibs::find_library() now returns canonicalized paths.
  * dpkg-shlibdeps always tries the realpath() of a lib as fallback when
    trying to identify the package of a lib (and not only for symlinks).
  * dpkg-shlibdeps doesn't fail any more if it can't find unversioned
    libraries on the presumption that they are just private libraries. Outputs
    a warning instead.
  * Expand the dpkg-shlibdeps manual page with explanations concerning
    failures.
  * The environment variable DPKG_GENSYMBOLS_CHECK_LEVEL can be used to force
    dpkg-gensymbols to use a precise level of checks. Closes: #452022

  [ Guillem Jover ]
  * Define several private functions and variables as static.
  * Move extern declarations to header files and stop defining them as extern.
  * Unify parsing of Section and Priority in dpkg-gencontrol with Homepage.
  * Switch dpkg-scanpackages to use the new Dpkg::ErrorHandling and
    Dpkg::Versions modules.

 -- Guillem Jover <guillem@debian.org>  Thu, 29 Nov 2007 06:14:09 +0200

dpkg (1.14.11) unstable; urgency=low

  [ Raphaël Hertzog ]
  * dpkg-shlibdeps now ignores the lack of dependency information in some
    specific cases (instead of failing):
    - when the library is in the same package than the binary analyzed
    - when the library is not versionned and can't have a shlibs file
  * dpkg-shlibdeps now only displays 10 warnings about symbols not found for
    each binary and a count of skipped warnings. Closes: #452318
  * dpkg-shlibdeps: optimize "dpkg -S" lookups by caching results, patch
    from Aaron M. Ucko <ucko@debian.org>. Closes: #452577

  [ Guillem Jover ]
  * Fix dpkg-scanpackages to properly support an optional override file.
    Closes: #452621

 -- Guillem Jover <guillem@debian.org>  Sat, 24 Nov 2007 07:19:02 +0200

dpkg (1.14.10) unstable; urgency=low

  [ Raphaël Hertzog ]
  * dpkg-shlibdeps now correctly identify private libraries (avoid many
    warnings with perl/python modules). Closes: #452338
  * Move capit() to a Dpkg::Fields module and use it in dpkg-shlibdeps.
    Closes: #452262
  * Add more debug messages to dpkg-shlibdeps to ease collecting information
    in case of problems.
  * dpkg-shlibdeps now accepts again empty dependencies in shlibs files.
  * dpkg-shlibdeps will try harder to identify packages providing a library
    by looking up dpkg -S on the realpath of any symlink to a library.
    Closes: #452339
  * dpkg-source now correctly identifies the extension of the
    orig.tar.{gz,bz2,lzma} file and won't unexpectedly create "Format: 2.0"
    .dsc files.

  [ Guillem Jover ]
  * Add support for Package-Type in dpkg-name.
  * Restore cross compilation support by honouring the environment host and
    arch variables to override the default values on the dpkg-dev scripts.

  [ Updated man pages translations ]
  * Swedish (Peter Karlsson)

  [ Added scripts translations ]
  * Swedish (Peter Karlsson)

 -- Guillem Jover <guillem@debian.org>  Fri, 23 Nov 2007 06:32:27 +0200

dpkg (1.14.9) unstable; urgency=low

  [ Raphaël Hertzog ]
  * Fix bad behaviour of Dpkg::Path::get_pkg_root_dir() and adjust
    dpkg-shlibdeps accordingly. Closes: #452012
  * Fix Dpkg::Deps to accept empty fields. Closes: #452013

  [ Updated man pages translations ]
  * German (Helge Kreutzmann).

 -- Guillem Jover <guillem@debian.org>  Tue, 20 Nov 2007 07:15:41 +0200

dpkg (1.14.8) unstable; urgency=low

  [ Raphaël Hertzog ]
  * Heavy rework of dpkg-shlibdeps:
    - Support "symbols" files to generate finer-grained dependencies.
      Those files can be created by the new dpkg-gensymbols command.
      Closes: #430367
    - Uses now all paths in RPATH (instead of only the first).
      Closes: #395942
    - Support parsing include directives in /etc/ld.so.conf. Closes: #431597
    - Libraries are also searched in the public directories of packages
      being built and thus debian/shlibs.local can effectively define
      dependencies for libraries that are being built. Closes: #80340
    - "symbols" files use the full SONAME as key instead of splitting it in
      (name, version) like in the "shlibs" format. This allows binaries to
      be linked with unversioned libraries and not fail. Note that
      unversioned libraries are still a very bad idea.  Closes: #48208
    - dpkg-shlibdeps now supports '-x<package>' options that can be used to
      exclude packages from generated dependencies (use with care though).
      Closes: #41907, #109954
    - If dpkg-shlibdeps doesn't find any dependency information for a
      shared library that is actively used, then it will fail. This can be
      disabled with the option '--ignore-missing-info'. Closes: #10807
  * Switch perl programs to use the new Dpkg::Deps module. This changes the
    behaviour of dpkg-gencontrol and dpkg-source which will rewrite and
    simplify dependencies and build dependencies as possible. Multiple
    dependencies on the same package are replaced by their intersection.
    Closes: #178203, #186809, #222652

  [ Frank Lichtenheld ]
  * Add $(MAKE) check to build target
  * Allow to use other compressions than gzip on dpkg-source -b
    (NOTE: this will result in a Format: 2.0 source package!).
    Closes: #382673
  * Various small fixes to the manpages suggested by Helge Kreutzmann.
    Closes: #445858
  * Fix Dpkg::BuildOptions (and thereby dpkg-buildpackage) to really
    set DEB_BUILD_OPTIONS. Found by Daniel Shepler. Closes: #446119
  * Change some ' in shell code in dpkg-source.1 and dpkg-query.1 to
    proper \(aq. Reported by Daniel van Eeden. Closes: #447476

  [ Guillem Jover ]
  * Use shipped perl modules when calling perl programs at build time.
  * Switch perl programs to use the new Dpkg::ErrorHandling and Dpkg::Arch
    perl modules.
  * Add support for format strings in Dpkg::ErrorHandling functions.
  * Move build and host arch detection code from dpkg-architecture to
    Dpkg::Arch.
  * Add initial udeb support:
    - Support new fields fields Package-Type, Subarchitecture, Kernel-Version
      and Installer-Menu-Item. Closes: #383916
    - New '--type' option for dpkg-scanpackages.
  * Make dpkg-dev Conflict on dpkg-cross << 2.0.0 which was sourcing
    dpkg-buildpackage expecting it to be a shell script. Closes: #445852
  * Get rid of undefined macros from man pages. Thanks to Colin Watson
    for the analysis.

  [ Updated dselect translations ]
  * Czech (Miroslav Kure).

  [ Added dpkg translations ]
  * Thai (Theppitak Karoonboonyanan). Closes: #446501

  [ Updated dpkg translations ]
  * Czech (Miroslav Kure).
  * Galician (Jacobo Tarrio). Closes: #446624
  * Polish (Robert Luberda).
  * Russian (Yuri Kozlov). Closes: #446278

  [ Updated man pages translations ]
  * German (Helge Kreutzmann). Closes: #448354
  * Polish (Robert Luberda).
  * Swedish (Peter Karlsson).

  [ Added scripts translations ]
  * German (Helge Kreutzmann). Closes: #448353

  [ Updated scripts translations ]
  * Polish (Robert Luberda).
  * Swedish (Peter Karlsson).

 -- Guillem Jover <guillem@debian.org>  Mon, 19 Nov 2007 10:36:30 +0200

dpkg (1.14.7) unstable; urgency=low

  [ Guillem Jover ]
  * Add back $dpkglib into @INC, needed by the controllib.pl require in
    822-date. Closes: #440962
  * Document in dpkg-scanpackages that apt now requires Packages.bz2 in
    preference to Packages.gz. Closes: #440973
  * Stop recognizing the obsolete Optional field when building packages.
  * Use fakeroot, if present, by default to gain root privileges in
    dpkg-buildpackage.
  * Fix typos in dpkg-deb.1 and start-stop-daemon.8. Closes: #441051
    Thanks to A. Costa.
  * After '<prerm> remove' fails and while doing the error unwinding, if
    the '<postinst> abort-remove' call succeeds, preserve the old status
    instead of unconditionally setting it to 'Installed'. Closes: #432893
    Thanks to Brian M. Carlson.
  * Add Vcs-Browser and Vcs-Git fields to debian/control.
  * Add a Homepage field to debian/control (to be changed later when
    there's a more formal site).
  * Allow comparing unsupported architectures for equality and identity.
    Based on a patch by Frank Lichtenheld. Closes: #427210
  * Document Origin and Bugs fields in deb-control.5. Closes: #173463
  * Do not replace substvars for build dependencies (it was not supported
    anyway).

  [ Frank Lichtenheld ]
  * Add _MTN to dpkg-source -i default regex. Suggested by Jari Aalto.
  * Convert dpkg-buildpackage to a Perl script.
    Fix some bugs in the new script detected in experimental:
    Closes: #444362
  * dpkg-buildpackage accepts a -j<n> option now which will set
    MAKEFLAGS(-j<n>) and DEB_BUILD_OPTIONS(parallel=<n>) accordingly.
    parallel=<n> in DEB_BUILD_OPTIONS will be passed to MAKEFLAGS as
    well. Based on an idea by Robert Millan. Closes: #440636
  * Allow dpkg-source -I without a pattern which will load a default
    list of pattern similar to -i without regexp. Patch by
    Jari Aalto. Closes: #440972
  * Rework documentation of dpkg-source's -i and -I options.
    Closes: #323911, #440956
  * Add --utf8-strings to gpg call in dpkg-buildpackage since
    that seems to be the better default. Suggested by Székelyi Szabolcs.
    Closes: #379418
  * Let dpkg-buildpackage error out early if the version number from
    the changelog is not a valid Debian version. Closes: #216075
  * Fix dpkg-source to create correct diffs for files with spaces in
    their name (apparantly we don't have many of those ;).
    Based on a patch by Marcel Toele. Closes: #445380

  [ Updated dpkg translations ]
  * Basque (Piarres Beobide). Closes: #440859
  * Danish (Claus Hindsgaul). Closes: #441106
  * French (Frédéric Bothamy).
  * German (Sven Joachim). Closes: #440537
  * Nepali (Shiva Prasad Pokharel). Closes: #437825
  * Portuguese (Miguel Figueiredo). Closes: #441113
  * Romanian (Eddy Petrişor).
  * Vietnamese (Clytie Siddall). Closes: #440502
  * Korean (Sunjae Park). Closes: #443190

  [ Updated man pages translations ]
  * German (Helge Kreutzmann).
  * Swedish (Peter Karlsson).
  * Korean (Sunjae Park). Closes: #443191

  [ Updated scripts translations ]
  * Correct a typo in the French translation. Closes: #443276
  * Swedish (Peter Karlsson).

 -- Guillem Jover <guillem@debian.org>  Mon, 08 Oct 2007 07:31:34 +0300

dpkg (1.14.6) unstable; urgency=low

  [ Frank Lichtenheld ]
  * Synchronise usage information of dpkg, dpkg-deb, and
    dpkg-query man pages. This fixes some small mistakes
    and also Closes: #321520

  [ Guillem Jover ]
  * Man pages cleanup:
    - Some italics and bold fixes.
    - Unify ellipsis, argument separator, and remove redundant program name
      preceding the options.
    - Substitute 'FILES' header with 'SEE ALSO' in dpkg-buildpackage(1),
      and remove leftover string from man page split. Closes: #439306
    - Split option descriptions so that it gets easier to distinguish.
    - Unify author and copyright information formatting.
  * Move variables automatically modified at build time for the perl scripts
    to a new style perl module (Dpkg) and make all programs use it.
  * Switch 'dpkg-gettext.pl' to a new style perl module (Dpkg::Gettext).
  * Implement support for Breaks field. Closes: #379140
    Thanks to Ian Jackson.
  * Run the deconfiguration of each package to be deconfigured once, instead
    of once per each conflicting package being removed. Closes: #378003
    Thanks to Ian Jackson.
  * Do not segfault when the result from a 'dpkg-query -l' is bigger than
    the total number of current packages, and do not produce repeated
    results with overlapping patterns on 'dpkg-query -W'. Closes: #428427
  * Tightening dpkg-dev versioned Depends to dpkg 1.14.6, and dpkg Conflicts
    against << dpkg-dev 1.14.6, where the perl modularization started.
  * Do not print empty lines after 'Setting up ...' output. Closes: #392317
  * When a slave alternative is inapplicable do not attempt to create the
    slave link before removing it again. Closes: #411699
    Thanks to Ian Jackson.
  * Do not consider it a file conflict if the package contains a symlink
    to a directory where the existing symlink on-disk points to the
    same place. Closes: #377682
    Thanks to Ian Jackson.
  * Fix perl warnings:
    - When removing a non diverted file with dpkg-divert. Closes: #438416
  * Implement support for Homepage field. Closes: #142324
  * Ignore XB- fields instead of XC- fields from control file binary package
    stanzas in dpkg-genchanges.
  * Explicitly ignore all known fields from the control file source package
    stanza in dpkg-genchanges, instead of leaving unknown fields unwarned.
  * Implement support for Vcs-Browser, Vcs-Arch, Vcs-Bzr, Vcs-Cvs, Vcs-Darcs,
    Vcs-Git, Vcs-Hg, Vcs-Mtn and Vcs-Svn fields in control file source
    package stanza.
  * Implement support for Tag field.

  [ Updated scripts translations ]
  * French (Frédéric Bothamy, Christian Perrier).
  * Swedish (Peter Karlsson).

  [ Updated dpkg translations ]
  * Dzongkha (Tshewang Norbu). Closes: #430931
  * Nepali (Shiva Prasad Pokharel). Closes: #435353
  * Polish (Robert Luberda).
  * Russian (Yuri Kozlov). Closes: #436147
  * Swedish (Peter Karlsson).

  [ Updated dselect translations ]
  * Russian (Yuri Kozlov). Closes: #436149
  * Swedish (Peter Karlsson).

  [ Updated man pages translations ]
  * German (Helge Kreutzmann).
  * Polish (Robert Luberda).
  * Swedish (Peter Karlsson).

 -- Guillem Jover <guillem@debian.org>  Wed, 05 Sep 2007 07:36:02 +0300

dpkg (1.14.5) unstable; urgency=low

  [ Guillem Jover ]
  * Add lpia support to ostable and triplettable.
  * Fix dpkg-source to not emit duplicated entries for the Architecture field
    in the .dsc file.
  * Fix dpkg-scanpackages to load the override file after having filled the
    packages information. Closes: #428169, #428470
  * Add '.shelf' to the default dpkg-source -i regex. Closes: #427827
    Thanks to Adeodato Simó.
  * Support a colon separated list of paths from the ELF RPATH field in
    dpkg-shlibdeps. Thanks to Jiří Paleček. Closes: #427988
  * Man pages cleanup:
    - Reference deb-substvars(5) instead of dpkg-substvars(5). Closes: #429182
    - Mark dpkg-* commands in bold.
    - Unify title header.
    - Remove an additional space in install-info(8) and mark gzip in bold
      and remove redundant reference to GNU.
    - Fix explanation of dpkg-source '-b' option, remove a reference to
      checking for a missing empty string argument, and add a reference
      to '-sX' arguments affecting the behaviour. Closes: #428167
    - Remove documented dpkg-gencontrol options in dpkg-source left over
      from the man pages split.

  [ Frank Lichtenheld ]
  * Fix typo in German translation of start-stop-daemon(8).
    Noted by Joachim Breitner. Closes: #430008
  * Correct permission and owner/group handling when extracting
    tar balls to match more the user's preferences instead of
    ours or the ones from the originator of the tar ball. Patch
    by Ian Jackson. Closes: #390915, #207289
  * dpkg-source warns now about new empty files since those will
    not be represented in the diff. Closes: #383394

  [ Updated dselect translations ]
  * French (Christian Perrier).
  * Romanian (Eddy Petrişor).

  [ Updated dpkg translations ]
  * Estonian (Ivar Smolin). Closes: #427589
  * Portuguese (Miguel Figueiredo).
  * Romanian (Eddy Petrişor).
  * Spanish (Javier Fernandez-Sanguino). Closes: #429958

  [ Updated man pages translations ]
  * German (Helge Kreutzmann).

 -- Frank Lichtenheld <djpig@debian.org>  Tue, 03 Jul 2007 00:27:07 +0200

dpkg (1.14.4) unstable; urgency=low

  [ Guillem Jover ]
  * Fix perl warnings:
    - When unpacking a source package with -sp from a different directory
      than the one containing the tarball. Closes: #424998
  * Remove an unused variable in dpkg-statoverride by renaming it to the
    initially intended name. Closes: #425041
  * Fix loose regex in dpkg-source (/\.debian.tar/ -> /\.debian\.tar/).
    Thanks to Kylan Robinson. Closes: #425629
  * Revert change on 1.14.0 from Aaron M. Ucko. Trim down duped entries only
    when passing them to dpkg-query instead. Closes: #425641
  * Recognize again architecture wildcards. Closes: #424670

  [ Updated dpkg translations ]
  * Basque (Piarres Beobide). Closes: #425776
  * French (Frédéric Bothamy).
  * Galician (Jacobo Tarrío).

 -- Guillem Jover <guillem@debian.org>  Thu, 24 May 2007 19:30:26 +0300

dpkg (1.14.3) unstable; urgency=low

  [ Guillem Jover ]
  * Fix perl warnings:
    - In dpkg-genchanges when called with -S. Closes: #423193
    - In architecture comparison operations. Closes: #423452
    - Fill slavepaths undefined entries with an empty string to guarantee
      they are always defined. Closes: #423140, #423451, #423544, #423555
  * Include the new split man pages deb-substvars.5, deb-override.5 and
    deb-shlibs.5 in dpkg-dev.
  * Fix deb-substvars.5 section to match reality.
  * Refactor update-alternatives.
  * Fix dpkg-divert to work again w/o specifying the '--divert' and
    '--package' or '--local' options. Closes: #423864
  * Document in install-info.8 that when no '--section' option is specified,
    install-info will try to use the INFO-DIR-SECTION entry from the info
    file. Add missing commas. Thanks to Kurt B. Kaiser. Closes: #397737
  * Disambiguate in install-info.8 the use of 'Info directory' with
    'Info dir file'. Closes: #420766
  * Document in deb-control.5 that the control file can have '#'-style
    comments. Closes: #406481
  * Make start-stop-daemon fork twice while daemonizing.

  [ Updated dpkg-dev translations ]
  * French (Frédéric Bothamy). Closes: #423392

  [ Updated dpkg translations ]
  * French (Christian Perrier).
  * German (Sven Joachim). Closes: #423401

  [ Updated dselect translations ]
  * German (Sven Joachim). Closes: #423403

 -- Guillem Jover <guillem@debian.org>  Tue, 15 May 2007 16:02:59 +0300

dpkg (1.14.2) unstable; urgency=low

  [ Guillem Jover ]
  * Remove bashisms in dpkg-buildpackage. Closes: #422239
  * Handle case in update-alternatives when there's no existing alternative
    to configure. Closes: #260987, #353252, #367717, #392431
  * Add solaris support to ostable and triplettable. Closes: #361866
  * Properly create the generic name symlink in update-alternatives for new
    alternatives. Closes: #422979
  * Include translations again, which disappeared due to a dirty source tree
    and a bogus Makefile.am for the man pages. Closes: #423029, #423085

 -- Guillem Jover <guillem@debian.org>  Wed, 09 May 2007 22:22:45 +0300

dpkg (1.14.1) unstable; urgency=low

  [ Guillem Jover ]
  * Fix partial upgrades by tightening dpkg-dev versioned Depends to
    dpkg 1.14.0, and dpkg Conflicts against << dpkg-dev 1.14.0, where
    the triplettable support first appeared. Closes: #422848

 -- Guillem Jover <guillem@debian.org>  Tue, 08 May 2007 18:23:49 +0300

dpkg (1.14.0) unstable; urgency=low

  [ Guillem Jover ]
  * Make the copyright information in dpkg-deb.1 and dpkg-split.1 match the
    one in the source. Thanks to Nicolas François. Closes: #379320
  * Allow dpkg-buildpackage to properly override '-b' when passed after '-B'.
    Thanks to Julian Gilbey. Closes: #397479
  * Move retrieval of uid and gid information from controllib.pl into a
    function, so that scripts not needing it do not execute that code.
    Based on a patch by Riku Voipio. Closes: #396884
  * Do not bail out in dpkg when building without start-stop-daemon support,
    by checking if the macro value is true instead of it being defined.
    Thanks to Mark Rosenstand.
  * Make all perl scripts use strict and warnings, to ease catching errors.
  * Refactor update-alternatives code, with the side effect that now commands
    on non existing link group files will return an error code (except
    for --remove, now). Closes: #273407
  * Add a missing newline to a warning message in dpkg. Closes: #390914
    Thanks to Ian Jackson.
  * Fix typo in variable name in dpkg-source which was causing it to not
    create directories when extracting the diff. Closes: #374645
  * Fix up and down keystrokes in the dselect help message. Closes: #383438
    Thanks to Sven Joachim.
  * Convert 822-date to be a simple wrapper around 'date -R'. 822-date is
    now deprecated and should not be used anymore. It might be removed
    sometime in the future. Closes: #31634, #367712, #314462
    Thanks to Frank Lichtenheld.
  * Add '.gitignore' to the default dpkg-source -i regex. Closes: #409566
    Thanks to Julien Cristau.
  * Add '.hg' to the default dpkg-source -i regex. Closes: #414794
  * Use l10n-friendlier strings to describe dependencies. Closes: #390916
    Thanks to Ian Jackson.
  * Change priority for dpkg-dev from standard to optional to match the
    override.
  * Do not use a build-stamp in debian/rules.
  * Fix confusing bottom status lines in dselect, unifying them by removing
    the method or package name and capitalizing. Closes: #9085
  * Check proper error value returned by BZ2_bzerror. Closes: #410605
  * Exit with an error instead of an assert if a file name is too long when
    building a .deb package. Closes: #393069
  * Exit with an error instead of an assert if the number of conflictors is
    exceeded. Remove bogus comments. Closes: #377855
  * Fix regular expression special-casing Origin, Bugs and Maintainer fields
    which was making X[SBC]- fields containing such strings to propagate into
    the .deb control file unprocessed. Thanks to Colin Watson.
  * Add support for '--admindir' in dpkg-buildpackage, dpkg-checkbuilddeps
    and dpkg-shlibdeps. Closes: #162348
  * Cleaning and format unification of manual pages.
  * Make the override-file argument to dpkg-scanpackages optional.
  * Refactor compression filtering code.
  * Split override file information from dpkg-scanpackages.1 into
    deb-override.5 manual page.
  * Split dpkg-source.1 into independent man pages, namely deb-substvars.5,
    deb-shlibs.5, dpkg-buildpackage.1, dpkg-distaddfile.1, dpkg-genchanges.1,
    dpkg-gencontrol.1, dpkg-parsechangelog.1 and dpkg-shlibdeps.1.
  * Support building binary packages with the member data.tar.lzma compressed
    with lzma.
  * Require gettext 0.16.1.
  * Show the epoch (if present) when displaying package versions.
    Closes: #107449, #179913, #345594, #393924, #405668
    Based on a patch by Jeffrey W. Baker.
  * Switch from pseudo-tags to usertags, and update the documentation.
  * Fix typo in German dpkg man page. Closes: #416167
    Thanks to Martin Weis.
  * Properly sort Uploaders field in generated .dsc files.
  * Reorder a bit the fields in output files.
  * Speed up dpkg-shlibdeps by avoiding doing a dpkg-query for duped
    libraries. Thanks to Aaron M. Ucko. Closes: #421290
  * Generalize source architecture handling by abstracting it through the new
    Debian triplet and the new triplettable.
  * Add armel support to ostable and triplettable. Closes: #414087

  [ Updated dpkg translations ]
  * Dutch (Bart Cornelis).
  * French (Frédéric Bothamy).
  * Polish (Robert Luberda).
  * Romanian (Eddy Petrişor).
  * Simplified Chinese (Anthony Wong). Closes: #415320
  * Traditional Chinese (Anthony Wong). Closes: #415230

  [ Added dpkg translations ]
  * Estonian added (Ivar Smolin). Closes: #422404
  * Kurdish added (Erdal Ronahi). Closes: #418154
  * Marathi added (Priti Patil). Closes: #416810

  [ Updated man pages translations ]
  * German (German l10n team). Closes: #418528
  * Polish (Robert Luberda).

  [ Updated dselect translations ]
  * Dutch (Bart Cornelis).
  * Polish (Robert Luberda).

 -- Guillem Jover <guillem@debian.org>  Tue, 08 May 2007 11:11:50 +0300

dpkg (1.13.25) unstable; urgency=low

  [ Guillem Jover ]
  * Fix year 2018 in changelog for Michael Alan Dorman's upload in 1998,
    which was confusing the changelog parsers. Closes: #402526
  * Document in its man page that update-alternatives requires cooperation
    from all packages dealing with the specific file. Closes: #396338
    Thanks to Tomas Pospisek <tpo_deb@sourcepole.ch>.
  * Require POSIX inside subprocerr in controllib.pl. Closes: #390636
    Thanks to Brendan O'Dea <bod@debian.org>.
  * Support extracting lzma compressed source and binary packages,
    and add a Suggests on package lzma. Closes: #347715
  * Add '/emul/ia32-linux' biarch paths to dpkg-shlibdeps. Closes: #403216
  * Remove non-modified /etc/dpkg/dpkg.cfg configuration file when upgrading
    from versions 1.9.21 through 1.10.28, to avoid getting prompted about
    conffile changes. Closes: #398061

  [ Updated dpkg translations ]
  * Chinese (Traditional, Asho Yeh).
  * Korean (Sunjae Park). Closes: #394135, #404938
  * Norwegian Bokmal (Hans Fredrik Nordhaug). Closes: #391143
  * Nepali (Shiva Prasad Pokharel).
  * Romanian (Eddy Petrişor).
  * Catalan (Jordà Polo).
  * Swedish (Peter Karlsson).
  * Vietnamese (Clytie Siddall). Closes: #399343

  [ Added dpkg translations ]
  * Punjabi (A S Alam).

  [ Updated dpkg-dev translations ]
  * Catalan (Jordi Mallach).

  [ Updated dselect translations ]
  * Korean (Sunjae Park). Closes: #404943

 -- Guillem Jover <guillem@debian.org>  Tue,  2 Jan 2007 00:23:57 +0200

dpkg (1.13.24) unstable; urgency=low

  [ Guillem Jover ]
  * Fix dselect segfault by adding a field description matching the
    dependency field enum position. Closes: #392731, #392724

  [ Updated dpkg Translations ]
  * Nepali (Shiva Prasad Pokharel). Closes: #373728

 -- Guillem Jover <guillem@debian.org>  Fri, 13 Oct 2006 16:34:39 +0300

dpkg (1.13.23) unstable; urgency=low

  [ Guillem Jover ]
  * Add initial support for the Breaks field, by parsing but rejecting it.
    Thanks to Ian Jackson <iwj@ubuntu.com>. Closes: #375703
  * Use dpkg-architecture from the source tree to get the target Debian
    architecture, instead of duplicating the logic in the m4 files.
  * Remove comment headers in dselect/helpmsgs.{cc,h} about the files being
    autogenerated, replace them with a proper license and copyright comment.
    Closes: #382308
  * Add a new line at the end of m4/compiler.m4 file, to cope with an
    autoreconf failure due to the new m4 1.4.7.

  [ Nicolas François ]
  * Specify --null before the -T tar's option to avoid the "tar: -: file name
    read contains nul character" warning.
    Closes: #376351, #375749, #376724, #377279

  [ Added dpkg Translations ]
  * Dzongkha (Kinley Tshering).

  [ Updated dpkg Translations ]
  * Basque (Piarres Beobide). Closes: #375118
  * Brazilian Portuguese (Andre Luis Lopes).
  * Catalan (Robert Millan, Jordi Mallach). Closes: #383448
  * Czech (Miroslav Kure).
  * Danish (Claus Hindsgaul).
  * Dutch (Bart Cornelis).
  * Dzongkha (Tenzin Dendup). Closes: #388192
  * French (Frédéric Bothamy).
  * Galician (Jacobo Tarrio).
  * German (Sven Joachim). Closes: #381409, #381740
  * Hungarian (SZERVÁC Attila).
  * Italian (Stefano Canepa, Davide Viti). Closes: #387821
  * Japanese (Kenshi Muto). Closes: #386963
  * Khmer (Khoem Sokhem). Closes: #375099
  * Portuguese (Miguel Figueiredo, Rui Branco).
  * Romanian (Eddy Petrişor).
  * Russian (Yuri Kozlov). Closes: #376746, #391143
  * Slovak (Peter Mann). Closes: #387282
  * Spanish (Javier Fernandez-Sanguino). Closes: #386759
  * Swedish (Daniel Nylander). Closes: #383643
  * Vietnamese (Clytie Siddall). Closes: #383588

  [ Added dpkg-dev Translations ]
  * Catalan (Jordi Mallach).
  * French (Philippe Batailler).

  [ Updated dselect Translations ]
  * Brazilian Portuguese (Andre Luis Lopes).
  * Catalan (Robert Millan, Jordi Mallach).
  * Danish (Claus Hindsgaul).
  * German (Sven Joachim). Closes: #384843
    (Sven is now the new German translation maintainer for dpkg and dselect).
  * Hungarian (SZERVÁC Attila).
  * Indonesian (Arief S Fitrianto). Closes: #391144
  * Italian (Stefano Canepa).
  * Japanese (Kenshi Muto).
  * Norwegian Bokmål (Hans Fr. Nordhaug).
  * Russian (Yuri Kozlov).
  * Slovak (Peter Mann).
  * Spanish (Javier Fernández-Sanguino Peña). Closes: #391144
  * Swedish (Daniel Nylander).
  * Vietnamese (Clytie Siddall).

  [ Updated man pages translations ]
  * French (Philippe Batailler).
  * German (Helge Kreutzmann). Closes: #379030

  [ Added man pages translations ]
  * German (Helge Kreutzmann).
    Closes: #379286, #379298, #379417, #379433, #379661, #379798, #379825
    Closes: #379985, #380130, #380239, #380365, #381047, #380660, #380443
    Closes: #381349, #381488
  * Japanese (KISE Hiroshi).
    Closes: #381141, #381865, #384768, #385675, #386965, #388837

 -- Guillem Jover <guillem@debian.org>  Thu, 12 Oct 2006 02:56:09 +0300

dpkg (1.13.22) unstable; urgency=low

  [ Guillem Jover ]
  * Version the po4a Build-Depends to >= 0.23 as we are using options
    introduced in that version. Thanks to Sergio Gelato. Closes: #370536
  * Add '.bzrtags' directory to default dpkg-source -i regex.
    Suggested by Adeodato Simó. Closes: #370392
  * Print update-alternatives '--config' listing layout evenly spaced.
    Closes: #325895
  * Clarify the legend in update-alternatives '--help' (Andrew Ferrier).
    Closes: #305318
  * Add the source version inside parenthesis to the Source field in the
    generated .changes and binary packages if the binary package version
    differs (like in binNMUs). Closes: #62529
  * Add missing comment serving as documentation about abort-remove on
    removal in dpkg.postinst (Justin Pryzby). Closes: #372145
  * Fix typo in dpkg-deb manpage (Robert Luberda). Closes: #373999
  * Clarify dpkg-architecture new options '-e' and '-i' in man page, add
    backward compatibility information and give some examples.
    Thanks for the initial suggestions to Junichi Uekawa. Closes: #370830
  * Modified some strings to be able to merge them in the .pot files.
  * Add new '--umask' option to start-stop-daemon. Closes: #368003

  [ Frank Lichtenheld ]
  * dpkg-source issued spurious warnings about fields defined with
    XB-. They now get correctly suppressed. Closes: #374154
  * Give a correct warning when the user requested an unknown
    sign command that we will default to a pgp style interface.
    Closes: #133470

  [ Updated dpkg Translations ]
  * Romanian (Eddy Petrişor).
  * Galician (Jacobo Tarrio).
  * French (Christian Perrier).
  * Swedish (Peter Karlsson).
  * Basque (Piarres Beobide). Closes: #373107
  * Polish (Robert Luberda).
  * Catalan (Guillem Jover).

  [ New dpkg Translations ]
  * Nepali (Paras Pradhan). Closes: #373728

  [ Updated dselect Translations ]
  * Simplified Chinese (Kov Tchai). Closes: #366260

  [ Updated man pages translations ]
  * Polish (Robert Luberda).

  [ Christian Perrier ]
  * Typo fix in update-alternatives ("alternativse"). Thanks to Eddy Petrisor
    for spotting it. Translations unfuzzied.
  * Make similar messages in dpkg-statoverride and dpkg-divert exactly similar
    Thanks to Eddy Petriso for spotting them, again.

 -- Guillem Jover <guillem@debian.org>  Wed, 21 Jun 2006 18:03:29 +0300

dpkg (1.13.21) unstable; urgency=low

  [ Guillem Jover ]
  * Disambiguate error message about conflicting command line actions by
    providing both long and short option names. Based on a suggestion by
    Josip Rodin. Closes: #45575
  * Add '/lib32' and '/usr/lib32' to the dpkg-shlibdeps library path search
    list. Closes: #367892
  * Revert usage of English perl non-essential module from install-info.
    Closes: #369928, #369958, #370157, #370174, #370210
  * Print the correct file being parsed by dpkg-parsechangelog's debian
    parser. Closes: #368961
  * Fix dependency cycle breaking in the case when every link involves
    a Provides (Ian Jackson). This is a proper fix for #349442.
    Closes: #370017

  [ Updated dpkg Translations ]
  * Czech (Miroslav Kure).
  * Vietnamese (Clytie Siddall).

 -- Guillem Jover <guillem@debian.org>  Sun,  4 Jun 2006 19:02:44 +0300

dpkg (1.13.20) unstable; urgency=low

  [ Frank Lichtenheld ]
  * Add gettext support for the Perl scripts. Based on a patch by
    Nicolas François. Closes: #165843
  * Only print usage information of dpkg-scanpackages on stdout
    if requested explicetly. Use stderr in case of error.
    Closes: #366659
  * Add remarks to dpkg-scansources and dpkg-scanpackages
    man pages about the need to compress the generated files
    to be able to access them via apt. Closes: #65839
  * Allow '+' and '.' in distribution names in Debian changelogs.
    Based on a patch by John Wright.
    Closes: #361171
  * Use the Debian keyring in dpkg-source when checking signatures
    of .dsc files, if available. Closes: #364726
  * Let dpkg-buildpackage pass through all remotely sensible
    -sX options to dpkg-source (-s[nsAkurKUR] currently).
    Closes: #36586
  * Improve the description of --showformat in dpkg-deb
    man page and add a pointer to the complete description
    of the option in dpkg-query.
  * Don't spew out garbage from dpkg-deb, if the second argument
    to -I is a absolute filename. Based on a patch by Ian Eure.
    Closes: #35573
  * Fix --ignore-depends argument value parsing. Closes: #169125
  * Completely remove md5sum diversion madness.  Instead, we Pre-Depend
    on a version of textutils which provides /usr/bin/md5sum.  We rely on
    the logic in coreutils to remove our diversions. Patch by
    Ian Jackson. Closes: #315784, #313605
  * Try harder to detect dependency cycles that contain Provides
    links. Closes: #349120, #349442
  * Update archtable to reflect current archive: Add amd64 and remove
    sh. Closes: #367329
  * Don't claim in dpkg man page that we set DPKG_OLD_CONFFILE and
    DPKG_NEW_CONFFILE on sub shells since we actually don't.
  * Fix printing of user defined fields with --showformat and
    document the existance of this feature in dpkg-query man page.
  * Make --forget-old-unavail more reliable by deleting architecture
    information of removed packages. Patch by Piotr Engelking.
    Closes: #208532
  * When building packages with dpkg-deb give a more useful error
    message in case a conffile entry has leading whitespace. Patch
    by David Lopez Moreno. Closes: #281562
  * Don't drop directories that contain our conffiles too early from
    our file listing. Otherwise we might leave them behind on purge
    if we share them with other packages.
    Closes: #174180, #198128, #198522, #318825, #366178

  [ Nicolas François ]
  * Fix typos in the Russian man pages. Thanks to Stepan Golosunov.
    Closes: #366587
  * Honour tabbing requested via --showformat even if the field to
    be printed is empty. Closes: #361671
  * Flush the terminal's input before prompting what to do with a
    configuration file. Closes: #316551
  * Fix the --force-depends-version option. Closes: #57104

  [ Guillem Jover ]
  * Standarize scripts usage output format and at the same time make
    the strings easier for the translators. Add '--help' and '--version'
    for most of the scripts. Print the usage and version to stdout.
  * Do not strip the epoch from the source:Upstream-Version substvar.
    Closes: #366351
  * Properly check and report lock file existence in install-info.
    Based on patch by Ben Pfaff. Closes: #368874
  * Correct default info directory for '--infodir' in intall-info man
    page (Ben Pfaff). Closes: #368875
  * Print the bogus version and prefix the error message with 'dpkg: '
    when using '--compare-versions'. Closes: #369177
  * Remove duplicated string " , at changelog " in dpkg-parsechangelog's
    debian style parser (Julian Gilbey). Closes: #369205
  * Update the Section and Priority fields in the status file from the
    new packages. We assume that the information from the binary package
    is correct, otherwise it should be fixed there to match the archive
    override file (Koblinger Egmont).
    Closes: #54529, #58106, #81171, #230610, #237622, #237626
  * Bump Standards-Version to 3.7.2 (no changes needed).
  * Add lintian overrides for dpkg, dpkg-dev, dselect and sources.
  * Replace logrotate installation logic with dh_installlogrotate.

  [ Updated dpkg Translations ]
  * Portuguese (Miguel Figueiredo).
  * Polish (Robert Luberda).
  * Hungarian (SZERVÁC Attila).
  * Romanian (Eddy Petrişor).
  * Russian (Yuri Kozlov). Closes: #366353
  * Czech (Miroslav Kure).
  * Simplified Chinese (Kov Tchai). Closes: #366985
  * Swedish (Peter Karlsson).
  * Galician (Jacobo Tarrio).
  * Slovak (Peter Mann).
  * Dutch (Bart Cornelis).
  * Basque (Piarres Beobide). Closes: #366185

  [ Updated dselect Translations ]
  * Polish (Robert Luberda).
  * Basque (Piarres Beobide). Closes: #366187
  * Czech (Miroslav Kure).
  * Romanian (Eddy Petrişor).

  [ Updated man pages translations ]
  * Polish (Robert Luberda).

 -- Guillem Jover <guillem@debian.org>  Wed, 31 May 2006 07:43:16 +0300

dpkg (1.13.19) unstable; urgency=low

  [ Frank Lichtenheld ]
  * Add -follow (back) to find call in dpkg-scanpackages.
    Closes: #358011
  * Fix error in archive.c that lead to a infinite loop when
    installing files with long, non-ASCII filenames in
    certain locales. Closes: #346436

  [ Updated dpkg Translations ]
  * French (Christian Perrier).
  * Galician (Jacobo Tarrio).
  * Romanian (Eddy Petrişor).
  * Dutch (Bart Cornelis).
  * Swedish (Peter Karlsson).
  * Danish (Claus Hindsgaul). Closes: #362317
  * Czech (Miroslav kure).
  * Vietnamese (Clytie Siddall). Closes: #363264
  * Spanish (Javier Fernández-Sanguino Peña). Closes: #357911
  * Basque (Piarres Beobide). Closes: #363683, #363679
  * Japanese (Kenshi Muto). Closes: #365334

  [ Updated dselect Translations ]
  * Romanian (Eddy Petrişor).
  * Galician (Jacobo Tarrio).
  * French (Christian Perrier).
  * Dutch (Bart Cornelis).

  [ Nicolas Francois ]
  * Generate the Russian man pages in the KOI8-R charset. Closes: #361987
  * Document the shlibs.local format in dpkg-source(1). Closes: #316485
  * Fix a typo in an error message. Thanks to Justin Pryzby. Closes: #364539

  [ Guillem Jover ]
  * Fix strings so that they can be more easily translated. Closes: #134358
  * Add new substvars source:Version, source:Upstream-Version and
    binary:Version so packages will be able to avoid breaking on binNMUs.
    Based on a patch by Ken Bloom and Jeroen van Wolffelaar. Closes: #358530
  * Support binNMU safe packages even when source and binary differ in
    version.
  * Rename dpkg:UpstreamVersion to dpkg:Upstream-Version. Make dpkg:Version
    and dpkg:Upstream-Version get the current dpkg versions instead of the
    ones from the package being built.
  * Split usage strings to make it easier for translators when those change.
    Closes: #323957
  * Standarize start-stop-daemon usage output format.
  * Make install-info '--dir-file' option compatible with GNU install-info
    by renaming the infodir variable to dirfile and not appending the
    '/dir' string except when initializing from '--info-dir' or
    '--infodir' (Wayne Davison). Closes: #61640, #67237, #286275
  * Make install-info add a new line after adding the last entry at the
    end of the dir file, which makes the info readers able to see those
    last enties (Nicolas François). Closes: #164495
  * Use the numerical value of errno instead of a string in install-info
    when checking if the locking error was due to an already existing
    file, which is locale dependent, and die accordingly. Based on a patch
    by Nicolas François. Closes: #199204, #210781
  * Escape hyphens in man pages.
  * Bump Standards-Version to 3.7.1.
  * Wrapped debian/control fields except Uploaders given current policy.

 -- Guillem Jover <guillem@debian.org>  Thu,  4 May 2006 14:05:21 +0300

dpkg (1.13.18) unstable; urgency=low

  [ Updated dpkg Translations ]
  * Romanian (Sorin Batariuc). Closes: #356664
  * Danish (Claus Hindsgaul). Closes: #356188
  * Polish (Robert Luberda).
  * Dutch (Bart Cornelis).

  [ Updated dselect Translations ]
  * Spanish (Javier Fernández-Sanguino Peña). Closes: #357912
  * Danish (Claus Hindsgaul). Closes: #356188
  * Polish (Robert Luberda).
  * Russian (Yuri Kowlov). Closes: #361415

  [ Updated man pages translations ]
  * Typos corrected in French dpkg-source man page
    Thanks to Nicolas Bonifas who spotted them
  * Russian completed. Thanks to Yuri Kozlov.
    Closes: #361415

  [ Christian Perrier ]
  * Correct typos in man pages. Thanks to A. Costa for spotting them
    Closes: #358091, #358092, #358093, #358094, #358095

  [ Guillem Jover ]
  * Add a '[!]' in --force-all help denoting that it is a dangerous option.
    Closes: #359935
  * Prefix any chroot path to the exec file name when stating it in
    start-stop-daemon. Closes: #318771, #333066
  * Add '-r' to the help output of start-stop-daemon (Jared Spiegel).
    Closes: #354869
  * Use mustsetvar when setting the value of the sversion variable in
    dpkg-buildpackage (Andrew Suffield). Closes: #158953
  * Pass '--admindir' option over to dpkg-query when passing '--admindir' or
    '--root' to dpkg (initial patch by Branden Robinson).
    Closes: #153305, #271041, #282853, #307715, #355915
  * Support system library directories in dpkg-shlibdeps symlinked from
    '/lib/ldconfig'. Closes: #356452
  * Document that 'dpkg --get-selections' and 'dpkg-query -l' without a
    pattern will not list packages in state purge. Closes: #355633
  * Obsolete force/refuse 'auto-select' dpkg option.
  * Add new '--clear-selections' option to dpkg (Andrew Suffield).
    Closes: #112388
  * Use '--clear-selections' in the dpkg man page example on how to transfer
    the status to another installation. Closes: #137442

 -- Guillem Jover <guillem@debian.org>  Mon, 10 Apr 2006 06:40:22 +0300

dpkg (1.13.17) unstable; urgency=low

  [ Frank Lichtenheld ]
  * Fix handling of -DArchitecure=foo in dpkg-gencontrol. Closes: #251911
  * Handle architectures in all dependency fields in debian/control,
    even those of binary packages. Closes: #252657, #324741, #347819
  * More dpkg-scanpackages fixes (--arch option handling). Closes: #353506

  [ Guillem Jover ]
  * Add missing parentheses surrounding a man page section reference
    in the dpkg-source man page (Matt Kraai). Closes: #353731
  * Fix misspelling of "occurred" as "occoured" in dpkg-gencontrol and
    dpkg-source (Matt Kraai). Closes: #353949
  * Major cleanup of manpages, by using properly the bold and italic
    attributes and other embellishments.
  * Add dpkg-query(1) in the SEE ALSO section in dpkg(1). Closes: #354643
  * Don't try to compile in SELinux support on GNU/kFreeBSD amd64.
  * Add new quiet option to dpkg-source to supress warnings. Closes: #355065
  * Do not expand architecture aliases anymore in .dsc files.
  * Change start-stop-daemon's --exec behaviour again on GNU/Linux to compare
    the referred file pointed by the '/proc/<pid>/exe' symlink, stripping
    any ' (deleted)' string and stating the result. Closes: #354867

  [ Updated man pages translations ]
  * Polish (Robert Luberda). Closes: #353782
  * French (Philippe Batailler).

  [ Updated dselect Translations ]
  * Hungarian (Szervác Attila).
  * Dutch (Bart Cornelis).
  * Czech (Miroslav Kure).

  [ Updated dpkg Translations ]
  * Italian (Lele Gaifax)
  * Simplified Chinese (Carlos Z.F. Liu).
  * Portuguese (Miguel Figueiredo).
  * Dutch (Bart Cornelis).
  * Hungarian (Szervác Attila).
  * Czech (Miroslav Kure).
  * Russian (Yuri Kozlov). Closes: #357724

 -- Guillem Jover <guillem@debian.org>  Mon, 20 Mar 2006 03:33:03 +0200

dpkg (1.13.16) unstable; urgency=low

  * The "not really a brown paper bag needed but it's close" release

  [ Guillem Jover ]
  * Move auxiliary autotools scripts to config/.
  * Require gettext 0.14.5.
  * Move the methods directory to dselect/methods, so the contents will not
    be installed if dselect is not to be built.
  * Move dselect gettext strings to its own domain provided now by the
    dselect package.

  [ Frank Lichtenheld ]
  * Fix override handling in dpkg-scanpackages which was broken in
    1.13.14 and .15. Closes: #353305
  * Make -isp the default behaviour of dpkg-gencontrol as it is
    always used anyway these days. Suggested by Matthew Vernon.
    Closes: #215233
  * Typo fixes in man pages by A. Costa:
    - dpkg-deb.1 Closes: #353424
    - dpkg-statoverride.8 Closes: #353425
    - install-info.8 Closes: #353426
    - start-stop-daemon.8 Closes: #353427
    - update-alternatives.8 Closes: #353428
    - dpkg.1, dpkg.cfg.5 Closes: #353429

 -- Frank Lichtenheld <djpig@debian.org>  Sat, 18 Feb 2006 17:59:00 +0100

dpkg (1.13.15) unstable; urgency=low

  [ Guillem Jover ]
  * Add a missing closing parenthesis in a dpkg string (Jordi Mallach).

  [ Christian Perrier ]
  * Updated Translations:
    - Brazilian Portuguese (Andre Luis Lopes). Closes: #352432
    - Galician (Jacobo Tarrio). Closes: #352443

  [ Updated Translations ]
  * Catalan (Jordi Mallach).
  * Portuguese (Miguel Figueiredo).
  * Swedish (Daniel Nylander).

  [ New Translations ]
  * Hungarian (Szervác Attila).

  [ New Manpage Translations ]
  * Hungarian (Szervác Attila): dpkg.cfg.5 and dselect.cfg.5.

 -- Frank Lichtenheld <djpig@debian.org>  Wed, 15 Feb 2006 23:37:40 +0100

dpkg (1.13.14) experimental; urgency=low

  [ Guillem Jover ]
  * Make start-stop-daemon print the proper version instead of 'VERSION'.
  * Set the HOME environment variable when using the --chuid switch in
    start-stop-daemon. Closes: #295169, #267784
  * Cleanup and unify program usage and version output, make it more i18n
    friendly. Fix wrong gettext usage with interparsed macros.
    Thanks to Changwoo Ryu for noticing. Closes: #237915
  * Mark some strings as translatable (Changwoo Ryu). Closes: #256387
  * Remove a trailing 'C' character from update-alternatives manpage.
  * Use pkg-config to get the proper flags to link against libselinux.
    Add a Build-Dependency on pkg-config, thighten libselinux1-dev to
    at least version 1.28-4 which provides a .pc file, and remove
    libsepol1-dev as libselinux1-dev is Depending on it.
  * Add command descriptions in the synopis, and add a usage example for
    -f in the dpkg-query manpage. Thanks for the initial patch to
    Philippe Batailler. Closes: #352091
  * Document about the default log file, the behaviour in case of multple
    --log options and add a reference to dpkg.cfg manpage in the dpkg manpage.
    Thanks to James R. Van Zandt. Closes: #350440
  * Escape ` and ' in manpages otherwise they are converted to quotation
    marks, which makes cut and paste not work. Thanks to Denis Barbier.
    Closes: #349925

  [ Frank Lichtenheld ]
  * Let dpkg-source ignore comments in the hunk header as used by
    diff -p (Anand Kumria). Closes: #344880
  * Let dpkg-buildpackage create a .changes file even if signing the
    .dsc file failed. This makes it easier to just sign the package
    later (Julian Gilbey). Closes: #217963
  * Change heuristics of dpkg-buildpackage's gpg check to allow for
    more complex setups (Julian Gilbey). Closes: #163061
  * Add files and dirs used by bzr to default dpkg-source -i regex
    (maximilian attems). Closes: #345164
  * Add .git directory to default dpkg-source -i regex.
    Suggested by Hans Ulrich Niedermann. Closes: #351885
  * dpkg-scanpackages can now output Packages files with multiple
    versions of a single package (Don Armstrong). Closes: #229589.
  * dpkg-scanpackages outputs help when given the --help or -h option
    (Don Armstrong). Closes: #319541
  * Document dpkg-scanpackage -m in man page.
  * Let warn dpkg-source if more than one -sX option was given and
    document the behaviour in this case in the man page.
    Closes: #246637
  * Make dpkg-source -b more robust regarding to existing symlinks
    by creating new files in a secure manner. Closes: #178839, #338591
  * Fix some semantic errors in dpkg-shlibdeps due to typos in used
    variables.
  * On package configuration, differentiate between modified and
    deleted configuration files (Ian Jackson). Closes: #351361
  * Improve processing of disappearing conffiles (Ian Jackson).
    This is part of the fix for #108587.
  * Let dpkg-source -x touch all patched files to have the same
    timestamp to mitigate time-skew problems (Denis Barbier).
    Closes: #105750
  * Strip any newlines from Uploaders field on dpkg-source -b.
    Closes: #254449

  [ Christian Perrier ]
  * Switch to po4a for manpages translation. Closes: #320122
    This adds a Build-Depends on po4a.
  * Add Vietnamese to po/LINGUAS as it was previously missing.
  * Updated Translations:
    - Catalan (Jordi Mallach). Closes: #351587
    - French (Christian Perrier): 1011t.
    - Galician (Jacobo Tarrio): 1002t. Closes: #351795
    - Basque (Piarres Beobide): 1002t. Closes: #351845
    - Slovak (Peter Mann): 1002t. Closes: #352087, #352311
    - Vietnamese (Clytie Siddal): 1011t. Closes: #352307

 -- Frank Lichtenheld <djpig@debian.org>  Sun, 12 Feb 2006 02:32:12 +0100

dpkg (1.13.13) unstable; urgency=low

  [ Frank Lichtenheld ]
  * dpkg and dselect are now in section admin, not section base.
    Correct info in the control file.
  * Bump Standards-Version to 3.6.2 (no changes).
  * Fix typo in dpkg-architecture man page. Closes: #334330
  * Honor LD_LIBRARY_PATH in dpkg-shlibdeps. Fixes a regression
    from 1.13.11 to .12.
  * Don't recurse into package directories to search for local
    shlibs files since it is obviously a waste of time. Based
    on a suggestion by Steve Langasek. Closes: #338725

  [ Christian Perrier ]
  * Updated Translations:
    - Dutch (Bart Cornelis). Fix error mentioned in #323908 by
      Stephan Kramer.
    - Japanese (Kenshi Muto). Closes: #349808

  [ Guillem Jover ]
  * Fix typo in dpkg-statoverride manpage. Closes: #348113
    Thanks to Marc Haber <mh+debian-packages@zugschlus.de>.
  * Document the --no-debsig option in dpkg manpage. Closes: #316367
    Thanks to Bastian Kleineidam <calvin@debian.org>.
  * Fix typos in dselect manpage. Closes: #310358
    Thanks to A Costa <agcosta@gis.net>.
  * Fix typo in start-stop-daemon's help output. Closes: #333673
    Thanks to Christoph Maser <cm@financial.com>.
  * Document the correct format string for dpkg-query --showformat option.
    Update -l example and lower case the program name in the title header.
    Thanks to Zefram <zefram@fysh.org>. Closes: #174976
  * Make dpkg-architecture not print the warning about a missmatch between
    gcc target machine type and GNU target system type if the actions are
    '-e' or '-i'.

 -- Frank Lichtenheld <djpig@debian.org>  Sat, 28 Jan 2006 13:04:16 +0100

dpkg (1.13.12) experimental; urgency=low

  * Due to the changes in dpkg-shlibdeps it is not recommended
    to use this version for building packages intended to be
    uploaded into an official archive, yet.

  [ Frank Lichtenheld ]
  * Update AUTHORS and debian/copyright for new maintainer team.

  * Don't use the ldd output in dpkg-shlibdeps. Search for the
    matching libraries ourself. This fixes problems with both
    symlinked directories, Closes: #103024, #145714, #164020, #285857
    and biarch builds. Closes: #317082
  * Let dpkg-gencontrol bail out with an error if parsedep
    found an error while parsing a dependency field. Closes: #228125
  * dpkg-source -x now tries to chown all files extracted from
    tar files. The temporary directory is now created with mode
    0700, too. Together this should make it safer to run
    dpkg-source -x as root. Based on suggestions by Marcus
    Brinkmann and Colin Watson. Closes: #144571, #238460
  * Let dpkg-source -b check the build relation fields before
    putting them into the .dsc. As a side effect they also
    get normalized. Closes: #254449
  * Check the gpg signatures of .dsc files before unpacking. See
    the upstream changelog for a full description of the semantics.
    Based on a patch by Matt Zimmerman. Closes: #48711
  * Let dpkg-source ensure (as good as possible) that all
    build source packages can also be unpacked.
    Closes: #6820, #7014
    Also fixed handling of md5sum -b output in dpkg-source on
    the way. Based on a patch by Ingo Saitz. Closes: #316123
  * Check for illegal architecture strings in dpkg-gencontrol and
    dpkg-source. dpkg-gencontrol will only issue a warning while
    dpkg-source will error out. Closes: #96920
  * Add support "package types" to dpkg-shlibdeps. Patch by Joey Hess.
    Closes: #335056, #345475
  * Fix man page references to dpkg and dselect man pages. Many
    of them still had a wrong section.
    Closes: #332826
  * Let dpkg-source -b warn about special permissions of files added
    in the diff since these will get lost. Closes: #306125
  * dpkg-source -x didn't work in case the upstream version or
    the Debian version ended with ~. Fixed.

  [ Christian Perrier ]
  * Updated Translations:
    - French (Christian Perrier).
    - Polish (Bartosz Fenski). Closes: #314237
    - Norwegian Bokmal (Hans F. Nordhaug). Closes: #315548, #315990
    - Czech (Miroslav Kure). Closes: #323775, #345347
    - Russian (Yuri Kozlov). Closes: #323821, #335170
    - Japanese (Kenshi Muto). Closes: #323938
    - Brazilian Portuguese (Andre Luis Lopes). Closes: #325224, #332872
    - Russian (Yuri Kozlov). Closes: #335170, #349151
    - Swedish (Peter karlsson). Closes: #325990, #344058, #337164, #334063
    - Norwegian Nynorsk (Håvard Korsvoll). Closes: #315987
    - Portuguese (Miguel Figueiredo).
      Closes: #315461, #323674, #323642, #330021
    - Spanish (Javier Fernández-Sanguino Peña). Closes: #323662, #315253
    - Danish (Claus Hindsgaul). Closes: #348575, #323779, #337948, #325687
    - Dutch (Bart Cornelis). Closes: #323908
    - German (Michael Piefel). Closes: #323964
    - Italian (Stefano Canepa). Closes: #324114, #344671, #347225
    - Catalan (Jordi Mallach). Closes: #324456
    - Basque (Piarres Beobide). Closes: #342089, #332698
    - Tagalog (Eric Pareja). Closes: #337307
    - Simplified Chinese (Tchaikov). Closes: #338268
    - Galician (Jacobo Tarrío). Closes: #338904
    - Romanian (Eddy Petrişor). Closes: #340674
    - Vietnamese (Phan Vinh Thinh, Clytie Siddall).
    - Indonesian (Parlin Imanuel). Closes: #344513
    - Greek (Galaxico). Closes: #344646
    - Czech (Miroslav Kure). Closes: #345347
  * Fixed broken translation:
    - Brazilian Portuguese (James Troup). Closes: #332872
  * Fix Russian man page for start-stop-deamon(8)
    Closes: #325804
  * Fix German man page for update-alternatives(8)
    Closes: #329908
  * Fix typo in dpkg online help message. Unfuzzy translations
    Closes: #349299

  [ Guillem Jover ]
  * Add armeb to cputable. Closes: #331232
    Thanks to Lennert Buytenhek <buytenh+debian@wantstofly.org>.
  * Don't try to compile in SELinux support on GNU/kFreeBSD.  Closes: #313300
    Thanks to Aurelien Jarno <aurel32@debian.org>.
  * When linking statically, explicitly add libsepol, even if its only a
    transitive library. The proper fix should come with a pkg-config file.
    Based on a patch by Bart Martens <bart.martens@advalvas.be>.
    Closes: #347744, #348659
  * Add support for architecture wildcards, but for now they will only be
    exposed in debian/control files, not in binary nor source packages.
    Closes: #291939
  * Change start-stop-daemon's --exec option behaviour on GNU/Linux to
    compare the filename pointed by '/proc/<pid>/exe' instead of the inode
    and device numbers. Thanks to Vasilis Vasaitis <v.vasaitis@sms.ed.ac.uk>.
    Closes: #337942

 -- Frank Lichtenheld <djpig@debian.org>  Tue, 24 Jan 2006 11:15:36 +0100

dpkg (1.13.11.1) unstable; urgency=low

  * Change maintainers to new team.

 -- Scott James Remnant <scott@netsplit.com>  Thu, 12 Jan 2006 07:56:49 +0000

dpkg (1.13.11) unstable; urgency=low
  
  The "Good, clean fun" Release.

  * Fixed the always broken error handling so that only the intended
    cleanup handlers are run, rather than ones that we didn't expect.
    This corrects the bug when a package's postrm fails and the package is
    left in an installed state with no files; the package will now be left
    in a half-installed state, as originally intended.  Found by Marga
    Manterola while documenting the maintainer scripts.  Closes: #296026.
  * Fixed removal of files involved in diversions during upgrade, caused by
    checking whether the "directory" was in use by another package without
    actually checking whether or not it was a directory.  Closes: #310390.
  * Fixed package saving to not disappear packages who divert anything from
    the installing package out of the way.  Closes: #113626.
  * Improved clean-up of unpack failure during install or upgrade, to leave
    the system in exactly the same state as it started in.
    Closes: #47404, #82407, #121173, #170869, #201848, #236733, #268639.
  * Fixed crash when unpacking a package which has an unversioned Replaces
    declared on it by another package previously unpacked in the same run
    (Colin Watson).  Closes: #322595.

  * New install unwinding fixed to ensure we don't leave a version in the
    status db for a not-installed package.
  * Corrected error call when encountering a corrupted filesystem tarfile
    to not print "Success".  Closes: #95570.
  * Fixed castration of potentially unsafe devices to not follow symlinks.
    Closes: #169928.
  * Marked log file descriptor as close-on-exec.  Closes: #320925.
  * Re-worked dpkg-source -x to allow all manner of strange things maintainers
    seem to do, unpacking isn't the right place to enforce sanity; we'll
    do it in -b later on >:-).  Closes: #316470, #317760, #318473, #318745,
    #322359, #322361, #322362.

  * Corrected dselect synopsis line to match consensus.  Closes: #318659.
  * Changed dpkg-name to use a shell redirect rather than the /dev/stderr
    device that may not be writable.  Closes: #318376.
  * Adjusted various dpkg-query options to avoid outputting a trailing
    newline.  Closes: #151651, #319781.
  * Changed references to "statusoverride" file to just "statoverride"
    to make it match reality.  Closes: #320952.
  * Fixed several bugs with the default diff ignore list used by dpkg-source.
  * Added ,,* to the list of default diff ignore list.  Closes: #322917.

  * Fixes to dpkg-dev (Frank Lichtenheld):
    - dpkg-checkbuilddeps will now exit with an error if it is unable to
      parse a dependency field.  Closes: #171762, #302229.
    - dpkg-genchanges will now output a warning if given -sd for a native
      package, as it's going to ignore it.  Closes: #5571.
    - dpkg-source fixed to give a more meaningful error message if given
      a directory as the first argument.  Closes: #306874.
    - dpkg-source fixed to handle being given an absolute path to -b.
      Closes: #147574.
    - Fix controllib.pl to allow whitespace before version operators.
      Closes: #273489, #310306.
    - Fix architecture dependency parsing that sometimes generated wrong
      list of requirements.  Closes: #319816.
    - Make the default control field name mangling behaviour "nicer" by
      upper-casing all letters that come after a dash.  Closes: #306474.
    - Ignore trailing newlines in single paragraph control files.
      Closes: #57194, #156319
  * Documentation:
    - Fixed typo in dpkg-architecture man page.  Closes: #317770.
    - Documented dpkg-deb -W/--show and --showformat.  Closes: #319784.

 -- Scott James Remnant <scott@netsplit.com>  Wed, 17 Aug 2005 04:44:44 +0100

dpkg (1.13.10) unstable; urgency=low
  
  The "Bully's Special Prize" Release.

  * Removed /usr/sbin/start-stop-daemon.  Closes: #313400.
  * Fixed md5sum diversion removal.  Closes: #313415.
  * Fixed dpkg-source to handle native tarballs with a Debian revision.
    Closes: #313381, #313433.
  * Fixed upgrade from pre-sarge dpkg outside of dselect.  Closes: #314575.
  * Changed log times to be local rather than UTC.  Closes: #313347.
  * Changed log writing to be line-buffered.  Closes: #314550.
  * Moved log creation to postinst, and don't fail if base-passwd hasn't
    been configured yet.  Closes: #316084.
  * Don't try to compile in SELinux support on Hurd.  Closes: #313398.
  * Place code for SELinux support in the right place so it will actually
    get compiled in and used (Manoj Srivastava).  Closes: #314886.

  * Documentation:
    - Added missing word to dpkg-architecture manpage.  Closes: #313554.
    - Reference to dpkg manpage in dpkg.cfg corrected.  Closes: #314262.
  * Updated Translations (Christian Perrier):
    - Basque (Piarres Beobide Egana).  Closes: #313474.
    - Catalan (Jordi Mallach).  Closes: #313288.
    - Czech (Miroslav Kure).  Closes: #314431.
    - Danish (Claus Hindsgaul).
    - French (Christian Perrier).
    - German (Jens Seidel).  Closes: #314125.
    - Greek (Greek team).  Closes: #314828.
    - Italian (Lele Gaifax).
    - Japanese (Kenshi Muto).  Closes: #313330.
    - Russian (Yuri Kozlov).  Closes: #313620.
  * Hebrew translation de-activated on request of the translator until there
    is better support for RTL languages.  Closes: #313282.

 -- Scott James Remnant <scott@netsplit.com>  Tue, 28 Jun 2005 14:19:06 +0100

dpkg (1.13.9) unstable; urgency=low
  
  The "On like Donkey Kong" Release.

  * Only open the log file when we first need to write to it, this avoids
    the need to suppress errors when not root which fakeroot defeated anyway.
  * Stop dpkg-source clobbering an existing .orig directory during unpacking.
    Closes: #21236.
  * Allow an alternate output directory to be specified to dpkg-source by
    giving a second argument to -x.  Closes: #246802, #282323.
  * Added .arch-inventory to default diff ignore regexp.  Closes: #304297.

  SELinux support (Manoj Srivastava):
  * On SELinux-enabled systems, try to set the security context when the
    package is unpacked.  Closes: #193653, #249496, #307139.
  * Added build-dependancy on libselinux1-dev.

  Improvements to dpkg-source (Brendan O'Dea):
  * Support unpacking of "Wig And Pen" (Format 2.0) source packages.
  * Multiple pristine upstream tarballs allowed.
  * Native and upstream tarballs may be bzip2-compressed instead of gzip,
    as may the debian diff or tarball.
  * Unsupported format error fixed to output the unsupported format
    rather than the supported one.  Closes: #156317.

 -- Scott James Remnant <scott@netsplit.com>  Sun, 12 Jun 2005 15:52:43 +0100

dpkg (1.13.8) experimental; urgency=low
  
  The "In like Flynn" Release.

  * Linux 2.6.12 changed the behaviour of mmap to fail and set EINVAL when
    given a zero length, rather than returning NULL.  This is POSIXly
    correct, so handle zero-length package control files (like available).

 -- Scott James Remnant <scott@netsplit.com>  Fri, 10 Jun 2005 07:39:44 +0100

dpkg (1.13.7) experimental; urgency=low
  
  The "Maidenhead Creeping Water Plant" Release.

  * Reduced inability to open a log file to a warning, suppressed for
    non-root operations.  Closes: #312383.

 -- Scott James Remnant <scott@netsplit.com>  Thu,  9 Jun 2005 06:12:56 +0100

dpkg (1.13.6) experimental; urgency=low
  
  The "Just kidding about the God part" Release.

  * Fixed incorrect installation location of /etc/logrotate.d/dpkg caused
    by a mis-understanding of dh_install's abilities.

 -- Scott James Remnant <scott@netsplit.com>  Mon,  6 Jun 2005 05:58:36 +0100

dpkg (1.13.5) experimental; urgency=low
  
  The "Flatulent Elm of West Ruislip" Release.

  * Actions and package states are now logged by default in the
    /var/log/dpkg.log file.  This file is rotated monthly and can be
    disabled by commenting the line in /etc/dpkg/dpkg.cfg.
  * User decisions about conffiles are now logged.
  * dpkg-source no longer complains about Enhances field.  Closes: #159642,
    #159745, #159746.
  * preinst no longer relies on procps being installed.  Closes: #311808.

  * Architecture Support:
    - Change DEB_*_GNU_CPU from i386 to i486, to reflect reality.
      DEB_*_ARCH_CPU remains at i386, you should be checking against that.
      Closes: #310394.
    - Fixed order ostable is read to prevent Linux becoming the Hurd.
      Closes: #309603.
  * Updated Manpage Translations (Christian Perrier):
    - Syntax error corrected in Swedish man page for dpkg-deb.
      Closes: #300980.
    - Syntax error corrected in Spanish man page for dpkg-scanpackages.
      Closes: #300981

 -- Scott James Remnant <scott@netsplit.com>  Mon,  6 Jun 2005 05:34:21 +0100

dpkg (1.13.4) experimental; urgency=low
  
  The "Or the Wabbit gets it" Release.

  * Add -L option to dpkg-architecture to list architecture strings
    we can accept.

 -- Scott James Remnant <scott@netsplit.com>  Tue, 29 Mar 2005 13:31:15 +0100

dpkg (1.13.3) experimental; urgency=low
  
  The "Paying off Karma at a vastly accelerated rate" Release.

  * Missing newline added to warning output function.  Closes: #283798.
  * Fixed prototype warning in dpkg-scansources.  Closes: #213577, #219760,
    #267505.
  * Removed trailing line from debian origins file.  Closes: #264904.
  * Changed dpkg-buildpackage to say "source changed by" rather than
    "source maintainer is".  Closes: #247313.
  * Fixed dpkg-gencontrol to allow '-' in architecture names.  Closes: #274677.
  * Fixed "unknown information field" error to report field that it doesn't
    know about.  Closes: #275243.

  * Documentation:
    - Remove "medium-level" from description of dpkg.  Closes: #292454.
    - Harmonised argument names in update-alternatives(8).
      Closes: #267095, #284941
    - Documented what the '+' and '*' mean in update-alternatives --config
      output.  Closes: #270486.
    - Mention aptitude alongside dselect in 'dpkg --usage' and
      'dpkg-deb --help', fix quote style of mention in 'dpkg --help'.
      Closes: #274800, #278118.
    - Associate --truename with the description of what it does in
      dpkg-divert(8).  Closes: #277076.
    - Removed last remaining references to the packaging manual, replacing
      with better references.  Closes: #262775.
    - Documented format of file dpkg --set-selections takes.  Closes: #270043.

 -- Scott James Remnant <scott@netsplit.com>  Mon, 21 Mar 2005 03:10:27 +0000

dpkg (1.13.2) experimental; urgency=low
  
  The "Mysteriously Unnamed" Release.

  * md5sum has been removed, the coreutils or textutils version will be
    diverted to /usr/bin/md5sum.  Closes: #6633, #136110.
    The following bugs are filed against the dpkg md5sum, so no longer apply.
    Closes: #95755, #193877, #223381, #264195, #270241, #286632,
  * Take Replaces into account when installing packages; don't issue a
    "trying to overwrite" error if the file that already exists is in
    a package that Replaces the one being installed.
    Closes: #164595, #184635, #277890.
  * Allow actions and status changes to be logged to a file.  Disabled by
    default, uncomment line in /etc/dpkg/dpkg.cfg to enable.
    Closes: #957, #53376, #77109, #143882, #284499.
  * Don't truncate output of 'dpkg -l' when stdout is not a tty.
    Closes: #92263, #253860, #258608, #261822, #282790.
  * Fix further compilation problems with gcc 4.0.  Closes: #299699
  * Handle tar files without trailing slash in directory names.
    Closes: #287152.
  * Output arguments to maintainer scripts with -D2.  Closes: #237684,
    #296030.
  
  * Architecture Support:
    - Added ppc64.  Closes: #263743.
    - Split archtable into cputable and ostable, archtable is retained
      for compatibility with other packages that might use it only.
    - dpkg-architecture no longer canonises -t argument.  Closes: #173205.
    - dpkg-architecture output includes new DEB_*_ARCH_OS and
      DEB_*_ARCH_CPU variables that contain the Debian system and CPU
      names respectively.
    - dpkg-architecture outputs (mostly) correct GNU system names now,
      in particular this means that it will output "linux-gnu" instead
      of "linux".  You should use the new _ARCH_OS variables instead.
  * Documentation:
    - Add examples to dpkg-divert(8).  Closes: #291816.
    - Correct typo in dpkg-architecture(1).  Closes: #299090.

 -- Scott James Remnant <scott@netsplit.com>  Fri, 18 Mar 2005 16:21:32 +0000

dpkg (1.13.1) experimental; urgency=low
  
  The "Livin' like a good boy oughta" Release.
  
  * Removed dpkg --print-gnu-build-architecture option.  Use variables
    defined by dpkg-architecture instead.
  * Soft-deprecated dpkg --print-installation-architecture.  Use
    dpkg --print-architecture instead, which now does the same thing.
  * dpkg --print-architecture no longer calls c-compiler.  Closes: #164863.
  * Removed third field from /usr/share/dpkg/archtable.

  * Now we no-longer pre-depend on dselect, check the upgrade will work
    in preinst and give the user a chance to abort if they haven't yet
    installed dselect and need to.  Closes: #282335.
  * Fix handling of GNU longname and longlink when a tarfile entry has
    both.  Closes: #128388.
  * md5sum no longer outputs "-" when no argument is supplied.
    Closes: #164591, #164889.
  * Add darcs metadirectory to dpkg-source diff ignore list.  Closes: #289760.
  * Add new '-f' short option to dpkg-query as equivalent to --showformat.
    Closes: #281627.
  * Report conffile conflicts and per-package errors on the status-fd.
    Closes: #297880.
  * Correct typo in dpkg-architecture.  Closes: #282701.
  * Fix start-stop-daemon's support for GNU/kFreeBSD.  Closes: #258051.

  * Architecture Support:
    - Added kfreebsd-amd64.  Closes: #280963.
    - Added m32r.  Closes: #280710.
    - Clean up of archtable.  Closes: #118910, #286898.
    - Clean up of dpkg-architecture.  Closes: #256323.
  * Updated Translations (Christian Perrier):
    - French (French Team).
    - Greek (Konstantinos Margaritis).  Closes: #295922.

 -- Scott James Remnant <scott@netsplit.com>  Thu,  3 Mar 2005 12:09:07 +0000

dpkg (1.13.0) experimental; urgency=low
  
  The "Three banana strategy" Release.

  * Remove the /usr/info or /usr/info/dir symlinks we used to create.
    Closes: #206063, #288415.
  * Fix cast in lvalue assignment that gcc 4.0 doesn't like.
    Closes: #282669, #284797.
  * Correct bashism in disk method update script.  Closes: #260568.

  * Scorched-earth reimplementation of the build process and control files
    with debhelper and automake.  Closes: #200683, #217946, #229629, #260568,
    #266995, #279701, #283640, #292973, #293041.
  * Remove SGML and POD documentation formats due to both licensing and
    sanity issues.  Closes: #285806.
  * The dpkg-doc and dpkg-static packages are no more.
  * dpkg.cfg cleaned up to remove non-useful examples.
    Closes: #169618, #305192.
  
 -- Scott James Remnant <scott@netsplit.com>  Fri, 14 Jan 2005 19:28:00 +0000

dpkg (1.10.28) unstable; urgency=low
  
  The "Awh, yeah?  Ripper!" Release.

  * New Translations (Christian Perrier):
    - Romanian (Eddy Petrisor).  Closes: #309714.
    - Tagalog (Eric Pareja).  Closes: #296407.
  * Updated Translations (Christian Perrier):
    - French (Christian Perrier).
    - Greek (Konstantinos Margaritis).  Closes: #295922
    - Indonesian (Arief S Fitrianto).  Closes: #296733
  * Updated Manpage Translations (Christian Perrier):
    - French (Philippe Batailler).
    - Syntax error corrected in Brazilian Portuguese man page for
      update-alternatives.  Closes: #300646

 -- Scott James Remnant <scott@netsplit.com>  Thu, 26 May 2005 18:18:10 +0100

dpkg (1.10.27) unstable; urgency=low

  The "Grab your gun and bring in the cat" Release.

  * New Translations (Christian Perrier):
    - Indonesian (Arief S Fitrianto).
    - Norwegian Bokmål (Bjorn Steensrud).
  * Updated Translations (Christian Perrier):
    - Dutch (confusing option corrected by Christian Perrier).
    - Galician (Jacobo Tarrio).
    - Korean (Seo Sanghyeon).
    - Simplified Chinese (Carlos Liu).
    - Traditional Chinese (Asho Yeh).

 -- Scott James Remnant <scott@netsplit.com>  Thu, 10 Feb 2005 15:10:22 +0000

dpkg (1.10.26) unstable; urgency=low

  The "Captain Tight-Pants" Release.

  * Fix incorrect claim that 'Q' in dselect quits without saving changes
    (really 'X').
  * Revert to current 'stable' behaviour of Space/Enter/'Q' in the dselect
    help screen, Space leaves the help screen and Enter and 'Q' do nothing.
    It's dangerous to encourage users to press Enter or 'Q' since they
    commit changes in the package selection screen.

  * New Translations (Christian Perrier):
    - Basque (Piarres Beobide Egaña).  Closes: #281245.
      (Was really added in 1.10.24, but forgotten from ALL_LINGUAS.)
    - Bosnian (Safir Šećerović).
    - Slovak (benco).  Closes: #284896, #289341
    - Traditional Chinese (Asho Yeh).  Closes: #287375.
  * Updated Translations (Christian Perrier):
    - Brazilian Portuguese (André Luís Lopes).  Closes: #281228.
    - Catalan (Jordi Mallach).  Closes: #281333.
    - Czech (Miroslav Kure).  Closes: #281231.
    - Danish (Claus Hindsgaul).  Closes: #281103.
    - Dutch (Christian Perrier).  Closes: #282087.
    - Galician (Héctor Fernéndez López).
    - German (Michael Piefel).  Closes: #281503.
    - Italian (Stefano Canepa). Closes: #282543.
    - Japanese (Kenshi Muto).  Closes: #281144.
    - Korean (Changwoo Ryu).  Closes: #282246.
    - Norwegian Nynorsk (Håvard Korsvoll).  Closes: #281456.
    - Polish (Bartosz Feñski).
    - Portuguese (Miguel Figueiredo).  Closes: #281122, #289359.
    - Russian (Yuri Kozlov).  Closes: #281166.
    - Simplified Chinese (Tchaikov, Carlos Liu).
    - Spanish (Javier Fernández-Sanguino Peña).  Closes: #281117.
    - Swedish (Peter Karlsson).  Closes: #281165.

 -- Scott James Remnant <scott@netsplit.com>  Tue, 11 Jan 2005 16:26:51 +0000

dpkg (1.10.25) unstable; urgency=low

  The "你他媽的天下所有的人都該死" Release.

  This release is to correct the mangled Simplified Chinese translation
  included in 1.10.24 caused by rebellion of the translator's mail client.

  * Updated Translations (Christian Perrier):
    - Dutch (Bart Cornelis).  Closes: #278700.
    - Polish (Bartosz Fenski).  Closes: #280406.
    - Simplified Chinese (Tchaikov, Carlos Liu).  Closes: #278676.

 -- Scott James Remnant <scott@netsplit.com>  Thu, 11 Nov 2004 20:06:57 +0000

dpkg (1.10.24) unstable; urgency=low

  The "Donald, where's your troosers?" Release.

  * Add support for uncompressed data.tar archive members and bzip2-
    compressed data.tar.bz2 members of binary packages.  Closes: #34727.

  * New Translations (Christian Perrier):
    - Basque (Piarres Beobide).  Closes: #265491.
    - Greek (George Papamichelakis).  Closes: #260809.
    - Hebrew (Lior Kaplan).  Closes: #275267.
    - Simplified Chinese (Tchaikov, Carlos Liu).  Closes: #265197.
  * Updated Translations (Christian Perrier):
    - Brazilian Portuguese (Andre Luis Lopes).  Closes: #260964, #273947,
      #278063.
    - Czech (Miroslav Kure).  Closes: #255904, #278178.
    - Catalan (Jordi Mallach).  Closes: #278098.
    - Danish (Claus Hindsgaul).  Closes: #278097.
    - Dutch (Bart Cornelis).  Closes: #268271, #268886, #274366, #278061.
    - Galician (Hector Fernandez).
    - German (Michael Piefel).  Closes: #276462, #278168.
    - French (Christian Perrier).
    - Japanese (Kenshi Muto).  Closes: #272456, #278141.
    - Italian (Lele Gaifax).
    - Korean (Changwoo Ryu).  Closes: #261528, #278142.
    - Norwegian Nynorsk (Håvard Korsvoll).  Closes: #275387, #278286.
    - Polish (Bartosz Fenski).  Closes: #268452, #278064.
    - Portuguese (Miguel Figueiredo).  Closes: #268266, #261424, #261519,
      #278294.
    - Russian (Yuri Kozlov).  Closes: #268452, #278154.
    - Spanish (Javier Fernández-Sanguino Peña).  Closes: #277173, #278117.
    - Swedish (Peter Karlsson).
  * Updated Manpage Translations (Christian Perrier):
    - French (Philippe Batailler).  Closes: #268048.
    - Spanish (Ruben Porras).  Closes: #261807.
    - Swedish (Peter Karlsson).

 -- Scott James Remnant <scott@netsplit.com>  Wed, 27 Oct 2004 09:25:58 +0100

dpkg (1.10.23) unstable; urgency=low

  The "Let the Wookie win" Release.

  * Updated hurd start-stop-daemon support.  Closes: #133640, #254180.
  * Removed usage of non-POSIX test options.  Closes: #256302.

  * Architecture Support:
    - Renamed x86-64 to amd64.  Closes: #252346, #254598.
  * Documentation:
    - Correct typo in dpkg-divert(8).  Closes: #254175.
  * New Translations:
    - Korean (Changwoo Ryu).  Closes: #254590.
  * Updated Translations:
    - Catalan (Jordi Mallach).
    - Danish (Claus Hindsgaul).  Closes: #252407.
    - French (Christian Perrier).  Closes: #252586.
    - Italian (Lele Gaifax).
    - Polish (Bartosz Fenski).  Closes: #254209.
    - Spanish manpages (Ruben Porras).  Closes: #246158, #246159, #246160,
      #246161, #246162, #246163, #246164.

 -- Scott James Remnant <scott@netsplit.com>  Mon, 19 Jul 2004 19:52:14 +0100

dpkg (1.10.22) unstable; urgency=low

  The DebConf4 Release.

  This release is mostly intended to mop up the minor and trivial bug
  fixes in the list and clear out the documentation changes.  As such,
  it should be treated with even more suspicion than is normal.

  * Use colouring to break cycles earlier to avoid long loops whilst
    installing or configuring packages.  Closes: #232445, #246857.
  * Don't try to configure packages that disappeared in the same
    run.  Closes: #202997.
  * Fix segfault when "gcc -dumpmachine" returns a non-matching triplet.
    Closes: #211850.
  * Remove restriction that package names be at least two characters long.
    Closes: #237734.
  * Fix dpkg-source (actually controllib.pl) to output the field name
    properly again.  Closes: #226931, #246595.
  * Make dpkg-scanpackages output Origin and Bugs fields with proper
    casing.  Closes: #154422.
  * Add support for DOS line-endings to md5sum.  Closes: #246103.
  * Fix start-stop-daemon segfault on Hurd.  Closes: #133640.
  * Allow dpkg-shlibdeps to run as non-root users.  Closes: #96881.
  * Correct various compiler warnings.  Closes: #229766.

  * Architecture Support:
    - Added x86-64 (x86_64 / amd64).  Closes: #238483, #241938.
    - Added i?86-gnu (Hurd).  Closes: #216695, #236331.
    - Added i386-kfreebsd-gnu and i386-knetbsd-gnu.  Closes: #250176.
  * Packaging:
    - Create $(docdir) even when --without-sgml-doc is passed so the
      ChangeLog can be installed.  Closes: #137719.
    - Stop hardcoding the list of manual page languages in debian/rules,
      so we include Spanish, Russian and Brazilian Portugese.  Closes: #245994.
    - Quote LDFLAGS in debian/rules to allow multiple options.
      Closes: #230242.
  * Documentation:
    - Move dpkg-scanpackages and dpkg-scansources to section 1 as they
      are user tools.  Closes: #114946.
    - Correct hyphen characters in manpages.  Closes: #212284, #247086, #226800.
    - Remove obsolete references to the Debian Packaging Manual.
      Closes: #122910, #140695.
    - Correct 'n' and 'p' key descriptions in dselect help message.
      Closes: #120562.
    - Add --force-bad-verify to dpkg manpage.  Closes: #192812.
    - Correct dpkg manpage to refer to --force-remove-reinstreq instead of
      -non-existant --force-reinstreq option.  Closes: #232831.
    - Correct documentation of --compare-versions arguments.  Closes: #232317.
    - Correct usage of "et al" to "et al.".  Closes: #230751.
    - Add dpkg-reconfigure(8) to SEE ALSO section of dpkg(8).  Closes: #233282.
    - Suggest packages that provide additional functionality in the dpkg
      manpage.  Closes: #81355.
    - Suggest dselect update in description of dpkg --update-avail.
      Closes: #206163.
    - Suggest aptitude as well as dselect.  Closes: #217042.
    - Suggest fakeroot for dpkg-source -r.  Closes: #175897.
    - Correct documentation of start-stop-daemon.  Closes: #41554, #211856.
    - Correct documentation of start-stop-daemon manpage to refer to --retry
      alongside --stop.  Closes: #204691.
    - Add note that start-stop-daemon will chdir("/") unless -d is specified.
      Closes: #217823, #218060.
    - Correct documentation of dpkg-query --list.  Closes: #232639.
    - Correct invalid use of &quot; within update-alternatives(8) with .BR.
      Closes: #244624.
    - Rewrite description of dpkg-source -i to indicate the intent of the
      default setting rather than the exact exclusions.  Closes: #227169.
    - Correct documentation of dpkg-statoverride --update.  Closes: #85079.
    - Correct documentation of update-alternatives --install.  Closes: #179648.
    - Documented dpkg:Version and dpkg:UpstreamVersion substvars.
      Closes: #85815, #85818.
    - Fix spelling error in utils/md5sum.1.  Closes: #250281.
    - Replace "&c." with the slightly clearer "etc.".  Closes: #235773.
    - Correct various typos.  Closes: #219623, #221235.
  * Updated Translations:
    - Catalan (Jordi Mallach).
    - French (Christian Perrier).  Closes: #246359.
    - Italian (Lele Gaifax).
    - Japanese manpages (KISE Hiroshi).  Closes: #248483.
    - Russian (Nikolai Prokoschenko).  Closes: #249254.
    - Spanish manpages (Ruben Porras).  Closes: #246158, #246159, #246160,
      #246161, #246162, #246163, #251830.
  * New Translations:
    - German start-stop-daemon and update-alternatives manpages
      (Helge Kreutzmann).  Closes: #247116, #249454.
    - Spanish dpkg-scansources manpage (Ruben Porras).  Closes: #246164.

 -- Scott James Remnant <scott@netsplit.com>  Tue,  1 Jun 2004 18:21:40 -0300

dpkg (1.10.21) unstable; urgency=low

  * Fix incorrect linked list node removal code that caused every second
    shared or diverted conffile to be deleted by dpkg.
    Closes: #10879, #33046, #47267, #90623, #98210, #109691, #146167.
    Closes: #155456, #204275.
  * Call mknod with the required device type.  Closes: #158916.
  * Correct the default query output format to be consistent with
    what the underlying library expects.  Closes: #174973.
  * Fix missing NULL-termination in dpkg-query -W display of dependency
    fields.  Closes: #174978
  * Strip output from md5sum(1) after the first whitespace character.
    Closes: #200763.
  * Output a warning if we cannot open a configuration file instead of
    treating it as a fatal error, in case our home directory is not readable
    by root.  Closes: #200701.
  * Set LC_ALL to C before spawning off dpkg --search, to avoid searching
    on localized strings.  Closes: #244316.
  * Don't require argument for start-stop-daemon -V.  Closes: #237589.
  * Correct use of @ARGV within dpkg-scanpackages, allowing -u to work
    once again.  Closes: #225086, #241503.
  * Make sure file permissions passed to dpkg-statoverride are numeric.
    Closes: #161156.
  * Correctly break out of the loop in install-info.
    Closes: #124225, #160761.
  * Add --dir-file option to install-info for GNU install-info
    compatibility.  Closes: #179192
  * Refer to debian-policy in dpkg-doc's description instead of the
    non-existant packaging-manual.  Closes: #120970.
  * Remove incorrect mention of build-essential from dpkg-checkbuilddeps
    manpage.  Closes: #219210.
  * Add a note about diverting shared libraries to the dpkg-divert
    manpage.  Closes: #214699.
  * Updated Translations:
    - Brazilian Portugese (Andre Luis Lopes).  Closes: #237864.
    - Catalan (Jordi Mallach).
    - Danish (Claus Hindsgaul).  Closes: #237624.
    - Dutch (Pieter-Paul Spiertz, Bart Cornelis, Erwin).
      Closes: #102094, #151799, #207758.
    - French (Sam Hocevar).  Closes: #243191.
    - German (Florian Ernst).  Closes: #109669, #115352, #187952, #244098.
    - Japanese manpages (KISE Hiroshi).  Closes: #220776.
    - Polish (Bartosz Fenski).  Closes: #242870.
    - Spanish (Javier Fernández-Sanguino Peña).  Closes: #166052.
    - Swedish (Peter Karlsson).
  * New Translations:
    - Japanese dpkg-source manpage (KISE Hiroshi).  Closes: #239000.
    - Norwegian Nynorsk (Gaute Hvoslef Kvalnes).  Closes: #233614.
    - Portguese (Miguel Figueiredo).  Closes: #240081.
    - Spanish dpkg-source manpage (Ruben Porras).  Closes: #171489.

 -- Scott James Remnant <scott@netsplit.com>  Sun, 25 Apr 2004 18:55:10 +0100

dpkg (1.10.20) unstable; urgency=high

  * Update Japanese translation.  Closes: #224616
  * Update French translation.  Closes: #218713
  * Fix spelling error in German md5sum man page.  Closes: #230750
  * Fix typo in pt_BR po file.  Closes: #192102
  * Revert fix for #232916, this turns out to be a bug in the pgpgp
    wrapper, dpkg worked fine with pgp itself.

 -- Scott James Remnant <scott@netsplit.com>  Thu, 11 Mar 2004 11:24:54 +0000

dpkg (1.10.19) unstable; urgency=high

  * Distinguish unmet build dependencies from build conflicts.
    Closes: #217943, #235266.
  * Force NULL-termination of all tar file entry names.  Closes: #232025.
  * Allow dselect to use the full window width.  Closes: #139781.
  * Pass correct number of arguments for format string when out of disk
    space.  Closes: #213038, #217286, #213543, #213846.
  * Remove duplicated entries from ChangeLog.  Closes: #157437.
  * Fix dpkg-buildpackage when used with PGP.  Closes: #232916.
  * Update support for Debian FreeBSD.  Closes: #211566.
  * Store Architecture in the status file.  Closes: #228253.
  * Don't print offending lines in md5sum.  Closes: #170953.
  * Check bounds of md5sum lines.  Closes: #168443, #199489, #199693.

 -- Scott James Remnant <scott@netsplit.com>  Mon,  8 Mar 2004 19:05:32 +0000

dpkg (1.10.18.1) unstable; urgency=medium

  * Non-maintainer upload to fix release-critical bugs.
  * Terminate string buffer in main/remove.c.  Closes: #228379.
  * Prevent stashing of hardlinked devices and setuid or setgid binaries
    by removing permissions on upgrade as well as on remove.
    Closes: #225692.
  * Update dpkg conflicts to << 1.10, instead of 1.9.
    Closes: #190611, #221989, #222760.

 -- Scott James Remnant <scott@netsplit.com>  Thu, 26 Feb 2004 01:17:27 +0000

dpkg (1.10.18) unstable; urgency=medium

  * Rebuild, tagging and releasing correctly from cvs this time.

 -- Adam Heath <doogie@debian.org>  Mon, 27 Oct 2003 13:39:56 -0600

dpkg (1.10.17) unstable; urgency=medium

  * Make dselect do conflict resolution when dealing with automatically
    selected recommended package. Thanks to Colin Watson for the analysis
    and patch. Closes: Bug#151663
  * Branden Robinson <branden@debian.org>:
    s/dpkg-checkbuild/dpkg-checkbuilddeps/ in usage.
  * dpkg-checkbuilddeps now sets $reduce_arch.  Closes: #212796.
  * Goswin Brederlow <brederlo@informatik.uni-tuebingen.de>:
    Add -u in dpkg-scanpackages.  Closes: #214123.
    Add -a<arch> command to dpkg-scanpackages.
  * Add .#* to dpkg-source's default ignore filter.  Closes: #217380.
  * Matthias Urlichs <smurf@smurf.noris.de>:
    Don't assume /usr/info/dir exists if /usr/info does.  Closes: #165770.
  * Jordi Mallach <jordi@debian.org>:
    Update Catalan translation.
  * Fix errors with dependency fields that reference ${dpkg:Version}.
    Closes: #213108.

 -- Adam Heath <doogie@debian.org>  Mon, 27 Oct 2003 13:04:57 -0600

dpkg (1.10.16) unstable; urgency=low

  * Almost *EVERY* damn file was including config.h in the wrong spot.
    After making it the first include, then off_t/size_t/etc could actually
    be redefined to be 64-bit compatible.
  * Jordi Mallach <jordi@debian.org>:
    Fix configure to set HAVE_SETLOCALE.  Closes: #211816
  * "Loïc Le Loarer" <lll_deb@m4x.org>:
    Add a -d|--chdir option to start-stop-daemon.  Closes: #151802
  * Split the background block into 2 parts: one that does the fork, and
    opens /dev/tty and /dev/null, and one that does everything else.  The
    second block is then moved to be run right before the exec.  This
    allows error messages to be seen from the child(previously, they were
    lost), and allows for the chroot to not require the device files.
    These changes based on the bugs filed by:
    Marc Herbert <Marc.Herbert@ens-lyon.fr>: Closes: #155219
    Loïc Le Loarer <lll_deb@m4x.org>: Closes: #151800
  * Mario Lang <mlang@debian.org>:
    When --start, --startas and --pidfile are given, print 'process'
    instead of '(null)' for the process name, if it's already running.
    Closes: #209355
  * Imported several translated manpages, from debian-doc cvs:
    * Spanish: 822-date.1 cleanup-info.8 deb-control.5 deb-old.5
      deb.5 dpkg-checkbuilddeps.1 dpkg-deb.1 dpkg-divert.8 dpkg-name.1
      dpkg-scanpackages.8 dpkg-split.8 dpkg-statoverride.8 dpkg.8
      dselect.8 md5sum.1 start-stop-daemon.8 update-alternatives.8
      "Esteban Manchado Velázquez" <zoso@debian.org>: Closes: #171489
    * French: deb.5
      Julien Louis <arthur51@ifrance.com>: Closes: #164906
    * Portuguese: dpkg.8 dselect.8
  * Matt Zimmerman <mdz@debian.org>
    In dpkg's manpage, -O had an inverted word.  Closes: #111711
  * Marcin Owsiany <porridge@debian.org>:
    Fix Polish translation of 'conflicts with'  Closes: #112057
  * Jiri Masik <masik@darbujan.fzu.cz>:
    Improve Czech translation of: "dpkg - warning: ignoring request to
    remove %s which isn't installed."  Closes: #117518
  * Marco Nenciarini <mnencia@prato.linux.it>:
    Fix missing space in Italian translation when listing files, and the
    file is diverted.  Closes: #138244
  * Piotr Roszatycki <Piotr_Roszatycki@netia.net.pl>:
    Update Polish translation.  Closes: #142370
  * Martin Quinson <mquinson@ens-lyon.fr>:
    Fix missing space in French translation of: "%s - warning: downgrading
    %.250s from %.250s to %.250s.\n"  Closes: #149142
  * Hidetaka Iwai <tyuyu@sings.jp>:
    Fix typo in Japanese translation of dpkg --force-help; dowgrade ->
    downgrade:  Closes: #157819
  * Martin Quinson <mquinson@ens-lyon.fr>:
    Fix French translation when listing files, and the file is diverted.
    Closes: #162154
  * Rune Schjellerup <olberd@odense.kollegienet.dk>:
    Fix Danish translation of(was missing the leading space): " does not
    appear to be available\n"  Closes: #192972
  * Fix md5sum when handling large files.  Closes: #162691
  * Fix dpkg-checkbuilddeps calling of parsedep.  It wasn't setting
    use_arch.  Closes: #212796.
  * Joey Hess <joeyh@debian.org>:
    Change formatting of info.dir.  Closes: #167379.

 -- Adam Heath <doogie@debian.org>  Sat, 25 Oct 2003 15:46:16 -0500

dpkg (1.10.15) unstable; urgency=low

  * Fix detection of va_copy.
  * Back out debian/rules build-arch detection.  It is *not* possible *at
    all* to detect available targets in a rules file.  Period.

 -- Adam Heath <doogie@debian.org>  Fri, 19 Sep 2003 20:02:19 -0500

dpkg (1.10.14) unstable; urgency=low

  * controllib.pl:
    * Rewrote the parsedep stuff, so that it wasn't done during control
      file parsing.  Scripts that need the internal parsed format should
      call parsedep on the field's value.
    * Split the substvars parsing into a separate function.
    * No longer validate dependency fields when reading the control file.
      Some fields may have vars in them, which breaks the validation.
    * dpkg-gencontrol calls substvars after parsing the control file, and
      then validates the substituted depends lines.  Originally,
      substitution occured only during writing of the final output file.
    * Andreas Barth <aba@not.so.argh.org>:
      Fix bad regex that didn't allow spaces in dependency field parsing.
      It now directly matches what the c code expects.  It previously was
      allowing all of \S, which matched on '('.
      Closes: #211660.
  * Remove stale debug in debian/control that would have broken
    installation on s390.
  * We were calling our own local copy of dpkg-gencontrol, but the
    system-installed copy of dpkg-shlibdeps.  Now, both are called from
    the build directory.

 -- Adam Heath <doogie@debian.org>  Fri, 19 Sep 2003 12:29:34 -0500

dpkg (1.10.13) unstable; urgency=low

  * Fix parsing of deps when both () and [] are specified.
  * Set $host_arch in controllib.pl:parsedep.
  * dpkg-checkbuilddeps doesn't output the [] stuff when finding invalid
    deps.

 -- Adam Heath <doogie@debian.org>  Wed, 17 Sep 2003 13:23:15 -0500

dpkg (1.10.12) unstable; urgency=low

  * Fix dpkg-source output of build-depends lines.

 -- Adam Heath <doogie@debian.org>  Tue, 16 Sep 2003 13:43:45 -0500

dpkg (1.10.11) unstable; urgency=low

  * dpkg no longer provides any BYHAND files.  If you need the source
    tarball, use the orig.tar.gz file available in the pool.  The
    precompiled tars were hold-overs from when debs were not standard
    ar/tar files.
  * Install /usr/share/doc/dpkg/pseudo-tags, which talks about the bug
    titling we use to mark bugs for filtering in the Debian bts.
  * Updated ca.po.
  * Teach dpkg-source that ~ is legal in version numbers
  * Add build-depends on sgml-base, and increase gettext build-depends to
    0.12.1-3.
  * Updated config.sub and config.guess in cvs.
  * Change use of strncpy in parsedb to memcpy.  Closes: #160447
  * No longer generate helpmsgs.{cc,h}.
  * several controllib changes:
    * Moved dependency parsing logic from dpkg-checkbuilddeps.
      The dpkg-checkbuilddeps parser didn't support empty fields, while
      the controllib parser did.
    * All dependency fields parsed by controllib.pl support [arch]
      specifiers.  If the arch specifier doesn't apply for the current
      arch, then the item will not be added to the internal list structure.
    * Comment lines(that begin with '#') are removed during parsing.
    * Store the original casing of field names, for use in error reporting.
    * Store the original field's casing with 'o:' prepended in %fi.
      * ballombe@merulo.debian.org:
        dpkg-checkbuilddeps now handles empty fields.  Closes: #111562
      * Branden Robinson <branden@debian.org>:
        support comments(first char on line begins with '#') in
        debian/control.  Closes: #191810
      * Bastian Blank <waldi@debian.org>:
        Allow for per-arch generated dependency fields.  Closes: #170575
      * Branden Robinson <branden@debian.org>:
        Report the original casing of field names when they are unknown.
        Closes: #177753
  * Patch dpkg-buildpackage to call debian/rules -qn build-arch, and if
    it's available, modify -B handling appropriately.  If build-arch is not
    available, then when -B was called, do *not* pass -B on to
    dpkg-checkbuilddeps.  Closes: #203097
  * Frank Lichtenheld <frank@lichtenheld.de>:
    Apply patch, to handle missing infodir.bak, and empty files.  Closes:
    #196361
  * Change standard_startup and standard_shutdown into macros.  Closes:
    #200351.
  * Andrew Suffield <asuffield@debian.org>:
    Fix inverted test of eof in parsedb, while looking for eof after
    field name.  Closes: #198218
  * Yann Dirson <dirson@debian.org>
    Add set -e to dpkg-doc.postinst.  Closes: #191261
  * Michael Weber <michaelw@debian.org>:
    dpkg --print-architecture now does gcc -dumpmachine instead of
    --print-libgcc-file-name.  Closes: #131893, #8241, #106793, #210285
  * Daniel Silverstone <dsilvers@digital-scurf.org>:
    Apply patch to change hashing function, and increase bin size, for
    the package database.  Closes: #206416
  * Paul Eggert <eggert@CS.UCLA.EDU>:
    Apply patch to make dpkg work with POSIX 1003.1-2001.  Closes:
    #204894
  * Joey Hess <joeyh@debian.org>:
    Fix "stripping trailing /" message from dpkg-statoverride.  Closes:
    #203782
  * Sami Liedes <sliedes@cc.hut.fi>:
    Increase filesdb bin size, and alter hashing function.  Closes:
    #179385
  * Anthony Towns <aj@azure.humbug.org.au>:
    Retry removing empty dirs during purge.  Closes: #112386
  * Darren Salt <linux@youmustbejoking.demon.co.uk>:
    Add .cvsignore to dpkg-source's default diff ignore regex.  Also fix
    missing \ escape for .deps.  Closes: #174013
  * Koblinger Egmont <egmont@uhulinux.hu>:
    Fix segfault with --status-fd.  Closes: #173618
  * Colin Watson <cjwatson@debian.org>,
    Andrew Suffield <asuffield@debian.org>:
    Add .svn, {arch}, and .arch-ids to dpkg-source -i default regex.
    Closes: #169359
  * Falk Hueffner <falk@debian.org>:
    Added alphaev68-linux-gnu to archtable.  Closes: #199360
  * Elie Rosenblum <fnord@debian.org>:
    Apply patch to support OpenBSD.  Closes: #154277
  * Geoff Richards <qef@laxan.com>:
    Add --config to action section, and add as EXAMPLES section.  Closes:
    #208014, #115759
  * Yann Dirson <dirson@debian.org>:
    install-info --version and --help now display on stdout.  Closes:
    #154633
  * Dan Jacobson <jidanni@dman.ddts.net>:
    Mention what dpkg and dpkg-query -S will not find.  Closes: #153096
  * Sebastian Leske <sleske@enterprise.mathematik.uni-essen.de>:
    Mention in dpkg(8) that downgrading a package can have serious
    consequences.  Closes: #61156
  * Dan Jacobson <jidanni@dman.ddts.net>:
    In dpkg-scanpackages(8), including small note that other tools might
    use the generated Packages file.  Closes: #208894
  * Warren Turkal <wturkal@cbu.edu>:
    Fix some typos in dpkg-source(1).  Closes: #207259, #204123, #167426
  * Dan Jacobson <jidanni@dman.ddts.net>:
    Alter text in dselect(8), implying that other interfaces are available
    for installing packages.  Closes: #206164.
  * Daniel Bonniot <bonniot@users.sourceforge.net>:
    Note in start-stop-daemon(8) that --nicelevel takes an argument.
  * Ruben Porras <nahoo82@telefonica.net>:
    Remove duplicate 'can' in deb-control(5).  Closes: #183840
  * Dan Jacobson <jidanni@dman.ddts.net>:
    Fix short description in dpkg-scansources(8).  Closes: #175770
  * Zefram <zefram@fysh.org>:
    In dpkg(8), move dpkg-query options to their own subsection, like
    dpkg-deb.  Closes: #174971
  * Thomas Hood <jdthood@yahoo.co.uk>
    Add --dry-run and --simulate as synonyms to --no-act.  Closes:
    #165099
  * Junichi Uekawa <dancer@netfort.gr.jp>:
    Fix wrong reference to DEB_BUILD_GNU_SYSTEM on --host in
    dpkg-architecture(1).  Closes: #163621
  * Michael Klein <michael.klein@puffin.lb.shuttle.de>:
    s/Usuaully/Usually/ in deb-control.5.  Closes: #161819
  * Joey Hess <joeyh@debian.org>:
    Removed reference in dselect(8) about recommends not being handled
    well.  Closes: #157973
  * Andrew Suffield <aps100@doc.ic.ac.uk>:
    s/dpkg-source/dpkg-parsechangelog/ in dpkg-parsechangelog -h.
    Closes: #155822
  * Matej Vela <vela@debian.org>:
    Unhighlight "May be repeated multiple times." in dpkg-source(1).
    Closes: #151845
  * Jordi Mallach <jordi@debian.org>:
    Make all actions in dpkg-deb -h lower case.  Closes: #150642
  * Alexander Hvostov <root@aoi.dyndns.org>:
    Add -g|--group to start-stop-daemon, and document properly.  Closes:
    #127342
  * Szerb Tamas <toma@mlf.linux.rulez.org>:
    s/THANKS/THANKS.gz/ in dpkg(8).  Closes: #91348
  * "James R. Van Zandt" <jrv@vanzandt-pc.mitre.org>:
    In dpkg(8), mention running dselect, install after --set-selections.
    Closes: #175236
  * Yann Dirson <dirson@debian.org>:
    Remove disabled --command-fd from help.  Closes: #169619
  * Tobias Burnus <tburnus@physik.fu-berlin.de>:
    Apply patch to update-alternatives that provides --set and --remove-all
    commands.  Closes: #133745.
  * Osamu Aoki <debian@aokiconsulting.com>:
    Add --all to update-alternatives, that calls --config on all
    alternatives.  Closes: #126621
  * Dan Jacobson <jidanni@jidanni.org>:
    Alter --config prompt, to be more clear, that one must 'press' enter to
    accept the default.  Closes: #203557
  * Peter Moulder <pmoulder@bowman.csse.monash.edu.au>:
    Fix some -w issues in update-alternatives.  Closes: #137313
  * Eduard Bloch <edi@gmx.de>:
    Apply patch to check whether the target path exists on removing.
    Closes: #37254
  * Colin Walters <walters@debian.org>:
    After opening files, set binmode.  Closes: #175363

 -- Adam Heath <doogie@debian.org>  Tue, 16 Sep 2003 12:52:11 -0500

dpkg (1.10.10) unstable; urgency=low

  * Update archtable for hurd.  Closes: #187509.
  * Make the dpkg-iasearch conflicts versioned.  Closes: #170698.
  * Surround sed call with '' in Makefile.in.  Closes: #187534.
  * Strip trailing / from the file args in dpkg-statoverride.  Closes:
    #184239.
  * Modified to use autotools-dev.  Closes: #179656.
  * Add netbsd support.  Closes: #179658, #179659.
  * Support hypenated values in dpkg-architeture. Closes: #179661
  * No longer managed the /usr/doc symlinks.

 -- Adam Heath <doogie@debian.org>  Sat, 26 Apr 2003 15:10:24 -0500

dpkg (1.10.9) unstable; urgency=low

  * Fix dereference in main/help.c:cu_closefd(), which was the cause of
    close(random number) on most arches, but close(0) on s390x.
  * Add s390x to archtable.  Closes: #160976.

 -- Adam Heath <doogie@debian.org>  Sun, 15 Sep 2002 13:21:38 -0500

dpkg (1.10.8) unstable; urgency=low

  * Make the multiline regex have an upper bound, instead of being
    unbounded, as newer perls have a larger stack frame, which cause them
    to segfault quicker with larger inputs.  Closes: #159756.

 -- Adam Heath <doogie@debian.org>  Thu,  5 Sep 2002 16:32:01 -0500

dpkg (1.10.7) unstable; urgency=low

  * Fix double free in modstatdb_init, in the case that modstatdb_shutdown
    was called previously.  Closes: #159515.

 -- Adam Heath <doogie@debian.org>  Tue,  3 Sep 2002 18:59:19 -0500

dpkg (1.10.6) unstable; urgency=low

  * Don't call nffreeall, in any of the c/c++ programs.  It appears dselect
    slightly corrupts it's memory enough that it can't be freed without
    segfaulting.  Closes: #159023.

 -- Adam Heath <doogie@debian.org>  Sun,  1 Sep 2002 00:19:18 -0500

dpkg (1.10.5) unstable; urgency=low

  * Fix segfault in md5sum if the file being checked doesn't exist.
    Closes: #154503.
  * Fix extraction of md5sum in dpkg-scanpackages.  Closes: #153769.
  * Handle directories better in md5sum.  Closes: #157453.
  * Fix read past buffer in lib/nfmalloc.c.  Closes: #157304.
  * Fix several read pass buffer bugs, and a memleak.  Closes: #155362.
  * Fix segfault when --auto-deconfigure is given.  Closes: #157762.
  * Allow spaces between the end of a version, and the trailing ')'.
    Closes: #154898.
  * Fixes for HURD:  Closes: #156545
    * Add i386-gnu0.3 to archtable.
    * Fix handling of static compiles, with regard to zlib.
  * Previous install-infos(before 1.10) handled multiple dir file entries,
    because they would copy the entire stanza unmodified.  The newest
    version does not do this, as it reformats the options, and thereby
    only takes the first line.  So, we now split all the lines from the
    stanza, and process them all.  Closes: #147492.
  * Fix corruption of available file, caused by use of memory that was
    previously freed.  Closes: #154257.
  * Fix several minor memleaks.
  * Remove /usr/sbin/start-stop-daemon.  Closes: #156437.

 -- Adam Heath <doogie@debian.org>  Thu, 29 Aug 2002 16:43:15 -0500

dpkg (1.10.4) unstable; urgency=low

  * Remove -ffunction-sections and -fdata-sections.  Closes: #152130.
  * Install archtable into /usr/share/dpkg/.

 -- Adam Heath <doogie@debian.org>  Sun, 14 Jul 2002 15:17:56 -0500

dpkg (1.10.3) unstable; urgency=low

  * Move dselect.cfg to dselect package. Closes: Bug#152132
  * Install methods into /usr/lib/dpkg/methods, not /usr/lib/dpkg.  Closes:
    #152161.
  * Fix test inversion in start-stop-daemon, when checking the pid given in
    a pid file.  Thanks Thomas Morin <thomas.morin@enst-bretagne.fr>.
    Closes: #152270.
  * If in --test mode, and --stop is given, increment n_killed, so that
    start-stop-daemon returns the proper exit value.  Thanks Thomas Morin
    <thomas.morin@enst-bretagne.fr>.  Closes: #151992.

 -- Adam Heath <doogie@debian.org>  Thu, 11 Jul 2002 22:58:43 -0500

dpkg (1.10.2) unstable; urgency=low

  * Make configuration files in $HOME work again
  * dpkg + dpkg-static conflict with dpkg-dev << 1.9, to fix md5sum error
    in dpkg-source.  Closes: #151691.
  * Remove -Z from patch call, in dpkg-source, as it makes patch warn about
    missing timestamps.  Closes: #151965
  * Install debian/dselect.conffiles.

 -- Adam Heath <doogie@debian.org>  Thu,  4 Jul 2002 21:08:09 -0500

dpkg (1.10.1) unstable; urgency=low

  * Add conflict with dpkg-iasearch which intruded on our namespace.
  * Replace manpages-de which includes one of our manpages.  Closes: #151485
  * Don't always call autoheader when building. Closes: #151471
  * Fix double conflict in dpkg. Closes: Bug#151581
  * Move dselect methods to dselect package.
  * dpkg-checkbuilddeps no longer checks for build-essential. dpkg should
    not hardcode Debian policy.
  * Make dpkg-genchanges accept ~ as part of a package filename.
    Closes: Bug#150739
  * Move dpkg.cfg and dselect.cfg manpages into dpkg package. Closes: Bug#132901

 -- Wichert Akkerman <wakkerma@debian.org>  Tue,  2 Jul 2002 12:34:07 +0200

dpkg (1.10) unstable; urgency=low

  * dpkg now reorders symlinks when extracting debs.  However, this is also
    still done when building debs.  After a stable release of Debian has
    occurred with this modified dpkg, the reordering when building can be
    removed.
  * Fixed upper/lowercase problems with package names. Closes: Bug#58091
    (and 3 others).
  * Add Russian manual pages
  * Fix n in dselect package list (performs searchagain now)
  * Fix layout problem in dpkg-divert manpage. Closes: Bug#103667
  * When a package is set to hold, and a reinstallation is requested,
    -E will not properly skip it.  Closes: #45787.
  * Make dpkg-checkbuilddeps use dpkg-architecture. Closes: Bug#104230
  * Improve dpkg-archtecture documentation. Closes: Bug#104232
  * Update German translation. Closes: Bug#97239
  * Update Polish translation. Closes: Bug#115783
  * Update French translation.
  * Update Brazilian translation.
  * Update Danish translation.
  * Update Galician translation.
  * Update Portuguese translations.
  * Add Catalan translation
  * Add German md5sum manpage
  * Add Brazilian update-alternatives manpage. Closes: Bug#122132
  * Improve dselect manpage. Closes: Bug#103839
  * dpkg-name(1) no longer mentions the non-existing dpkg(5) manpage.
    Closes: Bug#104214
  * Improve handling of Recommends and Suggests in dselect. Closes: Bug#34942
  * Add per-user configuration files. Closes: Bug#103845
  * Split dselect into its own package. dpkg Pre-Depends on it
    to make sure no weird things happen during an upgrade but this
    will allow us to make dselect option at some point in the future.
    Closes: #114249.
  * Make colours in dselect user-configurable. Closes: Bug#103994
  * Make Q do an abort in the method selection menu to make things more
    consistent with the package list
  * Fix test for nice(2) failure in start-stop-daemon. Closes: Bug#104561
  * Improve the dselect helpscreen a bit. Closes: Bug#72634
  * New version comparison routine that can handle arbitrarily large numbers
    and accepts `~' as a low-sorting character. Closes: Bug#93386
  * dselect now accepts regular expressions when searching for packages
    and can search in package descriptions as well.
    Closes: Bug#81009,#83139
  * Move query commands into a seperate dpkg-query command. For the old options
    (-L,-l,-s,-S) dpkg will still call it for you.
  * Add configurable package listing support to dpkg-query
  * Handle window resize in dselect main menu. Closes: Bug#98275
  * update-rc.d moved to the sysvinit package. Closes: Bug#108887,#109282
  * Add --showformat and --show options to dpkg-deb and dpkg-query to
    allow one to customize the output format
  * several install-info cleanups:
    * Move /usr/info/dir to /usr/share/info/dir.  Closes: #67174.
    * If /usr/share/info doesn't exist, print a message saying so,
      instead of the confusing "couldn't lock" error.  Closes: #2531.
    * If /usr/share/info/dir doesn't exist, or is empty, try to copy the
      backup from /var/backups/infodir.bak.  Closes: #121309.
    * Add a --remove-exactly option, and allow for relative filenames.
      Closes: #92650.
    * Use the section from the .info file if --section is not given.
      Closes: #76100.
    * Error messages now include the filename being processed.
      Closes: #66735
    * /usr/share/info/dir now has it's entries formatted to even widths. 
      Closes: #11228
    * --calign|--align|--maxwidth are now ignored.
  * strip enoent as well. Closes: Bug#112378
  * Fix format error in Dutch translation. Closes: Bug#113120
  * When parsing stdin, md5sum now displays '-' as the filename, to match
    textutils md5sum.  Closes: #121489.
  * Apply patch from bug, to give update-alternatives a --list command.
    Closes: #120924.
  * Make dpkg-checkbuilddeps always check for build-essential.
    Closes: Bug#118420.
  * Use space seperated output instead of comma seperated in
    dpkg-checkbuilddeps
  * Update default ignore expression in dpkg-source to also match *~ and
    *.swp in subdirs. Closes: Bug#127458
  * Handle errors when verifying md5sums. Closes: Bug#102367
  * dpkg-source now uses reliable timestamps for changed files.
    Closes: Bug#105750
  * Fix typo in start-stop-daemon help message. Closes: Bug#131439
  * update-alternative exits with a non-zero exit code when displaying
    a non-existing alternative. Closes: Bug#131496
  * Use gzip -c in install-info. Closes: Bug#131758
  * start-stop-daemon works on HP-UX now. Closes: Bug#130130
  * Fix dselect spin when run without input. Closes: Bug#132476
  * Update-alternatives now correctly restores an alternative to auto mode
    when removing a manually selected alternative. Closes: Bug#132632
  * Copy bugs and origin information into status file. Closes: Bug#132714
  * Improve wording of update-alternatives --config text. Closes: Bug#133035
  * Add manpages for dpkg.cfg and dselect.cfg. Closes: Bug#132901
  * Improve test for illegal packagename for dpkg-gencontrol -p option
  * Fix segfault when getenv("PATH") returns null.  Closes: Bug#136349
  * Add Large File Summit extensions. Closes: Bug#130509
  * Fix typo in dpkg-source manpage. Closes: Bug#141906
  * Re-fix handling of multiple blank lines in control. Closes: Bug#143117
  * Document --force-confmiss and --force-bad-verify. Closes: Bug#146855
  * Drop upgrade compat stuff in dpkg postinst for ancient versions (over
    5 years old)
  * Always set CLOEXEC on the lock fd.  Closes: Bug#147872
  * Clean up tmp files when ctrl-c is sent to dpkg-source.  Closes:
    Bug#58653.
  * dpkg-source no longer requires exact case matches for fields in
    debian/control.  Closes: Bug#139159.
  * dpkg-scanpackages now gives proper case for Source and Installed-Size.
    Closes: Bug#119532.
  * dpkg-architecture: s/build on/built on/; same for 'build for'.
    Closes: Bug#140441.
  * cl-debian.pl now recognizes emergency as valid in changelogs.
    Closes: Bug#138013.
  * Properly count recursive expansion of variables, instead of just
    counting all variable expansions.  Closes: #144121.
  * Add -I<filename> to dpkg-buildpackage and dpkg-source, to excludes
    files from tar, when building a native package.  Closes: Bug#75947.
  * Close the old debian/files file, before doing a rename.  Closes:
    Bug#111503.
  * Fix documentation of -v<version> for dpkg-parsechangelog, removing the
    requirement that the version has to be in the changelog.  Closes:
    Bug#117968.
  * Fix typo in dpkg-source(1), s/-su/-sU/.  Closes: Bug#126340.
  * Add dpkg-scansources to dpkg-scanpackages(8).  Closes: Bug#147924.
  * Change /usr/info into a symlink to /usr/share/info if possible

 -- Wichert Akkerman <wakkerma@debian.org>  Fri, 21 Jun 2002 21:53:15 +0200

dpkg (1.9.21) unstable; urgency=low

  * Fix corrupt Swedish translations that would some error messages display
    incorrectly.
  * Enable --force-overwrite by default in /etc/dpkg/dpkg.cfg
  * dpkg.cfg is now no longer a conffile. This means the installer can
    change defaults depending on how an install is done
  * Detect truncated debs, and abort the unpack.  Closes: #138569.
  * Improve dpkg(8) --force documentation
  * Fix error in Russian dselect translation

 -- Wichert Akkerman <wakkerma@debian.org>  Thu, 16 May 2002 19:42:29 +0200

dpkg (1.9.20) unstable; urgency=medium

  * Fix assertion when --auto-deconfigure is set.  Closes: #137765.
  * Fix segfault discovered by fixing the above.
  * Fix segfault when getenv("PATH") returns null.  Closes: #136349
  * Recompiled against updated zlib, to fix possible security issue.  Also
    bumped build-depends to match.  Closes: #137931(grave)

 -- Adam Heath <doogie@debian.org>  Sun, 17 Mar 2002 02:52:44 -0600

dpkg (1.9.19) unstable; urgency=medium

  * install-info continues to read all data from a pipe, until EOF.
    Closes: #99816(grave).
  * Add Catalan translation
  * Update Danish translation. Closes: Bug#131869
  * Update French translation.
  * update-alternative exits with a non-zero exit code when displaying
    a non-existing alternative. Closes: Bug#131496
  * Changed Maintainer to debian-dpkg@lists.
  * Fix "Up to date installed packages" for polish translation.  Closes:
    #116398.
  * Swap updated/up-to-date polish translations(they were reversed).
    Closes: #117583, #102961.
  * Mark /etc/alternatives/README as a conffile.
  * Strip .note, .comment, and /usr/lib/dpkg/enoent.
  * Make dpkg-gencontrol not warn about Uploaders.  Closes: #111090.

 -- Adam Heath <doogie@debian.org>  Sat,  2 Feb 2002 11:47:34 -0600

dpkg (1.9.18) unstable; urgency=low

  * Fix MD5Sum corruption when upgrading a package.  Closes: Bug#113961.
  * Add Wichert and I to debian/control:Uploaders.

 -- Adam Heath <doogie@debian.org>  Sat,  3 Nov 2001 00:31:00 -0600

dpkg (1.9.17) unstable; urgency=low

  * updated-rc.d moved to the sysvinit package. Closes: Bug#108887,#109282

 -- Wichert Akkerman <wakkerma@debian.org>  Wed, 22 Aug 2001 01:24:52 +0200

dpkg (1.9.16) unstable; urgency=low

  * Revert architecture-change to dpkg-source from 1.9.11, see ChangeLog
    for details.

 -- Wichert Akkerman <wakkerma@debian.org>  Thu,  5 Jul 2001 22:42:11 +0200

dpkg (1.9.15) unstable; urgency=low

  * Change policy of handling dscformat in dpkg-source
  * Fix the arglist construction for maintainer scripts
  * Revert dscformat to 1.0 since older dpkg-source versions do not have
    the new policy. In the future (starting at format 2.0 to maintain
    compatibility with old dpkg-source implementations) minor changes to
    the dscformat have to be fully backward and forward compatible.

 -- Wichert Akkerman <wakkerma@debian.org>  Sat, 30 Jun 2001 16:41:43 +0200

dpkg (1.9.14) unstable; urgency=low

  * Make the Uploaders field in a .dsc file optional.
  * Disabled sanity checking of source packages.  
 
 -- Adam Heath <doogie@debian.org>  Mon, 25 Jun 2001 02:22:40 -0500

dpkg (1.9.13) unstable; urgency=medium

  * Add a -W option to dpkg-source(and the other utils, where it is just
    passed thru), to turn certain errors into warnings(of which, only
    one is changed, namely, the 'tar doesn't contain preceeding directory'
    error).  Closes: #101813, and partially 101845.
  * Don't error out if the files in the tar have leading './', for
    dpkg-source.  (another partial close of 101845).
  * Handle the case where a single directory exists in the orig.tar.gz, but
    it is NOT of the form <pkg>-<ver>.  Closes: #101845.
  * Set LC_ALL in dpkg-source when we call external programs when we are
    going to parse their output.  Another bug from 101845.
  * Handle stating of truncated cpio filenames(100 char limit, bah), in
    dpkg-source.  Another bug from 101845.
  * Add support for an Uploaders field, which is read from the first
    paragraph of debian/control, and propagated to the .dsc.  This lists
    the people allowed to upload a package.  If it is not set, then the
    value of the Maintainer is placed into this field of the .dsc.  This
    bumps the .dsc format to 1.1.  Closes: #101815.
  * Handle symlinks in the tarball, and don't error out if found.
  * in controllib, make warnerrors default to warnings.  Affects
    dpkg-source.  This will be changed to be errors in the future.

 -- Adam Heath <doogie@debian.org>  Sun, 24 Jun 2001 13:48:52 -0500

dpkg (1.9.12) unstable; urgency=medium

  * Fix do_script() bug. Closes: Bug#101552
  * Fix building and extracting of certain kinds of source packages.
    Closes: #101684.
  * Added Colin Watson to THANKS.

 -- Adam Heath <doogie@debian.org>  Wed, 20 Jun 2001 18:27:03 -0500

dpkg (1.9.11) unstable; urgency=low

  * The "Hang on to your hats, it gets bumpy from here." release.
  * Trim trailing spaces from package names when checking builddeps.
    Closes: #101304.
  * Apply patch from bug to fix logic error that kept everything but
    Build-Deps from working in checkbuilddeps.  Closes: #101511.
  * Apply patch to correctly check the output of gcc on hurd, for
    dpkg-architecture. Closes: #99874.
  * The internal pod docs in dpkg-architecture were updated to reflect
    that -f was no longer implied when -q was given, but the build system
    wasn't generating new documentation.  Closes: #100997.
  * deb(5) now has a see-also for deb-old(5).  Closes: #99620.
  * Fix dpkg-shlibdeps infinite directory recursion thru symlinks.
    Closes: #97622.
  * Set the Architecture to 'source' only when doing source only uploads
    in the generated changes files.  Closes: #100144.
  * Document -nc in the dpkg-buildpackage manpage.  Closes: #101038.
  * Make dpkg-source work with GNU md5sum.  Closes: #97666.
  * in dpkg-source, when both arch: all and arch: <arch> packages exist in
    debian/control, don't promote the source arch: to any, but only list
    all and <arch>.  Closes: #94608
  * Apply patch from Colin Watson:  Closes: #89679
    * Reset SIGPIPE to DEFAULT when forking gzip.
    * set LANG to C before execing cpio, as we parse its output.
    * In checktarcpio() and checktarsane(), use the previously open pipes,
      instead of the opening files on disk(which was the old, ancient way).
    * Improve the output parsing of tar in checktarsane().
  * warn instead of die when find returns an error(which happens if there
    is a dangling symlink, because we use -follow).  Closes: #51479.
  * Change list of allowed urgencies in debian/changelog to: low, medium,
    high, and critcial.  Closes: #94475.
  * Error out if an illegal package name is used in dpkg-gencontrol.pl.
    Closes: #61211
  * Apply patch from Marcus Brinkmann to dpkg-buildpackage:  Closes:
    #98201.
    * Option -a implies option -d.
    * Set ARCH correctly to host architecture, rather than build arch.

 -- Adam Heath <doogie@debian.org>  Tue, 19 Jun 2001 22:15:25 -0500

dpkg (1.9.10) unstable; urgency=low

  * Fix [arch] parsing, and handle extra spaces better.  Closes: #100512,
    #101031.
  * Apply patch from bug, to fix cleanup of dpkg-divert temp files.
    Closes: #100474.
  * Swap j/k keys on the main menu, so they function like the package
    selection screen(and like vi).  Closes: #100502.
  * Multiple fixes in bug: Closes: #99892.
    * s/DEAD_JOE/DEADJOE/ in dpkg-source.
    * Switch to auto mode if alternative symlink is missing.
  * Update Spanish translation

 -- Adam Heath <doogie@debian.org>  Sat, 16 Jun 2001 14:57:45 -0500

dpkg (1.9.9) unstable; urgency=low

  * The leading and trailing spaces patch in the last upload had some
    issues with trailing spaces.  This fixes them.  No bug to close, as the
    bts is still down.

 -- Adam Heath <doogie@debian.org>  Wed,  6 Jun 2001 22:36:57 -0500

dpkg (1.9.8) unstable; urgency=low

  * Remove leading and trailing spaces from versions, and check for
    embedded spaces, inside dpkg.  Closes: #99186.
  * Handle varied use of spaces in dpkg-checkbuilddeps.  Closes: #98899.
  * Reset SIGPIPE back to default, in dpkg-source.  Closes: #98563.
  * Remove bogus $! check from dpkg-architecture.  Closes: #99428.

 -- Adam Heath <doogie@debian.org>  Sat,  2 Jun 2001 15:15:04 -0500

dpkg (1.9.7) unstable; urgency=low

  * If a new file doesn't exist on disk, but is a going to be installed as
    a directory, then don't error out.  Closes: Bug#17381.
  * Update japanese manpages.  Closes: Bug#97831.
  * Update it.po.  Closes: Bug#98273.
  * Fix bad cleanup in dpkg-divert.  Closes: Bug#98578,#98828,#98831.

 -- Adam Heath <doogie@debian.org>  Mon, 28 May 2001 18:59:03 -0500

dpkg (1.9.4) unstable; urgency=low

  * Oops.  EOF_mmap incorrectly detecting the end of the data block.
    Closes: Bug#95981.
  * After fixing the above bug, and using debootstrap to build a sid
    chroot, I discovered that my previous dependency cycle fix could cause
    segfaults in some situations.

 -- Adam Heath <doogie@debian.org>  Tue,  1 May 2001 23:04:46 -0500

dpkg (1.9.3) unstable; urgency=low

  * Fix compiles on ppc. Closes: Bug#95918.

 -- Adam Heath <doogie@debian.org>  Tue,  1 May 2001 00:29:45 -0500
   
dpkg (1.9.2) unstable; urgency=low

  * Recompile, to fix incorrect path 1.9.1/dpkg-divert. Closes: Bug#95845

 -- Adam Heath <doogie@debian.org>  Mon, 30 Apr 2001 14:21:28 -0400

dpkg (1.9.1) unstable; urgency=low

  * Fix segfault with empty status and available, and when missing a
    trailing new line.  Closes: Bug#95496
  * Make dpkg-shlibdeps not care if dpkg --search return with an error.
    Closes: Bug#95568
  * Fix corruption of user-defined fields in status and available.
    Closes: Bug#95567.
  * Changed dpkg.cfg to include no-debsig by default, as no debs are
    currently signed, and we get false errors when debsig-verify is
    installed.  This will be removed in the future, when the archive tools
    support package signatures.  Closes: Bug#95573
  * dpkg-buildpackage should only check for valid signinterface if the
    user specifies one. Closes: Bug#95598
  * Fix removing of diversions.  Closes: Bug#95655
  * Fix md5sum -c. Closes: Bug#95586

 -- Adam Heath <doogie@debian.org>  Sat, 28 Apr 2001 16:28:21 -0500

dpkg (1.9.0) unstable; urgency=low

  * Things should mostly work OpenBSD 2.8 as well now
  * Added a --status-pipe option.
  * Fixed several memleaks.
  * Profiled dpkg.
    * Reworked lib/parse.c:parsedb().  Instead of using getc(), then
      calling varbufaddc(), it now reads the entire file at once into a
      huge buffer, then moves pointers around, to do the parsing.  This
      gave a speedup of 33% on a dual celeron 333, when reading status and
      available.
    * various other speedups.
  * Removed all --smallmem code, as smallmem and largemem now actually
    use about the same amount of memory, and largemem is faster.  Both
    --largemem and --smallmem are now obselete options, and will print
    a warning if used. Closes: Bug#84905, #67528
  * Initialize unitialized variables.  This should solve several
    segfaults. Closes: Bug#25317(plus 9 others, thru the beauty of
    merges)
  * Found that when working with dependency cycles, and part of the cycle
    was a provide, the provider was not being considered, so the cycle
    could not be broken. Closes: Bug#87985(and 3 others)
  * Update German translation, Closes: Bug#80529,#80532,#87581
  * Update French translation, Closes: Bug#65284,#85035,#87238
  * Update Japanese translation, Closes: Bug#93873
  * Updated all other translations (but no bugs filed)
  * Add Danish translation
  * Remove spurious '%s' in Polish translation, Closes: Bug#74814
  * Add French manpages, courtesy of Philippe Batailler
  * Ingore vim swapfiles in dpkg-source, Closes: Bug#81630
  * remove --import option from dpkg-statoverride, Closes: Bug#81358
  * Replace nfmalloc implementation with obstack. Added obstack.[ch] to
    optlib, for non-GNU systems.
  * dpkg-divert only allows absolute filenames now. Closes: Bug#82419
  * Handle diffs from non-existing files to existing files. Closes: Bug#82708,
    #90982.
  * Small fixes to the buildsystem. Closes: Bug#84361
  * Fix dpkg-statoverride --update for things other then plain files.
    Closes: Bug#84449
  * Fix race with source directory disappearing in dpkg-source.
    Closes: Bug#45511
  * Fix manpage for dpkg-gencontrol. Closes: Bug#84625
  * Add -n option for dpkg-gencontrol to specify a filename. Closes: Bug#75796
  * Use POSIX glob instead of regexp in debian/rules. Closes: Bug#83042,
    #84582
  * fix typo in usage message for dpkg-divert, Closes: Bug#85977
  * Use full path for argv[0] when calling scripts. Closes: Bug#68783
  * Add ia64 support to dpkg-architecture.
  * Minor script changes, Closes: Bug#87485
  * Stop dpkg-genchanges from complaining about missing packages
    when doing a source-only build. Closes: Bug#87571,#15644,#25496
  * Various dpkg-architecture cleanups. Closes: Bug#87505
  * Modify dpkg-architecture to handle gcc versions containing letters.
    Closes: Bug#83083
  * dpkg-buildpackage updates: Closes: Bug#87572,#85847
    + make -C work properly
    + fix test for gpg secret keyring
    + improve source messages
    + skip signing pause when building unsigned packages
    + test for invalid signinterface. Closes: Bug#87579
    + remove debsign support, it's useless and doesn't work
    + Use correct architecture when naming .changes file. Closes: Bug#88015
  * Fix wording in dpkg-statoverride manpage for --add. Closes: Bug#85080
  * Fix typo in start-stop-daemon manpage. Closes: Bug#88225
  * Add dpkg-checkbuilddeps to check if build dependencies are satisfied
    and modify dpkg-buildpackage to call it if wanted.
    Closes: Bug#86453,#83812,#60717,#74372,#67896,#60717,#13961
  * dpkg-parsechangelog can read a changelog from stdin now. Closes: Bug#80142
  * Fix confusing wording for dpkg-buildpackage -uc option in manpage.
    Closes: Bug#83468
  * dpkg-statoverride now exits with exitcode 1 if we do a --list but don't
    output anything. Closes: Bug#84328
  * Remove Linux reference from all scripts, they should run fine on
    other OSes as well.
  * Mark last argument in dpkg-scanpackages usage info as optional.
    Closes: Bug#86658
  * Fix cache in dpkg-scanpackages version comparison. Closes: Bug#90722
  * Fix formatting error in dpkg-source.1. Closes: Bug#82723
  * Change dpkg-gencontrol to fix comma-related syntax errors after
    processing substvars. Closes: Bug#92908
  * Verify package signatures if debsig-verify is installed. Closes: Bug#37017
  * Handle window resize in dselect main menu. Closes: Bug#93559
  * Initialize all parts of the package record.  This should fix several
    segfaults people have been seeing in dpkg.  Closes: Bug#90328.
  * Apply patch from bug#86847, that escapes intl chars in filenames.
    Closes: Bug#83752, #85040, #86847, #89000.
  * Errors during dpkg -s(and other similiar commands) are now printed
    on stderr.  Closes: Bug#88987.
  * Add a --retry option to start-stop-daemon. Closes: Bug#75139
  * Fix regeps to extract Closes magic from a changelog so the #
    is really optional. Closes: Bug#94474
  * Remove useless statement from dpkg-shlibdeps. Closes: Bug#90516
  * Make the debian changelog parser identify itself with $progname.
    Closes: Bug#89409
  * Give a syntax error when we get an unexpected PGP signature in control
    files. Closes: Bug#75562
  * Change dpkg manpage to reflect that --force-statoveride is no enabled
    by default. Closes: Bug#95023
  * Handle dangling symlinks, by ignoring error code 1 from find, when
    processing --recursive. Closes: Bug#4784
  * dpkg -L, -S, -l, -s, and -p now return an error code if any package
    does not exist. Closes: Bug#4974, #72406
  * dselect has a configuration file as well now
  * Get ENOENT value at runtime in dpkg-divert instead of hardcoding it.
    Closes: Bug# 31620
  * Fix wrong ENOENT test in dpkg-divert. Closes: Bug#95088
  * Add support for more SuperH variants (sh[34]{,eb}-linux-gnu)
  * Fix formating and a typo in the dpkg manpage
  * Document the dpkg.cfg configuration file in dpkg(8)

 -- Wichert Akkerman <wakkerma@debian.org>  Thu, 26 Apr 2001 12:39:16 +0200

dpkg (1.8.3.1) unstable; urgency=low

  * Revert change to nfmalloc.c that was causing SIGBUS on sparc.

 -- Ben Collins <bcollins@debian.org>  Sat, 13 Jan 2001 08:52:11 -0500

dpkg (1.8.3) unstable; urgency=low

  * Do chown before chmod in dpkg-statoverride, Closes: Bug#81943
  * Fix recusion in dpkg-shlibdeps, Closes: Bug#81322
  * Really completely revert dpkg-source patches which broke backwards
    compatibility

 -- Wichert Akkerman <wakkerma@debian.org>  Fri, 12 Jan 2001 00:02:22 -0800

dpkg (1.8.2) unstable; urgency=low

  * Don't attempt to read from an input source when we only want 0 bytes.
    Also handle buggy systems that return EAGAIN instead of EINTR.  Closes:
    #81881.
 
 -- Adam Heath <doogie@debian.org>  Thu, 11 Jan 2001 00:43:50 -0600

dpkg (1.8.1.1) unstable; urgency=low

  * Apply patch from bug to fix badly generated diffs(in some
    circumstances).  Closes: #81152

 -- Adam Heath <doogie@debian.org>  Sat,  6 Jan 2001 16:07:33 -0600

dpkg (1.8.1) unstable; urgency=low

  * Make --name a valid option.  Closes: #31206, #51953.
  * dpkg-deb -I <pkg> <control> works again
  * Update Swedish translation

 -- Wichert Akkerman <wakkerma@debian.org>  Thu,  4 Jan 2001 19:31:13 +0100

dpkg (1.8.0) unstable; urgency=low

  * Add -k|--symlink option to dpkg-name.  Closes: #35040
  * Made the accelerator keys in dselect's main menu separate options, so
    that they can be translated separately.  Closes: #50955.
  * Added depends on sysvinit (>= 2.72), so that we can make sure that
    /etc/rcS.d exists.  Closes: #55037.
  * update-rc.d: Changed documentation and help, as -f only applies during
    remove.  Closes: #55049.
  * Added a --force-all option.  Closes: #61354.
  * Format help string for --abort-after like other option help strings.
    Closes: #62464.
  * Fix dselect methods to pass admindir to dpkg from dselect.
  * Minor tweak so that when patch 2.5.4 is manually used to apply a diff,
    it doesn't get applied multiple times.  Closes: #65021
  * Add --nicelevel to start-stop-daemon, to alter a programs priority
    before starting.  Closes: #65191.
  * Document that --largemem is the default, and that the test point is
    24 megs.  Closes: #65607.
  * Document that --set-selections does not actually install any
    packages.  Closes: #65340.
  * Fix typo in dpkg-deb.1.  Closes: #65945.
  * Add --truename option to dpkg-divert.  Closes: #68489.
  * Documented COLUMNS in dpkg(8).  Closes: #77001.
  * Modified DPKG_C_GCC_TRY_WARNS() to call AC_SUBST, so that we can
    use the result of the test during build time.  Closes: Bug#75138
  * Added description for "suggests" in main/depcon.c:describedepcon().
    Closes: Bug#74113
  * Removed bashing from dpkg.postinst.
  * Make '#' optional in Closes: tags.  Closes: Bug#63137.
  * Add -t to -h output in dpkg-buildpackage:  Closes: Bug#49598.
  * Fix typo in --compare-versions error message.  Closes: Bug#66474.
  * -R doesn't mean --root.  Closes: Bug#66068, #72013
  * Add armv3l to archtable.  Closes: Bug#72125
  * Fix two memory leaks, and lesson the memory foot print a tad.  Hints
    taken from 74259.
  * Fix some things perl5.6 complains about. Closes: Bug#77337
  * Fix referenes to dpkg-deb manpage. Closes: Bug#77855
  * Update Galish translation
  * Add new --import option to dpkg-statoverride to make it easy to
    import suidmanager settings.
  * Speedup patches by Adam Heath
  * statoverride fixes by Robert Luberda, Closes: Bug#78436
  * Add Linux S/390 support. Closes: Bug#79063
  * Using libz to decompress data instead of calling gzip.
    Closes: Bug#49581
  * Add gettext to build-depends
  * Fix warning when trying to remove a non-existing statoverride.
    Closes: Bug#79352
  * Be more paranoid with file permissions when extracing files
  * Apply statoverrides to more then just files
  * Update update-alternatives manpage to use FHS instead of FSSTND.
    Closes: Bug#80237
  * List descriptions for udebs in .changes

 -- Wichert Akkerman <wakkerma@debian.org>  Mon, 25 Dec 2000 17:19:31 +0100

dpkg (1.7.2) unstable; urgency=low

  * Fix parsing of configuration files
  * Add new powerpc-linux-gnu entry to archtable. Closes: Bug#76522
  * No longer bother to install emacs things. I don't use emacs myself
    and can't support that properly.
  * scripts/dpkg-shlibdeps.pl: Make it parse soname's in the format of
    "libfoo-X.X.so" (e.g. libdb-3.1.so) and use it. Also make it give a
    warning if there is a NEEDED line in the objdump output that we cannot
    grok.
  * scripts/dpkg-shlibdeps.pl: resolve library paths using a combination
    of the libc major version, and ldconfig -p output. Solves problems
    with errant libc5 deps.
  * Correct name of .changes file when doing source-only builds
  * Fix -ap option for dpkg-buildpackage. Closes: Bug#77305
  * Fix typo in update-alternatives manpage. Closes: Bug#77829
  * Fix typo in script-regexp update-rc.d. Closes: Bug#76029

 -- Wichert Akkerman <wakkerma@debian.org>  Thu, 23 Nov 2000 18:55:50 +0100

dpkg (1.7.1) unstable; urgency=medium

  * Fix a typo in the dpkg-statoveride manpage
  * dpkg-statoverride reads and writes the right file now
  * Make update-alternatives use the right dir for alternatives again

 -- Wichert Akkerman <wakkerma@debian.org>  Tue,  7 Nov 2000 01:16:39 +0100

dpkg (1.7.0) unstable; urgency=low

  * Allow the administrator to override file mode and ownership using the
    new dpkg-statoverride tool.
  * Use objdump instead of ldd in dpkg-shlibdeps
  * Fix logic in dpkg-shlibdeps so it looks for dependencies as specified
    in its documentation
  * Make update-alternatives update slave links with --config and properly
    switch the alternative to manual mode
  * HURD updates, Closes: Bug#57753,#57754,#57755
  * dpkg-architecture: -q should not imply -f, Closes: Bug#57761
  * add dpkg:UpstreamVersion and dpkg:Version substvars in dpkg-genchanges
    and dpkg-gencontrol.  Closes: Bug#62069,#64774
  * dpkg-genchanges: add new Changed-By field to .changes with the last
    person who made a change, and modify the Maintainer-field to be the
    actual maintainer. Update the format-version to 1.7 to reflect this.
  * dpkg-genchanges: allow a space between # and a to-be-closed bugnumber
  * dpkg-deb: reorder files when building a package
  * dpkg-statoverride: new tool to override ownership and modes for files
  * Check COLUMNS environment for dpkg -l output. Closes: Bug#65536
  * Add Origin and Bugs fields to the control file
  * Install new /etc/dpkg/origins/debian file
  * Corrections and updates to Swedish translation.
  * Add Galician, German, Dutch and Brazilian translations
  * archtable: add ia64 and sh; revert sparc64 so that it turns into sparc.
    There wont be a full binary-sparc64 port. Closes: Bug#70788
  * dselect/main.cc: small fixups to get it to compile with gcc-2.96
  * Clean up fd handling in some places. Closes: Bug#69359,#69360,#69361
  * Document -k option for dpkg-buildpackage. Closes: Bug#71808
  * Install commented dummy shlibs.default and shlibs.override files
  * Give dpkg a configurationfile
  * dpkg-scanpackages now uses the most recent version if multiple versions
    of a package are found.
  * don't rename a file to itself in dpkg-source. Closes: Bug#75060
  * Fix buffer overflow in cmdname handling in start-stop-daemon.
    Closes: Bug#75103
  * Don't abort if start-stop-daemon tries to read a non-existing pidfile.
    Closes: Bug#75105
  * Update formating of start-stop-daemon manpage. Closes: Bug#75110
  * Make a missing package a warning instead of an error in dpkg-genchanges

 -- Wichert Akkerman <wakkerma@debian.org>  Sun,  5 Nov 2000 17:28:39 +0100

dpkg (1.6.13) frozen unstable; urgency=low

  * Add Format-flag to .dsc format: we know we are going to change the
    format in the next release, this change will make dpkg-source abort
    with a reasonable error instead of doing unexpected things.
  * Fix error in gettext'ized string
  * Updated Czech, French, Polish and Spanish translations. Closes: Bug#63663
  * debian-changelog-mode.el: fix documentation string for
    debian-changelog-finalise-last. Closes: Bug#63003

 -- Wichert Akkerman <wakkerma@debian.org>  Mon,  8 May 2000 16:08:53 +0200

dpkg (1.6.12.99) frozen unstable; urgency=low

  * Pre-release for 1.6.13. which will only feature translation updates
  * Fix typo in dpkg-divert, Closes: Bug#60243
  * dpkg-genchanges: recognize non-deb packages (tarballs, such as
    dpkg-non-deb and boot-floppies disk tarballs). This makes sure that we
    include them when figuring out the Arch field in the .changes
  * mark another string as translateable, Closes: Bug#62543
  * fix location of --abort-after in --help output, Closes: Bug#62464
  * fix allocation error in checkpath(), Closes: Bug#62364
  * add Hold to list of desired package states in -l output, Closes: Bug#58765

 -- Wichert Akkerman <wakkerma@debian.org>  Fri, 21 Apr 2000 11:52:59 +0200

dpkg (1.6.12) frozen unstable; urgency=high

  * Fix test for gpg/pgp in dpkg-buildpackage. You can now build
    unsigned packages again. Closes: Bug#60395
  * Updated Spanish and Swedish translations. Closes: Bug#41735
  * Merge patch from Joel Klecker to remove emacsen-common stuff from dpkg-dev

 -- Wichert Akkerman <wakkerma@debian.org>  Mon,  3 Apr 2000 16:50:02 +0200

dpkg (1.6.11) frozen unstable; urgency=high

  * Oops, missed one case where the libc/ncurses conflict reared its
    ugly head and broke dselect miserably. 
  * fix syntax error in dpkg-divert. Closes: Bug#60050

 -- Wichert Akkerman <wakkerma@debian.org>  Fri, 10 Mar 2000 11:52:07 +1100

dpkg (1.6.10) frozen unstable; urgency=low

  * The `it rains in Sydney' release
  * Mark another string in dselect as translateable, Closes: Bug#58618
  * Fix typos, Closes: Bug#58619
  * Change dselect keybindings slightly so `n' really does searchagain
  * Updated Czech and Spanish translations, Closes: Bug#58617
  * dpkg-divert.pl: reinstate last writeability-patch. Modified
    to not abort on ENOENT: this indicates a directory does not (yet)
    exist. If this happens don't try to rename. This should fix all
    current dpkg-divert problems. Closes: Bug#59207,#58596
  * update-alternatives: switch back to auto-mode when manually selected
    alternative is removed, Closes: Bug#54933
  * dselect no longer segfaults on SIGWINCH but does The Right Thing
    instead. Closes: Bug#54303,#58697,#59419

 -- Wichert Akkerman <wakkerma@debian.org>  Tue,  7 Mar 2000 15:09:47 +1100

dpkg (1.6.9) frozen unstable; urgency=low

  * Fix typo in update-alternatives manpage
  * dpkg-architecture: -q should not imply -f, Closes: Bug#57761
  * Cleanup bits of install-info to make it more stable
  * Fix Build-Dependency for ncurses, Closes: Bug#58073
  * Some more documentation updates, Closes: Bug#57985
  * Revert patch to check for writeable filesystems in dpkg-divert,
    Closes: Bug#57840

 -- Wichert Akkerman <wakkerma@debian.org>  Fri, 18 Feb 2000 12:11:58 +0100

dpkg (1.6.8) frozen unstable; urgency=low

  * Turn --force-overwrite on by default
  * Fix a couple of small buildsystem errors
  * Support multiple adjacent newlines in control-style files, Closes: Bug#56056
  * Updated Czech and Swedish translations
  * Revert patch to change order of things when purging a package,
    Closes: Bug#56374
  * Handle failed open of /dev/tty in dpkg -l, Closes: Bug# 55041
  * Update Japanese translations, Closes: Bug# 56641, #57494, #57595
  * Update extended description for dpkg-dev, Closes: Bug# 56675
  * Implement verbose option for update-alternative
  * Fix conflicts handling

 -- Wichert Akkerman <wakkerma@debian.org>  Thu, 10 Feb 2000 15:31:31 +0100

dpkg (1.6.7) frozen unstable; urgency=low

  * dpkg compiles on HP-UX, Solaris and IRIX now
  * start-stop-daemon can chroot now, Closes: Bug#54513
  * Allow space between # and the bugnumber in the changelog
  * Display package description with waddnstr, Closes: Bug#54313
  * Updated Japanese manpages, Closes: Bug#54690, #55080
  * Upload full source for packages with version *-0.1, Closes: Bug#54651

 -- Wichert Akkerman <wakkerma@debian.org>  Sun, 16 Jan 2000 18:36:10 +0100

dpkg (1.6.6) unstable; urgency=low

  * dpkg-buildpackage supports debsign, Closes: Bug#58333
  * fix update-alternatives manpage, Closes: Bug#53859
  * Updated Polish translation
  * Pass admindir to dpkg, Closes: Bug#54039
  * Fix dpkg -l output
  * Remove dpkg-safelist again, it had issues

 -- Wichert Akkerman <wakkerma@debian.org>  Fri,  7 Jan 2000 19:51:45 +0100

dpkg (1.6.5) unstable; urgency=low

  * Update Spanish translation
  * Don't strip 8th bit in dselect packagelists, Closes: Bug# 49061
  * Don't use \z in dpkg-scansources, Closes: Bug# 53182
  * Correctly unregister internals manual, Closes: Bug# 53200
  * dselect helpessages can be translated now, Closes: Bug# 51381
  * dselect UI tweaks, including a new --expert mode
  * Added build-depends, Closes: Bug# 53394
  * Added THANKS-file with people who have contributed to the code
  * Use full width of tty in packagelisting, Closes: Bug# 53395
  * Add -z option to dpkg-deb to set compressionlevel when building
    packages, Closes: Bug# 53398
  * Fix segfaults when producing a diff between current and new conffile,
    Closes: Bug# 52197

 -- Wichert Akkerman <wakkerma@debian.org>  Sat, 25 Dec 1999 04:47:09 +0100

dpkg (1.6.4) unstable; urgency=low

  * No longer byte-compile for emacs
  * Add Swedish translation
  * start-stop-daemon: honour --oknodo if we fail to kill a process
    Closes: Bug#52580,#52185,#52457
  * Fix dselect program description, Closes: Bug#52328
  * Fix architecture-detection in dpkg-gencontrol, Closes: Bug#52616
  * Accept single-number values in update-rc.d, Closes: Bug#46810

 -- Wichert Akkerman <wakkerma@debian.org>  Sun, 19 Dec 1999 16:27:48 +0100

dpkg (1.6.3) unstable; urgency=high

  * Comment dselect changes from 1.6.2, they seem to have a problem
    Closes: #52043,52058,52088,51437
  * Really fix emacs-stuff. Hopefully. Closes: #51919,51525
  * Fix copyright display in dselect menu, Closes: #52093
  * Fix uid/gid-changes in start-stop-daemon, Closes: #52081

 -- Wichert Akkerman <wakkerma@debian.org>  Tue,  7 Dec 1999 17:06:00 +0100

dpkg (1.6.2) unstable; urgency=low

  * New dpkg-scansources, Closes: #51888
  * Fix default for elispdir, Closes: #51919,51525
  * New manpages for cleanup-info and dpkg-divert, Closes: #51539, 46657
  * Buildsystem updates, Closes: #51525, 51855, 51914
  * Modify dselect behaviour for suggests and recommends

 -- Wichert Akkerman <wakkerma@debian.org>  Sun,  5 Dec 1999 19:29:50 +0100

dpkg (1.6.1) unstable; urgency=low

  * Fix some slight packaging errors

 -- Wichert Akkerman <wakkerma@debian.org>  Fri, 26 Nov 1999 20:18:48 +0100

dpkg (1.6) unstable; urgency=low

  * Major overhaul of the buildsystem
  * Update Standards-Version to 3.1.0
  * Move to version 1.6 to reflect the amount of changes made
  * Fix mixup with Czech and Polish translations, Closes: Bug# 48986
  * utils/start-stop-daemon.c: Added ability for user.group arg to
    --chuid. Also, always call initgroups() when using --chuid.
  * utils/start-stop-daemon.8: Document above change, also add note to the
    --make-pidfile option concerning its problem with daemons that fork

 -- Wichert Akkerman <wakkerma@debian.org>  Thu, 25 Nov 1999 04:30:01 +0100

dpkg (1.4.1.19) unstable; urgency=low

  * Fix replaces for dpkg-dev
  * Add gettext-support to dselect
  * Added Czech and Polish translations for dpkg
  * Fixed incorrect patch for --print-architecture (oops, oh well
    it was already broken when there was no gcc anyway :)
  * Fixed missing mipseb that was supposed to be in the archtable
  * Better output in update-alternatives --config, now shows the
    current, and the prefered choices.
  * dpkg-name: ignore epoch when getting version
  * 50dpkg-dev.el: add it as a conffile for dpkg-dev
  * internals.sgml: Removed references to the versions of build tools,
    they date the document.
  * debian-changelog-mode.el: added hint for better log-email handling
  * Added recognition for new source-depends fields for policy
    referenced in bug #41232
  * dpkg-buildpackage: add -ap option to force a pause prior to starting
    the sign process. This helps for people who don't keep their signatures
    on the filesystem (on a floppy perhaps, then mount as needed).
  * minor script corrections
  * dpkg-dev control: Change gcc to c-compiler in the recommends field, and
    move cpio, patch and make to the depends line
  * Leave file info intact in available when installing packages. MD5sum,
    Filename, and MSDOS-Filename used to get lost when installing a
    package.
  * Added armv4l to archtable
  * Added 'D' to the list of choices for conffile handling, closes: #48137
  * Converted internals.sgml to debiandoc format. Also added a dpkg-doc
    package that contains the generated output from this file (.ps, .html
    and .info), includes doc-base support. Internals.sgml is also not
    generated on the binary-arch target, and is no longer "byhand"
  * dpkg-gencontrol: add "Source" to the fields placed in the control file
  * dpkg-parsechangelog: fixed loop for parsepath (#48526)
  * main/{processarc.c,depcon.c}: added new structure for conflictors,
    which contains a struct for conflicts. This is used to create an array
    of conflicting packages, which are going to be replaced. Allows for
    multiple conflicts and replaces. All conflictor handlers were
    converted to loops to handle each one (processarc.c).
  * dpkg-divert: Fix check for writable filesystem, closes: #48646

 -- Wichert Akkerman <wakkerma@debian.org>  Sat, 30 Oct 1999 15:14:40 +0200

dpkg (1.4.1.18) unstable; urgency=low

  * Backout dep check patch

 -- Ben Collins <bcollins@debian.org>  Sat, 23 Oct 1999 00:39:24 -0400

dpkg (1.4.1.17) unstable; urgency=low

  * Add support for long filenames, along with --assert-longfilenames
  * Added --chuid option to start-stop-daemon to allow switching to
    a different uid when starting a process
  * Add mipseb and mipsel to the archtable too, since mips and mipseb are
    both viable names for the mips big endian arch, and mipsel is also needed
  * Update dpkg-architecure's archtable
  * Added --config option to update-alternatives to allow easy changing
    of the registered alternatives for a specific name
  * Updated the deb-control(5) man page with all the current fields
    and uses
  * Made the large info screen show 5 lines of the pkglist so that
    it scrolled properly, and still showed the cursor in dselect
  * Removed references to dpkg(5) which seems to not exist anymore
  * Fixed `dpkg-deb --help' and dpkg-deb(1) from reporting --no-check
    when it's actually --nocheck (went with the hardcoded option, so
    this is just a documentation fix).
  * Added better check in disk.setup for a working NFS server. Makes
    it compatible with other non-Linux servers.
  * Corrected dpkg(8)'s example of using dpkg -i (showed it used with
    a .tar.gz instead of a .deb)
  * Applied patch to correct improper TMPDIR handling in dpkg-deb
  * When encountering an error in extracting the tar archives in the
    packages, we should abort the install, not simply give an error
    and continue.
  * Make dpkg give the builtin arch if there was an error while exec()'ing
    the C compiler with --print-architecture. We still fail if the
    output from gcc was bad in some way, since they may be of importance.
  * Removed the maintainer-configure portion in debian/rules, since
    we should be shipping the source with all the auto* stuff
    already generated anyway
  * Removed the ltconfig patch, and resort to a debian/rules fix
    to libtool itself after running configure
  * Removed shlibs.default.i386. It's now a template for arch porting to
    Debian/dpkg, we install it still, if there exists a file matching the
    arch
  * Reimplemented a better *stat cache for the removal checking code,
    this helps a lot when doing upgrades where the packages are a lot
    different in layout
  * Increased largemem auto detection to >= 24megs, since it's not uncommon
    for dpkg to actually use 16megs of ram all on its own when using the
    largemem setting (old minimum was 16megs)
  * debian/rules: chmod -x everything in /usr/lib to make lintian happy.
    in the clean phase just rm -rf $(BUILD), we don't need to run
    distclean and all that other stuff. Don't run "make dist", we
    simply copy the .tar.gz that dpkg-source creates for the byhand
    source.
  * Make start-stop-daemon exit(1) when we don't find one of the
    pid's we are trying to kill, in accordance with the man page.
  * When running --configure on an already installed package, just
    say it's installed, and not that it is in an unconfigurable
    state
  * Fixed some compiler warnings
  * Make dpkg check for uid 0 requirement, before checking the path
    since not being root, is probably the reason that the PATH is
    borked in the first place
  * Make -p short for --print-avail, and -P short for --purge
  * Fix typo in md5sum(1) man page
  * start-stop-daemon: Add --background and --make-pidfile options
  * update-alternatives: make sure we remove "old" symlinks when they
    are no longer pertinent. Add /etc/alternatives/README that refers
    to the update-alternatives(8) man page.
  * dpkg-divert: Add check for being able to write to the old/new
    destination before doing a rename. We fail on this, without
    changing the diversion registry
  * Fix bad regex in update-rc.d

 -- Wichert Akkerman <wakkerma@debian.org>  Thu, 21 Oct 1999 17:49:03 +0200

dpkg (1.4.1.16) unstable; urgency=medium

  * Hardcode ENOENT again since the errno-part of the POSIX module
    isn't in perl-*-base. sigh.

 -- Wichert Akkerman <wakkerma@debian.org>  Fri, 15 Oct 1999 04:01:14 +0200

dpkg (1.4.1.15) unstable; urgency=low

  * non-maintainer release.
  * Move dselect into its own package
  * Remove conffiles before directories when purging
  * Check if integrity from other packages will broken when processing
    an archive
  * dpkg-deb can handle package made with Linux ar.
  * Add check to update-alternatives to see if the sequencecode is between
    0 and 99
  * Fix failed assertion, which was actually two bugs: a logic error in
    checkforremoval and a wrong assumption in findbreakcycle
  * dselect doesn't die when you resize the terminal
  * check if a file is also in a new package before removing it when upgrading
  * offer to show a diff between the old and new conffile
  * dpkg-scanpackages: don't abort but only skip a package if we can't
    open it
  * Add HURD-support to  start-stop-daemon
  * Reinstate patch to not read available when doing --list-files
  * Add a couple of --force options to handle changed conffiles

 -- Wichert Akkerman <wakkerma@debian.org>  Thu, 14 Oct 1999 04:20:56 +0200

dpkg (1.4.1.14) unstable; urgency=low

  * non-maintainer release.
  * dpkg-source works again on empty diffs, Closes: Bug# 46159
  * Install locale-files in /usr/share, Closes: Bug# 46631
  * Make /usr/share/doc/dpkg-dev a symlink to /usr/share/doc/dpkg
  * Actually include fix to make update-alternatives works filesystems (oops!)
  * Check if codenumber is between 0 and 99, Closes: Bug# 46810

 -- Wichert Akkerman <wakkerma@debian.org>  Tue,  5 Oct 1999 19:19:05 +0200

dpkg (1.4.1.13) unstable; urgency=low

  * Non-maintainer release.
  * NMU number 13, lets see what breaks :)
  * update-alternatives works across filesystems now
  * Make -sgpg work in dpkg-buildpackage (typo)

 -- Wichert Akkerman <wakkerma@debian.org>  Tue, 28 Sep 1999 01:26:19 +0200

dpkg (1.4.1.12) unstable; urgency=low

  * Non-maintainer release.
  * Fix typo in chmodsafe_unlink that made dpkg chmod files that
    weren't setuid or setgid

 -- Wichert Akkerman <wakkerma@debian.org>  Sun, 26 Sep 1999 02:41:30 +0200

dpkg (1.4.1.11) unstable; urgency=low

  * Non-maintainer release.
  * Added sparc64 to archtable
  * Added entries for newer alpha architectures to the archtable
  * Always run patch and diff with LANG set to C.
  * Handle diff warning for files with no newline at the end of file
    Closes: Bug#45642

 -- Wichert Akkerman <wakkerma@debian.org>  Fri, 24 Sep 1999 03:23:54 +0200

dpkg (1.4.1.10) unstable; urgency=low

  * Non-maintainer release.
  * Build dpkg-scansources manpages using pod2man
  * dpkg-buildpackage changes:
    + fix signinterface-detection
    + use gpg by default if $HOME/.gnupg/secring.gpg exists

 -- Wichert Akkerman <wakkerma@debian.org>  Thu, 16 Sep 1999 15:36:43 +0200

dpkg (1.4.1.9) unstable; urgency=low

  * Non-maintainer release.
  * Updated dpkg-scansources to current version from Roderick Schertler
  * Update location of GPL in internals-manual
  * Update location of GPL and dpkg copyright in all manpages
  * Include patch from Roman Hodek for dpkg-source to handle diffs of files
    with lines that begin with two dashes.
  * Move dpkg-scansources to dpkg-dev package
  * Move dpkg-scansources manpage to section 8
  * Fix error that moved a lot of manpages to the dpkg package.
  * It looks like not reading the available-file for listfiles was not greeted
    with much enthiousiasm, so reverse the change.

 -- Wichert Akkerman <wakkerma@debian.org>  Wed, 15 Sep 1999 03:45:07 +0200

dpkg (1.4.1.8) unstable; urgency=low

  * Non-maintainer release.
  * Merge dpkg-doc-ja
  * Add patch from Raphaël Hertzog <rhertzog@hrnet.fr> for dpkg-scansources
    to skip comments in signatures. This allows packages to also use GnuPG.

 -- Wichert Akkerman <wakkerma@debian.org>  Mon, 13 Sep 1999 04:16:33 +0200

dpkg (1.4.1.7) unstable; urgency=low

  * Non-maintainer release.
  * Use /usr/share/doc
  * Merge changes from dpkg-iwj tree:
    + change section in dpkg-deb.1 to 1
    + Use COPYINGFILE instead of hardcoded GPL-location in showcopyright()
    + varbufprintf (used for some error messages) vsnprintf return value
      assumption changed to correspond to reality rather than glibc-doc.
    + Don't read available-info when not needed (slightly improved from 
      dpkg-iwj: don't read for listfiles either :)
    + Cleanup --assert-* code
    + Assume largemem on systems without sysinfo(2).
    + modify preexec-script for easier script execution
    + Do not chmod(".../path/to/symlink",0600) causing many bad perms.
    + Sanity-check numbers for parameters
    + Move some logic from process_archive into wantinstall
    + Print '0' in dpkg-scanpackages if no packages found.

 -- Wichert Akkerman <wakkerma@debian.org>  Fri, 10 Sep 1999 04:06:32 +0200

dpkg (1.4.1.6) unstable; urgency=low

  * Non-maintainer release.
  * scripts/dpkg-architecture.pl: Update to latest version.
  * scripts/dpkg-architecture.1: Likewise.
  
 -- Marcus Brinkmann <brinkmd@debian.org>  Sat, 24 Jul 1999 18:24:21 +0200

dpkg (1.4.1.5) unstable; urgency=low

  * Non-maintainer release.
  * (dpkg-dev): Use emacsen-common for debian-changelog-mode.el
    (closes:Bug#20776,#31030).
  * Removed references to the packaging and policy manuals from debian/control.
  * Put debian-changelog-mode.el in dpkg-dev and remove from dpkg (closes:Bug#29271).
  * Fix paths in 50dpkg-dev.el using Roderick Schertler's patch
    (closes:Bug#28270,#29702,#26876,#29184,and others).
  * Note that bug number 17367 was fixed in 1.4.0.26.
  * Add Zack Weinberg's install-info patch for GNU install-info
    compatibility (closes:Bug#28965).
  * Add dpkg-architecture stuff from Marcus Brinkmann.
  * Remove debian-keyring suggests from dpkg.
  * Add -k<keyid> flag to dpkg-buildpackage.
  * --textmode works in gpg, remove kluge from dpkg-buildpackage.
  * Cleanup configure.in slightly (stop using tl_ macros, fix gettext stuff).
  * Attempt to make Debian source useful for non-Debian systems
    (i.e. distclean tree instead of maintainer-clean tree).
  * Sync with wichert's 1.4.1.4.
  * Add my ltconfig-1.3.2.diff (RPATH workaround).
  * Add dpkg-scansources program and man page.
  * Man pages in /usr/share/man.

 -- Joel Klecker <espy@debian.org>  Tue, 13 Jul 1999 18:12:15 -0700

dpkg (1.4.1.4) unstable; urgency=low

  * Also change developer-keyring to debian-keyring for dpkg-dev package
  * Include spanish translation from Nicolás Lichtmaier <nick@debian.org>
  * Depend on perl5 instead of perl

 -- Wichert Akkerman <wakkerma@debian.org>  Mon,  5 Jul 1999 00:04:14 +0200

dpkg (1.4.1.3) unstable; urgency=low

  * Modify tarobject() so it does not complain if we are creating a
    directory that replaces a removed file. This works around the
    problem that the filedatabase doesn't remember what filetype a
    file was by assuming it already was a directory

 -- Wichert Akkerman <wakkerma@debian.org>  Mon, 31 May 1999 23:49:23 +0200

dpkg (1.4.1.2) unstable; urgency=low

  * Non-maintainer upload
  * Rebuild, so this is glibc2.1 (unless you're on m68k), which is rumoured
    to also fix the i8n-problems.
  * Incorporate 1.6 format of .changes, patch from Guy Maor
  * Fix bug in section-handling of dpkg-scanpackages, patch from Guy Maor
  * Disable force-overwrites again, since we're in unstable
  * Assume largemem on systems for which sysinfo is not available, Bug# 33658

 -- Wichert Akkerman <wakkerma@debian.org>  Wed, 26 May 1999 15:50:17 +0200

dpkg (1.4.1.1) unstable; urgency=low

  * Non-maintainer upload
  * Install emacs-startup scripts with mode 0644 (lintian)
  * Incorporate changes in NMU 1.4.0.32 made by Vincent Renardias
    <vincent@waw.com> for slink:
    + Apply patch from Jim Pick for update-alternatives.pl to
      fix 'Important' bugs #30891 in dpkg and (#27382, #27383, #27696,
      #27703, #27736, #27097(merged bugs)) in jdk1.1.
  * Incorporate changes in NMU 1.4.0.33 made by me for slink:
    + Fix illegal perl construct (Bug# 30985)
    + Initialize oialtname->useinstead and oicontest->camefrom to 0 (Bug# 30397)
    + Update shlibs.default for libncurses 4 (Bug# 30332)
    + Suggest debian-keyring instead of developer-keyring (Bug# 27376, 30248)
    + Abort dpkg-divert when attempting to divert a directory (Bug# 30126)
    + Make dpkg-deb.1 aware that it is in section 1, not 8
    + Fix section in reference to dpkg-deb in dpkg.8 (Bug# 29740)
    + Fix typo in --force-help (Bug# 26193)
    + Correct path for debian-changelog-mode.el (Bug# 24606)
    + Make disk-method for dpkg use /var/run instead of /tmp to fix
      symlink-attacks (Bug# 21399)
    + Document -n and -f options for update-rc.d in manpage (Bug# 15913)
    + Add --abort-after option to change after how many errors we abort and
      change the default to 50 (Bug# 22940)
    + Fix controllib.pl: don't check debian/substvars unless needed, and
      don't depend on language settings (Bug# 31508)
    + Allow a - in the architecture-field (Bug# 25537)

 -- Wichert Akkerman <wakkerma@debian.org>  Mon,  1 Feb 1999 00:44:01 +0100

dpkg (1.4.1) unstable; urgency=low

  * Maintainer release by IWJ.
  * Changed Maintainer: field description.
  * Various changes to make the damn thing build.
  * Add .cvsignore files.

 -- Ian Jackson <ian@davenant.greenend.org.uk>  Sun,  1 Nov 1998 17:33:38 +0000

dpkg (1.4.0.31) unstable; urgency=low

  * dpkg/processarc.c: Make newfileslist static like the other arguments
    for register_cleanup's cu_* functions.
  * N-th fix for controllib.pl (simulate old behavior by trying stdin,
    stdout, and stderr for getlogin()).
  * Enable --force-overwrite for slink release, and comment where to do
    so (dpkg/main.c).
  * Recompile against ncurses4.

 -- Daniel Jacobowitz <dan@debian.org>  Thu, 22 Oct 1998 17:37:23 -0400

dpkg (1.4.0.30) unstable; urgency=low

  * dpkg-dev isn't allowed to have a Recommends: debian-keyring (as that's
    in contrib), so it's now lowered to a Suggests: . Thanks to James Troup
    for pointing this out. 

 -- J.H.M. Dassen (Ray) <jdassen@wi.LeidenUniv.nl>  Sat, 26 Sep 1998 13:59:23 +0200

dpkg (1.4.0.29) unstable; urgency=low

  * For now, prefer PGP over GPG.

 -- J.H.M. Dassen (Ray) <jdassen@wi.LeidenUniv.nl>  Tue, 22 Sep 1998 09:38:09 +0200

dpkg (1.4.0.28) unstable; urgency=low

  * Added gpg (GNU Privacy Guard) support:
    * scripts/buildpackage.sh: default to GPG (unless no GPG, but only a PGP
      secret key file is found), as GPG, unlike PGP, is DFSG-free.
    * Updated dpkg-source(1), and added gpg(1) and pgp(1) to the SEE ALSO
      section.
    * Worked around broken textmode implementation in GPG.
    * dpkg-dev now Suggests: gnupg .
  * No longer includes developer-keys.pgp . Instead, dpkg now Suggests: and
    dpkg-dev now Recommends: developer-keyring.
  * Compiled with latest libstdc++ (2.9).

 -- J.H.M. Dassen (Ray) <jdassen@wi.LeidenUniv.nl>  Mon, 21 Sep 1998 13:17:14 +0200


dpkg (1.4.0.27) unstable; urgency=low

  * REALLY fixed dpkg-dev, and new attempt to placate installer on internals.

 -- Daniel Jacobowitz <dan@debian.org>  Fri, 27 Jul 1998 15:58:04 -0400

dpkg (1.4.0.26.0.1) unstable; urgency=low

  * Binary-only upload for x86 and fixed dpkg-dev

 -- Daniel Jacobowitz <dan@debian.org>  Fri, 24 Jul 1998 15:58:04 -0400

dpkg (1.4.0.26) unstable; urgency=low

  * Non-maintainer upload.

  * Make --root work with maintainer scripts (Patch by Scott Barker,
    bugs #4863 and #3170).
  * Fix $(lispdir) bug if compiling without emacs (noticed by Joey Hess).

 -- Daniel Jacobowitz <dan@debian.org>  Thu, 23 Jul 1998 12:02:04 -0400

dpkg (1.4.0.25) unstable; urgency=low

  * Non-maintainer upload.
  
  * Add the requested -nc option to dpkg-buildpackage (Do
    not clean source tree, useful in debugging cycles).
  * controllib.pl: Again by popular acclamation, fix the getlogin() warnings.
    I redirected STDERR onto fd 0 before calling getlogin().
  * tools.m4: Fix display of whether c++ works.
  * dpkg-deb/extract.c: glibc 2.1 and some kernels want to make
    fflush() move the current fpos.  Until someone can fix that,
    protect with seek.
  * Add an extra 0, to dselect/{pkg,meth}keys.cc so it compiles again.
  * Start using lchown() if available.
  * Really fix #20353. (aclocal.m4 was the wrong place; that's a generated
    file.  The correct place is in tl_canon.m4.)

 -- Daniel Jacobowitz <dan@debian.org>  Tue, 21 Jul 1998 03:14:14 -0400

dpkg (1.4.0.24) unstable; urgency=low

  * Non-maintainer upload.

  * dpkg/main.c: Turn --force-overwrite off as default.
  * dpkg/main.c: don't list --force-overwrite as default in --force-help,
    noticed by Peter Weiss <Peter.Weiss@Informatik.Uni-Oldenburg.DE> and
    others. [#23542, part of #17409].
  * dpkg/dpkg.8: replaced with a newer version from Jim Van Zandt
    <jrv@vanzandt.mv.com>. [#21061]

  * dpkg-deb/build.c (do_build): add missing \n and improve error message
    when conffile name is too long. [#7057]

  * scripts/update-alternatives.8: replaced with better man page from
    Charles Briscoe-Smith <cpb4@ukc.ac.uk>. [#17283]
  * scripts/dpkg-source.1: corrected logic error in documentation for
    dpkg-gencontrol's -p option, as noticed by Oliver Elphick
    <olly@linda.lfix.co.uk>. [#14655]
  * scripts/controllib.pl (findarch): correct typo in error message,
    noticed by Yann Dirson <ydirson@a2points.com>. [#22106]
  * scripts/dpkg-buildpackage.sh: fix typo s/source version/source
    maintainer/, noticed by Joey Hess <joey@kite.ml.org>, Adam P. Harris
    <apharris@onshore.com> and others. [#10175, #15559]
  * scripts/dpkg-genchanges.pl: applied patch from Roman Hodek
    <Roman.Hodek@informatik.uni-erlangen.de> which solves problems with
    architecture specific packages in mostly architecture independent
    multi-binary source packages. [#14341, #20192].

  * doc/Makefile.am: remove any reference to the packaging manual, as it is
    now provided by the separate "packaging-manual" package.
  * doc/packaging.sgml: removed.
  * doc/developer-keys.pgp: updated to the current debian keyring.

  * aclocal.m4: applied patch from Joel Klecker <jk@espy.org> to handle
    egcs' --print-libgcc-file-name output. [#20353]
  
  * debian/copyright: correct FSF address.
  * debian/rules: add code from lesstif's debian/rules to make libtool
    less of a fool (i.e. not use -rpath and to link shared libraries
    against libraries it depends on).  Code by Richard Braakman
    <dark@xs4all.nl> and Yann Dirson <dirson@debian.org>.
  * debian/rules: remove all reference to the packaging manual as it is
    now provided by the seperate "packaging-manual" package. [#21581,
    #21186, #22698, #23342]
  * debian/rules: link dpkg-divert.1.gz to undocumented.7.gz as the lack
    of a real manpage has been reported in #11093.
  * debian/README.compile: removed gawk and bogus comment about gettext
    being in experimental, as reported by Santiago Vila <sanvila@unex.es>
    [#23344].  Added libpaperg (debiandoc2ps needs paperconf).
  * debian/shlibs.default.i386: updated for glibc, reported by Herbert Xu
    <herbert@gondor.apana.org.au>. [#13140]
  * debian/control (dpkg-dev): depend on perl as POSIX (not a part of
    perl-base) is needed by most of the perl dpkg-* scripts, noticed by
    Joel Klecker <jk@espy.org>. [#22115]

 -- James Troup <jjtroup@comp.brad.ac.uk>  Wed, 24 Jun 1998 14:38:52 +0200

dpkg (1.4.0.23.2) frozen unstable; urgency=low

  * Non-maintainer upload.
  * dpkg/main.c: Turn --force-overwrite back on as default.

 -- James Troup <jjtroup@comp.brad.ac.uk>  Tue, 23 Jun 1998 22:19:26 +0200

dpkg (1.4.0.23.1) frozen unstable; urgency=low

  * No real changes, only a new version code to make this go to frozen too.

 -- Nils Rennebarth <nils@debian.org>  Wed, 10 Jun 1998 17:29:58 +0200

dpkg (1.4.0.23) frozen unstable; urgency=low

  * Non-maintainer bug-fix release
  * Update the disk method to the hamm directory structure (Bug#21000)

 -- Nils Rennebarth <nils@debian.org>  Sun,  7 Jun 1998 19:14:51 +0200

dpkg (1.4.0.22) frozen unstable; urgency=medium

  * Non-maintainer bug-fix release
  * Install main changelog file as `changelog.gz' instead of
    `changelog.dpkg.gz' (Debian Policy, section 5.8) (Bug#6052,15157)
  * Avoid use of /tmp/*.$$ in preinst and postinst (Bug#19712)
  * Make sure diversions file is always created with mode 0644 (Bug#19494)
  * When removing a file, chmod it to 000 if it's a char or block
    device or remove its s[ug]id bits, if any (Bug#6006)
  * Minor fixes in the programmer's manual (Bug#6206)
  * Always create readable status and available files
    (Bug#9869,11887,14636,15786,19146)
  * Make dpkg-gencontrol honour -DArchtecture=xxxx (Bug#9893)
  * Allow different archs for the same binary in debian/files (Bug#9894)
  * Added workaround in /usr/lib/dpkg/methods/disk/setup
    to avoid bash warning (Bug#10111,10131)
  * Recognize old .deb packages with other locales (Bug#12232)
  * Added `SHELL=bash' to debian/rules: it uses bash-specific structs
  * Move some files from dpkg to dpkg-dev (part of Bug#13295)
  * Minor fix in packaging manual regarding to Standards-Version (Bug#14696)
  * Fixed --altdir and --admindir in update-alternatives (Bug#15332)
  * Strip /usr/lib/libdpkg* (Bug#15671)
  * dpkg: send output of --help, --force-help and -Dhelp to stdout
    (Bug#16051,18574)
  * send correct signals with start-stop-daemon (Bug#17258)
  * Make `dpkg-divert --test --remove' work as expected (Bug#19531)
  * Determine properly the architecture if gcc is egcs (Bug#20353)

 -- Juan Cespedes <cespedes@debian.org>  Sun,  5 Apr 1998 17:37:01 +0200

dpkg (1.4.0.21) unstable; urgency=low

  * Non-maintainer release to include a new update-rc.d
  * Fixed date on files in the archive from 2017 and 2018 by running
    touch foo; find . -newer foo | xargs -r touch; rm foo
  * Changed start-stop-deamon message "No <program> found; none killed." to
    "No <program> found running; none killed."

 -- Miquel van Smoorenburg <miquels@cistron.nl>  Thu,  5 Mar 1998 14:19:46 +0100

dpkg (1.4.0.20) unstable; urgency=low

  * Disabled --force-overwrites.
  * Removed core file from source

 -- Michael Alan Dorman <mdorman@debian.org>  Tue,  9 Jan 1998 03:34:28 -0500

dpkg (1.4.0.19) unstable; urgency=low

  * Changed methods/disk.setup to use output of
    'dpkg --print-installation-architecture' instead of hard-coded 
    '1386' (fixes #10995).
  * Patched dpkg-source to properly quote metacharacters in strings 
    before using them in pattern-matching expressions (fixes #10811).
  * Fixed several documentation typos (fixes #10764).
  * dpkg-source now works around 100-character filename limitation of cpio
    (fixes #10400).
  * dpkg-source now properly handles '\ no newline in source' message from
    patch (fixes #5041).
  
 -- Klee Dienes <klee@debian.org>  Sun, 13 Jul 1997 19:28:22 -0700

dpkg (1.4.0.18) unstable; urgency=low

  * dpkg-source now uses new -z option to GNU patch (still needs to be
    changed to detect and use old version as well) (fixes #9904, #10005, #10007).
  * Added i686 to archtable.
  * shlibs.default now uses xlib6 instead of elf-x11r6lib (fixes #9926).
  * debian-changelog-mode now uses interruptible completing type-in fields
    instead of the previous 'select-a-letter method'.  I consider this
    better and more standard than the previous way, but I'd welcome
    opinions to the contrary.  Consider this a 'probationary' change for
    now (fixes #9873, #9874).

 -- Klee Dienes <klee@debian.org>  Sun, 25 May 1997 09:56:08 -0400

dpkg (1.4.0.17) unstable; urgency=low

  * All of the dpkg binaries (but not dpkg-dev or dselect) now speak
    french, thanks to patches from Christophe Le Bars <clebars@teaser.fr>
  * Fix leading spaces before day in 822-date.
  * Changes from Tom Lees <tom@lpsg.demon.co.uk> to better support
    building on non-Debian systems; minor Makefile fixes.
  * Added 'ppc powerpc powerpc' to archtable.
  * Changed documentation paper size to US/Letter instead of A4 (A4
    may be better, but it's easier to print US/Letter on A4 than it is 
    to print A4 on US/Letter).
  
 -- Klee Dienes <klee@debian.org>  Tue,  13 May 1997 15:24:31 -0400

dpkg (1.4.0.16) experimental; urgency=low

  * Added generated sources to GNU-format source archive so it no longer
    requires perl to build.

 -- Klee Dienes <klee@debian.org>  Sat, 10 May 1997 17:34:29 -0400

dpkg (1.4.0.15) experimental; urgency=low

  * Changed dpkg-genchanges to check for ($arch == $substvar{'Arch'}), not
    ($arch ne 'all') (fixes #9688).
  * Fixed bug in start-stop-daemon.c (was using optarg after argument
    parsing was over) (fixes #9597, #9603, #9364).
  * Provide 50dpkg-dev.el for xemacs as well as emacs.
  * Explicitly provide path for debian-changelog-mode in 50dpkg-dev to use
    .el file as workaround until xemacs can read emacs19 .elc files.
  * Pass top_distdir explicitly to 'make dist' to accomodate bug in
    automake_1.1o-1.
  * Fix debian/build to make html documentation without including
    directories in tar archives (fixes #9348).
  
 -- Klee Dienes <klee@debian.org>  Fri,  9 May 1997 13:17:18 -0400

dpkg (1.4.0.14) experimental; urgency=low

  * Fixed buglet in install-info.pl (fixes #9438).
  * Re-write of update-rc.d.pl, primarily by Miquel van Smoorenburg
    <miquels@cistron.nl> (fixes #9434, #9436).
  * Renamed "dpkg Programmer's Manual" to "dpkg Internals Manual".
  
 -- Klee Dienes <klee@debian.org>  Tue,  6 May 1997 22:01:07 -0400

dpkg (1.4.0.13) experimental; urgency=low

  * Fix to start-stop-daemon so that it still takes numeric arguments (had
    been broken in 1.4.0.12) (fixes #9598).
  * Fix 822-date to sanity-check localtime() output (seconds must be the
    same as GMT).
  * Patch from Guy Maor <maor@ece.utexas.edu> to dpkg-source.pl to support
    pristine (MD5-equivalent) upstream sources.
  * Patch from Michael Alan Dorman <mdorman@calder.med.miami.edu> to
    update-rc.d.pl to fix handling multiple start/stop entries on a single
    line.
  * Several fixes to dpkg-genchanges to support -B option (added in
    1.4.0.12) (fixes #9340).
  * Handle errors from 822-date in debian-changelog-mode.el.
  * Changed cl-debian.pl to correctly handle extra whitespace in changelog
    datestamps.

 -- Klee Dienes <klee@debian.org>  Mon,  5 May 1997 18:12:43 -0400

dpkg (1.4.0.12) experimental; urgency=low

  * Re-wrote 822-date for clarity and to support timezone offsets >= 12h
    (New Zealand in DST is +1300, for example) (fixes #7130).
  * Patch from Juergen Menden <menden@morgana.camelot.de> to support
    archdependent-only builds (fixes #8912, #9245, #5359).
  * Fix archtable entry for powerpc (fixes #8794).
  * Strip /sbin/* and /usr/sbin/* in debian/rules (fixes #8853).
  * Moved start-stop-daemon to /sbin (fixes #8669).
  * Set sharedstatedir and localstatedir for $(MAKE) install in
    debian/rules (fixes #8852).
  * Fixes for update-rc.d(8) from Jim Van Zandt <jrv@vanzandt.mv.com>
    (fixes #8576).
  * No longer do variable substitutions when generating change file (fixes
    #5862).
  * Support symbolic signal names in start-stop-daemon (fixes #7715).
  * Add autoload for debian-changelog-mode to /etc/emacs/site-start.d
    (fixes #4519, #5841).
  * Add recommendation for gcc and make in dpkg-dev (gcc is needed for dpkg
    --print-architecture, used by dpkg-gencontrol; make is needed for any
    debian/rules file) (fixes #8470).
  * Minor changes to packaging manual section on source package
    conversion (fixes #6801).
  * Renamed "programmer's manual" to 'packaging manual'.
  * Start of new "programmer's manual" containing information on dpkg
    internals and build information.  This manual uses the new
    TeXinfo-SGML format, currently included in doc/.
  * dselect/pkgdepcon.cc now checks for debug not NULL, not just depdebug.
  * Changed makefiles to support building outside of source directory.
  * Include GNU-format source distribution with other non-debian packages.

 -- Klee Dienes <klee@debian.org>  Sun,  4 May 1997 11:08:19 -0500

dpkg (1.4.0.11) experimental; urgency=low

  * Patches for alpha and libc6 from Michael Alan Dorman
    <mdorman@calder.med.miami.edu>.
  * Fixed minor problems in dpkg-shlibdeps regular expressions for libc6.
  * Fix regex to detect directory creation in dpkg-source.pl.
  * Minor changes for automake-1.1n.

 -- Klee Dienes <klee@debian.org>  Sun, 23 Mar 1997 18:09:33 -0500

dpkg (1.4.0.10) unstable; urgency=medium

  * Fixed bug in controllib.pl (@fowner was entire passwd entry,
    not just [uid, gid] as it should have been).

 -- Klee Dienes <klee@debian.org>  Thu, 20 Mar 1997 13:06:52 -0500

dpkg (1.4.0.9) unstable; urgency=low

  * Check fputs() return values for (ret >= 0), not (ret != 0) (fixes #7522).
  * dpkg-shlibdeps no longer gives error for Java and statically linked
    binaries (fixes #4988).
  * Change 'details of the old format' to 'details of the new format' in
    deb-old.5 (fixes #7605).
  * dpkg-source -b now warns (was previously silent) if maintainer changes
    create new subdirectories.  dpkg-source -x now warns (previously gave
    error) if maintainer changes create new subdirectories (partially
    fixes #6866, #6671, #5045, #6482).    
  * Added manual page for start-stop-daemon (8). 
  * Added C version of start-stop-daemon by 
    Marek Michalkiewicz <marekm@i17linuxb.ists.pwr.wroc.pl> (fixes #1670).
  * Converted to use GNU automake for the build process by Tom Lees 
    <tom@lpsg.demon.co.uk>.<
  * Preliminary support for dpkg functions as a shared library (now
    provides libdpkg.so, but much work needs to be done in better
    segregating and defining the interface).
  * Preliminary internationalization support by Galen Hazelwood
    <galenh@debian.org>.  Only the library, dpkg-deb, md5sum, and dpkg
    have been converted so far.  No translations have yet been
    constructed.
  * Handle 'libc.so.6 => /lib/libc.so.6 (0x40010000)' format from libc6
    ldd (fixes #7603, #7926, #8688, #9179, #9134, #8516).
  * Removed policy.sgml (it has been moved to the debian-policy package).
  * Include patch from Darren Stalder <torin@daft.com> for
    dpkg-buildpackage to choose PGP key based on Maintainer: field of 
    package being built (or -m<maintainer> option, if present) (fixes 
    #7898).
  * Changed controllib.pl to use $ENV{LOGNAME}, getlogin(), and $<
    (in that order) to determine the intended ownership of 
    debian/{files,substvars},  (fixes #7324, #6823, #5659, #5965, #5929,
    #9239, #5366).
  * Don't sign .dsc file in dpkg-buildpackage if building a binary-only
    release (fixes #7260).
  * Updated developer-keys.pgp to latest revision (fixes #6134).
  
 -- Klee Dienes <klee@debian.org>  Mon, 17 Mar 1997 16:11:24 -0500

dpkg (1.4.0.8) unstable; urgency=medium

  * Corrected update-rc.d for bash 2.0
  * Updated developer-keys.pgp from
    http://www.iki.fi/liw/debian/debian-keyring.tar.gz

 -- Guy Maor <maor@ece.utexas.edu>  Mon, 3 Feb 1997 04:05:01 -0600

dpkg (1.4.0.7) stable unstable; urgency=HIGH

  * Fixed --assert-support-predepends failing between unpack & configure.
  * Added --assert-working-epoch option.

 -- Guy Maor <maor@ece.utexas.edu>  Sat, 25 Jan 1997 23:02:11 -0600

dpkg (1.4.0.6) stable unstable; urgency=high

  * Patched lib/vercmp.c to hopefully fix dselect epoch processing
    (Bug#6204), (Bug#4590).
  * Patched scripts/dpkg-buildpackage, scripts/dpkg-genchanges,
    scripts/dpkg-gencontrol for epoch processing, courtesy of Loic Prylli 
    <lprylli@graville.fdn.fr> (Bug#6138, Bug#5225).
  * Patched dpkg-genchanges to actually honor the -u switch to specify
    directory (Bug#5564).
  * Applied patch to main/archive.c to correct problems setting set[gu]id
    binaries, courtesy of Herbert Xu <herbert@greathan.apana.org.au>
    (Bug#5479). 
  * Applied patch to dpkg-source to correct debian-only package names,
    courtesy of Guy Maor <maor@ece.utexas.edu> (Bug#5355).

 -- Michael Alan Dorman <mdorman@calder.med.miami.edu>  Thu, 2 Jan 1997 11:36:09 -0500

dpkg (1.4.0.5) stable frozen unstable; urgency=medium

  * Distribution for frozen too.

 -- Heiko Schlittermann <heiko@lotte.sax.de>  Thu, 5 Dec 1996 09:13:42 +0100

dpkg (1.4.0.4) stable unstable; urgency=medium

  * Bug2962 fixed: patch from Ian Jackson applied
    (cursor keys won't work after search)
  * Manuals 2.1.2.2

 -- Heiko Schlittermann <heiko@lotte.sax.de>  Fri, 15 Nov 1996 20:21:18 +0100

dpkg (1.4.0.3) unstable; urgency=medium

  * dpkg-source -x: created bad permissions (set x-bit for
    all files pointed to by a symlink)

 -- Heiko Schlittermann <heiko@lotte.sax.de>  Fri, 18 Oct 1996 18:32:06 +0200

dpkg (1.4.0.2) unstable; urgency=medium

  * dpkg-buildpackage.sh: reverted the quoting change -- (you
    should use super, sudo, realy, but not su.  Or write a wrapper
    around su)
  * dpkg-buildpackge.sh: passing -m, -C, -v options to dpkg-genchanges
    more the way Ian likes ;-)
  * dpkg-source.pl: new function deoctify() as replacement for eval()
    (turn \ddd into the corresponding character) [rem: probably better
    solution would be to convert cpios output names into complete \ddd 
    representation as well tars output names] 
  * dpkg-source.pl: fixed 2 typos in failure message on creating 
    $origtargz.tmp-nest.
  * main/main.c: typo `tread' -> `treat'
  * main/enquiry.c: fixed the ignorance for some relations in --compare-versions
  * main/enquiry.c: missing version is now handled as described in `dpkg --help'
    (or at least as I understood `dpkg --help' PLEASE TRY IT)
  * lib/parsehelp.c: fixed parsing of epoch information

 -- Heiko Schlittermann <heiko@lotte.sax.de>  Sun, 6 Oct 1996 23:27:47 +0200

dpkg (1.4.0.1) unstable; urgency=medium

  * dpkg-source: doesn't get screwed up from hardlinks
    in the archive now
  * dpkg-source: doesn't get screwed up from `unprintable' characters
    in file names (e.g. from the kbd package) 
  * controllib.pl: $varlistvile -> $varlistfile (thanx Karl Sackett)
  * dpkg-buildpackge: quoting for $rootcommand (thanx  Michael Meskes)
    and `eval' as default $rootcommand
  * dpkg-*, controllib.pl: created debian/files and debian/substvars
    are chown'ed to `getlogin()' and its group
  * doc/: mv changed to mv -f
  * dpkg-buildpackage: added an option -a for overriding the
    architecture in the changes _file_name_
  * dpkg-buildpackage: pass -m* -v* .. options to dpgk-genchangelog
  * dpkg-name moved to dpkg-dev

 -- Heiko Schlittermann <heiko@lotte.sax.de>  Sat, 21 Sep 1996 22:06:01 +0200

dpkg (1.4.0) unstable; urgency=low (HIGH for new source format)

  * Corrected buffer overrun when dpkg-deb generates filename.  (Bug#4467.)
  * dpkg-shlibdeps works with DEBIAN/shlibs (thanks Heiko Schlittermann).
  * Added libm.so.5 to shlibs.default for i386/m68k.

  * Split binary package into two: dpkg and dpkg-dev.
  * dpkg-source(1) documents mode and ownership setting during extraction.

  * dpkg-scanpackages moved to /usr/bin.
  * Include /usr/bin/dpkg-deb, not dpkg-deb.dist; don't rename in scripts.
  * Copyright file changed slightly.
  * debian-changelog-mode uses magic key substitution strings.  (Bug#4419.)
  * Changed email address in control file to <ian@chiark.greenend.org.uk>.
  * Manuals and own Standards-Version: updated to 2.1.1.0.

 -- Ian Jackson <ian@chiark.greenend.org.uk>  Thu, 12 Sep 1996 01:13:33 +0100

dpkg (1.3.14) unstable; urgency=low

  * dpkg-buildpackage new -tc (clean source tree) option.

  * Formatted documentation removed by `make clean' and so not in source.
  * Manuals and own Standards-Version: updated to 2.1.0.0.
  * Distribute {policy,programmer}.{html.tar,ps}.gz with each upload.

 -- Ian Jackson <ian@chiark.chu.cam.ac.uk>  Sun, 1 Sep 1996 20:43:40 +0100

dpkg (1.3.13) unstable; urgency=low (HIGH for building new src X programs)

  * X shared libraries added to shlibs.default (=> `elf-x11r6lib').
  * dpkg-source tar invocation fixed so that TAPE env var doesn't break it.
  * dpkg-source copes better with missing final newline messages from diff.

  * dpkg-buildpackage usage message fixed: -si is the default.  (Bug#4350.)
  * dpkg-source error message about src dir mismatch typo fixed.  (Bug#4349.)

  * dpkg-source(1) has suggestions for dpkg-buildpackage -r option.
  * dpkg-source change date fixed.  (Bug#4351.)
  * More developers' keys.
  * Manual updates, own Standards-Version updated.

 -- Ian Jackson <ian@chiark.chu.cam.ac.uk>  Sat, 31 Aug 1996 20:08:18 +0100

dpkg (1.3.12) unstable; urgency=medium

  * dpkg prints old version number when upgrading.  (Bug#4340.)
  * dpkg-deb tries to detect and flag corruption by ASCII download.

  * dpkg-genchanges and dpkg-buildpackage say what source is included.

  * dpkg-buildpackage passes +clearsig=on to PGP (or pgpcommand).  (Bug#4342.)

  * dpkg-source prints better error for cpio not honouring -0t.
  * control file Suggests cpio >= 2.4.2, rather than just cpio.

 -- Ian Jackson <ian@chiark.chu.cam.ac.uk>  Fri, 30 Aug 1996 15:31:51 +0100

dpkg (1.3.11) unstable; urgency=low

  * EBUSY when dpkg removes a directory is only a warning.

  * dpkg-genchanges generates sensible warning (not confusing error
    about mismatch) for missing Section/Priority in binary packages.

  * Added dpkg --print-gnu-build-architecture option.
  * shlibs.default for m68k provided, as a copy of i386 version.

 -- Ian Jackson <ian@chiark.chu.cam.ac.uk>  Thu, 29 Aug 1996 14:05:02 +0100

dpkg (1.3.10) unstable; urgency=medium

  * dpkg-source(1) manpage alias symlinks are not dangling.
  * dselect selects things by default if they are installed.
  * Added `pentium' as alias for `i386' architecture.
  * Added `Suggests: cpio, patch' and explanatory text to Description.
    (Bugs #4262, #4263.)

  * More developers' PGP keys.
  * Manual updates, new source format released.

 -- Ian Jackson <ian@chiark.chu.cam.ac.uk>  Mon, 26 Aug 1996 14:30:44 +0100

dpkg (1.3.9) unstable; urgency=low (high for new source format)

  * dpkg --get-selections and --set-selections added.
  * New dpkg --force-not-root flag.

  * Don't replace directory with another package's file.  (Bug#4202.)

  * All manpages now installed compressed.
  * Copyright file moved to /usr/doc/dpkg/copyright.
  * Standards-Version updated (0.2.1.1).

 -- Ian Jackson <ian@chiark.chu.cam.ac.uk>  Sat, 24 Aug 1996 19:09:30 +0100

dpkg (1.3.8) unstable; urgency=low (high for new source format)

  * dpkg-buildpackage -sa, -si options work correctly.

  * update-rc.d(8) updated to reflect design and reality.
  * Programmers' and policy manual updates.

 -- Ian Jackson <ian@chiark.chu.cam.ac.uk>  Fri, 23 Aug 1996 12:48:26 +0100

dpkg (1.3.7) unstable; urgency=low (medium for source pkg docs)

  * dselect +/-/_/= on lines for all broken, new, local or whatever
    packages do not affect _all_ packages.  (Bug#4129.)

  * Support for diff-only uploads in source packaging tools.
  * dpkg-genchanges -d<descripfile> option renamed to -C.
  * dpkg-buildpackage understands -m, -v, -C (for dpkg-genchanges).
  * Support for debian/shlibs.local added to dpkg-shlibdeps.
  * Shared library files' search order defined in dpkg-source(1), and
    relevant files added to the FILES section.

  * Programmers' manual describes source packaging tools.
  * Policy manual mentions shared library control area file.
  * dpkg-source manpage includes dpkg-shlibdeps in title line.
  * Manuals have changelog and automatic version numbering.
  * changelogs (for dpkg and for manuals) installed.
  * binary target split into binary-arch and binary-indep in manual.
  * Manpages should be compressed.
  * Copyright file is moved to /usr/doc/<package>/copyright.
  * Changelogs must be installed in /usr/doc/<package>.
  
  * dpkg-deb(8) moved to dpkg-deb(1).

  * binary target split into binary-arch and binary-indep in source.
  * changelog entry for 1.2.14 copied from that (forked) release.

 -- Ian Jackson <ian@chiark.chu.cam.ac.uk>  Thu, 22 Aug 1996 15:36:12 +0100

dpkg (1.3.6) experimental; urgency=low (HIGH for new source format)

  * dpkg-source now has broken argument unparsing for tar.  (Bug#4195.)

  * dpkg-gencontrol writes to debian/tmp/DEBIAN/control by default.
  * dpkg-shlibdeps script added.

  * Back to old sh update-rc.d, and removed manpage, because new Perl
    version and the manpage have different syntax and semantics.
  * update-rc.d prints usage message for missing terminal `.'.  (Bug#4122.)

  * Use rm -rf instead of just rm -r in dpkg-deb --info &c.  (Bug#4200.)

  * Added support for Installed-Size to dpkg-gencontrol, and documented.
  * Source packaging substitution variables and name syntax rationalised.
  * dpkg-source scripts' usage messages improved slightly.
  * dpkg-source works with non-empty second (orig dir) argument.

  * Added rationale for copyright policy to manual.
  * More developers' PGP keys.
  * Control database handling cleanups (usu. Source field blanked).

 -- Ian Jackson <ian@chiark.chu.cam.ac.uk>  Tue, 20 Aug 1996 15:39:58 +0100

dpkg (1.3.5) experimental; urgency=low (high for debian-changelog-mode)

  * 822-date script included.  (Bug#4136.)
  * debian-changelog-add-version works on empty file.
  * debian-changelog-mode mode-help works properly.

  * dpkg-source tells patch not to make numbered backups.  (Bug#4135.)

  * More developers' PGP keys.
  * Paragraph on uucp -a and -g options removed from policy manual.

 -- Ian Jackson <ian@chiark.chu.cam.ac.uk>  Wed, 14 Aug 1996 14:46:47 +0100

dpkg (1.3.4) experimental; urgency=low

  * Removed debugging output from dpkg-source -x.  Oops.
  * Removed section on source package permissions from policy manual -
    dpkg-source now sorts these out.

 -- Ian Jackson <ian@chiark.chu.cam.ac.uk>  Sun, 11 Aug 1996 13:25:44 +0100

dpkg (1.3.3) experimental; urgency=low

  * Programmers' & policy manuals in source tree; HTML in /usr/doc/dpkg.
  * Old guidelines.info and text files in /usr/doc/dpkg removed.

  * dpkg-source sets permissions on extracted debianised source tree
    and does not copy ownerships out of archive even if running as root.

  * Emacs mode `dpkg changelog' renamed to `Debian changelog'.
  * Default changelog format renamed from `dpkg' to `debian'.

  * debian-changelog-mode sets fill-prefix correctly.
  * debian-changelog-mode urgencies except HIGH lowercase by default.
  * debian-changelog-mode displays keymap in doc string and so mode help.

  * More maintainers' PGP keys.

  * Remove built changelog parsers with `clean' target in source.

 -- Ian Jackson <ian@chiark.chu.cam.ac.uk>  Sat, 10 Aug 1996 23:35:51 +0100

dpkg (1.3.2) experimental; urgency=LOW (MEDIUM for dpkg-source)

  * Faster update-rc.d written in Perl by Miquel van Smoorenburg.
  * install-info --test doesn't lock dir.  (Bug#3992, thanks Darren).

  * dpkg-source doesn't break in the presence of any symlinks.

  * More developers' keys added to doc/developer-keys.pgp.
  * Install developers' keys in /usr/doc/dpkg/developer-keys.pgp.
  * dpkg-source documents undefined substvar behaviour.
  * minor debian/rules cleanups.

 -- Ian Jackson <ian@chiark.chu.cam.ac.uk>  Sat, 10 Aug 1996 02:13:47 +0100

dpkg (1.3.1) experimental; urgency=LOW

  * manpage for dpkg-source et al now available.
  * dpkg-changelog-mode.el installed in site-lisp, but still no autoload.

  * dpkg-source prints correct string for not-understood tar -vvt output.
  * dpkg-source parsing of tar -vvt output made more robust.

  * dpkg-buildpackage prints usage message on usage error.
  * dpkg-gencontrol can print usage message.
  * -T<varlistfile> option added to dpkg-source.
  * Description of -f<fileslistfile> corrected in dpkg-distaddfile usage.
  * -m<maintainer> synopsis changed in dpkg-genchanges usage.
  * debian/substvars may now contain blank lines.

 -- Ian Jackson <ian@chiark.chu.cam.ac.uk>  Thu, 8 Aug 1996 02:36:04 +0100

dpkg (1.3.0) experimental; urgency=LOW

  * dpkg can install named pipes.
  * dpkg-deb supports directory for destination, generates filename.
  * dpkg-{source,gencontrol,genchanges,parsechangelog,buildpackage},
    dpkg-distaddfile scripts to support new source package format.
  * a.out build no longer supported.
  * Changed to new source package format.

 -- Ian Jackson <ian@chiark.chu.cam.ac.uk>  Tue, 6 Aug 1996 02:31:52 +0100


dpkg (1.2.14) stable unstable; urgency=MEDIUM

  * dselect +/-/_/= on lines for all broken, new, local or whatever
    packages do not affect _all_ packages.  (Bug#4129.)

  * NOTE - THE HISTORY FORKS HERE.  1.2.14's change appears in 1.3.7.

 -- Ian Jackson <ian@chiark.chu.cam.ac.uk>  Thu, 22 Aug 1996 00:39:52 +0100


dpkg (1.2.13) unstable; urgency=LOW

  * dpkg --search produces correct output for diversions.
  * dpkg-name remove unnecessary arch missing warning.  (Bug#3482.)

  * dpkg-deb --build warns about uppercase chars in package name.

  * dpkg-scanpackages error messages updated and manpage provided
    (thanks to Michael Shields).
  * dpkg-scanpackages warns about spurious entries in override file.
  * dpkg-scanpackages `noverride' renamed to `override' everywhere.
  * dpkg-scanpackages field ordering to put Architecture higher.
  * dpkg-scanpackages field names capitalised appropriately.
  * dpkg-scanpackages invokes find with -follow.  (Bug#3956.)

  * guidelines say #!/usr/bin/perl everywhere, not #!/bin/perl.
  * Many developers' PGP keys added.

  * configure script uses ${CC} instead of $(CC) (again :-/).
  * developers' keys included in dpkg source tree and /usr/doc.
  * configure remade using autoconf 2.10-3 (was 2.4-1).

 -- Ian Jackson <ian@chiark.chu.cam.ac.uk>  Thu, 1 Aug 1996 02:46:34 +0100

dpkg (1.2.12); priority=LOW

  * dpkg --search and --list understand and comment on diversions.
  * dpkg-divert displays diversions more intelligibly.

  * Guidelines are somewhat clearer about descriptions.
  * deb(5) describes new format; old moved to deb-old(5).  (Bug#3435.)
  * deb-control(5) carries a warning about being out of date.

  * Added 1996 to dselect version/copyright.

 -- Ian Jackson <ian@chiark.chu.cam.ac.uk>  Thu, 4 Jul 1996 15:04:49 +0100

dpkg (1.2.11); priority=MEDIUM

  * dselect had dependency bug if installed package newer than avail.
  * Added `replaces' to dselect's list of package relationship strings.

 -- Ian Jackson <ian@chiark.chu.cam.ac.uk>  Mon, 1 Jul 1996 02:51:11 +0100

dpkg (1.2.10); priority=MEDIUM

  * Fixed bug in old-style version/revision number parsing.  (Bug#3440.)

 -- Ian Jackson <ian@chiark.chu.cam.ac.uk>  Sat, 29 Jun 1996 03:32:45 +0100

dpkg (1.2.9); priority=MEDIUM

  * Fixed status database updates reading bug.
  * `Setting up' message includes version number.
  * `existence check' message changed to say `cannot access archive'.

 -- Ian Jackson <ian@chiark.chu.cam.ac.uk>  Thu, 27 Jun 1996 13:39:36 +0100

dpkg (1.2.8); priority=LOW

  * dpkg --record-avail puts data in Size field.
  * strip / for rmdir(2) in cleanup to work around kernel bug.  (Bug#3275.)
  * dpkg-split --msdos no longer allows `-' and other chars in filenames.

  * manual dpkg-split(8) written.
  * dpkg-split minor typo in --auto usage error message fixed.
  * dpkg-deb(8) very minor cosmetic fix to --build option.

 -- Ian Jackson <ian@chiark.chu.cam.ac.uk>  Tue, 25 Jun 1996 03:00:14 +0100

dpkg (1.2.7); priority=LOW

  * dpkg-scanpackages syntax errors fixed.

 -- Ian Jackson <ian@chiark.chu.cam.ac.uk>  Fri, 21 Jun 1996 04:10:38 +0100

dpkg (1.2.6); priority=MEDIUM

  * NFS, CDROM and partition dselect methods include mountpoint
    in paths given to dpkg in [I]install, so they should now work.

  * Removed some leftover files from source tree.

 -- Ian Jackson <ian@chiark.chu.cam.ac.uk>  Wed, 12 Jun 1996 14:35:19 +0100

dpkg (1.2.5); priority=MEDIUM

  * Allow, but do not create, packages in half-installed state
    with no version number.  (Aargh.)

 -- Ian Jackson <ian@chiark.chu.cam.ac.uk>  Mon, 10 Jun 1996 04:55:43 +0100

dpkg (1.2.4); priority=MEDIUM

  * New dpkg-name from Erick (<pkg>_<version>_<arch>.deb convention).
  * Disappeared packages can't own conffiles any more !  (Bug#3214.)
  * install-info creates Miscellaneous sections with a newline
    following the heading.  (Bug#3218.)
  * cleanup-info script installed in /usr/sbin; called as appropriate
    by postinst.  Thanks to Kim-Minh Kaplan.  (Bug#3125.)
  * Allow superseded Essential packages to be purged after they've
    been removed (clear the Essential flag on removal, and ignore it
    on packages that are in stat_configfiles).

  * dselect disk methods understand `y' as well as `yes' for using
    development tree.
  * dselect doesn't make packages appear as `new' again if update
    of available packages fails.
  * dselect places method selection cursor over option last selected.

  * dpkg-scanpackages doesn't die when repeated packages are found.
  * dpkg-scanpackages allows many old maintainers (`//'-separated).

  * `Version' field is now mandatory (some operations already
    wouldn't work right anyway if it was't there).

  * update-rc.d(8) now says you must remove the script.  (Bug#3215.)
  * dpkg --force-help says that --force-overwrite is on by default.
  * dpkg-deb manpage rewritten.
  * debian.README (= /usr/doc/copyright/dpkg) edited slightly.

  * Some database parsing grunge removed (pdb_preferversion, &c).
  * Source tree doc/sgml contains some embryonic manuals.
  * Leftover files in lib directory in source tree deleted.

 -- Ian Jackson <ian@chiark.chu.cam.ac.uk>  Mon, 10 Jun 1996 03:52:01 +0100

dpkg (1.2.3); priority=HIGH

  * install-info doesn't replicate section headings (Bug#3125, #2973).
  * New dpkg-name manpage broken off from script (oops!).
  * dselect help screens made consistent with new strings, flags, &c.
  * dselect error flag column labelled E (Error), not H (Hold).
  * `Escape' no longer bound to `exit list without saving' in dselect.

 -- Ian Jackson <ian@chiark.chu.cam.ac.uk>  Tue, 28 May 1996 02:14:57 +0100

dpkg (1.2.2); priority=MEDIUM

  * Fixed dselect coredump found by Erick Branderhorst (thanks).
  * Sort obsolete removed packages separately, not under Available.

 -- Ian Jackson <ian@chiark.chu.cam.ac.uk>  Thu, 23 May 1996 21:31:05 +0100

dpkg (1.2.1); priority=MEDIUM

  * `=' key in dselect really does `hold' rather than `unhold'.
  * dselect dependency processing now interacts better with `hold'.
  * dselect `I' key (not `i') modifies display of the info window.
  * dselect shows unavailable packages as being unavailable.
  * dselect main menu headings and many other strings changed to try to
    discourage people from deselecting every package and using [R]emove.
    Notably, `select' changed to `mark' throughout.

  * dselect disk methods now print a few fewer double slashes.
  * dselect disk access methods will offer to use dpkg --record-avail
    to scan the available packages, if no Packages file is found.

  * New dpkg --compare-versions option, for the benefit of scripts &c.
  * New dpkg --clear-avail option forgets all available packages info.
  * New dpkg --print-avail option, prints `available' data (from Packages, &c).
  * dpkg usage message is more informative, but no longer fits on screen.
  * dpkg --avail option renamed --record-avail.

  * Latest dpkg-name from Erick Branderhorst.
  * dpkg-scanpackages has more sensible problem reporting.
  * postinst configure now gets null argument (not <unknown> or <none>)
    when there is no previously configured version.

  * Guidelines say that postinst configure is given previous version.
  * Guidelines don't refer to maintainer-script-args.txt in main text.
  * Guidelines (Texinfo source) uploaded separately.

  * Own version of strcpy (used for debugging) removed.
  * Interface to access methods document in source (doc/dselect-methods.txt).
  * debian.buildscript moves changes file into parent directory.

 -- Ian Jackson <ian@chiark.chu.cam.ac.uk>  Wed, 22 May 1996 01:26:31 +0100

dpkg (1.2.0); priority=MEDIUM

  * dselect can sort packages by available and installed states, and
    display their version numbers.  (Use O, o and V.)
  * Hold is properly integrated as a real `wanted state', rather than
    a separate flag.
  * Epochs in version numbers implemented, using the syntax
    <epoch>:<version>-<revision>.  (Epoch not usually displayed.)
  * dselect disk method is architecture-independent (uses dpkg's
    installation architecture, and looks in the right part of the tree).

  * dselect disk method doesn't try to satisfy the predependencies of
    packages which are on hold.
  * Fixed conflict-related assertion failure.  (Bug#2784.)
  * conffiles do not cause file conflicts if the conflicting package
    is in the `configuration only' state.  (Bug#2720.)
  * Fixed messages where available version number was reported as installed
    version in conflict and dependency messages.  (Bug#2654, Bug#2974.)

  * New format .deb files are default even for a.out compiles (but
    a.out version of dpkg is in old format).
  * Characters @:= (at colon equals) in package names now strictly
    forbidden everywhere (_ is still allowed in existing packages).
  * New dpkg --print-installation-architecture option prints installation
    architecture (compiled in), rather than build architecture (determined
    from gcc -print-libgcc-file-name).

  * Version messages show whether compiled a.out or ELF (i386 only).
  * Fixed missing space in version syntax error messages.
  * Manpage dpkg.8 installed with warning about inaccuracy.

  * Guidelines don't say to stop and restart daemons in runlevels 2345;
    instead they say to start in 2345 and stop in 016.
  * Guidelines and version messages say just Debian Linux.
  * Guidelines typo fix `"stop2' => `"stop"'.  (Bug#2867.)

  * doc/Makefile.in clean properly deletes various guidelines.info* files.

 -- Ian Jackson <ian@chiark.chu.cam.ac.uk>  Thu, 16 May 1996 00:01:21 +0100

dpkg (1.1.6); priority=MEDIUM

  * Check virtual dependencies when removing (ouch! - thanks SDE.)
  * Fixed bug in internal database validity management that could
    make dselect and dpkg dump core.  (Bug#2613.)
  * Fixed two coredumping bugs when using local diversions.  (Bug#2804.)
  * Fixed disappearance of overwritten packages.  (Bug#2696.)
  * install-info won't modify dir file before start of menu.
  * install-info will create Miscellaneous heading if no sections yet.

  * Only alphanums and +-. allowed in package names - enforced by
    dpkg-deb --build and documented in Guidelines.
  * dselect doesn't display packages unless they are installed, selected
    or available.
  * dselect doesn't show spurious section and priority headings.
  * dselect has a few extra keybindings (from Lee Olds).
  * --force message changed to `--force enabled' so that default is OK.

  * dpkg-name now includes architecture component in .deb filename,
    and translates - in package name to _.
  * .deb file has architecture component in filename.

  * Guidelines changed to say Pre-Depends is for experts only.
  * Guidelines say to provide a unidiff (-u) rather than an old context diff.
  * Guidelines say 755 root.root for shared libraries.

 -- Ian Jackson <ian@chiark.chu.cam.ac.uk>  Wed, 1 May 1996 00:47:22 +0100

dpkg (1.1.5); priority=MEDIUM (HIGH for diversions users)

  * Fixed coredump when using diversions.  (Bug#2603.)
  * Fixed typo in dpkg-divert which could lose diversions.  (Bug#2662.)

  * --force-overwrite is the default.
  * diversions.text provides better examples.

 -- Ian Jackson <ian@chiark.chu.cam.ac.uk>  Wed, 10 Apr 1996 13:59:30 +0100

dpkg (1.1.4); priority=MEDIUM

  * Allow overwriting of conflicting packages being removed.  (Bug#2614.)

  * a.out control file says Pre-Depends: libc4 | libc.  (Bug#2640.)
  * ELF control file and libc dependencies changed to use finalised scheme.
  * ELF control file and libc dependencies for i386 only.  (Bug#2617.)

  * Guidelines say use only released libraries and compilers.
  * Install wishlist as /usr/doc/dpkg/WISHLIST.
  * Remove spurious entries for Guidelines in info dir file.

  * dpkg-deb --build checks permissions on control (DEBIAN) directory.

  * Spaces in control file fields not copied by dpkg-split.  (Bug#2633.)
  * Spaces in split file part control data ignore.  (Bug#2633.)

  * Portability fixes, including patch from Richard Kettlewell.
  * Fixed minor configure.in bug causing mangled GCC -W options.

 -- Ian Jackson <ian@chiark.chu.cam.ac.uk>  Thu, 4 Apr 1996 01:58:40 +0100

dpkg (1.1.3); priority=LOW

  * dselect disk methods support Pre-Depends installation ordering.
  * When dpkg fails and --auto-deconfigure would help it says so.
  * dpkg --search output lists several packages with same file on one line.
  * Improved dpkg usage message somewhat.

  * dpkg-deb --build checks permissions and types of maintainer scripts.
  * dpkg-deb --build treats misspecified conffiles as error, not warning.
  * dpkg --print-architecture prints compiler's architecture while
    dpkg --version (&c) print system's arch (this to help cross-compiling).
  * More minor guidelines changes, including dir entry fixup.

  * configure script caches more values.
  * Changed maintainer email address to ian@chiark.chu.cam.ac.uk.

 -- Ian Jackson <ian@chiark.chu.cam.ac.uk>  Sat, 16 Mar 1996 19:18:08 +0000

dpkg (1.1.2); priority=LOW

  * Packaging guidelines installed properly (and as guidelines
    rather than debian-guidelines).
  * ELF version has more checks to stop you wrecking your dpkg installation.
  * dselect disk methods now look for a `local' tree as well, for
    people who want locally-available software of various kinds.
  * dpkg-divert has debugging message removed.
  * Minor guidelines changes.

  * Various makefile cleanups, mainly to do with ELF vs. a.out support.
  * debian.rules cleans out ~ files itself, as well as calling make clean.
  * debian.rules names .nondebbin.tar.gz file ELF too, if appropriate.

 -- Ian Jackson <iwj10@cus.cam.ac.uk>  Thu, 14 Mar 1996 03:38:29 +0000

dpkg (1.1.1elf); priority=LOW

  * Added /usr/lib/dpkg/elf-executables-ok and elf-in-kernel.
  * Replaces field now allows automatic removal of conflicting packages.
  * Replaces field now required to overwrite other packages' files.
  * Architecture field, and dpkg --print-architecture, supported.
  * build new format archives by default when compiled with ELF compiler.

  * symlinks are now installed atomically (good for shared libraries).
  * create /var/lib/dpkg/diversions in postinst if necessary (Bug#2465.)
  * Pre-Depends now correctly fails if package never configured.
  * dselect disk methods mount with -o nosuid,nodev.
  * update-rc.d defaults doesn't add both K and S in any one runlevel;
    dpkg postinst fixes up this situation if it sees it.

  * Assorted fixups to the Guidelines, which are now in one piece.
  * dpkg --list prints version string in one piece.
  * dpkg-scanpackages doesn't produce notice on output with list of
    packages with Section and/or Priority control file fields.

  * control file and debian.rules work both for ELF and non-ELF compiles.
  * most files compiled with -O2 (-O3 only for some critical files) -
    this fixes ELF build.

 -- Ian Jackson <iwj10@cus.cam.ac.uk>  Mon, 11 Mar 1996 04:25:28 +0000

dpkg (1.1.0); priority=LOW

  * dpkg supports Pre-Depends.
  * postinst script gets most-recently-configured version as $2.

  * lib/tarfn.c #includes <errno.h> (portability fix).

 -- Ian Jackson <iwj10@cus.cam.ac.uk>  Sun, 11 Feb 1996 21:07:03 +0000

dpkg (1.0.17); priority=LOW

  * dpkg --recursive follows symlinks (useful for devel tree).

 -- Ian Jackson <iwj10@cus.cam.ac.uk>  Sat, 10 Feb 1996 15:58:46 +0000

dpkg (1.0.16); priority=LOW

  * dpkg-deb much faster reading new format archives.  (Bug#2256.)
  * Developers' documentation in /usr/doc/dpkg/, /usr/info/.

  * Fixed typo in control file Description.

  * configure script tries to improve matters wrt sysinfo.
  * any debian-tmp.deb is deleted by `./debian.rules clean'.

 -- Ian Jackson <iwj10@cus.cam.ac.uk>  Sun, 4 Feb 1996 15:51:59 +0000

dpkg (1.0.15); priority=LOW

  * dselect disk methods should never unmount things they didn't mount.
  * debian.README aka /usr/doc/copyright updated.

 -- Ian Jackson <iwj10@cus.cam.ac.uk>  Tue, 30 Jan 1996 15:05:39 +0000

dpkg (1.0.14); priority=MEDIUM

  * fixed file descriptor leak in dpkg introduced in 1.0.11.
  * included dpkg-name in this package (conflicts with dpkg-name).

  * redraw in dselect main menu changed to use clearok (like in lists).
  * sa_restorer in struct sigaction no longer used (portability fix).
  * removed Guidelines from source package.

 -- Ian Jackson <iwj10@cus.cam.ac.uk>  Tue, 30 Jan 1996 02:52:29 +0000

dpkg (1.0.13); priority=MEDIUM

  * dselect partition and mounted methods work again.
  * dpkg-deb --no-act in usage message.

 -- Ian Jackson <iwj10@cus.cam.ac.uk>  Fri, 26 Jan 1996 18:37:03 +0000

dpkg (1.0.12); priority=MEDIUM (HIGH for users of 1.0.11)

  * Fixed frequent dpkg coredump introduced in 1.0.11.  (Bug#2219.)
  * dpkg-deb ensures version numbers start with alphanumerics.

 -- Ian Jackson <iwj10@cus.cam.ac.uk>  Wed, 24 Jan 1996 00:42:31 +0000

dpkg (1.0.11); priority=MEDIUM

  * corrected potentially serious problem with dpkg low-memory in-core
    files database.
  * dpkg-split --msdos puts output files in right directory.  (Bug#2165.)

  * diversions implemented - see `dpkg-divert --help'.

  * dselect shows and uses (for dependencies) currently installed
    version of a package if that is more recent.
  * dpkg --force-... options are in separate help screen.
  * better error messages for corrupted .deb archives.  (Bug#2178.)
  * dselect NFS method will unmount correct copy of NFS area if mounted
    twice.

  * removes some ELF compilation warnings.

 -- Ian Jackson <iwj10@cus.cam.ac.uk>  Fri, 19 Jan 1996 02:41:46 +0000

dpkg (1.0.10); priority=MEDIUM

  * dpkg-deb option parsing unmuddled (-I option was removed
    in 1.0.9 and broke dpkg-deb).  (Bug#2124.)

  * dpkg-split will work when ELF `ar' is installed, and is faster.

  * nfs dselect method now available.
  * disk methods don't prompt spuriously for Packages files.
  * cdrom+harddisk methods can find Packages files.

  * dpkg-scanpackages (creates Packages files) now in /usr/sbin.

  * various changes to help compilation of dpkg-deb, dpkg-split
    and md5sum on non-Debian systems.
  * <sys/fcntl.h> replaced by <fcntl.h> throughout.

 -- Ian Jackson <iwj10@cus.cam.ac.uk>  Sun, 14 Jan 1996 02:55:19 +0000

dpkg (1.0.9); priority=MEDIUM

  * dselect uninitialised variable coredump fixed (thanks Carl).

  * version numbers printed by --version fixed.  (Bug#2115.)
  * disk method problem with missing Packages files fixed.  (Bug#2114.)
  * dependency version relationships now <= >= << >> =.  (Bug#2060.)

  * install-info is in /usr/sbin, not /usr/bin.  (Bug#1924.)
  * dpkg regards Revision field as obsolete.

  * <asm/unistd.h> changed to <linux/unistd.h> (for m68k port).
  * scripts/Makefile.in `clean' target deletes scripts.

 -- Ian Jackson <iwj10@cus.cam.ac.uk>  Thu, 11 Jan 1996 20:51:20 +0000

dpkg (1.0.8); priority=LOW

  * update-alternatives slightly more helpful message.  (Bug#1975.)
  * cosmetic improvements to disk installation method.  (Bug#1970,1956.)
  * mounted filesystem and unmounted partition separate methods.  (Bug#1957.)

 -- Ian Jackson <iwj10@cus.cam.ac.uk>  Tue, 12 Dec 1995 04:07:47 +0000

dpkg (1.0.7); priority=MEDIUM (HIGH to upgrade syslogd)

  * dselect harddisk/CDROM method script handles multiple package
    areas.
  * Everything has a manpage, though many are very unhelpful indeed.

 -- Ian Jackson <iwj10@cus.cam.ac.uk>  Thu, 30 Nov 1995 03:59:14 +0000

dpkg (1.0.6); priority=MEDIUM (HIGH to upgrade syslogd)

  * conffiles can now be taken over properly from one package by
    another which replaces it.  (Bug#1482.)
  * dpkg will not deconfigure essential packages when --auto-deconfigure
    is set (this bug was fairly unlikely ever to be exercised).

  * dpkg checks for the presence of certain important programs on the PATH.
  * dselect is now more informative when a dependency is missing, saying
    "<package> does not appear to be available".  (Bug#1642, 1705).

  * `make distclean' fixed; config.* &c removed from source archive.
  * lib/lock.c now uses fcntl rather than flock, for better portability.

  * `Package_Revision: 0' removed from control file.
  * Some inaccuracies and bad formatting in various messages corrected.

 -- Ian Jackson <iwj10@cus.cam.ac.uk>  Tue, 21 Nov 1995 20:15:18 +0000

dpkg (1.0.5); priority=LOW

  * dpkg-split allows some space for the header.  (Bug#1649.)
  * dpkg-split now has --msdos option for 8.3 filenames.
  * dpkg-split --join &c will not complain about trailing garbage.

  * dselect & dpkg will no longer ignore SIGHUP will running subprocesses.

 -- Ian Jackson <iwj10@cus.cam.ac.uk>  Fri, 13 Oct 1995 13:59:51 +0100

dpkg (1.0.4); priority=MEDIUM (HIGH for dselect users with 1.0.3)

  * fixed bug which prevented dselect from displaying the bottom line of
    any listing screen.  This was introduced in 1.0.3, sorry !

  * a conffile will never cause a prompt if the package maintainer
    distributes a file identical to the user's, even if the file has
    been edited by both the user and the maintainer or is a
    newly-registered conffile.  (Bug#1639.)

  * dselect disk/cdrom method script says where to get Packages file.
  * dselect help has better descriptions of the functions of Return and Q.

  * postinst now warns about some problems with /usr/lib/dpkg/methods/hd.

 -- Ian Jackson <iwj10@cus.cam.ac.uk>  Thu, 12 Oct 1995 01:45:38 +0100

dpkg (1.0.3); priority=MEDIUM

  * dselect: fixed segfault when doing some multiple (de)selections.

 -- Ian Jackson <iwj10@cus.cam.ac.uk>  Tue, 10 Oct 1995 03:21:12 +0100

dpkg (1.0.2); priority=MEDIUM

  * problem with screen refresh after `o' (change order) corrected.

 -- Ian Jackson <iwj10@cus.cam.ac.uk>  Mon, 9 Oct 1995 13:11:04 +0100

dpkg (1.0.1); priority=LOW

  * much better dpkg performance on low-memory systems.
  * start-stop-daemon --name should now work. (oops!)
  * fixed typo which could turn into memory overwriting bug sometime.

 -- Ian Jackson <iwj10@cus.cam.ac.uk>  Sun, 8 Oct 1995 20:12:29 +0100

dpkg (1.0.0); priority=LOW

  * Version 1.0.0: dpkg is no longer beta.

  * tar extractor no longer looks up an empty string using getgrnam
    (this causes the libc to coredump when using NIS).

 -- Ian Jackson <iwj10@cus.cam.ac.uk>  Sun, 1 Oct 1995 13:07:36 +0100

dpkg (0.93.80); priority=LOW

  * dselect help screen intro changed to remove `much' before `help'.

  * update-alternatives.pl contains hardcoded ENOENT value, instead
    of requiring POSIX.pm to be present.

  * Makefiles changed to strip when installing instead of when building.

 -- Ian Jackson <iwj10@cus.cam.ac.uk>  Sat, 30 Sep 1995 01:44:12 +0100

dpkg (0.93.79) BETA; priority=LOW

  * DPKG_NO_TSTP environment variable which stops dpkg sending the
    process group a SIGTSTP (Bug#1496).
  * End key should work in dselect lists (Bug#1501).
  * various message typos (missing \n's) fixed (Bug#1504).

 -- Ian Jackson <iwj10@cus.cam.ac.uk>  Fri, 29 Sep 1995 03:27:01 +0100

dpkg (0.93.78) BETA; priority=LOW

  * dselect keystrokes help file typo fix.

 -- Ian Jackson <iwj10@cus.cam.ac.uk>  Thu, 28 Sep 1995 20:31:02 +0100

dpkg (0.93.77) BETA; priority=MEDIUM

  * dpkg --remove --pending will purge things when appropriate.

  * fixed failure to null-terminate dpkg conflict problem messages.
  * fixed bug in formatting of dependency version problem messages.

  * Conffiles resolution prompt for new conffile: typo fixed.
  * Changed dpkg usage error to suggest `-Dhelp' instead of `--Dhelp'.

 -- Ian Jackson <iwj10@cus.cam.ac.uk>  Wed, 20 Sep 1995 23:44:35 +0100

dpkg (0.93.76) BETA; priority=MEDIUM

  * dpkg --auto-deconfigure option (used automatically by dselect) allows
    `important' packages which many others depend on to be split.
  * dpkg should no longer fail an assertion during complicated
    multiple configurations involving packages which are on hold.

  * update-alternatives supports negative priorities.
  * /etc/alternatives is included in the .deb archive.

  * Package priorities changed: Required (Req), Important (Imp), Standard (Std),
    Optional (Opt) and Extra (Xtr).  For backward compatibility Base is an
    alias for Required, and Recommended is kept as a level just below Standard.

  * dselect shows introductory help screen when entering package lists (both
    main and recursive).
  * dselect help messages made more friendly.
  * dselect package list `quit, confirm, and check dependencies' key is
    now Return rather than lowercase `q'; likewise method list `select this
    one and configure it' key.
  * dselect selects packages with priority `standard' or better by default.
  * dselect `v=verbose' becomes `v=terse' when in verbose mode.

  * hard disk method unmounts /var/lib/dpkg/methods/mnt on failure.
  * disk methods' install message uses `stty' to find out what the
    interrupt character is, and uses that in the prompt (rather than ^C).
  * dpkg now tolerates ^Z characters in Packages files.
  * harddisk method doesn't display extra slash when updating packages file.
  * harddisk method burbles less if it doesn't have a good default.

  * dpkg-deb now supports new flexible format, but old format still default.

 -- Ian Jackson <iwj10@cus.cam.ac.uk>  Wed, 20 Sep 1995 02:49:41 +0100

dpkg (0.93.75) BETA; priority=MEDIUM

  * dselect no longer segfaults when you try to modify the last item.

  * dselect Makefile compiles with -g, and links without -s, but installs
    with -s, so that built source directory has debugabble binary.

 -- Ian Jackson <iwj10@cus.cam.ac.uk>  Tue, 12 Sep 1995 02:59:29 +0100

dpkg (0.93.74) BETA; priority=LOW

  * dpkg-split implemented and installed in /usr/bin/dpkg-split.
    (NB this is not compatible with Carl Streeter's old dpkg-split script.)
  * dpkg uses dpkg-split.
  * floppy disk method available - NB this is a first attempt only.

  * hard disk method uses --merge-avail rather than --update-avail.
  * installation by default of `standard' packages removed again.
    (I don't think this is the right place to do this.)
  * update-alternatives --remove correctly deletes all slave links;
    minor cosmetic improvements.

 -- Ian Jackson <iwj10@cus.cam.ac.uk>  Mon, 11 Sep 1995 02:06:05 +0100

dpkg (0.93.73) BETA; priority=LOW

  * dselect multi-package selection now done by `divider' lines
    actually in the package list, rather than horizontal highlight
    movement.
  * dselect help available, and keybindings rationalised.

  * postinst removes /usr/lib/dpkg/methods/hd if upgrading from
    0.93.42.3 or earlier.
  * `hold' flag changed to be settable by the user only, and
    made orthogonal to the `reinstallation required' flag.
  * dpkg will install by default any packages with priority of
    `standard' or better unless they're explictly deselected.

  * dselect dependency/conflict resolution will suggest marking absent
    packages for `purge' rather than `deinstall'.
  * disk method script produces message about invoking dpkg.
  * dpkg produces warning, not error, when it gets EPERM trying to
    remove a directory belonging to a package being removed.
  * dpkg, dpkg-deb usage error reporting improved.
  * dselect detects too-dumb terminals and stops.
  * dpkg-deb(8) updated a little (thanks to Bill Mitchell).

  * dselect debugmake script uses -O0.

 -- Ian Jackson <iwj10@cus.cam.ac.uk>  Sun, 10 Sep 1995 12:23:05 +0100

dpkg (0.93.72) BETA; priority=MEDIUM

  * /usr/sbin/update-alternatives added.

  * New names for certain control file fields (old names work
    as aliases): Optional -> Suggests, Recommended -> Recommends,
    Class -> Priority.
     
 -- Ian Jackson <iwj10@cus.cam.ac.uk>  Sun, 3 Sep 1995 16:37:41 +0100

dpkg (0.93.71) BETA; priority=LOW

  * dpkg doesn't silently overwrite `new' conffiles (Bug#1283).
  * case now not significant in Essential, Status and Class (Bug#1280).
  * dselect checks method scripts for execute, not for write.

  * spelling fixes in lib/dbmodify.c and dselect/helpmsgs.src.

  * dselect `clean' target deletes helpmsgs.cc and helpmsgs.cc.new.

 -- Ian Jackson <iwj10@cus.cam.ac.uk>  Thu, 31 Aug 1995 13:56:08 +0100

dpkg (0.93.70) BETA; priority=MEDIUM

  * dselect unmounted harddisk method has many silly bugs fixed.

  * dpkg --root option restored (was removed by mistake in 0.93.68).
  * minor cosmetic change to dselect subprocess failure message.

 -- Ian Jackson <iwj10@cus.cam.ac.uk>  Wed, 9 Aug 1995 22:18:55 +0100

dpkg (0.93.69) BETA; priority=MEDIUM

  * dpkg --configure and --remove should work properly when
    they have to defer processing (this tends to happen when many
    packages are processed at once).  (Bug#1209.)

  * dpkg --configure and --remove work better when `processing'
    several related packages with --no-act.

  * dpkg --auto is now two options, --pending or -a (for configure,
    remove, &c) and --recursive or -R (for install, unpack, &c).

  * dpkg debug options in usage message, and values available (-Dh).

 -- Ian Jackson <iwj10@cus.cam.ac.uk>  Wed, 9 Aug 1995 22:18:55 +0100

dpkg (0.93.68) BETA; priority=MEDIUM

  * dpkg won't get an internal error if you try to use the default
    conffiles response (ie, if you just hit return).  (Bug#1208.)

  * dselect hard disk and CD-ROM methods - the real thing, but ALPHA.

  * dselect allows you to go straight to `update' or `install' if
    you have already set up an access method.
  * new dpkg options --yet-to-unpack, --merge-avail and --update-avail.
  * dpkg -G is an abbreviation for dpkg --refuse-downgrade.
  * dpkg -R alias for --root withdrawn, pending reuse with different meaning.
  * dpkg --help message rationalised somewhat.

  * Obsolete `examples' and `dpkg-split' directories removed from
    source tree.  The `hello' package is a better example.

 -- Ian Jackson <iwj10@cus.cam.ac.uk>  Mon, 7 Aug 1995 02:16:25 +0100

dpkg (0.93.67) BETA; priority=LOW for C dpkg alpha testers, HIGH for others

  * dpkg no longer statically linked and -g.
  * calls to abort() changed to print string, file and line number first.
  * removed unused variable from dpkg source.

 -- Ian Jackson <iwj10@cus.cam.ac.uk>  Fri, 4 Aug 1995 01:39:52 +0100

dpkg (0.93.66) ALPHA; priority=MEDIUM

  * dpkg will correctly remove overwritten files from the lists of
    the package(s) that used to contain them.

  * dpkg --purge is now an action, rather than a modifier for --remove,
    and the -P alias for it is withdrawn.

  * dpkg --unpack/--install filenames in messages are now more sensible
    about when to use .../ (show as many trailing components as possible
    in 40 characters, or the whole path if that the last component is
    longer than that).

 -- Ian Jackson <iwj10@cus.cam.ac.uk>  Thu, 3 Aug 1995 02:11:03 +0100

dpkg (0.93.65) ALPHA; priority=MEDIUM

  * dpkg --remove should, when a package being removed is depended-on
    by another that is also queued for removal, defer the depended-on
    package rather than aborting it.  (Bug#1188.)

  * dpkg will not attempt to configure or remove a package more than
    once in the same run.  (Bug#1169.)

  * dpkg cosmetic fix to dependency problems message (this bug
    hasn't been triggered to my knowledge).

  * perl-dpkg no longer installed in /usr/bin.

 -- Ian Jackson <iwj10@cus.cam.ac.uk>  Wed, 2 Aug 1995 13:02:58 +0100

dpkg (0.93.64) ALPHA; priority=MEDIUM

  * dpkg marks a package as no longer `to be configured in this run'
    when an error occurs, so that other packages which depend on it
    will fail (rather than causing a loop and an assertion failure,
     packages.c:166: failed assertion `dependtry <= 4').

  * dselect initial selection granularity is single-package.
  * dpkg --no-also-select option renamed to --selected-only (old option
    still accepted, but no longer in --help).  Changed -N to -O.

  * dselect `update' option changed to `install' (and other options
    renamed too).  NB: old access methods will not work, because
    the `update' script should now be an `install' script.

  * dselect `installation methods' renamed to `access methods'.
  * dpkg --skip-same-version and --refuse-downgrade produce friendlier
    messages when they skip packages.
  * --licence option now properly mentioned in all programs' --version
    messages.

  * bad fix for ELF compile problem involving myopt.h removed (compile
    problem turned out to be a GCC bug.)

 -- Ian Jackson <iwj10@cus.cam.ac.uk>  Tue, 1 Aug 1995 03:03:58 +0100

dpkg (0.93.63) ALPHA; priority=LOW

  * preinst works around shell bug/misfeature involving `trap'.

  * dpkg --skip-same-version doesn't skip packages which have
    an error flag set or which aren't in a standard `installed' state.

  * dpkg --search now does a substring search if the string doesn't
    start with a wildcard character (*, [ or ?) or slash.

  * problem with C/C++ linkage of stuff in "myopt.h" fixed, to help
    with compiling with GCC 2.7.0.

  * dselect Makefile.in `clean' deletes curkeys.inc &c, so that they are
    not shipped in the distribution source and will be rebuilt on the
    target system.

 -- Ian Jackson <iwj10@cus.cam.ac.uk>  Thu, 27 Jul 1995 13:38:47 +0100

dpkg (0.93.62) ALPHA; priority=HIGH

  * dpkg purges leftover control scripts from /var/lib/dpkg/tmp.ci,
    rather than associating them with the wrong package.  (Bug#1101.)

  * dpkg won't `disappear' packages containing no files or directories,
    nor a package required for depends/recommended.  (Bug#1128.)

  * dpkg follows directory symlinks.  (Bug#1125.)

  * dselect fixups for ELF/GCC2.7.0 compilation.

 -- Ian Jackson <iwj10@cus.cam.ac.uk>  Fri, 21 Jul 1995 21:43:41 +0100

dpkg (0.93.61) ALPHA; priority=LOW

  * dselect keybindings and status characters and descriptions changed
    (in pursuance of Bug#1037, user interface problems, still open.)

  * Some cleanups to fix mistakes discovered by ELF-GCC 2.7.0, and fixup
    for newer C++ draft standard (`for' variable declaration scope change).

 -- Ian Jackson <iwj10@cus.cam.ac.uk>  Tue, 18 Jul 1995 01:42:51 +0100

dpkg (0.93.60) ALPHA; priority=HIGH

  * dpkg doesn't think packages have `disappeared' if you install
    several packages at once.  (later reported as Bug#1132.)

  * usage error messages tidied up.

 -- Ian Jackson <iwj10@cus.cam.ac.uk>  Sun, 16 Jul 1995 17:56:56 +0100

dpkg (0.93.59) ALPHA; priority=HIGH

  * dpkg doesn't break maintainer scripts &c if package `foo' exists
    when processing package `foobar'.  (Related to Bug#1101.)

  * dpkg implements `disappear' functionality.
  * dpkg/dselect remove dead entries from /var/lib/dpkg/status.

  * dpkg --list now sorted correctly and output somewhat improved.
  * some debugging messages moved from dbg_stupidlyverbose to dbg_scripts.
  * dpkg prints `Removing foo' message even if foo is not configured.
  * dpkg only prints `serious warning: files list file ... missing'
    once for each package.

 -- Ian Jackson <iwj10@cus.cam.ac.uk>  Sun, 16 Jul 1995 02:32:11 +0100

dpkg (0.93.58) ALPHA; priority=HIGH

  * dpkg should write out status even for packages which it has only
    encountered in the `available' file so far.

 -- Ian Jackson <iwj10@cus.cam.ac.uk>  Fri, 14 Jul 1995 20:19:21 +0100

dpkg (0.93.57) ALPHA; priority=LOW

  * dpkg does chroot when running maintainer scripts (--instdir
    should work right now, though I haven't been able to test it).

 -- Ian Jackson <iwj10@cus.cam.ac.uk>  Fri, 14 Jul 1995 01:32:30 +0100

dpkg (0.93.56) ALPHA; priority=HIGH

  * dpkg can now overwrite symlinks to directories, and will
    do correct handling of symlinks to plain files.
  * dpkg should not replace any directory with a symlink.

 -- Ian Jackson <iwj10@cus.cam.ac.uk>  Thu, 13 Jul 1995 02:43:36 +0100

dpkg (0.93.55) ALPHA; priority=MEDIUM

  * dpkg can now extract hardlinks.
  * dpkg configuration/removal works in the presence of dependency cycles.
  * dpkg should no longer fail an assertion at processarc.c:193.

 -- Ian Jackson <iwj10@cus.cam.ac.uk>  Wed, 12 Jul 1995 01:34:44 +0100

dpkg (0.93.54) ALPHA; priority=MEDIUM

  * dpkg and dselect no longer throw away all Class and Section
    information in /var/lib/dpkg/available.  (Oops.)
  * dpkg --refuse-<something> now works (this broke some dselect
    method scripts' attempts to use --refuse-downgrade).
  * dpkg --audit and --list implemented.

 -- Ian Jackson <iwj10@cus.cam.ac.uk>  Mon, 10 Jul 1995 00:35:13 +0100

dpkg (0.93.53) ALPHA; priority=LOW

  * dpkg --install/--unpack only skips on-hold packages with --auto.
  * dpkg doesn't fclose() the --fsys-tarfile pipe twice.
  * dpkg error handling and reporting cleaned up.
  * dpkg now lists any failed packages/files just before exiting.

 -- Ian Jackson <iwj10@cus.cam.ac.uk>  Sun, 9 Jul 1995 16:31:36 +0100

dpkg (0.93.52) ALPHA; priority=MEDIUM

  * dpkg won't segfault due to missing (Package_)Revision fields.
  * dpkg --search works.
  * dpkg will set execute permissions on scripts if necessary.
  * dpkg prints filenames in --unpack and --install.

 -- Ian Jackson <iwj10@cus.cam.ac.uk>  Sat, 8 Jul 1995 12:41:39 +0100

dpkg (0.93.51) ALPHA; priority=HIGH

  * dpkg --status and --listfiles now work.

  * dpkg --remove --auto won't try to remove everything (!)
  * dpkg --unpack doesn't coredump after unpacking the first package.
  * dpkg won't fail an assertion if it bombs out of --configure
    or --remove because of too many errors.

  * Support for `Essential' in dpkg (not yet in dselect).
  * `available' (Packages) file class and section override those
    from package control files.
  * `Essential: yes' added to control file.

  * Locking strategy changed, now uses flock (no more stale locks).
  * preinst now more helpful about conffiles upgrade problem.

 -- Ian Jackson <iwj10@cus.cam.ac.uk>  Sat, 8 Jul 1995 01:15:26 +0100

dpkg (0.93.50) ALPHA

  * C dpkg now in service.

  * dselect now installs in /usr/bin instead of /usr/sbin.
  * Improved `explanation of display' help and changed HSOC to EIOW.
  * dselect goes back to top of info display when you move the
    highlight.

  * Added <sys/types.h> to md5sum/md5.c, for the benefit of FreeBSD.
  * --admindir doesn't append `var/lib/dpkg' to its argument.

 -- Ian Jackson <iwj10@cus.cam.ac.uk>  Fri, 19 May 1995 21:03:08 +0100

dpkg (0.93.42.3) BETA; priority=LOW

  * Rebuilt using ncurses 1.9.2c-0.
  * Silenced `subcritical error' message if errno == ENOENT.

 -- Ian Jackson <iwj10@cus.cam.ac.uk>  Mon, 12 Jun 1995 13:09:24 +0100

dpkg (0.93.42.2) BETA; priority=HIGH

  * install-info --remove properly removes multi-line entries.
  * Slightly changed ^L redraw code in dselect package list.

 -- Ian Jackson <iwj10@cus.cam.ac.uk>  Sat, 10 Jun 1995 14:06:01 +0100

dpkg (0.93.42.1) BETA; priority=HIGH esp. for new installations

  * update-rc.d default no longer adds K entries in runlevels 2345.

 -- Ian Jackson <iwj10@cus.cam.ac.uk>  Tue, 6 Jun 1995 18:56:23 +0100

dpkg (0.93.42) BETA; priority=LOW; HIGH for dselect users

  * Fix unitialised variable reference bug in dselect (#890).
  * Fix problem with wordwrapping package and method descriptions.
  * Create /var/lib/dpkg/methods/mnt.

 -- Ian Jackson <iwj10@cus.cam.ac.uk>  Fri, 19 May 1995 21:03:08 +0100

dpkg (0.93.41) BETA; priority=LOW

  * Create /var/lib/dpkg/methods.
  * dpkg.pl noisily ignores --skip-same-version rather than barfing.

 -- Ian Jackson <iwj10@cus.cam.ac.uk>  Tue, 16 May 1995 13:28:27 +0100

dpkg (0.93.40) BETA; priority=LOW

  * dselect's subprogram failure message made to stand out more.

  * When switching out of curses, always move the cursor to the
    bottom right corner of the screen.

 -- Ian Jackson <iwj10@cus.cam.ac.uk>  Tue, 16 May 1995 01:03:38 +0100

dpkg (0.93.39) BETA; priority=LOW

  * dselect can now:
    - allow you to select and configure an installation method;
    - invoke installation method scripts to update the available file
      and unpack packages;
    - invoke dpkg to configure and remove packages.
    There are no installation methods available yet.

  * Search feature in dselect works (it was purely an ncurses bug).

  * dpkg-*.nondebbin.tar.gz now available (built by debian.rules).

  * The target directory for dpkg-deb --extract (also available as
    dpkg --extract) is no longer optional.  dpkg-deb suggests the use
    of dpkg --install if you omit it.

  * Added <errno.h> to lib/lock.c and fixed ref. to `byte' in
    md5sum/md5.c, for portability to Solaris 2.

  * Rebuilt `configure' and `config.h.in' using autoconf 2.3.
  * Revised function attribute support checking in configure script.
  * Removed obsolete `dselect.pl' from scripts directory.
  * New option --licence on all the C programs.

 -- Ian Jackson <iwj10@cus.cam.ac.uk>  Sun, 14 May 1995 18:05:38 +0100

dpkg (0.93.38) BETA; priority=MEDIUM

  * Version number comparisons (in dpkg and dselect) now >= <=
    as documented (Bug#831; thanks to Christian Linhart).

  * dselect now has a non-superuser readonly mode.
  * dselect doesn't pop up unsatisfied `Optional's when quitting.
  * `unable to delete saved old file' message fixed dpkg_tmp to dpkg-tmp.

  * Made dpkg convert `revision' to `package_revision' when reading
    (eg) the `status' file.  libdpkg.a has `revision' as a synonym
    for `package_revision' and writes the former.

  * Major improvements and many changes to C option parsing, database
    management, error handling, Makefiles &c to support dpkg.
  * dpkg-deb should now work if sizeof(void*) < sizeof(void(*)()).

 -- Ian Jackson <iwj10@cus.cam.ac.uk>  Mon, 24 Apr 1995 12:34:39 +0100

dpkg (0.93.37) BETA; priority=LOW (MEDIUM for dselect users)

  * Fixed segfault if no description available (Bug#735);
    thanks to Peter Tobias for the bug report.
  * Fixed other assorted minor bugs in description displays.

  * Changed dpkg-deb --info short option from -i to -I, to make
    it unique across dpkg and dpkg-deb (-i still works with
    dpkg-deb for backwards compatibility).

  * Produce more sensible error when main package list is empty.

 -- Ian Jackson <iwj10@cus.cam.ac.uk>  Fri, 7 Apr 1995 02:24:55 +0100

dpkg (0.93.36) BETA; priority=LOW (MEDIUM for dselect users)

  * All the C code (including dselect) updated to support `provides'
    (virtual packages).
  * Revamped dselect's related package selection/deselection
    algorithms.
  * Everything can now handle arbitrary `class' values (as well
    as the predefined ones which we understand and can interpret).
  * Fixed bug that prevented display update when moving down a small
    recursive package list in dselect.
  * Column heading characters corrected from `SHOC' to `HSOC'.

 -- Ian Jackson <iwj10@cus.cam.ac.uk>  Thu, 6 Apr 1995 12:48:13 +0100

dpkg (0.93.35) BETA; priority=MEDIUM

 * Preserve ownerships and permissions on configuration files.
 * Fix bug in conffile updating that could leave a hardlink
   <foo>.dpkg-new to the conffile <foo>.

 * Improved dselect's package list help messages.
 * Highlight now moves on after (de)selecting just one package.
 * Better algorithm for scrolling up/down when moving highlight.
 * Fixed bug in display of `preformatted' extended Description lines.
   (dselect is still ALPHA, but is fairly stable.)

 * Improved dpkg's message when configuring a package that doesn't
   exist, and when selecting or skipping a package that isn't
   currently selected (during unpack processing).

 * Description in control file expanded.

 * Scroll back to top when changing what is in the `info' area.

dpkg (0.93.34) BETA; priority=LOW (HIGH for dselect users)

 * dselect: Fixed bug which caused a coredump if you exited the
   package list if you'd made any changes.  Ouch !

 * dselect: Improved selection algorithm to show fewer extraneous
   packages; improved display for unavailable packages.

 * dpkg: Improved progress messages during unpacking somewhat.

dpkg (0.93.33) BETA; priority=LOW (HIGH for dselect users)

 * dselect now has a main menu.

 * Fixed nasty uninitialised data bug in dselect.

 * dselect now locks and unlocks the packages database.

Mon, 27 Mar 1995 03:30:51 BST  Ian Jackson <iwj10@cus.cam.ac.uk>

	* dpkg (0.93.32): Alpha dselect released and installed in
	                  /usr/sbin/dselect.
	* dpkg (0.93.32): Many portability enhancements: should now
	                  compile using GCC 2.6.3, and dpkg-deb should
	                  compile better on non-Linux systems.
	* dpkg (0.93.32): dpkg will not loop if its stdin disappears
	                  and it needs to prompt.
	* dpkg (0.93.32): Fixed removal dependency error to show
	                  correct package (Bug #648).
	* dpkg (0.93.32): Tidied up copyright notices.
	* dpkg (0.93.32): First draft of update-rc.d manpage, not yet
	                  installed in /usr/man.
	* dpkg (0.93.32): Changes to top-level Makefile.in to improve
	                  error trapping.
	* dpkg (0.93.32): Improved Makefile `clean' and `distclean'
	                  targets.
	* dpkg (0.93.32): Deleted irrelevant `t.c' from lib and
	                  dselect directories.
	* dpkg (0.93.32): Added vercmp.c with version comparison code.
	* dpkg (0.93.32): varbufextend message changed - varbufs not
	                  just for input buffers.
	* dpkg (0.93.32): varbuf has C++ member functions in header
	                  #ifdef __cplusplus.

Changes in dpkg 0.93.31:

* start-stop-daemon --pidfile now works (Bug#571).
* Fixed dependency processing bugs which could require a rerun of
  dpkg --configure (Bug#566).
* Fixed garbage output for `language' of control file in dpkg-deb --info.

Changes in dpkg 0.93.30:

* Added /usr/sbin/start-stop-daemon.

Changes in dpkg 0.93.09:

* Made postinst scripts really be run when dpkg --purge used.
* Added new --force-extractfail option - VERY DANGEROUS.

Changes in dpkg 0.93.28:

* Removed undef of 0x_p21 in read_database_file, which caused the
  the whole status database to become trashed when any update files
  were read.
* Make infinite-loop prevention and cycle detection work.
* Made findbreakcycle work (ie, break properly when cycle detected).
* New script, update-rc.d, to update links /etc/rc?.d/[KS]??*.
* dpkg.pl now sets the umask to 022.
* Cosmetic error message fix to dpkg-deb.
* Deleted OLD directory altogether.
* Improved error-trapping in top-level Makefile loops.

Changes in dpkg 0.93.27:

* Make version number specifications in Depends &c work.
* Added AC_PROG_CXX to autoconf.in for dselect.
* Changed myopt.h not to have cipaction field in cmdinfo (this was
  specially for dpkg-deb) - now we have a generic void*.
* Renamed `class' member of `pkginfoperfile' to `clas' [sic].
* Much work in `dselect' subdirectory.
* Deleted executables, objects and libraries from OLD tree !
* Minor changes to various copyright notices and top-of-file comments.
* Don't install nasty Perl dselectish thing as /usr/bin/dselect.

Changes in dpkg 0.93.26:

* Added --no-also-select instead of not auto-selecting on --unpack
  but doing so on --install; removed --force-unpack-any.

Changes in dpkg 0.93.25:

* Fixed duplicate output (failure to flush before fork) bug.
* More clarification of md5sum.c copyright.
* Corrected typo in ChangeLog in 0.93.24 source package.

Changes in dpkg 0.93.24:

* dpkg could copy conffiles info from one package to another.  Aargh.
  Bug #426.
* dpkg failed to initialise status if you tried to remove or
  configure a nonexistent package.  Bug #419.
* install-info now handles START-INFO-DIR-ENTRY entries like:
   * Gdb::                         The GNU debugger.
  Previously it would only accept (Bug #407):
   * Gdb: (gdb).                   The GNU debugger.
* When installing a new foo.info[.gz], install-info now replaces
   * Foo: (foo.info).              The Gnoo Foo.
  as well as just * Foo: (foo). ...
* Moved option parsing out of dpkg-deb into libdpkg.
* Assorted minor source code rearrangements.
* Fixed assorted copyright notices, clarified md5sum copyright.
* Corrected typo in 0.93.23 source package's ChangeLog.

Changes in dpkg 0.93.23:

* `dpkg-deb' --build now does a syntax check on the control file.
* `dselect' is now no longer called `debian', spurious copy removed
  from package top-level source directory.
* C control information parsing complete and somewhat tested.
* Moved `global' include files into $(srcdir)/include from ../lib,
  added some files to the lib Makefile, and arranged for pop_cleanup().

Changes in dpkg 0.93.22:

* Fixed bug which caused dpkg to see failures of md5sum where there
  were none (would also have caused dpkg to miss a real failure).
* Fixed failure to update some `status' database fields.

Changes in dpkg 0.93.21:

* Fixed error-handling bug which could corrupt database.

Changes in dpkg 0.93.20:

* Fixed bug which ran old (/var/adm/dpkg) postinst scripts.
* Fixed dpkg usage message which claimed -i => both --install & --info.
* Use Colin Plumb's MD5 code - faster, and better copyright.
* Manpages: dpkg-deb(8), deb-control(5), deb(5) - thanks to Raul
  Deluth Miller.  Also, an xfig picture of some C program innards.

Changes in dpkg 0.93.19:

* Don't delete the `list' file from the dpkg database.
* Fixed various bugs in the conffile handling.
* Conffiles that are symlinks will now be treated as if the
  `dereferenced' name of the file was listed in conffiles.  This means
  that /etc/foo -> /usr/etc/foo will cause all conffile updates of
  /etc/foo to create /usr/etc/foo.dpkg-tmp &c instead.  However, the
  link will be removed if --purge is used to delete all the conffiles.
* When doing a new installation, or when updating a conffile that
  wasn't listed as a conffile in the old version of the package, don't
  do any prompting but just install the version from the archive.
* Corrected error message if exec of dpkg --vextract failed
  and --instroot or --root specified.
* Added new --force-unpack-any option.
* Extra newline after --status output.
* Added -W options to CFLAGS.
* Fixed mistake in previous ChangeLog entry.

Changes in dpkg 0.93.18:

* Fixed invocation of dpkg-deb --vextract if --root or --instdir
  not specified.
* Create /var/lib/dpkg/updates.

Changes in dpkg 0.93.17:

* install-info --remove exits with status 0 if it doesn't find the
  thing to remove, instead of status 1.
* Error handling functions have __attribute__((format...)) if GCC.
* push_cleanup its arg takes void **argv instead of char **argv.
* Top-level Makefile.in has set -e before `for' loops.
* dpkg-deb --info not-an-existing-file produces fewer error messages.

Changes in dpkg 0.93.16:

* Made --root= option really extract to $instroot instead of `/'.
* install-info clears the 0444 bits in its umask.
* Fixed a few database handling bugs which cause dpkg always to fail,
  and usually to corrupt the status database in various ways.
* dpkg-deb completely rewritten, now doesn't tinker with
  /var/{adm,lib}/dpkg.  Should be faster.
* Directory structure and Makefiles in source package reorganised.

Changes in dpkg 0.93.15:

* Added `debian' (dselect), still very primitive.
* Database format changed, and moved from /var/adm to /var/lib.
* Added dpkg --avail mode, --list, --status and --search.
* Set of dpkg => dpkg-deb pass-through operations changed (but
  dpkg-deb not yet updated).
* Added --root, --admindir and --instdir, as well as --isok &c.
* Moved much stuff into /usr/lib/dpkg-lib.pl, rewritten status
  database handling.
* Put packages in `purge' state even if `deinstall' requested if
  they have no postrm and no conffiles.
* Version number comparisons fixed.
* insert-version.pl now installes lib.pl filename too.
* Strip trailing slashes when reading files from file lists.

Changes in dpkg 0.93.14:

* Fixed parsing of DEPENDS &c fields with trailing whitespace.
* postinst now fixes up broken ispell.control file.
* Cyclic dependency/multiple package removal processing: don't consider
  packages we've just removed when looking for a reason not to go ahead.
* Added call to postinst with `purge' argument for expunging old
  configuration etc. that aren't listed in conffiles.

Changes in dpkg 0.93.13:

* sub S_ISREG defined in dpkg.pl.
* Checking of DEPENDS &c fields was too lax, causing an internal error
  if you fed it certain kinds of broken control file.
* Fixed misleading message from bogus installationstatus call.
* New -u and -U options to dpkg-deb which don't unpack the /DEBIAN
  directory, and use these in dpkg.pl; clean up /DEBIAN in postinst.

Changes in dpkg 0.93.12:

* No longer needs *.ph files, since these appear to be broken.
* Postinst fixes up *.control files with curly brackets.
* embryo of dselect.

Changes in dpkg 0.93.11:

* New --ignore-depends option.
* This ChangeLog changed format here.

Wed Nov 30 15:38:21 GMT 1994  Ian Jackson  <iwj10@cus.cam.ac.uk>

	* dpkg 0.93.11 released.

	* conffile updating fixed.

	* Message `updgrade' in dpkg changed to `replace'.

	* install-info now copes with multi-line entries.

	* version numbers now done automatically in dpkg and install-info.

	* more debugging around conffiles updates.

	* *.hash files not deleted so soon.

	* adds brand new packages to status array so we can install them.

	* postinst does h2ph for {sys,linux}/{stat,types}.ph if required.

Mon Nov 28 02:00:13 GMT 1994  Ian Jackson  <iwj10@cus.cam.ac.uk>

        * dpkg 0.93.10 released.

        * dpkg.pl completely rewritten.

        * dpkg-deb: removed dabase-processing and --install option.

        * Makefiles reworked, debian.rules added.

        * Don't install anything in /usr/doc/examples.

        * dpkg-*.deb contains /usr/bin/dpkg-deb.dist, fixed up by postinst.

Thu Oct 20 13:22:20 1994  Ian Murdock  (imurdock@debra.debian.org)

        * dpkg 0.93.9 released.

        * dpkg.pl: Use $argument, not $package, with `--build'.
        Make sure that saved postinst scripts are executable.

Tue Oct 18 09:40:57 1994  Ian Murdock  (imurdock@debra.debian.org)

        * dpkg 0.93.8 released.

        * deb/remove.c (pkg_remove): Do not report an error from rmdir ()
        when `errno' is ENOTEMPTY (Directory not empty), because in this
        case we have found the highest-level directory in the package and
        are ready to exit the loop (i.e., it is a normal occurrence).

Mon Oct 17 10:44:32 1994  Ian Murdock  (imurdock@debra.debian.org)

        * Makefile.in: Adapted all Makefiles to the GNU Coding Standards.

        * deb/remove.c (pkg_remove): Make sure that parent directories are
        removed LAST!  This will result in complete removal of packages
        when --remove is called.  dpkg 0.93.7 (and earlier) had problems
        with this because it tried to remove directories in order, which
        will work most of the time, but not necessarily all of the time.

        * deb/list.c (pkg_list): Output is sorted by package name.

Tue Oct  4 12:27:10 1994  Ian Murdock  (imurdock@debra.debian.org)

        * deb/contents.c (pkg_contents): When a list file cannot be
        opened, silently fail and let the front-end explain the problem.

        * deb/util.c (return_info): When a control file cannot be opened,
        silently fail and let the front-end explain the problem.

        * deb/search.c (pkg_search): Exit 0 if the regular expression is
        matched and 1 if it is not.

Mon Oct  3 18:38:53 1994  Ian Murdock  (imurdock@debra.debian.org)

        * dpkg.pl: New file.  Replaces dpkg.sh.

        * deb/Makefile.in: Renamed `dpkg-util.deb' to `dpkg-deb'.

        * deb/build.c (pkg_build): `--build' is less verbose, instead
        letting the front-end add verbosity where appropriate.

        * deb/install.c (pkg_install): Ditto.

        * deb/remove.c (pkg_remove): Ditto.

        * deb/search.c (pkg_search): Ditto.

        * deb/describe.c (pkg_describe): `--describe' is less verbose,
        instead letting the front-end add verbosity where appropriate.
        The ``Description:'' label has been removed.

        * deb/version.c (pkg_version): `--version' is less verbose,
        instead letting the front-end add verbosity where appropriate.
        The ``Version:'' label has been removed, as has the maintainer
        information.

Mon Sep 12 14:22:04 1994  Ian Murdock  (imurdock@debra.debian.org)

        * deb/version.c (pkg_version): `--version' now reports the
        version number of dpkg if no argument is specified.

Thu Sep  1 13:31:37 1994  Ian Murdock  (imurdock@debra.debian.org)

        * dpkg 0.93.7 released.

        * deb/build.c (pkg_build): check status and exit if non-zero.

        * deb/contents.c (pkg_contents): ditto.

        * deb/install.c (archive_extract): ditto.

Thu Sep  1 13:20:08 1994  Ian Murdock  (imurdock@debra.debian.org)

        * deb/version.c (pkg_version): indent to the same point as
        pkg_describe.

Thu Sep  1 12:21:11 1994  Ian Murdock  (imurdock@debra.debian.org)

        * Makefile.in (dist): added debian.rules binary, source and
        dist targets to make final distribution easier to make.
        (install): install programs to /usr/bin.

        * deb/Makefile.in (install): install programs to /usr/bin.

        * deb/list.c (pkg_list): enforce a maximum limit of ten characters
        for the package name in the output.
        (pkg_list): left-justify the version number to make it easier for
        the front-end to parse the output.
        (pkg_list): replace first '\n' character in packages[n].description
        with '\0'.

        * deb/install.c (archive_extract): use the `p' option to `tar' to
        ensure that permissions are preserved.

Sat Aug 27 09:53:37 1994  Ian Murdock  (imurdock@debra.debian.org)

        * dpkg 0.93.6 released.

        * deb/util.c (return_info): only unlink CONTROL if ARCHIVE_FLAG is
        true!

Fri Aug 26 15:38:22 1994  Ian Murdock  (imurdock@debra.debian.org)

        * dpkg 0.93.5 released.

        * deb/contents.c (pkg_contents): merged function archive_contents
        into function pkg_contents.

        * deb/contents.c (pkg_contents): use lstat (rather than stat) so
        that symbolic links are recognized.
        (pkg_contents): print the usual `<path> -> <link_to>' now that we
        recognize symbolic links.

        * deb/util.c (return_info): create a FIFO to pipe the needed
        information to the ``formatter'' rather than creating a directory
        in /tmp for the package information, which is what we used to do.

Thu Aug 25 11:46:27 1994  Ian Murdock  (imurdock@debra.debian.org)

        * lib/fake-ls.c (mk_date_string): return a pointer to malloc'ed
        area.
        (mk_mode_string): ditto.

        * dpkg.sh: make sure the control information is extracted to a
        uniquely-named temporary directory during package installation.

        * dpkg.sh: execute the pre- and post-removal scripts during
        package removal.

        * dpkg.sh: exit immediately if dpkg-util.deb reports failure.

        * deb/install.c (pkg_control): make sure that `package' exists and
        is a Debian archive before doing anything.

        * deb/install.c (pkg_extract): make sure that `package' exists and
        is a Debian archive before doing anything.

        * deb/install.c (pkg_install): unlink `extract_output' when done.

        * deb/remove.c (pkg_remove): use lstat (rather than stat) so that
        --remove does not get confused and think that a symbolic link to a
        directory is actually a directory, which results in the symbolic
        link never being removed at all.

ChangeLog begins Thu Aug 25 11:46:27 1994 for dpkg 0.93.5.
<|MERGE_RESOLUTION|>--- conflicted
+++ resolved
@@ -1,4 +1,3 @@
-<<<<<<< HEAD
 dpkg (1.16.0) UNRELEASED; urgency=low
 
   [ Guillem Jover ]
@@ -48,7 +47,7 @@
 
 
  -- Guillem Jover <guillem@debian.org>  Thu, 29 Jul 2010 11:00:22 +0200
-=======
+
 dpkg (1.15.8.8) unstable; urgency=low
 
   [ Guillem Jover ]
@@ -70,7 +69,6 @@
       follow any existing symlink).
 
  -- Raphaël Hertzog <hertzog@debian.org>  Thu, 06 Jan 2011 21:04:33 +0100
->>>>>>> 1d872bf8
 
 dpkg (1.15.8.7) unstable; urgency=low
 

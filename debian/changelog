--- conflicted
+++ resolved
@@ -1,4 +1,3 @@
-<<<<<<< HEAD
 dpkg (1.14.17) UNRELEASED; urgency=low
 
   [ Guillem Jover ]
@@ -24,7 +23,7 @@
   * Swedish (Peter Karlsson).
 
  -- Guillem Jover <guillem@debian.org>  Mon, 21 Jan 2008 10:11:55 +0200
-=======
+
 dpkg (1.14.16.6) unstable; urgency=medium
 
   * Let dpkg-gensymbols skip directories which are just symlinks when scanning
@@ -33,7 +32,6 @@
     the two last uploads.
 
  -- Raphael Hertzog <hertzog@debian.org>  Sat, 26 Jan 2008 19:20:40 +0100
->>>>>>> d5b6fc36
 
 dpkg (1.14.16.5) unstable; urgency=low
 

<<<<<<< HEAD
dpkg (1.16.5) UNRELEASED; urgency=low

  [ Raphaël Hertzog ]
  * dpkg-source will now clean up after a failed application of a quilt
    patch. Closes: #652970
    And it will display a message explaining the most likely cause of
    failure (patch applying with fuzz).
  * When dpkg-source regenerates the automatic patch (with formats "2.0"
    or "3.0 (quilt)") it will keep the current patch header to avoid
    losing changes made by the maintainer.

  [ Updated dpkg translations ]
  * Swedish (Peter Krefting).

  [ Updated dselect translations ]
  * Swedish (Peter Krefting).

  [ Updated man page translations ]
  * Swedish (Peter Krefting).

 -- Guillem Jover <guillem@debian.org>  Fri, 08 Jun 2012 09:39:42 +0200
=======
dpkg (1.16.4.3) unstable; urgency=low

  * On «update-alternatives --install» only warn for now on out of range
    priorities and clamp the values, as there seems to be packages using
    priorities > INT_MAX, which although bogus as they were previously
    overflowing the int used to store them, that would cause installation
    failures when upgrading from squeeze. This will be reverted to an
    error after wheezy. Closes: #676874

 -- Guillem Jover <guillem@debian.org>  Sun, 17 Jun 2012 10:56:15 +0200
>>>>>>> 34b3f86b

dpkg (1.16.4.2) unstable; urgency=low

  * Check correctly for out of range negative field width values in dpkg-query
    --show format strings. Regression introduced in 1.16.4. Closes: #676796

 -- Guillem Jover <guillem@debian.org>  Sat, 09 Jun 2012 16:16:17 +0200

dpkg (1.16.4.1) unstable; urgency=low

  * Fix explicit file trigger activation. Regression introduced in 1.16.4.
    Closes: #676684

 -- Guillem Jover <guillem@debian.org>  Fri, 08 Jun 2012 23:17:11 +0200

dpkg (1.16.4) unstable; urgency=low

  [ Guillem Jover ]
  * Deprecate compressing .deb files with lzma, by making dpkg-deb issue a
    warning, as the format has several deficiencies that have been addressed
    by upstream in xz. Although unpacking will be kept being supported to
    handle existing lzma compressed .deb files.
  * Add alternative changelog formats documentation from the policy manual
    to dpkg-parsechangelog(1). Closes: #584141
  * Add MiNT support to ostable and triplettable.
    Requested by Thorsten Glaser <tg@mirbsd.de>.
  * Add new frontend.txt file to dpkg-dev documenting some public interfaces
    for dpkg frontends. Closes: #670897
  * Clarify in dpkg(1) when --force-conf* options cause action.
    Suggested by Sven Joachim <svenjoac@gmx.de>. Closes: #391818
  * Add “gcc | c-compiler” to libdpkg-perl Suggests, due to Dpkg::Arch usage.
    Closes: #671198
  * Do not mask PIE from dpkg-buildflags on m68k, it appears to work now.
    Requested by Thorsten Glaser <tg@mirbsd.de>.
  * Remove deprecated support for PGP style signing command interface from
    dpkg-buildpackage.
  * Remove obsolete --udeb dpkg-scanpackages option.
  * Add arm64 support to cputable. Closes: #672408
    Thanks Wookey <wookey@wookware.org>.
  * Check parsed integers for invalid or no digit errors in start-stop-daemon
    and update-alternatives.
  * Check all parsed integers for out of range errors; i.e. that no negative
    values are allowed if not appropriate, and that no overflows occur.
    Closes: #580038
  * Switch start-stop-daemon(8) man page examples from /var/run to /run.
  * Do not obscure Dpkg::Source::Package ‘require’ errors with custom
    error message. Thanks to Thomas Adam <thomas.adam@smoothwall.net> and
    Jonathan Nieder <jrnieder@gmail.com>.
  * Add new Dpkg::Substvars::set_as_used() member function.
  * Rename Dpkg::Substvars no_warn() member function to mark_as_used(), keep
    the old name aliased to the new one producing a deprecation warning.
  * Add support for Build-Depends-Arch and Build-Conflicts-Arch fields, and
    a new -A option to dpkg-checkbuilddeps. Closes: #629480
    Thanks to Roger Leigh <rleigh@debian.org>.
  * Add support for “none” as a valid dpkg-deb compression strategy value.
    Closes: #674711
  * Clarify in dpkg(1) that the «dpkg -l» example only lists installed
    packages, and that to list available packages «dpkg-query --load-avail»
    has to be used instead. Closes: #673305
  * Clarify also in the dpkg(1) man page (already present in the dpkg.cfg(5)
    man page) the valid filenames for /etc/dpkg/dpkg.cfg.d/ fragment files.
    Closes: #674674
  * Fix start-stop-daemon to not follow symlinks when creating pidfiles.
    Thanks to Carsten Hey <carsten@debian.org>. Closes: #675918
  * Refactor the file locking logic into a new Dpkg::File module, and move
    the libfile-fcntllock-perl dependency from dpkg-dev to libdpkg-perl.
  * Demote the libfile-fcntllock-perl Depends to a Recommends by falling back
    to use flock based locking, because it being an XS module makes building
    a new perl package bumping the perl ABI impossible, as both packages
    become uninstallable. Thanks to Dominic Hargreaves <dom@earth.li>.
    Closes: #675947
  * Put an & before field_capitalize() calls in Dpkg::Control::Fields to
    fix a usage before declaration warning with perl 5.16. Closes: #676262
  * Do not warn in dpkg-divert on missing files list file for packages never
    installed before. Closes: #673518
  * Add support for liblzma to handle .xz and .lzma compressed files, and
    switch to it instead of using xz-utils. This removes the xz-utils
    Pre-Depends from dpkg. Thanks to Jonathan Nieder <jrnieder@gmail.com>.
  * Always activate all path components for file triggers, this fixes file
    trigger handling for conffiles and dpkg-trigger invocations.
    Closes: #675613, #676061, #676062, #676107, #676118, #676122
  * Do not reset Multi-Arch field in the update log when removing the package.
    Closes: #676496
  * Fix dpkg-split to honour the DPKG_ADMINDIR environment variable.

  [ Updated man page translations ]
  * German (Helge Kreutzmann).
  * French (Christian Perrier). Fixes a mistranslation and some
    inconsistencies reported by Vincent Danjean( thanks). Closes: #673158

 -- Guillem Jover <guillem@debian.org>  Thu, 07 Jun 2012 23:43:19 +0200

dpkg (1.16.3) unstable; urgency=low

  [ Guillem Jover ]
  * Do not look for newline beyond the read buffer on dpkg-deb extract.
  * Check update-alternative name and link arguments for all commands.
    Closes: #665050
  * Check all dpkg-divert filename arguments to be absolute and to not
    contain newlines. Closes: #21722
  * Print errors while reading the file list files on a new line instead
    of just after the progress percentage. Closes: #552517
  * Document in dpkg-source(1) that patches for source format “3.0 (quilt)”
    are expected to apply without any fuzz. Closes: #666752
    Based on a patch by Luca Capello <luca@pca.it>.
  * Remove redundant -Wformat-security from default dpkg-buildflags, which
    is already implied by -Werror=format-security. Closes: #664964
    Suggested by Peter Eisentraut <petere@debian.org>.
  * Document in dpkg-query(1) that commands producing multiple paragraphs
    will preserve the order of the packages specified on the argument list.
  * Change start-stop-daemon --exec on GNU/Hurd, FreeBSD, NetBSD, OpenBSD
    and Solaris to check for executables matching device and inode numbers
    instead of filenames.
  * Change start-stop-daemon --name on GNU/Hurd to check the process' argv[1]
    in addition to argv[0], to handle both binaries and interpreted scripts.
    Reported by Mats Erik Andersson <mats.andersson@gisladisker.se>.
  * Handle deb format versions as major.minor integers instead of strings or
    floats, the latter being susceptible to parsing errors depending on the
    current locale (although this was only affecting the old deb format).
  * Ignore the minor format version number for deb-split format, unifying
    the behaviour with the deb format.
  * Add support for an abitable containing arch attribute overrides.
  * Add x32 support to abitable, ostable and triplettable. Closes: #667037
  * Fix start-stop-daemon to work with relative --exec arguments and --chdir.
    Closes: #669047
  * Ignore request to rename a file owned by the diverting package on
    «dpkg-divert --add --rename». Closes: #588077
  * Clarify dpkg-gensymbols(1) by way of examples that architecture wildcards
    are supported in symbols files. Closes: #670048
  * Fix memory leak due to Dpkg::Control objects not being garbage-collected.
    Thanks to Ben Harris <bjh21@cam.ac.uk>. Closes: #669012
  * Compute the md5sum hash on unpack for empty files too, so that these
    can be checked correctly for matching content when installing multiple
    package instances.
  * Generate md5sums files automatically at unpack time if missing from the
    binary package. Closes: #155676, #155799
  * Add missing list and md5sums database file checks to «dpkg --audit».

  [ Helge Kreutzmann ]
  * Fix a typo in man/dpkg-buildflags.1.

  [ Updated dpkg translations ]
  * French (Christian Perrier).
  * German (Sven Joachim).
  * Swedish (Peter Krefting).

  [ Updated dselect translations ]
  * French (Christian Perrier).
  * German (Sven Joachim).
  * Swedish (Peter Krefting).

  [ Updated scripts translations ]
  * French (Christian Perrier).
  * Swedish (Peter Krefting).

  [ Updated man translations ]
  * French (Christian Perrier).
  * German (Helge Kreutzmann).
  * Swedish (Peter Krefting).

 -- Guillem Jover <guillem@debian.org>  Fri, 27 Apr 2012 10:10:10 +0200

dpkg (1.16.2) unstable; urgency=low

  [ Guillem Jover ]
  * Move <config.h> and <compat.h> to the top of trigdeferred.l to properly
    use the configured features and compat code.
  * Honour --disable-nls when the system lacks obstack support, by updating
    the obstack compat module from gnulib.
  * Link the libdpkg unit tests with libcompat and libintl, so that systems
    needing them will compile correctly.
  * Check for the presence of the strnlen declaration and correctly provide
    the compat one in case the systems lacks it.
  * Do not assume existence of paths on the build system in the test suite.
  * Do not fail to link dselect on MacOS X when using --disable-nls.
  * Remove versioned coreutils Pre-Depends from dpkg due to the ancient
    md5sum transition. Reported by Bill Allombert <ballombe@debian.org>.
    Closes: #643746
  * Change dpkg-architecture to only compute the requested variables. This:
    - Fixes the bootstrapping problem, as the dpkg build system only needs
      the host architecture, for which dpkg itself is not required.
    - Reduces the amount of work performed, including loading and parsing
      unnecessary table files or calling either of gcc or dpkg programs.
  * Improve error message in dpkg-gencontrol and dpkg-gensymbols when
    debian/control does not have any package stanza. Closes: #642473
    Based on a patch by Kyle Willmon <kylewillmon@gmail.com>.
  * Add Pre-Depends on tar >= 1.23 (satisfied in stable) to dpkg due to it
    using the ‘--warning=no-timestamp’ option. Closes: #642802
  * Do not segfault on GNU/Linux when dpkg cannot retrieve the block size
    for the filesystem containing the info database. LP: #872734
  * Fix two memory leaks per tar entry in the tar extractor used on unpack.
  * Mark dpkg and dselect as Multi-Arch foreign.
    Reported by Steve Langasek <vorlon@debian.org>.
  * Mark dpkg-dev and libdpkg-perl as Multi-Arch foreign. Closes: #648217
    Thanks to Colin Watson <cjwatson@ubuntu.com>.
  * Add new deb-origin.5 man page. Closes: #608884
    Thanks to Matt Kraai <kraai@ftbfs.org>.
  * Return correct status on start-stop-daemon --status when using --pidfile.
  * Treat dpkg-deb compression level independently for each backend. This
    has the effect of changing the current behaviour for level 0 on all
    compressors except gzip.
  * Add new dpkg-deb -S option to specify the compression strategy. The only
    currently supported value is “extreme” for xz. Closes: #647915
  * Stop using brace expansion to install man pages by using dh_installman
    instead of dh_install, the former does not abort on empty glob expansion.
  * Do not use absolute paths for programs in perl and shell code.
  * Add missing ‘*’ in asprintf() and vasprintf() compat declarations.
  * Add support for virtual output binary:Summary and db:Status-Abbrev fields.
    Closes: #192619, #427945
  * Add support for virtual output source:Package and source:Version fields.
    Closes: #653575
  * Use a different temporary file per process on libcompat's vsnprintf()
    function to avoid race conditions from children after fork(3).
    Reported by Daniel Ruoso <daniel@ruoso.com>. Closes: #655411
  * Fix start-stop-daemon --exec and --name options on FreeBSD, NetBSD and
    OpenBSD by swapping the process matching implementations.
  * Fix start-stop-daemon --name option on GNU/Hurd to match the process name.
  * Document in more detail the implications of start-stop-daemon matching
    options. Closes: #367608
  * Improve and clarify dpkg-shlibdeps superfluous linking warning messages.
    Based on a patch by Peter Eisentraut <petere@debian.org>. Closes: #656496
  * Relax --merge-avail Packages file parser, to not fail on bogus versions.
  * When building only arch-indep binaries with «dpkg-buildpackage -A», name
    the .changes file using ‘all’ as architecture. Closes: #661638
  * Handle unknown architectures gracefully in dpkg-buildflags.
    Closes: #663004
  * Add missing --status-logger to dpkg --help output.
  * Do not print bogus errno string for invalid package names in dpkg
    --ignore-depends option.
  * Change dpkg-query to not load the available file by default for --list
    and --show, add a new --load-avail option to expose the old behaviour.
  * Only allow setting selections via «dpkg --set-selections» for known
    packages (i.e. those present in either the status or available files).
  * Always ignore older versions when parsing the available file, not only
    for --update-avail and --merge-avail.
  * Mark not-installed non-arch-qualified selections for removal.
  * Add new «dpkg --assert-multi-arch» command to allow checking for
    multi-arch support availability.
  * Bump Standards-Version to 3.9.3 (no changes needed).
  * Add architecture consistency checks to «dpkg --audit».
  * Add new dpkg --add-architecture and --remove-architecture commands to
    track supported architectures.

  [ Raphaël Hertzog ]
  * Update Dpkg::Shlibs to look into multiarch paths when cross-building
    too. Closes: #595144
  * Rewrite architecture.mk with explicit loops instead of duplicating many
    similar lines. Based on a patch by Thorsten Glaser <tg@mirbsd.de>.
  * Modify dpkg-gencontrol and dpkg-distaddfile to grab a write lock
    on debian/control before updating debian/files to avoid simultaneous
    updates. Closes: #642608
    Add libfile-fcntllock-perl to dpkg-dev's Depends since we use this module
    to handle the locking.
  * Update dpkg-gensymbols(1) to clarify that -e accepts shell patterns
    expansions and not regular expressions. And let dpkg-gensymbols output a
    warning when a pattern doesn't match any file. Closes: #649248
  * Add new option "-a <arch>" to dpkg-checkbuilddeps to check build
    dependencies for another architecture. This is really basic for now since
    it assumes all build dependencies must be satisfied on the listed
    architecture. Closes: #648180 Thanks to Colin Watson for the patch.
  * Error out if a dpkg database .list file is not a regular file. LP: #369898
  * Fix dpkg-mergechangelogs to not error out on invalid versions.
    Closes: #651993
  * Fix dpkg-source --commit on "3.0 (quilt)" when an explicit patch file
    is given with a relative filename. Closes: #652414
  * Further clarify in dpkg-source(1) the conditions under which it's possible
    to pass an explicit patch file to dpkg-source --commit.
  * Add new --query-features command to dpkg-buildflags. Thanks to Kees Cook
    for the patch. Closes: #651481
  * Fix description of Multi-Arch in deb-control(5). Closes: #654453
    Thanks to Jakub Wilk for spotting the mistake.
  * Drop misleading spaces in deb-symbols(5) in the format description.
  * Clean up dpkg-architecture(1) dropping useless information and
    adding a reference to /usr/share/dpkg/architecture.mk.
  * Update dpkg-buildpackage to use the "build-arch" (for -B) and
    "build-indep" (for -A) targets unless "make -qn" says that they do not
    exist. Closes: #229357
  * Improve deb-shlibs(5) to mention that the dependency field must
    use the same syntax as a Depends field. Closes: #658696
  * Update dpkg-maintscript-helper(1) to recommend usage of the version
    removing/renaming a conffile with a "~" suffix as "priorversion"
    parameter. Thanks to Sam Morris <sam@robots.org.uk> for the patch.
    Closes: #658854
  * Fix debug output of dpkg-maintscript-helper. LP: #936340

  [ Jonathan Nieder ]
  * Bump po4a version in Build-Depends to 0.41, since earlier versions do
    not handle --srcdir correctly. Closes: #644370

  [ Guillem Jover, Steve Langasek, Raphaël Hertzog ]
  * Add new dpkg --print-foreign-architectures command.
  * Add support for virtual output binary:Package field.
  * Implement Multi-Arch support.

  [ Helge Kreutzmann ]
  * Fix a typo in man/dpkg-deb.1.

  [ Updated dpkg translations ]
  * German (Sven Joachim).
  * Italian (Milo Casagrande). Closes: #627832, #657849
  * Swedish (Peter Krefting).
  * French (Christian Perrier)
  * Polish (Michał Kułach). Closes: #658126

  [ Updated scripts translations ]
  * German (Helge Kreutzmann).
  * Spanish (Omar Campagne). Closes: #636238
  * Swedish (Peter Krefting).

  [ Updated man page translations ]
  * German (Helge Kreutzmann), including typo fix in dpkg-genchanges 
    Closes: #646496, sub optimal translation of package states LP: #368783
    and an fix by Chris Leick
  * Japanese (TAKAHASHI Motonobu).
  * Spanish (Omar Campagne). Closes: #643969
  * Swedish (Peter Krefting).
  * Minor errors corrected in French (thanks to David Prévot)
  * Fix translation of -B and -A options of dpkg-buildpackage.
    Thanks to Vincent Danjean. Closes: #654626

  [ Updated dselect translations ]
  * Dutch (Jeroen Schot). Closes: #651813

 -- Guillem Jover <guillem@debian.org>  Mon, 19 Mar 2012 07:27:12 +0100

dpkg (1.16.1.2) unstable; urgency=medium

  [ Raphaël Hertzog ]
  * Fix another typo to correctly set DEB_*_ARCH_BITS in architecture.mk.
  * Set urgency to medium as changes are minor, and it should migrate
    quickly in case 1.16.2 comes soon.

  [ Jonathan Nieder ]
  * Update dpkg-buildflags(1) to note that the processor option
    -D_FORTIFY_SOURCE=2 is set in CPPFLAGS now instead of CFLAGS and
    CXXFLAGS. Closes: #646073

 -- Raphaël Hertzog <hertzog@debian.org>  Fri, 25 Nov 2011 11:18:30 +0100

dpkg (1.16.1.1) unstable; urgency=low

  [ Raphaël Hertzog ]
  * Fix dpkg-source to not ignore the automatic patch when checking
    for unrecorded changes. Closes: #643148
  * Let dpkg-source --commit create debian/patches when required.
    Closes: #643037
  * Fix dpkg-buildflags --dump to return 0 as exit code and not 1.
  * Update dpkg-buildflags(1) to not include quotes in the examples
    setting DEB_BUILD_MAINT_OPTIONS.
  * Stop outputting build flags in dpkg-buildpackage as it confuses
    maintainers who are overriding them in debian/rules and who
    are not seeing the expected value in the build log.
  * Fix trigger setup code to not reset the status of packages
    when they are in a status different from triggers-awaited,
    triggers-pending or installed. Closes: #644492
  * Fix dpkg-source to ignore changes on debian/patches/.dpkg-source-applied
    when building a "2.0" source package. Closes: #642656
  * Fix buildflags.mk to re-export the environment variables that
    the maintainer can use to change the build flags. Closes: #644412

  [ Guillem Jover ]
  * Change dpkg-buildflags to set preprocessor option -D_FORTIFY_SOURCE=2
    in CPPFLAGS, instead of CFLAGS and CXXFLAGS. Closes: #642521, #643632
  * Fix typo to correctly set DEB_*_ARCH_BITS instead of DEB_*_ARCH in
    architecture.mk. Thanks to Thorsten Glaser <tg@mirbsd.org>.
  * Make dpkg-buildflags disable full relro (bindnow) if relro is not enabled.

 -- Guillem Jover <guillem@debian.org>  Fri, 14 Oct 2011 07:08:31 +0200

dpkg (1.16.1) unstable; urgency=low

  [ Raphaël Hertzog ]
  * Dpkg::Deps: Implement new "reset" method and bump module version to 1.01
    due to this.
  * Improved description of --search in dpkg-query(1). Closes: #621066
    Thanks to Lars Buitinck <larsmans@gmail.com> for the patch.
  * Let update-alternatives fsync() its administrative files before
    moving them in place to avoid empty files with some filesystems.
    LP: #344019
  * Tighten the regexp used by dpkg-source to ignore the .pc directory of
    quilt. Thanks to Mike Hommey for noticing the problem.
  * Change behaviour of dpkg-source's --extend-diff-ignore to also
    extend the current diff-ignore if it has already been set.
  * Fix dependency checking code to consider a dependency on a virtual
    package provided by a package in triggers-pending status as satisfied.
  * Do not fail when encountering a pre-dependency in triggers-awaited state,
    instead process the awaited triggers. Closes: #526774
  * "any" no longer hides "all" in the Architecture field of a .dsc.
  * Fix dpkg --remove to really remove the triggers from the various
    internal files in /var/lib/dpkg/info/triggers/. Closes: #525160
  * Avoid a perl warning in dpkg-gensymbols when no symbols file has been
    generated (because it would have been empty). Closes: #626684
  * Re-enable the Package-List field but drop the Architecture column since we
    have no clear use case yet. It can always be added later on.
    Also drop the source line since it duplicates other fields.
    Closes: #619131
  * Add the extraction part of Dpkg::Source::Package to the supported API.
    Useful to extract source packages without having to depend on dpkg-source
    (and hence dpkg-dev).
  * Add the Dpkg::Vendor module to the supported API. Useful for lintian
    when dpkg-dev is absent.
  * Check presence of required parameters in dpkg-vendor. Closes: #628726
    Thanks to Niels Thykier <niels@thykier.net> for the patch.
  * Avoid a Perl warning in dpkg-buildflags when HOME is not set.
    Closes: #635467
  * dpkg-source can now also use debian/source/local-patch-header (that is not
    included in the generated source package) instead of
    debian/source/patch-header. Closes: #629582
  * Changed dpkg-source --after-build to automatically unapply patches that it
    has applied during --before-build.
  * Fix two possible causes for the assertion failure "pigp->trigpend_head".
    LP: #798793, #424358 Closes: #560251
  * Use "special" instead of "particular" to qualify the "3.0 (custom)" format
    in dpkg-source(1). Closes: #631435
  * Add some supplementary checks to ensure debian/control has the required
    fields. Closes: #631439
  * dpkg-gensymbols(1): document syntax of comments. Closes: #630996
  * Allow empty lines in symbols files to better delimit multiple libraries.
    Thanks to Cyril Brulebois <kibi@debian.org> for the patch.
  * dpkg: if "prerm upgrade" fails when downgrading, do not try to run
    "prerm failed-upgrade" with the prerm of the oldest prerm, it can't work
    around a bug of a newer prerm anyway.
  * dpkg: support new "interest-noawait" and "activate-noawait" trigger
    directives.
  * dpkg-buildflags(1): make it clear that DEB_*_(SET|APPEND) environment
    variables are meant for users and should not be used by packages.
  * update-alternatives: do not allow to reuse a slave link in another
    slave alternative. Closes: #631547
  * Improve dpkg-source's logic to identify ignored files. Closes: #632168
  * Fix a small typo in dpkg-source(1). Closes: #632937
  * Reword the description of dpkg-source --before-build and --after-build
    to be clearer. Closes: #608260
  * dpkg-buildpackage no longer exports the compiler flags. Closes: #560070
    Packages must directly call dpkg-buildflags to retrieve them.
  * dpkg-buildflags supports a prepend command to modify the build
    flags. Particularly useful for package maintainers who don't want
    their supplementary flags to take precedence over user submitted
    flags.
  * Add new --dump action to dpkg-buildflags and make it the default action.
    Closes: #603435
  * dpkg-mergechangelogs now checks the return value of the close() call.
    Thanks to Niels Thykier <niels@thykier.net> for the patch. Closes: #633539
  * Similar changes to dpkg-shlibdeps and dpkg-gencontrol, also by Niels.
  * Fix update-alternatives to not remove a real file when dropping a
    symlink for a slave that's not provided by the new current choice.
    Closes: #633627
  * Improve dpkg-source's error message complaining about the lack
    of the upstream tarball. Closes: #634510
  * Add some common makefile snippets for use in rules files in
    /usr/share/dpkg/: default.mk, architecture.mk, buildflags.mk, pkg-info.mk,
    vendor.mk Closes: #606839
  * Fix the dpkg-divert test-suite to also skip test that would fail if run
    under root. Closes: #634961
  * Change merge conflict separators created by dpkg-mergechangelogs to match
    the usual norm of being composed of 7 characters. LP: #815700
  * With source format 2.0 and 3.0 (quilt), dpkg-source now fails by default
    when upstream changes have not been recorded in a quilt patch. The new
    --commit operation can be used to properly record the changes before-hand.
    LP: #797839
    And it fails before installing the automatic patch in debian/patches/
    Closes: #615899
  * dpkg-buildflags now supports "--export=configure" to output compilation
    flags on a single line with double quotes as delimiter of the various
    values. It also uses DEB_<flag>_MAINT_<op> to let the maintainer
    extend the build flags to use. Last but not least, it can now also strip
    options from the returned build flags.
  * Fix possible segfault of dpkg in findbreakcycle(). LP: #733414
  * dpkg-source now properly cleans up the temporary tarball generated for
    native formats in case of unexpected interruption. Closes: #631494
  * Fix simplification logic of union dependencies. Closes: #637564
  * Fix dpkg's handling of a hardlink pointing to a conffile. Closes: #638291
  * Add example of extend-diff-ignore's usage in dpkg-source(1).
    Closes: #640198
  * dpkg-buildflags now returns hardening flags by default. Closes: #489771
    They can be individually enabled/disabled via DEB_BUILD_MAINT_OPTIONS,
    see dpkg-buildflags(1). Thanks to Kees Cook for his help.

  [ Guillem Jover ]
  * Install deb-src-control(5) man pages in dpkg-dev. Closes: #620520
  * Add ‘.gitmodules’ to the default dpkg-source ignore lists. Closes: #620490
  * Document in dpkg-query(1) man page that on --listfiles each list of
    files per package name is separated by a blank line. Same goes for
    --status and --print-avail.
  * Use execvp(3) unconditionally in command_exec(). Making the call always
    fallback to use the system shell in case of error, such as with empty
    maintainer scripts. Thanks to Jonathan Nieder <jrnieder@gmail.com>.
    Closes: #622094
  * Improve deb-split(5) format description by splitting debian-split
    member contents into a list.
  * Switch to debhelper compatibility level 7.
    - Use dh_prep instead of deprecated “dh_clean -k”.
  * Bump Standards-Version to 3.9.2 (no changes needed).
  * Generate filenames following current conventions on “dpkg-split --join”,
    by including the architecture in the debian-split member of a split
    package and using underscores to separate filename parts.
  * Support conffiles with spaces when diffing them. Closes: #147583
  * Allow installing packages with bogus versions with new
    --force-bad-version.
  * Do not fail when unpacking a diverted hardlink. Closes: #245322
    Based on a patch by Christopher Baines <cbaines8@gmail.com>.
  * Document in dpkg-deb(1) that --fsys-tarfile will always process the
    input archive sequentially. Closes: #616609
  * Remove long non-functional --new and --old dpkg-deb option handling
    from dpkg which were being treated as dpkg commands.
  * Remove reference to --nocheck dpkg-deb option from dpkg man page as
    the latter does not pass it to the former.
  * Clarify the current dpkg behaviour when running the dpkg-deb and
    dpkg-query back-ends, of not passing through back-end specific options
    when running them from dpkg. Closes: #610940
  * Use “unselected” as an adjective in dpkg output messages instead of
    “deselected”. Closes: #231089
  * Clarify exit status in dpkg-split and start-stop-daemon --help output.
  * Clarify “EXIT STATUS” section in man pages by using a table.
  * Add a --status command to start-stop-daemon returning LSB Init Script
    status action exit codes.
  * Add start-stop-daemon process name kernel limits for Solaris, NetBSD,
    OpenBSD, FreeBSD and Darwin.
  * On package removal, keep only directories actually containing conffiles,
    and not directories just matching the substring in the conffile or the
    directory itself. Thanks to Ondřej Surý <ondrej@debian.org>.
  * On purge correctly remove symlinks acting as directories, when they are
    not being used by any other package's files.
  * Do not lose track of parent directories on removal so that they can
    be properly cleaned up on purge if not used by any other package.
    Based on a patch by Ondřej Surý <ondrej@debian.org>. Closes: #454694
  * Add ‘.hgsigs’ to the default dpkg-source ignore lists.
    Based on a patch by Jakub Wilk <jwilk@debian.org>. Closes: #627462
  * Do not allow blank lines in field values. Closes: #308082
  * Do not warn on missing architecture on packages in config-files state,
    but then make sure the architecture field is usable. Closes: #604241
  * Run du with --apparent-size when generating the Installed-Size field in
    dpkg-gencontrol to get consistent results independent of build system.
    Thanks to Ludovic Brenta <ludovic@ludovic-brenta.org>. Closes: #630533
  * Do not fail to unpack shared directories missing on the file system
    from packages being replaced by other packages. Closes: #631808
  * Do not require programs to define thisname, provide two new functions
    to handle the program name (dpkg_set_progname and dpkg_get_progname).
    Closes: #631757
  * Man pages cleanup:
    - Rename “USAGE” dselect(1) section to “ACTIONS” and clarify they can
      be performed interactively or from command line.
    - Add missing built-in methods to dselect(1).
    - Add missing escaping to field dashes in deb-control(5).
    - Use dashes instead of underscores for variable text.
    - Clarify that several front-end fields are not dselect specific in
      dpkg-query(1).
    - Use [option...] instead of [options] and friends.
    - Use italics or bold instead of surrounding the text with <>.
    - Correctly format text with bold and italics.
    - Use minus signs and hyphens consistently in man pages.
    - Fix reference to /etc/dpkg/dselect.cfg.d instead of dpkg.cfg.d in
      dselect(1).
    - Add missing optional group|gid --chuid argument in start-stop-daemon(8).
  * Refer to Sources and Packages files as part of a repository instead of
    as being of exclusive use or owned by APT, which has never been the case.
  * Unify somewhat dpkg-maintscript-helper --help output with other commands.
  * Add build-indep and build-arch targets as aliases for build in
    debian/rules.
  * Use the perl interpreter found by configure to call dpkg-architecture.pl
    in the m4 DPKG_ARCHITECTURE macro.
  * Add new --verbose option to dpkg-deb and change --extract to honour it.
    Closes: #293280
  * Add new --raw-extract option to dpkg-deb combining --control and
    --extract. Closes: #552123
  * Defer hardlink renames so that there's never a point were the new
    file contents are accessible from the final path before they have
    been fsync()ed and cannot be executed causing ETXTBSY when trying
    to open the to be installed paths for writing.
    Thanks to Jonathan Nieder <jrnieder@gmail.com>. Closes: #635683
  * Clarify the default dpkg-deb compression-levels on the man page.
  * Clarify dpkg --update-avail usage error message. Closes: #628055
  * Change Dpkg::Compression default values depending on the compressor
    used, and as such dpkg-source inherits this functionality.
    Prompted by Timo Juhani Lindfors <timo.lindfors@iki.fi>.
  * Print an actual error or warning message instead of assert()ing on
    readlink()/stat() size discrepancies. Closes: #639229
  * Update alternative links only if they change. This allows for a
    read-only file system and a writable database. Closes: #636700
    Based on a patch by Salvatore Bonaccorso <carnil@debian.org>.
  * Fix double “error:” string in dpkg missing PATH error output.
    Closes: #639997
  * Do not warn on strange timestamps when unpacking with dpkg-deb.
    Closes: #640298
  * Reduce dpkg-trigger binary size by refactoring libdpkg modules so that
    it does not end up pulling triglib.
  * Reduce dpkg-deb binary size by refectoring libdpkg modules so that it
    does not end up pulling triglib.
  * Do not fail on --compare-version when generating parse warnings.
    Existing packages with invalid versions should not fail on their
    maintainer scripts due to that.
  * Use the user name (instead of the user id) when setting the supplementary
    groups in start-stop-daemon. Closes: #641834
  * Use --srcdir and --destdir po4a options, and bump Build-Depends version
    to 0.36.4.

  [ Updated dpkg translations ]
  * German (Sven Joachim). Closes: #620312
  * Swedish (Peter Krefting).
  * French (Christian Perrier).

  [ Updated man page translations ]
  * French (Christian Perrier).
  * German (Helge Kreutzmann) including improvement by "Flo".
  * Swedish (Peter Krefting).

  [ Updated scripts translations ]
  * French (Christian Perrier, Sylvestre Ledru). Closes: #637096
  * German (Helge Kreutzmann).
  * Swedish (Peter Krefting).

 -- Guillem Jover <guillem@debian.org>  Fri, 23 Sep 2011 06:00:11 +0200

dpkg (1.16.0.3) unstable; urgency=medium

  * Allow again Priority field values not known to dpkg. Regression
    introduced in 1.16.0.

 -- Guillem Jover <guillem@debian.org>  Wed, 04 May 2011 10:01:30 +0200

dpkg (1.16.0.2) unstable; urgency=high

  * Fix dpkg-split --auto to not fail when opening the new depot file.
  * Fix dpkg-split to correctly set the last part split size.
  * Fix build failure on DEB_BUILD_OPTIONS=noopt due to a missing <locale.h>
    include in gettext.h needed by the gettext context functions.

 -- Guillem Jover <guillem@debian.org>  Sat, 16 Apr 2011 00:14:15 +0200

dpkg (1.16.0.1) unstable; urgency=low

  [ Raphaël Hertzog ]
  * Fix regression affecting dpkg -R. Closes: #620636
  * Don't fail during unpack if the system doesn't support changing timestamps
    of symlinks. Closes: #620679

 -- Guillem Jover <guillem@debian.org>  Tue, 05 Apr 2011 07:28:20 +0200

dpkg (1.16.0) unstable; urgency=low

  [ Guillem Jover ]
  * Use DPKG_MAINTSCRIPT_PACKAGE environment variable as package name on
    dpkg-divert when no --package or --local options have been specified.
  * Do not allow versions starting with non-digit when doing strict parsing,
    warn otherwise.
  * Update dpkg(1) to note that --status-fd output does not contain newlines
    in error messages anymore (this was fixed in 1.15.0).
  * Add a new --status-logger option to dpkg, similar to --status-fd but
    instead invoke the command ourselves and feed the status information
    to its standard input. Suggested by Raphaël Hertzog.
  * Add missing space in update-alternative --set-selections output.
  * Add missing options to update-alternative --help output.
  * Count “conffile name is duplicated” for dpkg-deb warning count summary.
  * Improve and clarify strings for translation. Closes: #604914
  * Prefix all fatal error messages with “error: ”.
  * Do not check presence of update-rc.d in the PATH in dpkg, as it's not
    a program needed for dpkg correct operation.
  * Fix dpkg -GEO options on multiple versions of the same packages.
    Closes: #31141
  * Propagate --admindir to programs run from maintainer scritpts.
    Closes: #97076
  * Do not fail when trying to remove the root directory. This will only
    happen either on distributions where dpkg is a foreign package manager,
    or on artificial dpkg databases.
  * Always warn when parsing any package control data which does not have
    an Architecture field except for status and status log files when
    packages are not-installed or half-installed.
  * By default reject installing packages w/o an Architecture field. They
    now need --force-architecture, dpkg will still warn about them though.
  * Fix build failure when passing --disable-nls to configure.
  * Do not segfault on “dpkg -i --no-act”.
  * Add missing semicolon to the vsnprintf() compat declaration.
    Thanks to Robert Millan. Closes: #612203
  * On install for Ubuntu adjust the i386 GNU cpu name in cputable.
    Thanks to Colin Watson <cjwatson@ubuntu.com>. Closes: #611741
  * Sync the info database directory on unpack instead of the temporary
    control information directory, and print the correct pathname on error
    instead of the last file acted on that directory.
  * Document in dpkg-query --help output and man page that --list and --show
    arguments are optional.
  * Do not read and write the available file unnecessarily.
    Thanks to Michel Lespinasse <walken@zoy.org>. Closes: #397121
  * Fix typo in «dpkg-name --overwrite» argument parsing so that it actually
    works at all. Thanks to Ivan Gagis <igagis@gmail.com>. LP: #728708
  * Add armhf support to ostable and triplettable. Closes: #594179
  * Set the modification time for unpacked symlinks on supported systems.
  * Fix undefined value usage in dpkg-genchanges when adding files w/o a
    matching architecture, because they are not present in debian/control,
    this is most commonly the case due to dpkg-distaddfile.
  * Terminate immediately on dpkg-divert rename errors instead of propagating
    up the error codes, this improves error reporting and avoids triggering
    leak detectors. Closes: #620380
  * When moving a diverted file across filesystems in dpkg-divert, remove
    the source file.
  * Fix large file support for .deb and split .deb in dpkg-deb, dpkg-split
    and dpkg on 32-bit architectures.

  [ Raphaël Hertzog ]
  * Fail properly when debian/source/format is empty. Closes: #600854
  * Add new deb-src-control(5) manual page documenting the debian/control
    file contained in source packages.
    - it documents the X[SBC]- prefix. Closes: #476335
    - it documents the VCS-* fields too. Closes: #483119
    Thanks to Oxan van Leeuwen <oxan@oxanvanleeuwen.nl> who wrote it
    as part of the Google Code In program.
  * Enhance dpkg-shlibdeps to not fail immediately when a library is not found.
    Instead continue and fail after all problems have been reported. Thanks
    to Chris Baines <cbaines8@gmail.com> for the patch. Closes: #596841
  * Fix dpkg-source to not list Debian packaging files as modified
    upstream files in Format "1.0" when unpacking to a non-standard
    directory.
  * Apply patch from Colin Watson to let dpkg-buildflags return -O3
    instead of -O2 when building ppc64 packages on Ubuntu. Closes: #612472
  * Add new function get_control_path() to Dpkg::Path, it wraps dpkg-query
    --control-path.
  * Update dpkg-shlibdeps to be multiarch-ready:
    - use get_control_path() to find symbols/shlibs files
    - parse correctly the output of dpkg --search
  * Small fix to support files >2GB in .deb on 64-bit systems. Closes: #616502
    Thanks to Martin Dorey <mdorey@bluearc.com> for the patch.
  * dpkg-source now keeps the file ordering in the autogenerated patch when
    regenerating it. Closes: #606080
    Thanks to Colin Watson for the patch.
  * dpkg-source now uses a timestamp retrieved from the filesystem when
    resetting the timestamp of patched files so that a time skew when using
    NFS doesn't introduce any inconsistency. Closes: #613023
    Thanks to Jonathan Nieder <jrnieder@gmail.com> for the patch and the
    diagnosis.
  * dpkg-source will now remove quilt's .pc directory when --unapply-patches
    is in use. Closes: #591858
  * dpkg-source is now a bit less strict when parsing patches:
    - it accepts seeing the same file twice; Closes: #608829
    - it doesn't match on the English text "No newline at end of file" as it
      might be translated in some cases. Closes: #612465
  * Improve parser in Dpkg::Control::Hash to not require an empty line
    before the PGP signature. Closes: #617923
    Thanks to Roger Leigh for the initial patch.
  * Fix a regression in dpkg-divert where using --rename led to a failure when
    the rename implies crossing file systems. Thanks to Durk Strooisma for
    spotting it.
  * Use the correct mtime when installing a file with statoverrides.
    Regression introduced in 1.16.0. LP: #739179
  * Remove duplicate word in german translation of dpkg(1). Closes: #616096
  * Strip repeated non-significant spaces before and after newlines
    in Uploaders. Closes: #598922
  * Ignore whitespaces after options in headers of changelog entries.
    Closes: #605719
  * Fix dpkg-source's regression with empty patches (introduced while fixing
    #613023). Closes: #619541

  [ Jonathan Nieder ]
  * Remove support for use of synchronous sync(2), due to its pernicious
    side-effects and to ease maintenance.
  * Clarify that an up-to-date dpkg only needs to be unpacked for
    dpkg-maintscript-helper to work.

  [ Steve Langasek ]
  * Add new variables to dpkg-architecture, DEB_HOST_MULTIARCH and
    DEB_BUILD_MULTIARCH, that return the "ideal" GNU triplet for each
    architecture which should be used as the path component for library
    installation.

  [ Mark Hymers ]
  * Add support for Built-Using field. Closes: #619311

  [ Updated programs translations ]
  * German (Sven Joachim).
  * Portuguese (Miguel Figueiredo).
  * Spanish (Javier Fernandez-Sanguino).
  * Swedish (Peter Krefting).

  [ Updated man page translations ]
  * German (Helge Kreutzmann).
  * Swedish (Peter Krefting).

  [ Updated scripts translations ]
  * German (Helge Kreutzmann).
  * Swedish (Peter Krefting).

  [ Updated dselect translations ]
  * Spanish (Javier Fernandez-Sanguino).

 -- Guillem Jover <guillem@debian.org>  Fri, 01 Apr 2011 23:56:54 +0200

dpkg (1.15.8.10) unstable; urgency=low

  * Do not segfault on “update-alternatives --auto” when the link group only
    has alternatives which are dangling symlinks. Closes: #611545

 -- Guillem Jover <guillem@debian.org>  Sun, 30 Jan 2011 20:28:27 +0100

dpkg (1.15.8.9) unstable; urgency=low

  [ Raphaël Hertzog ]
  * Drop Breaks on konqueror to avoid some lenny -> squeeze upgrade
    problems. It was only needed to ensure install-info is installed
    even for partial upgrades. Closes: #610991
  * Do the same for all emacs/jed packages. For jed, the breaks has been
    rendered useless as the maintainers dropped the install-info dependencies
    anyway.

  [ Updated dpkg translations ]
  * Remove space before "…" in several Catalan strings (Jordi Mallach).
  * Romanian (Stan Ioan-Eugen).

 -- Raphaël Hertzog <hertzog@debian.org>  Mon, 24 Jan 2011 20:24:53 +0100

dpkg (1.15.8.8) unstable; urgency=low

  [ Guillem Jover ]
  * Truncate the output part file on “dpkg-split -s”. Regression introduced
    with the C rewrite.

  [ Updated man page translations ]
  * Two typos fixed in French (Christian Perrier, thanks to Julien
    Valroff).

  [ Raphaël Hertzog ]
  * Fix multiple security issues with dpkg-source (CVE-2010-1679):
    - Enhance checks to catch maliciously crafted patches which could modify
      files outside of the unpacked source package.
    - Do not consider a top-level symlink like a directory when
      extracting a tarball.
    - Exclude .pc while extracting the upstream tarball in 3.0 (quilt)
      as patch blindly writes in that directory during unpack (and would
      follow any existing symlink).

 -- Raphaël Hertzog <hertzog@debian.org>  Thu, 06 Jan 2011 21:04:33 +0100

dpkg (1.15.8.7) unstable; urgency=low

  [ Guillem Jover ]
  * Defer symlink renames so that there's never a point were a symlink
    is broken, this is particularly important for shared libraries.
    Closes: #605536
  * On Linux use sync_file_range() to initiate asynchronous writeback
    of just unpacked files. Suggested by Ted Ts'o <tytso@mit.edu>.
    Thanks to Jonathan Nieder <jrnieder@gmail.com>. Closes: #605009
  * On non-Linux use posix_fadvise(POSIX_FADV_DONTNEED) to notify the kernel
    dpkg does not need the unpacked files any longer, and that it can start
    writeback to be able to evict them from the cache at a later point.
  * Fix stanza delimiting on -L, -s and -p output. This was making the output
    for multiple packages unrealiable to parse. Closes: #606315

  [ Updated dpkg translations ]
  * Basque (Iñaki Larrañaga Murgoitio). Closes: #607253
  * Catalan (Guillem Jover).
  * Czech (Miroslav Kure). Closes: #605099
  * Esperanto (Felipe E. F. de Castro). Closes: #607437
  * French (Christian Perrier).
  * German (Sven Joachim).
  * Indonesian (Arief S Fitrianto). Closes: #605248
  * Italian (Milo Casagrande). Closes: #607306
  * Japanese (Kenshi Muto). Closes: #607259
  * Norwegian Bokmål (Hans Fredrik Nordhaug).
  * Portuguese (Miguel Figueiredo). Closes: #605506
  * Russian (Yuri Kozlov). Closes: #607292
  * Simplified Chinese (Aron Xu).
  * Slovak (Ivan Masár). Closes: #607302
  * Spanish (Javier Fernandez-Sanguino).
  * Thai (Theppitak Karoonboonyanan). Closes: #607501

  [ Updated man page translations ]
  * French (Christian Perrier).
  * German (Helge Kreutzmann).
  * Spanish (Omar Campagne).

  [ Updated dselect translations ]
  * Spanish (Javier Fernandez-Sanguino).

  [ Updated scripts translations ]
  * German (fix by Sven Joachim).
  * Spanish (Javier Fernandez-Sanguino).

 -- Guillem Jover <guillem@debian.org>  Mon, 20 Dec 2010 02:26:26 +0100

dpkg (1.15.8.6) unstable; urgency=low

  [ Raphaël Hertzog ]
  * Ensure debian/source/local-options is always excluded from the source
    package even if the user provides customized -i or -I options.
    Closes: #597023
  * Fix Dpkg::Version's handling of version with a debian revision but an
    empty version (e.g. "-0.1"). Thanks to James Vega <jamessan@debian.org>
    for the patch. Closes: #597651
  * With "3.0 (quilt)" source package, create .pc/.quilt_series with the
    correct series file if the source package provides vendor specific patch
    sets.

  [ Guillem Jover ]
  * Disable by default usage of synchronous sync(2), as it causes undesired
    I/O on unrelated file systems. Closes: #588339, #595927, #600075
  * Add new --force-unsafe-io to disable safe I/O operations on unpack.
    Closes: #584254

  [ Updated man page translations ]
  * French (Christian Perrier). Including a typo fix and a typographical
    change reported by Vincent Danjean. Closes: #601852
  * Spanish (Omar Campagne). Closes: #596519

  [ Updated programs translations ]
  * Basque (Iñaki Larrañaga Murgoitio). Closes: #599923
  * Catalan (Jordi Mallach).
  * Danish (Ask Hjorth Larsen). Closes: #600240
  * German (Sven Joachim). Improved by Holger Wansing.
  * Italian (Pietro Battiston). Fix translation of "however". Closes: #602518
  * Portuguese (Miguel Figueiredo). Closes: #596168
  * Romanian (Andrei Popescu). Closes: #604769
  * Russian (Yuri Kozlov). Closes: #595455
  * Vietnamese (Clytie Siddall). Closes: #598473

  [ Updated scripts translations ]
  * Catalan (Jordi Mallach).
  * German (Sven Joachim).

  [ Updated dselect translations ]
  * Catalan (Jordi Mallach).
  * German (Sven Joachim).

 -- Guillem Jover <guillem@debian.org>  Thu, 25 Nov 2010 07:10:48 +0100

dpkg (1.15.8.5) unstable; urgency=low

  [ Guillem Jover ]
  * Do not print a warning when parsing status or status log files on
    half-installed packages w/o a Description or Maintainer field, as
    this happens normally when the package was never installed before.
    Closes: #594167
  * Improve git format documentation in dpkg-source(1).
    Thanks to Joey Hess, based on a patch by Tanguy Ortolo.
  * Clarify effect of “dpkg --purge” on homedir files in dpkg(1).
    Thanks to The Fungi <fungi@yuggoth.org>. Closes: #593628
  * Add gettext plurals infrastructure support.
  * Add gettext messages for plural forms. Closes: #594218
  * Fix possible but improbable segfault in update-alternatives in case
    the master file name contains a format string specifier. Reported by
    Sandro Cazzaniga.
  * Fix realloc usage on compat scandir() implementation.

  [ Raphaël Hertzog ]
  * Fix dpkg-genchanges to not split the short description in the middle of a
    UTF8 character. Closes: #593442
  * Drop -k parameter from the tar call used by dpkg-source to extract
    tarballs. Upstream binary files modified by the packager were not properly
    installed due to this. Thanks to James Westby for the report.
    Closes: #594440
  * Make dpkg Breaks: dpkg-dev (<< 1.15.8) so that older versions of dpkg-dev
    that did not depend on libdpkg-perl must be upgraded together with dpkg.
    Closes: #596417

  [ Helge Kreutzmann ]
  * Fix encoding of German addendum. Closes: #595643

  [ Updated programs translations ]
  * Esperanto (Felipe Castro). Closes: #596173
  * French (Christian Perrier).
  * German (Sven Joachim).
  * Indonesian (Arief S Fitrianto). Closes: #596657
  * Italian (Milo Casagrande). Closes: #592953, #595615
  * Japanese (Kenshi Muto). Closes: #595468
  * Korean (Changwoo Ryu). Closes: #595556
  * Norwegian Bokmål (Hans Nordhaug). Closes: #595208
  * Simplified Chinese (Aron Xu). Closes: #594513
  * Slovak (Ivan Masár). Closes: #595968
  * Swedish (Peter Krefting).
  * Thai (Theppitak Karoonboonyanan). Closes: #594011

  [ Updated man page translations ]
  * French (Christian Perrier).
  * German (Helge Kreutzmann).
  * Swedish (Peter Krefting).

  [ Updated scripts translations ]
  * French (Christian Perrier). Includes a fix to a specific
    message translation that was imprecise. Closes: #596333
  * German (Helge Kreutzmann). Improved by Holger Wansing.
  * Norwegian Bokmål (Hans Fredrik Nordhaug). Closes: #595299
  * Spanish (Omar Campagne).  Closes: #596518
  * Swedish (Peter Krefting).
  * Russian (Yuri Kozlov). Closes: #595175

 -- Guillem Jover <guillem@debian.org>  Tue, 14 Sep 2010 01:26:21 +0200

dpkg (1.15.8.4) unstable; urgency=low

  [ Guillem Jover ]
  * Fix use after free segfault on update-alternatives --remove-all.
    Closes: #591653, #591654
  * Always print a message on warning when parsing control files.
  * On database parsing only warn on bogus versions previously accepted,
    the other instances will keep producing errors, to avoid newly
    introduced bogosity. Closes: #590885, #590896, #591692, #591885
  * Fix compilation on Solaris and Darwin:
    - Link update-alternatives against libintl if libc does not have i18n
      support.
    - Include <limits.h> for _POSIX_MAX_PATH in update-alternatives.
    Thanks to Fabian Groffen <grobian@gentoo.org>.

  [ Raphaël Hertzog ]
  * Fix make -C man install so that it actually finds the manual pages
    to install. Closes: #591588
  * When analyzing the ELF format of a binary in dpkg-shlibdeps, fallback on
    usual objdump when the cross objdump failed. Closes: #591522

  [ Sven Joachim ]
  * Ensure removal of leftover backup .dpkg-tmp files after unpacking
    failures, when the backup is still a hard link to the original file.
    Closes: #591993

 -- Guillem Jover <guillem@debian.org>  Fri, 13 Aug 2010 06:02:10 +0200

dpkg (1.15.8.3) unstable; urgency=low

  [ Raphaël Hertzog ]
  * Fix dpkg-divert test suite to cope with + and other special characters for
    regexps in the build directory name. Thanks to Jonathan Nieder for the
    patch and to Phil Kern for the report. Closes: #591182

  [ Guillem Jover ]
  * Fix buffer overflow in dpkg_ar_member_put_header causing it to write the
    header to fd 0 (instead of ar_fd) depending on the stack layout, affecting
    armel. Thanks to Phil Kern for the analysis and Reinhard Tartler for the
    initial patch. Closes: #591312

 -- Guillem Jover <guillem@debian.org>  Mon, 02 Aug 2010 10:38:07 +0200

dpkg (1.15.8.2) unstable; urgency=low

  * Bump libdpkg-perl Depends on dpkg to 1.15.8, as it will break dpkg
    versions before that when installing and removing libdpkg-perl,
    because older update-alternatives and dpkg-divert require Dpkg.pm and
    Dpkg/Gettext.pm which will disappear due to the Replaces. Closes: #590867
    Thanks to Sven Joachim <svenjoac@gmx.de> for the analysis.
  * Allow specifying again absolute and relative paths for dpkg-buildpackage
    -r option. Closes: #591010

 -- Guillem Jover <guillem@debian.org>  Sat, 31 Jul 2010 04:20:01 +0200

dpkg (1.15.8.1) unstable; urgency=low

  * Fix off-by-one error in update-alternatives that lead to an infinite loop
    while writing the administrative file. Closes: #590854

 -- Raphaël Hertzog <hertzog@debian.org>  Thu, 29 Jul 2010 21:18:16 +0200

dpkg (1.15.8) unstable; urgency=low

  [ Raphaël Hertzog ]
  * Add new commands --before-build and --after-build to dpkg-source
    and modify dpkg-buildpackage to call them automatically at the
    start and at the end of the process. With "3.0 (quilt)" source packages
    this ensures patches are applied even in case of binary-only builds.
    Closes: #572526
  * Merge non-regression test for Ubuntu's specificities concerning
    changelog handling. Closes: #582389
  * Fix some copy-paste mistakes in dpkg-architecture(1). Thanks to Ian Fleming
    <iflema@yahoo.com.au> for the patch and Colin Watson for forwarding out of
    Launchpad. Closes: #582404 LP: #564308
  * Clarify description of dpkg --configure in dpkg(1). Thanks to Colin Watson
    for the patch and to Robert Persson for the report.
    Closes: #582406 LP: #77287
  * Fix the non-regression test lib/dpkg/test/t-ar.c by not overflowing the
    size of ar_name. Thanks to Colin Watson for the report, analysis and patch.
    Closes: #582401
  * Modify Dpkg::Shlibs::Objdump to use the cross objdump binary when cross
    compiling. Thanks to Loïc Minier for the initial patch. Closes: #578365
  * Make dpkg-maintscript-helper more robust when required parameters are
    missing. Closes: #582814
  * Clarify that dpkg-maintscript-helper rm_conffile needs the last version of
    the package that did not remove the obsolete conffile if this was not
    implemented at the time the file became obsolete. Closes: #582893
  * Enhance dpkg-maintscript-helper rm_conffile and mv_conffile to work
    properly when <lastversion> is not given (or is empty). Closes: #582819
  * Small fix in dpkg-gensymbols' handling of tags. Closes: #583656
    Thanks to Michael Tautschnig <mt@debian.org> for the report and the fix.
  * update-alternatives has been rewritten in C, the only feature change
    should be that it uses its own logfile /var/log/alternatives.log (rotated
    like dpkg.log).
  * Implement new --unapply-patches option for dpkg-source with source formats
    2.0 and 3.0 (quilt) that unapplies the patches after a successful build.
    This option can be put in debian/source/local-options in the package VCS
    repository for instance.
  * Implement new --abort-on-upstream-changes option for dpkg-source with
    source formats 1.0, 2.0 and 3.0 (quilt). It aborts every time that you try
    to build a source package which contains (unmanaged) changes to the
    upstream source code. Closes: #579012
  * dpkg-source now captures the output of patch and prints it on error so
    that the user can better diagnose what went wrong. Closes: #575304
  * Fix Dpkg::Changelog to cope properly with an entry of version "0".
    Add non-regression test for this. Closes: #587382
  * Add --export command to dpkg-buildflags to be used in shell with eval.
  * Modify source format "3.0 (git)" to use git bundles. Thanks to Joey Hess
    for the patch.
    The usage of git bundle avoids distributing cruft. Closes: #477954
    It's no longer needed to tell which branch contains the debian packaging,
    it uses automatically the one that was used at build-time. Closes: #534637
  * Pass --no-name option to gzip to avoid encoding the timestamp in the file
    so that the result is more predictable. Closes: #587724
    Also pass --rsyncable to make source packages more rsync friendly.
  * Replace dpkg-source's tar ignore pattern "*~" with "*/*~" to avoid
    matching on the top level directory. Closes: #588265
  * In source formats "2.0" and "3.0 (quilt)", make sure to remove the
    upstream-provided debian directory before copying the debian-provided
    version of that directory in place. Closes: #590297

  [ Guillem Jover ]
  * Require gettext 0.18:
    - Remove embedded gettext files from the repository, now properly
      installed by autopoint for all po/ directories.
    - Add versioned Build-Depends.
  * Fix variable usage after delete in dselect.
  * Change default configure admindir to LOCALSTATEDIR/lib/dpkg from
    LOCALSTATEDIR/dpkg, so that we can use a correct --localstatedir=/var.
  * Add two new dpkg options --path-exclude and --path-include for filtering
    files on package installation. This allows embedded systems to skip
    /usr/share/doc, manpages, etc. Based on work from Tollef Fog Heen and
    Martin Pitt, thanks! Closes: #68788, #68861, #497304, #525567, #583902
  * Remove obsolete internal status aliases “postinst-failed” for
    stat_halfconfigured and “removal-failed” for stat_halfinstalled.
  * Check version syntax when parsing it from libdpkg based programs.
    Closes: #574704
  * Rewrite mksplit in C, and merge it into dpkg-split.
  * Rewrite dpkg-divert in C.
  * Use linux-any wildcard for libselinux1-dev Build-Depends instead of
    using a list of negated architectures.
  * Use Breaks instead of Conflicts in dpkg, dpkg-dev and libdpkg-perl binary
    packages.
  * Move Dpkg.pm and Dpkg/Gettext.pm from dpkg to libdpkg-perl.
  * Bump Standards-Version to 3.9.1.
  * Detect when another process has locked the database, and mention that
    problematic dpkg --audit results might be due to ongoing operations.
    Closes: #80252
  * Add new dpkg --force-confask option that forces a conffile prompt when
    the conffile from the new package does not differ from the previous one.
    Thanks to Henning Makholm <henning@makholm.net>. Closes: #102609
  * On dpkg-divert --rename, check if the source file exists, and disable
    renaming if it does not. Closes: #550252
    As a side effect, this avoids useless errors when the destination
    directory is not existent or writable. Closes: #581544
  * Properly compute the longest package description from all to be displayed
    on “dpkg-query --list”, so that it does not get incorrectly trimmed.
  * Consistently use earlier/later instead of smaller/bigger when describing
    comparison relationships. Closes: #587641
  * Stop exporting DPKG_LIBDIR to maintainer scripts, no need for it anymore.
  * Assign correct SE Linux label on non-regular files. Based on a patch by
    Russell Coker <russell@coker.com.au>. Closes: #587949
  * Add -F option to dpkg-buildpackage to be able to explicitly specify a
    normal full build and combine it with -nc. Closes: #547993
  * Add missing mentions of the Breaks field alongside the other fields
    sharing the same syntax in deb-control(5).
    Thanks to Osamu Aoki <osamu@debian.org>. Closes: #590472

  [ Updated programs translations ]
  * Catalan (Guillem Jover).
  * German (Sven Joachim).
  * Russian (Yuri Kozlov). Closes: #579149
  * Swedish (Peter Krefting).

  [ Updated man page translations ]
  * German (Helge Kreutzmann).
  * Russian (Yuri Kozlov). Closes: #579149
  * Spanish (Omar Campagne).
  * Swedish (Peter Krefting).

  [ New scripts translation ]
  * Spanish (Omar Campagne).

  [ Updated scripts translations ]
  * French (Christian Perrier).
  * German (Helge Kreutzmann). Improved by Holger Wansing.
  * Russian (Yuri Kozlov). Closes: #579149
  * Swedish (Peter Krefting).

 -- Guillem Jover <guillem@debian.org>  Thu, 29 Jul 2010 09:37:35 +0200

dpkg (1.15.7.2) unstable; urgency=low

  [ Raphaël Hertzog ]
  * Update dpkg-buildflags to respect $XDG_CONFIG_HOME and to use
    $XDG_CONFIG_HOME/dpkg/buildflags.conf by default.
  * Update deb-substvars(5) to codify how variables containing multiple
    lines must be managed.
  * Fix boolean evaluation of Dpkg::Version so that version 0 evaluates to
    false and dpkg-shlibdeps can strip the minimal version specification.
    Closes: #579724
    Document this behaviour in the API and add non-regression test to ensure
    it's kept.
  * Let dpkg-buildflags error out when a required parameter is missing.
    Closes: #579722
  * Add Bug-Ubuntu field in DEP-3 template provided in the automatic header
    of patches in 3.0 (quilt) source packages. Thanks to Benjamin Drung
    <bdrung@ubuntu.com> for the patch. Closes: #578002
  * Update deb-override(5) by removing references to usage of sections
    to place the packages on the mirrors and by indicating that the Debian
    policy offers a list of allowed values for section and priority.
    Closes: #575410
  * Update reference to triggers.txt.gz in dpkg-trigger(1) and deb-triggers(5)
    to match the new location. Closes: #580774
  * Drop mention of PKG_CONFIG_LIBDIR in dpkg-buildpackage(1), the feature has
    been removed in 1.15.6.
  * Rename /usr/lib/dpkg/maintscript-helper into
    /usr/bin/dpkg-maintscript-helper, it is a public interface even if working
    around known limitations.
  * Add "supports" command to dpkg-maintscript-helper to ensure the wanted
    command is supported before calling it.

  [ Guillem Jover ]
  * Add powerpcspe support to ostable and triplettable.
    Thanks to Sebastian Andrzej Siewior <sebastian@breakpoint.cc> and
    Kyle Moffett <Kyle.D.Moffett@boeing.com>. Closes: #568123, #575158
  * Fix dpkg --root by properly stripping again the root directory from the
    path of the maintainer script to execute. Closes: #580984
  * On Linux use sync() instead of an fsync() per file on deferred extraction,
    to workaround performance degradation on ext4. Closes: #578635

  [ Gerfried Fuchs ]
  * Fix syntax error in dpkg-name. Closes: #581315

 -- Guillem Jover <guillem@debian.org>  Wed, 19 May 2010 07:57:14 +0200

dpkg (1.15.7.1) unstable; urgency=low

  * Fix dpkg-source -b (without -i) for source packages 1.0. Closes: #578693
    It was erroneously ignoring all changes because the ignore regex was
    wrong (due to the change to ignore debian/source/local-options).
  * Add missing call to textdomain() in dpkg-mergechangelogs to make
    translations work.

 -- Raphaël Hertzog <hertzog@debian.org>  Thu, 22 Apr 2010 08:05:20 +0200

dpkg (1.15.7) unstable; urgency=low

  [ Raphaël Hertzog ]
  * Clarify the plan concerning dpkg-source, debian/source/format and
    the default source format in dpkg-source(1). Add a warning
    in dpkg-source to invite people to always create debian/source/format.
    We deprecate the fallback to "1.0" (it's there for backwards compatibility
    only) and debian/source/format is going to be mandatory at some point in
    the future. Closes: #553928
  * Add .gitattributes to list of files ignored by dpkg-source.
  * Document most common warnings and errors of dpkg-source in its manual
    page.
  * Let dpkg-source read options from debian/source/local-options as well but
    do not include that file in the generated source package.
  * Improve explanation of --all option in dpkg-parsechangelog(1). Thanks to
    Jari Aalto. Closes: #575706
  * Fix dpkg to not lose package metadata on filesystems where readdir()
    returns new files added after the opendir() call, btrfs in particular
    triggered the problematic behaviour. Closes: #575891
  * Tigthen the regex used by dpkg-source to match the component name of
    supplementary tarballs so that underscore (_) are not allowed as it was
    supposed to be.
  * Introduce a new script called dpkg-buildflags: its purpose is to retrieve
    compilation flags and it should be used within debian/rules to pass
    the right compilation flags to the build process. dpkg-builpackage still
    exports them to not break packages currently relying on them but packages
    should now start using dpkg-buildflags instead. Closes: #560070
  * For Ubuntu set default value of LDFLAGS to -Wl,-Bsymbolic-functions.
  * Cleanup some old Conflicts/Replaces, thanks to Helge Kreutzmann.
  * Modify dselect to treat all unknown package as known and marked for purge.
    This is a temporary work-around so that dselect doesn't try to reinstall
    packages of priority > standard that were removed or not installed. Thanks
    to Robert Luberda for the patch. Closes: #559519, #556889
  * dpkg now exports DPKG_MAINTSCRIPT_NAME to maintainer scripts with the
    type of maintainer script currently running (preinst, postinst, prerm,
    postrm). Closes: #546577
  * dpkg now exports DPKG_LIBDIR to maintainer scripts pointing to the
    private directory containing internal programs like the upcoming
    maintscript-helper.
  * Add $DPKG_LIBDIR/maintscript-helper program that can be used in
    maintainer scripts to perform common operations working around
    current dpkg limitations: first version supports removing obsolete
    conffiles and renaming conffiles. Closes: #514316
  * Fix "dpkg-scansources -e", it was calling a non-existing function.
    Closes: #578162
  * Add new script dpkg-mergechangelogs to do 3-way merges of Debian
    changelogs. Add libalgorithm-merge-perl to Recommends for the
    benefit of this script.

  [ Colin Watson ]
  * Modern tar files typically use NormalFile1 rather than NormalFile0 for
    file objects. A typo meant that the former never triggered rename
    deferral. Closes: #577756
  * Use the new list of files on rename deferral instead of old one, so that
    newly added files get installed.

  [ Guillem Jover ]
  * Report deferred trigger errors on status-fd. Closes: #574599
    Thanks to Michael Vogt <michael.vogt@ubuntu.com>.
  * When creating hard links to normal files on extraction use the .dpkg-new
    filename for source as the file is not yet in place due to the rename
    deferral. Thanks to Colin Watson for the initial patch.
  * Do not output the Package-Type field on udeb.
  * Fix versioned Replaces to not produce file overwrite errors on downgrades.
    Closes: #568566
  * Fix installation of replaced and replacing packages in reverse order
    (first the replacing then the replaced) for which the replaced package
    is supposed to get disappeared, to disappear the correct package and not
    lose track of the ownership of the replaced files.

  [ Updated dpkg translations ]
  * German (Sven Joachim).

  [ Updated dselect translations ]
  * German (Sven Joachim).

  [ Updated man page translations ]
  * German (Helge Kreutzmann).

  [ Updated scripts translations ]
  * German (Helge Kreutzmann).

 -- Guillem Jover <guillem@debian.org>  Wed, 21 Apr 2010 04:05:55 +0200

dpkg (1.15.6.1) experimental; urgency=low

  [ Guillem Jover ]
  * Fix two memory leaks introduced in 1.15.6.
  * Always use C99 variadic macros, as the build requires them anyway, we
    avoid exposing the configure variable HAVE_C99 on installed headers.
  * Use __attribute__ keyword depending on compiler support, we avoid
    exposing the configure variable HAVE_C_ATTRIBUTE on installed headers.
  * Do not allow a --retry schedule in start-stop-daemon where forever is
    the last item, as it needs something to repeat over. Closes: #570938
  * Show dselect dependency/conflicts resolution screen again, by switching
    the code to use STL's min() and max() instead of preprocessor macros, to
    avoid multiple evaluation of arguments. Regression introduced in 1.15.6.
    Based on a patch by Robert Luberda <robert@debian.org>. Closes: #574816
  * Defer the fsync and rename for normal files in tar extraction so that
    it's done in one pass afterwards, to avoid massive I/O degradation due to
    the serialization from each write + fsync. This restores extraction times
    to numbers closer to the ones before the fsync patch introduced in 1.15.6.

  [ Raphaël Hertzog ]
  * Accept source packages without "Format" field for compatibility with very
    old source packages. Thanks to Colin Watson for the report and the patch.
    Closes: #574097

  [ Updated dpkg translations ]
  * French (Christian Perrier).
  * Swedish (Peter Krefting).

  [ Updated scripts translations ]
  * Swedish (Peter Krefting).

 -- Guillem Jover <guillem@debian.org>  Wed, 24 Mar 2010 13:56:28 +0100

dpkg (1.15.6) experimental; urgency=low

  [ Raphaël Hertzog ]
  * debian/control: Add the accent on my first name.
  * Perl API cleanup:
    - rename Dpkg::Deps dump() methods into output([$fh]), overload string
      representation ("$dep") to provide the result of $dep->output()
    - prefix public functions in Dpkg::Deps with deps_ and export them
      by default
    - rename Dpkg::Source::Compressor in Dpkg::Compression::Process
    - rename Dpkg::Source::CompressedFile in Dpkg::Compression::FileHandle
      and completely redesign its API
    - update Dpkg::Compression's API to use compression_* functions
      instead of granting direct access to variables, integrate
      there management of default compression
    - introduce Dpkg::Interface::Storable and update many modules
      to make use of it
    - update Dpkg::BuildOptions to provide an object-oriented interface
    - update Dpkg::Checksums to provide an object-oriented interface
  * Drop debian-maintainers from Suggests since it's obsolete, the
    corresponding keyring is in debian-keyring.
  * Merge support of symbol patterns in dpkg-gensymbols. Thanks to
    Modestas Vainius for his work (see further for more details).
  * Accept filename with spaces and colon in the output of objdump.
    Required so that dpkg-shlibdeps support such files properly.
    Thanks to Raphaël Geissert for the patch. Closes: #565712
  * When unpacking a "3.0 (quilt)" source package, tell quilt where
    patches are (to be) stored. Requires quilt >= 0.48-5 to work.
    Closes: #557619
  * Fix update-alternatives to not try to reinstall an unknown alternative
    when the link group is broken, instead switch to the best choice in
    automatic mode. Closes: #566406
  * Don't return duplicate bug numbers in Launchpad-Bugs-Fixed:.
    Thanks to Brian Murray <brian@ubuntu.com> for the report
    and the patch. Closes: #569618
  * Add $VERSION numbers to all perl modules. Closes: #465256
    1.00 and higher means that the API should be stable
  * While parsing diff's output, accept any sentence that contains the word
    differ (as specified by POSIX) to identify that binary files could not be
    compared. Closes: #570008
  * dpkg-gencontrol does no longer accept arch-specific dependencies in
    arch: all packages. Closes: #560071
  * dpkg-gencontrol no longer warns if a substitution variable provided by -V
    is not used (the warning is meant to catch unused substitutions coming
    from the file, those are package specific with debhelper). Closes: #557133
  * dpkg-gencontrol now indicates which package is concerned by the substvars
    warning that it displays. Closes: #566837
  * dpkg-buildpackage now supports options --source-option=<opt> and
    --changes-option=<opt> to forward arbitrary options to dpkg-source and
    dpkg-genchanges respectively. Closes: #566230
  * The -T option of dpkg-{source,gencontrol,genchanges} can now be used
    multiple times to read substitution variables from multiple files.
    Closes: #363323
  * dpkg-source now supports an option --create-empty-orig in formats
    "2.0" and "3.0 (quilt)" to auto-create the main original tarball when
    there are supplementary tarballs. This makes it easier to bundle
    multiple software together. Closes: #554488
  * dpkg-source supports long option names --diff-ignore and --tar-ignore for
    -i and -I. A new option --extend-diff-ignore is introduced. Those options
    can thus now be used in debian/source/options.
  * Generate manual pages for perl modules.
  * Introduce the libdpkg-perl package and clarify its status in README.api.
  * Update Standards-Version to 3.8.4 (no changes needed).
  * Drop unused lintian override for arch-dep-package-has-big-usr-share on
    dselect.
  * The rewritten Dpkg::Checksums deals properly with filenames with
    spaces. Closes: #572030
  * dpkg-source does no longer fallback to other source formats if the
    requested one is not usable. Closes: #557459
  * Modify dpkg-source to error out when it would apply patches containing
    insecure paths (with "/../") and also error out when it would apply a
    patch through a symlink. Those checks are required as patch will happily
    modify files outside of the target directory and unpacking a source package
    should not be able to have any side-effect outside of the target
    directory. Fixes CVE-2010-0396.
  * Also error out when the quilt series contains a path with "/../" as this
    can cause patch to create files outside of the source package due
    to the -B .pc/$path option that it gets.

  [ Guillem Jover ]
  * Handle argument parsing in dpkg-checkbuilddeps and dpkg-scanpackages
    in a way consistent with the rest of the tools.
  * Recognize --help in addition to -h in dpkg-checkbuilddeps.
  * Add a --version option to dpkg-checkbuilddeps.
  * Improve and mark more messages in writedb() to make translators lifes
    easier. Closes: #408525
  * Improve update-alternatives --display output to use two leading spaces
    for current link and slave information. Use single quotes for both “best”
    and the alternative it's pointing to. Closes: #549167
  * Refer to “half configured” instead of “failed config” in «dpkg-query -l»
    header and dselect package status printing for consistency.
  * Make “dpkg-statoverride --quiet” actually do something, and quiesce
    most of the inoquous warning messages. Closes: #403211
  * Make “dpkg-statoverride --update --add” fail if it cannot update the
    mode and owner of the file. This would fail later on when dpkg itself
    applies the overrides, so better to signal this earlier.
  * Add sparc64 to cputable. Thanks to Aurelien Jarno <aurel32@debian.org>.
    Closes: #560010
  * Do not allow diverting a file to itself, which makes the file to get
    removed. Closes: #312206
  * Make the check for duplicate fields in a stanza in libdpkg actually work,
    which now makes it fatal, as was intended originally. This should not
    cause problems for anything using dpkg-dev to build packages as those
    are already fatal on that case.
  * Add new deb-split(5) man page.
  * Fix misspellings of “explicitly” all over the place.
  * Normalize ar member names when reading (removing trailing spaces and
    slash), this allows deb-split packages be created with GNU ar.
  * Validate compression level on dpkg-deb argument parsing.
  * Fix error handling, clean up and refactor compression code.
    Thanks to Jonathan Nieder for several of the patches.
  * Do not print unambiguous epoch on dpkg file overwrite error.
  * Rename Dpkg::IPC::fork_and_exec() to Dpkg::IPC::spawn().
  * Change dpkg-dev to Depend on perl instead of perl5 and perl-modules.
  * Fix small memory leaks related to scandir() in dpkg-deb and libdpkg.
  * Fix dpkg-query and dpkg-trigger to actually print a version on --version.
  * Always spawn a new shell on conffile prompt, instead of supporting
    self backgrounding, remove DPKG_NO_TSTP environment variable support.
    Closes: #38334
  * Set DPKG_SHELL_REASON, DPKG_CONFFILE_OLD and DPKG_CONFFILE_NEW environment
    variables when spawning a shell for conffile examination. Closes: #60329
    Thanks to Daniel Martin <Daniel.Martin@jhu.edu> for the idea.
  * Add support for disabling update-alternatives at configure time using
    --without-update-alternatives.
  * Add support for disabling install-info at configure time using
    --without-install-info.
  * Update debian/copyright.
  * Use Debian instead of ‘Debian GNU/Linux’ when referring to the
    distribution.
  * On dpkg --no-act with --install, --unpack or --record-avail, and
    dpkg-deb --info or --field use mkdtemp() to create a temporary directory
    instead of insecure tempnam() or tmpnam() functions.
  * Remove --license and --licence options from tools.
  * Securely remove newly installed files when rolling-back a failed unpack.
  * Change default lzma compression level from 9 to 6.
    Thanks to Jonathan Nieder for the initial patch.
  * Add support for xz compressed data.tar member of binary packages. Add
    xz-utils to dpkg's Pre-Depends. Closes: #542160
    Thanks to Jonathan Nieder for the initial patch.
  * Use xz command to handle lzma compressed files in dpkg and dpkg-dev.
    This removes the lzma package from both dpkg and dpkg-dev dependencies.
  * Do not set PKG_CONFIG_LIBDIR in dpkg-buildpackage when cross-building.
    The proper solution to this is to let the build system choose the
    appropriate pkg-config binary for the build or host system in the same
    way pkg.m4 is handling it now. Closes: #551118
  * Dynamically link against all external libraries. This includes libbz2
    and zlib for dpkg-deb and and libselinux for dpkg on GNU/Linux.
  * Mark the libdpkg.a API as volatile and require any possible users to set
    LIBDPKG_VOLATILE_API to acknowledge that fact.
  * Add a new libdpkg-dev package with the headers and the static library,
    although its API should be considered volatile.
  * Reorganize the doc contents that goes into each package:
    - README.multicd only in dselect.
    - README.api only in development packages, dpkg-dev and libdpkg-dev.
    - triggers.txt only in dpkg-dev.
  * Move source.lintian-overrides to debian/source/lintian-overrides.
  * Switch SE Linux support to explicitly set path context. This fixes the
    mislabeling of files under <admindir> on conffile extraction or on unpack
    errors, due to improper default context restoration. Closes: #498438
  * Use FIEMAP when available (on Linux based systems) to sort the .list
    files loading order. With a cold cache it improves up to a 70%.
    Thanks to Morten Hustveit <morten@debian.org>.
  * When FIEMAP is not available use posix_fadvise() to start preloading the
    .list files before loading them. With a cold cache it improves up to 40%.
    Thanks to Stefan Fritsch <sf@sfritsch.de>. Closes: #557560
  * Call fsync(2) after writing files on disk, to get the atomicity
    guarantees when doing rename(2). Based on a patch by
    Jean-Baptiste Lallement <jeanbaptiste.lallement@gmail.com>.
    Closes: #430958
  * Call fsync(2) on database directories after creating, renaming or
    unlinking files, to guarantee the new file entry is correctly listed
    in the directory. Base on a patch by
    Jean-Baptiste Lallement <jeanbaptiste.lallement@gmail.com>.
  * Document in the man page the effects of setting TMPDIR for dpkg and
    dpkg-deb, HOME for dselect and dpkg and PAGER for dpkg. Closes: #572836
  * Document the exit codes for dpkg-query. Closes: #571798
  * Document “dpkg-query -l” abbreviated state information in the man page.
    Based on a patch by Marc-Jano Knopp <pub_br_debian.org@marc-jano.de>.
    Closes: #383869
  * Honour LINGUAS environment variable when installing translated man pages.
  * Allow disabling at configure time Unicode ncurses support for dselect.
    Based on a patch by Yuri Vasilevski <yvasilev@gentoo.org>.

  [ Modestas Vainius ]
  * Implement symbol patterns (Closes: #563752). From now on, it is possible to
    match multiple symbols with a single entry in the symbol file template.
    While the concept is not new (wildcards also match multiple symbols),
    patterns cover much more ground and are a lot more flexible. Together with
    the framework, 3 basic pattern types are supported:
    - c++ - matching C++ symbols by their demangled name (as emitted by
      c++filt);
    - symver - matching by symbol version. It replaces the wildcards feature
      which is still supported for backwards compatibility but is reimplemented
      on top of the new framework;
    - regex - matching symbol names with perl regular expression.
    Basic patterns may be combined where it makes sense.
  * As a positive side effect of the new symbol patterns implementation,
    patterns are now treated like normal symbols whenever possible, e.g. a
    pattern is MISSING if it does not match anything. As a result,
    dpkg-gensymbols is now able to detect NEW/MISSING symbols when patterns are
    present in the symbol file (Closes: #541464). Please note, however, that
    there is no way to detect symbol changes in the pattern match sets.
  * Add source version to the dpkg-gensymbols diff label, reformat it according
    to the rules of dpkg-name.
  * Add -a<arch> option to dpkg-gensymbols.
  * Add -q option to dpkg-gensymbols. -c0 will never fail but still generate a
    diff. Use -c0 -q to keep dpkg-gensymbols completely quiet as before
    (Closes: #568228).

  [ Jonathan Nieder ]
  * Fix a file handle leak in “dpkg-deb --info”. Thanks to Raphael Geissert
    for the report and patch.

  [ Helge Kreutzmann ]
  * Add dpkg-gensymbols.1 to the translatable man page set.

  [ Updated dpkg translations ]
  * Catalan (Guillem Jover).
  * French (Christian PERRIER).
  * German (Sven Joachim).
  * Italian 'Milo Casagrande). Closes: #567531
  * Simplified Chinese (Aron Xua). Closes: #558794
  * Slovak (Ivan Masár). Closes: #559269
  * Swedish (Peter Krefting).

  [ Updated dselect translations ]
  * Catalan (Guillem Jover).
  * French (Christian Perrier).
  * German (Sven Joachim).
  * Spanish (Javier Fernández-Sanguino). Closes: #572861
  * Swedish (Peter Krefting).

  [ Updated man page translations ]
  * French (Christian Perrier): correcting inconsistencies for the translation
    of "original" here and there. Thanks to Julien Valroff for pointing this.
  * German (Helge Kreutzmann).
  * Swedish (Peter Krefting).

  [ Updated scripts translations ]
  * Catalan (Guillem Jover).
  * French (Christian PERRIER).
  * German (Helge Kreutzmann).
  * Swedish (Peter Krefting).

 -- Guillem Jover <guillem@debian.org>  Fri, 12 Mar 2010 00:15:31 +0100

dpkg (1.15.5.6) unstable; urgency=low

  * dpkg-source: with format "3.0 (quilt)" ensure quilt's .pc directory is
    created before trying to register a new patch in .pc/applied-patches.
    Thanks to Tommi Vainikainen <thv+debian@iki.fi> for the report and the
    patch. Closes: #561237
  * Fix dpkg-buildpackage to set "parallel=" in DEB_BUILD_OPTIONS instead of
    the invalid "parallel=-1" when option "-j" is given. Closes: #562038
  * Clarify how dpkg-source --print-format works and display messages on
    STDERR when the requested format is discarded. Closes: #560391
  * Add ${misc:Depends} in all Depends fields.

 -- Raphaël Hertzog <hertzog@debian.org>  Fri, 08 Jan 2010 17:57:43 +0100

dpkg (1.15.5.5) unstable; urgency=low

  * Allow again new lines in dpkg-source and dpkg-genchanges on substvar and
    maintainer arguments.

 -- Guillem Jover <guillem@debian.org>  Tue, 22 Dec 2009 09:49:49 +0100

dpkg (1.15.5.4) unstable; urgency=low

  * Fix Dpkg::Index::get() and remove(). Thanks to Roderich Schupp
    <roderich.schupp@googlemail.com> for the patch. Closes: #558595
  * Modify implementation of "3.0 (quilt)" source format to not be
    behave differently depending on whether quilt is installed or not.
    The option --without-quilt is thus gone and dpkg-source creates
    and relies on the .pc directory to know whether patches are applied
    or not. Closes: #557667
  * Add new dpkg-source option --single-debian-patch supported by the source
    format "3.0 (quilt)" so that it behaves more like 1.0 and its single diff
    that is constantly updated with all upstream changes. Useful if the
    workflow is VCS based and can't generate a full patch set.
  * dpkg-source now uses debian/source/patch-header as header of the automatic
    Debian patch in format "3.0 (quilt)".
  * Fix Debian changelog parser so that the trailer line is again checked.

 -- Raphaël Hertzog <hertzog@debian.org>  Mon, 07 Dec 2009 09:24:31 +0100

dpkg (1.15.5.3) unstable; urgency=low

  [ Raphaël Hertzog ]
  * Avoid usage of IO::String in dpkg-scanpackages, rely on Dpkg::IPC
    instead to directly get a pipe file descriptor. Closes: #557013
  * Put "3.0 (quilt)" in the default list of formats tried by dpkg-source
    after "1.0" and before "3.0 (native)".
  * Let dpkg-source fail if several upstream orig.tar files are available
    (using different compression scheme) since we don't know which one
    to use.
  * Add missing "use Dpkg::Gettext" in Dpkg::Changelog::Entry::Debian.
    Closes: #557668
  * When building "3.0 (quilt)" source packages, use QUILT_PATCH_OPTS="-t -F 0
    -N -u -V never -g0" so that quilt is as strict as dpkg-source's internal
    implementation of quilt. Closes: #557664, #558233
  * Before accepting to build a 3.0 (quilt) source packages, ensure that
    debian/patches is a directory (or non-existing) and that
    debian/patches/series is a file (or non-existing). Closes: #557618
  * Dpkg::IPC::fork_and_exec() now includes the changed environment
    variables in the default error message displayed when the sub-process
    fails.

  [ Guillem Jover ]
  * Verify that the alternative used in update-alternatives --set has been
    registered instead of failing with an undefined value in the slave
    method. Closes: #554136
  * Strip leading spaces in the first line of a field's value in
    Dpkg::Control::Hash. Closes: #557547

 -- Guillem Jover <guillem@debian.org>  Fri, 27 Nov 2009 19:23:36 +0100

dpkg (1.15.5.2) unstable; urgency=low

  * Change Dpkg::Version API to accept invalid versions by default and add
    is_valid() method. The boolean evaluation of a version object returns
    true if the version is valid, false otherwise.
  * Update dpkg-shlibdeps to always use Dpkg::Version now that it can
    contain the empty version string. Closes: #556786
  * Keep compatibility with perl 5.8 by avoiding the _ prototype.

 -- Raphaël Hertzog <hertzog@debian.org>  Wed, 18 Nov 2009 11:54:50 +0100

dpkg (1.15.5.1) unstable; urgency=low

  * Fix build failures due to off_t type mismatch caused by not including
    <config.h> first on the unit tests. Suggested by Pierre Habouzit and
    Julien Cristau, thanks!

 -- Guillem Jover <guillem@debian.org>  Tue, 17 Nov 2009 16:42:00 +0100

dpkg (1.15.5) unstable; urgency=low

  [ Guillem Jover ]
  * Remove obsolete conffiles on purge. Closes: #421367, #453005, #454628
  * Update list of binaries dpkg checks on the PATH.
    - Remove install-info, now a wrapper that will disappear soonish.
    - Add programs used by dpkg itself: sh, rm, find, tar and dpkg-deb.
  * Check and warn on duplicate conffiles in dpkg-deb. Closes: #131633
  * Make the upstream build system silent by default with automake 1.11 or
    newer, and always verbose when building the Debian packages.
  * Fix small leak when parsing ‘--ignore-depends’ option values.
  * Define compatibility WCOREDUMP only if the system does not have it.
  * When start-stop-daemon fails to set the io scheduling warn instead of
    finishing fatally. Closes: #553580
  * Update md5 file paths in debian/copyright.
    Thanks to Jonathan Nieder <jrnieder@gmail.com>.
  * On ‘dpkg-trigger --help’ print the default admindir instead of the one
    passed on the command line.
  * Abort on configure if the required C99 extensions are not supported.
  * Add C coding style document.
  * Make dpkg as strict as dpkg-statoverride on input when validating the
    parsed data from the statdb.
  * Rewrite dpkg-statoverride in C.
  * Use C99 snprintf function family semantics to avoid having to call them
    in a loop to grow the varbuf buffer. This should reduce memory usage and
    be slightly faster on varbufprintf calls.
  * Use the size from stat to allocate the buffers for readlink, instead of
    indefinitely calling readlink and growing the buffer. This should reduce
    memory usage when handling lots of symlinks, and be slightly faster.
  * Rework varbuf api to avoid increasing buffers indefinitely when adding
    content to them, regardless of space being already available.
  * Fix build macros to allow start-stop-deaemon to use TIOCNOTTY.
  * Generate the autoconf version from git to make it easier to see when a
    snapshot version is being used.
  * Add infrastructure for doxygen, for now not installed anywhere.
  * Allow overriding the pkg-config path to ease cross-compilation.
    Suggested by Tollef Fog Heen <tfheen@err.no>.
  * Fix spelling errors in the Catalan translation. Closes: #553328
    Thanks to Robert Millan.
  * Update the FSF postal address in the source code license headers by
    replacing it with a URL to the gnu.org page.
  * Fix a file descriptor leak in dpkg-deb.
    Reported by Raphael Geissert <atomo64@gmail.com>.
  * Fix resource leaks on error conditions in compat scandir.
  * Add a new status-fd action when disappearing a package. Closes: #537338

  [ Raphaël Hertzog ]
  * Add versioned dependency on base-files (>= 5.0.0) to dpkg-dev to ensure
    that /etc/dpkg/origins/default exists. Closes: #545274
  * Update Standards-Version to 3.8.3 (no changes needed).
  * Major changes to the perl API:
    - Dpkg::Control is now Dpkg::Control::Info
    - Dpkg::Cdata is gone and is replaced by a new Dpkg::Control
    - Dpkg::Control::Fields contains authoritative information
      about fields allowed in various types of control information
      (and can be customized by each vendor). It also integrates
      information that was previously available through Dpkg::Deps.
    - Dpkg::Changelog has been split in multiple modules and largely
      modified to offer an interface that is now more in line with the
      other modules.
  * All dpkg-* perl programs that work with control information have been
    updated to use the new Dpkg::Control interface.
    In this process, dpkg-scanpackages has been fixed to not skip non-standard
    fields. Closes: #494136
  * Create Launchpad-Bugs-Fixed directly in the changelog parsing code thanks
    to a new vendor hook post-process-changelog-entry. Closes: #536066
  * Integrate dpkg-ftp into dselect. Add the required Replaces and Conflicts.
  * dpkg-scanpackages/dpkg-scansources now supports compressed override files.
  * dpkg-scanpackages now supports a new --medium option as needed to
    generate Packages.cd file for consumption by the multicd dselect access
    method. Closes: #402527
  * Integrate dpkg-multicd into dselect. Add the required Replaces and
    Conflicts. The dpkg-scanpackages fork is dropped. Closes: #516631
  * Fix bashisms in dselect multicd access method. Closes: #530070
  * Add support of "xz" compression method for source packages. Add dependency
    dpkg-dev → xz-utils to ensure xz and unxz are available.
  * Fix dpkg-source --include-binaries to correctly compute the path name of
    the discovered binary files. Closes: #554612
  * Remove extra quoting that should not be there while passing an exclude
    file to git ls-files during build of 3.0 (git) source package.
    Thanks to Courtney Bane for the patch. Closes: #551829
  * Optimize dpkg-source -b by avoiding many diff calls when not required.
    Thanks to Mike Hommey for the idea. Closes: #554689
  * Add new option --print-format to dpkg-source to be able to know by advance
    the source format that would be used during a build.
  * Modify dpkg-source -b to use default build options from
    debian/source/options. Thus it's now possible to have sticky options, for
    example for the choice of a compression method (--compression=<comp>).
  * dpkg-source outputs the list of upstream files modified by the diff.gz
    (applies only to source packages using format 1.0). Closes: #482166
    It also recommends usage of 3.0 (quilt) format during dpkg-source -b if it
    detects changes to upstream files that are stored in the .diff.gz.
  * Add DEP-3 compliant headers to automatic patches created by dpkg-source
    in 3.0 (quilt) source format. Closes: #543581
  * Switch dpkg to source format "3.0 (native)" with bzip2 compression.

  [ Updated dpkg translations ]
  * Czech (Miroslav Kure).
  * French (Christian Perrier).
  * German (Sven Joachim).
  * Italian (Milo Casagrande). Closes: #548615, #555806
  * Polish (Wiktor Wandachowicz). Closes: #548541
  * Swedish (Peter Krefting).

  [ Updated dselect translations ]
  * Czech (Miroslav Kure).
  * French (Christian Perrier).
  * German (Sven Joachim).
  * Polish (Wiktor Wandachowicz). Closes: #548541
  * Swedish (Peter Krefting).

  [ Updated man page translations ]
  * French (Christian Perrier).
  * French translation error fixed (Christian Perrier)
    Thanks to Pietro Battiston for spotting it. Closes: #545446
  * German (Helge Kreutzmann).
  * Polish (Wiktor Wandachowicz). Closes: #548541
  * Swedish (Peter Krefting).

  [ Updated scripts translations ]
  * German (Helge Kreutzmann).
  * Polish (Wiktor Wandachowicz). Closes: #548541
  * Swedish (Peter Krefting).

 -- Guillem Jover <guillem@debian.org>  Tue, 17 Nov 2009 10:17:57 +0100

dpkg (1.15.4.1) unstable; urgency=medium

  * Do not mark any package as unseen in dselect. This is a workaround
    until it learns how to store such information again. Closes: #545366

 -- Guillem Jover <guillem@debian.org>  Mon, 19 Oct 2009 15:15:17 +0200

dpkg (1.15.4) unstable; urgency=low

  [ Guillem Jover ]
  * Call _g instead of g_ in dpkg-name.
  * Fix inverted logic when deciding to assume the architecture in dpkg-name
    when the package didn't have such field.
  * Do not take into account Revision and Package_Revision fields in dpkg-name
    and dpkg-scanpackages as they have been handled already by “dpkg-deb -I”.
  * Switch dpkg-scansources to use Dpkg::Cdata instead of duplicating the
    .dsc parsing code. As a side effect it now handles properly bogus files.
  * Do not remap obsolete fields in dpkg-scanpackages as they have been
    handled already by “dpkg-deb -I”.
  * Properly mark packages being purged for disappearance from the database.
    This will make the status database not be left behind with traces of old
    not-installed packages. Closes: #472208
  * On parse mark not-installed leftover packages for automatic removal from
    the database on next dump. This obsoletes the --forget-old-unavail option,
    thus making it now a no-op. Closes: #33394, #429262
  * Document “hold” under package selection states instead of flags in dpkg(1).
  * Remove trailing ‘/’ and ‘/.’ from the directory name to be used as the
    package name on “dpkg-deb -b”. Closes: #218018, #373602
  * Remove obsolete ‘hold’ and ‘hold-reinstreq’ internal status flags.
  * Add fakeroot to dpkg-dev Recommends. Closes: #536821
  * Fix an always false test when trying to decide which package to deselect
    to resolve a dependency problem in dselect.
  * Add uClibc Linux support to ostable and triplettable. Closes: #455501
  * Add uClinux support to ostable and triplettable.
    Thanks to Simon Richter <sjr@debian.org>.
  * When aborting due to file conflicts print the version of the conflicted
    package. Closes: #540019
  * Remove double slash in database path visible to the user in some error
    conditions.
  * Stop matching sparc64-*-* GNU triplets with sparc Debian architecture.
  * Add support for config.d style directories in dpkg and dselect,
    (/etc/dpkg/dpkg.cfg.d and /etc/dpkg/dselect.cfg.d respectively).
  * Define DPKG_MAINTSCRIPT_ARCH on the maintainer script environment to the
    architecture the package got built for.
  * Document DPKG_MAINTSCRIPT_PACKAGE maintainer script environment variable
    in dpkg man page.
  * Document DPKG_RUNNING_VERSION maintainer script environment variable
    in dpkg man page.
  * Change po4a usage to not create unwanted changes depending if doing out or
    in-tree builds.
  * Use po4a “--previous” support when updating the man pages.
    Suggested by Christian Perrier <bubulle@debian.org>.
  * On configuration error print file name and line number.
  * Allow quoting values in configuration file options.
  * Add new --pre-invoke and --post-invoke hooks in dpkg.
  * Add new --control-path command to dpkg-query.
  * Use ohshit on bad version syntax in --compare-versions.
  * Add Multi-Arch to the list of known binary package fields for dpkg-dev.
    Thanks to Steve Langasek <vorlon@debian.org>.

  [ Raphaël Hertzog ]
  * Replace install-info by a wrapper around GNU's install-info. The wrapper
    will be dropped in squeeze+1. dpkg now Breaks: old versions of
    info-browsers that do not depend on the new install-info package
    that provides the real functionality. Closes: #9771, #523980
    See http://wiki.debian.org/Transitions/DpkgToGnuInstallInfo for details.
  * Fix dpkg's preinst in case /var/lib/dpkg/alternatives contains unexpected
    sub-directories. Closes: #535138
    And also when one of the file doesn't contain correct alternatives
    information (improper number of lines). Closes: #537558
  * Upgrade Standards-Version to 3.8.2 (no changes).
  * Update deb-substvars(5) to list fields that do not support substvars.
    Closes: #535353
  * Fix dpkg-parsechangelog to include all entries with -v0 parameter.
    Closes: #537800
  * Fix update-alternatives to mention the correct slave link that can't
    be installed due to a conflicting file instead of quoting the master link.
  * Add support for extra override file in dpkg-scanpackages. Thanks to Robert
    Millan for the patch. Closes: #537559
  * Add support for extra override file in dpkg-scansources.
  * Document format of extra override file in a new manual page
    deb-extra-override(5).
  * Update sample in dpkg-gensymbols(1) to give an accurate listing of
    64 bit arches. Thanks to Julien Cristau for the patch. Closes: #540382
  * Create /etc/cron.daily/dpkg to handle the backup of
    /var/lib/dpkg/status in /var/backups. This is taken out of the cron
    package and need no conflicts/breaks as the code does nothing if
    the current status file is already backuped. Thanks to Leo 'costela'
    Antunes <costela@debian.org> for the patch. Closes: #541412
  * Change behaviour of dpkg --merge-avail to not update a package's
    information if the version provided is older than the one already listed
    in the available file. Thanks to Ian Jackson
    <ian@davenant.greenend.org.uk> for the patch. Closes: #496114
  * dpkg-architecture can now export DEB_{HOST,BUILD}_ARCH_{BITS,ENDIAN}
    (pointer size and endianness):
    - cputable (in dpkg) modified to contain those information
    - dpkg-dev depends on dpkg (>= 1.15.4) to ensure that we have an updated
      cputable (and so that a versioned build-dependency on dpkg-dev is enough
      to use this new feature)
    Closes: #531307
  * Split overly long Binary: field values over multiple lines. This is
    allowed since policy 3.8.3. Closes: #494714
  * Improve performance of dpkg-shlibdeps by caching minimal version
    associated to each library in Dpkg::Shlib::SymbolFile. Thanks to
    Jiří Paleček <jpalecek@web.de> for the patch.
  * Slightly improve dpkg-source(1) by giving the section name that we're
    referring to. Closes: #544037
  * Fix translation error in German manpage of dpkg-buildpackage. Thanks
    to Joachim Breitner <nomeata@debian.org>. Closes: #541829

  [ Modestas Vainius ]
  * Provide a meaningful label for dpkg-gensymbols diff.

  [ Updated dpkg translations ]
  * Asturian (Marcos Alvarez Costales). Closes: #535327
  * French (Christian Perrier).
  * German (Sven Joachim).
  * Italian (Milo Casagrande). Closes: #536538
  * Russian (Yuri Kozlov). Closes: #542254
  * Slovak (Ivan Masár). Closes: #537742
  * Swedish (Peter Krefting).

  [ Updated dselect translations ]
  * Russian (Yuri Kozlov). Closes: #542254
  * Slovak (Ivan Masár). Closes: #537741

  [ Updated man page translations ]
  * French (Christian Perrier).
  * German (Helge Kreutzmann), proofread by Jens Seidel.
  * Swedish (Peter Krefting).

  [ Updated scripts translations ]
  * French completed (Christian Perrier).
  * German (Helge Kreutzmann).
  * Russian (Yuri Kozlov). Closes: #542254
  * Swedish (Peter Krefting).

 -- Guillem Jover <guillem@debian.org>  Sun, 06 Sep 2009 09:37:45 +0200

dpkg (1.15.3.1) unstable; urgency=low

  [ Modestas Vainius ]
  * Fix wildcard support in symbol files. Closes: #536034

 -- Guillem Jover <guillem@debian.org>  Wed, 08 Jul 2009 11:26:36 +0200

dpkg (1.15.3) unstable; urgency=low

  [ Guillem Jover ]
  * Unset TAR_OPTIONS when extracting .deb archives.
  * Use default compressor values in dpkg-source from Dpkg::Source::Compressor.
  * Fix dpkg-scanpackages to properly detect spurious overrides.
  * Rewrite dpkg-name in perl.
  * Do not close already closed files in some error conditions in libdpkg.
  * Use the correct units (KiB) in dpkg-split when referring to partsize.
  * Document in dpkg-statoverride(8) that mode needs to be specified in
    octal. Closes: #534551
  * Mark argument names in dpkg-statoverride.1 in italic.
  * Explicitly pass field argument to Dpkg::ErrorHandling::unknown().
  * Move unknown() from Dpkg::ErrorHandling to Dpkg::Fields.

  [ Raphaël Hertzog ]
  * Unset TAR_OPTIONS when creating/extracting tar archives for source
    packages. Closes: #530860
  * Add cleanup of all invalid (master) alternatives in preinst script.
    Closes: #530633, #531611, #532739, #521760
  * Let update-alternatives fix a manual alternative with a dangling symlink
    by switching it to automatic mode. Closes: #529999
  * Add missing paragraph separator in dpkg-buildpackage(1). Thanks to Per
    Andersson <avtobiff@gmail.com>. Closes: #532769
  * Fix English mistake (“as you request” → “as you requested”) in several
    places. Thanks to David Stansby for the patch. Closes: #533171
  * Support tags before symbols in symbols file contained in source packages.
    The first two tags are "optional" (use it to not fail if the symbol might
    disappear from the library without breaking the ABI) and "arch" to
    restrict the set of architectures where the symbol is supposed to exist.
    Thanks to Modestas Vainius <modestas@vainius.eu> for the patch.
    See dpkg-gensymbols(1) for more information. Closes: #521551
  * Do not include #MISSING lines in symbols files integrated in binary
    packages. Closes: #526251
  * Assume an implicit version of "Base" for all unversioned symbols
    that are merged into a SymbolFile. Closes: #533181
  * Add new tag "ignore-blacklist" to force-include symbols which are
    normally blacklisted. This can be useful for libgcc to include symbols
    that the toolchain allows to be shared but that are often static (and
    hence are blacklisted for this reason). Closes: #533642
  * In dpkg-source, explicitly pass --keyring ~/.gnupg/trustedkeys.gpg to
    gpgv as it does not use it if other --keyring parameters are given.
    Closes: #530769
  * In dpkg-vendor, allow to use dashes instead of spaces in vendor
    filenames. Closes: #532222
  * Skip dpkg-genchanges' warning about lower version numbers for backports
    (recognized by ~bpo or ~vola in their version number). Closes: #525115
  * Support all checksum algorithms in dpkg-scanpackages/dpkg-scansources.
    Closes: #533828
  * Fix dependency parsing code in Dpkg::Deps to not accept "foo\nbar"
    even if foo is valid. Closes: #534464
    Thanks to Andrew Sayers for spotting the problem.

  [ Joachim Breitner ]
  * Warn about unused substvars in dpkg-gencontrol. Closes: #532760

  [ Updated dpkg translations ]
  * Catalan (Jordi Mallach). Closes: #532109
  * Czech (Miroslav Kure).
  * German (Sven Joachim). Closes: #534831
  * Simplified Chinese (Deng Xiyue). Closes: #531387
  * Swedish (Peter Krefting).

  [ Updated dselect translations ]
  * Czech (Miroslav Kure).

  [ Updated man page translations ]
  * German (Helge Kreutzmann).
  * Swedish (Peter Krefting).

  [ Updated scripts translations ]
  * German (Helge Kreutzmann).
  * Swedish (Peter Krefting).

 -- Guillem Jover <guillem@debian.org>  Sat, 27 Jun 2009 19:06:43 +0200

dpkg (1.15.2) unstable; urgency=low

  [ Guillem Jover ]
  * Fix FTBFS on GNU/Hurd due to a mismatched define usage in
    start-stop-daemon. Closes: #530446
  * Remove obsolete priorities support from dselect.
    Thanks to Sven Joachim <svenjoac@gmx.de>.
  * Fix bashism (“echo -e”) in dselect disk setup method. Closes: #530071
  * Properly parse fdisk output in dselect disk setup method.
  * Fix memory leaks due to not destroying some pkg iterators.

  [ Updated dpkg translations ]
  * Asturian (Marcos Alvarez Costales). Closes: #529889
  * Basque (Piarres Beobide). Closes: #529857
  * French (Christian Perrier).
  * German (Sven Joachim).

  [ Updated man page translations ]
  * German (Helge Kreutzmann).

  [ Updated dselect translations ]
  * French (Christian Perrier).

  [ Updated scripts translations ]
  * French (Christian Perrier).
  * German (Helge Kreutzmann).

 -- Guillem Jover <guillem@debian.org>  Tue, 26 May 2009 01:00:36 +0200

dpkg (1.15.1) unstable; urgency=low

  [ Raphaël Hertzog ]
  * Fix dpkg-genchanges to not include the additional upstream tarballs
    when they are not desired (specific to source packages using format 3.0
    quilt).
  * Call quilt only once to apply all patches instead of once per patch
    when building 3.0 (quilt) source packages. Closes: #518453
  * Fix dpkg-shlibdeps so that it works again when analyzing binaries
    outside of package's directory. Closes: #518687
  * Modify dpkg-shlibdeps to let shlibs.local override symbols files too.
  * Drop support of debian/control's “Format” field used by dpkg-source while
    it's not too late. Instead debian/source/format should be used to indicate
    the desired source package format.
  * Update deb-triggers(5) and dpkg-trigger(1) to add a reference to
    /usr/share/doc/dpkg/triggers.txt.gz. Closes: #519717
  * Avoid perl warnings in dpkg-gencontrol and dpkg-genchanges when the
    Architecture field is missing in a binary package. Closes: #510282
  * Modify Dpkg::Version::check_version() to not die by default.
    Closes: #510615
  * dpkg-source now ignores all possible vi swap file extensions (and not
    only .swp). The corresponding exclude pattern for -I also got tightened to
    only catch filenames starting with a dot. Closes: #515540
  * dpkg-gencontrol displays a better error message when an ORed dependency
    is used in a union field like Conflicts, Replaces or Breaks.
    Closes: #489238
  * dpkg-source's signature check is now done with gpgv if possible and
    timeouts if not completed within 10 seconds. Closes: #490929
    When using gpg, use --no-default-keyring to be consistent with gpgv's
    behaviour to not use the user's keyring. Closes: #440841
  * Update dpkg-dev dependencies: Closes: #472942
    - Move gnupg to Recommends. It's needed to sign .dsc and .changes.
    - Add gpgv to Recommends. Useful to check signatures of extracted packages.
    - Add debian-maintainers to Suggests. Together with debian-keyring they
    contain all the GPG keys required to verify official Debian packages.
  * Drop /etc/dpkg/origins as it's taken over by base-files (see #487437).
  * Fix dpkg-shlibdeps to properly initialize a symbol-based dependency
    even when some symbols are associated with a (fake) version "0". Such a
    version means that the symbol has always existed in all versions of the
    package.
  * When dpkg delegates to dpkg-query or dpkg-deb to do the actual work, add
    the "--" marker to explicitly document the end of options so that
    arguments starting with a dash are not interpreted as options.
    Closes: #293163
    Thanks to Bill Allombert for the patch.
  * dpkg now correctly refuses empty parameters when an integer value is
    wanted. Closes: #386197 Based on a patch by Bill Allombert.
  * Fix a mistake in the french translation of dpkg's manual page.
    Thanks to Jonathan Gibert. Closes: #522032
  * Fix dpkg-source to not die when uncompressor processes are killed by
    SIGPIPE due to tar closing the pipe without exhausting all the data
    available. Closes: #523329
  * dpkg-gencontrol now handles properly (empty) dependencies which contain
    only spaces. Closes: #522787
  * dpkg-source now accepts additional tarballs (in format "3.0 (quilt)")
    with a "component" name containing dashes. Closes: #524376
  * Fix dpkg-source to not complain on binary files that are ignored and are
    not going to be included in the debian tarball of a "3.0 (quilt)" source
    package. Closes: #524375
  * Bump Standards-Version to 3.8.1 (no change required).
  * Do not store usernames and group names in tarballs created by dpkg-source,
    they are anyway ignored at unpack time. Closes: #523184
  * Fix update-alternatives to not remove real files installed in place of
    an alternative link when the corresponding alternative is fully removed.
    Closes: #526538
  * Add a new dpkg-vendor tool to query vendor information stored in
    /etc/dpkg/origins. It can be used in debian/rules to enable different
    behaviour depending on the current vendor at the time of the build.
    Closes: #498380
    Modify dpkg-buildpackage to not set the DEB_VENDOR environment variable,
    packages should use the dpkg-vendor program instead.
  * Ensure that the automatic patch created in format "3.0 (quilt)" is always
    well registered with quilt even when it's updated by a new call to
    dpkg-source. Thanks to Goswin von Brederlow for the initial patch.
    Closes: #525858
  * Do not update/create debian/patches/.dpkg-source-applied during build,
    it's only meant to document what patches have been applied at extraction
    time. Closes: #525835
  * Let dpkg-buildpackage add the missing execute right on debian/rules if
    needed. Display a warning when it happens. Closes: #499088
  * Allow to combine -nc and -S in dpkg-buildpackage but display a warning
    saying that it's not advised. Closes: #304404
  * Let dpkg-buildpackage error out with subprocerr() when dpkg-checkbuilddeps
    is interrupted/killed by a signal. Closes: #498734
  * Fix dpkg-buildpackage/dpkg-genchanges to properly interpret option -v0.
    Closes: #475916
  * Improves how dpkg-parsechangelog handles non-existing versions
    in its --since, --until, --to, --from options. Approximate the intent
    by selecting the nearest version instead. Closes: #477638
  * Update dpkg-parsechangelog's documentation to make it clearer that spaces
    are not allowed between single characters options and their values.
    Closes: #494883
  * Don't let dpkg-scanpackages complain about missing overrides when
    no overrides file has been given. Closes: #468106
    Thanks to Piotr Engelking for the patch.

  [ Guillem Jover ]
  * Fix typo in dpkg output (‘unexecpted’ → ‘unexpected’). Closes: #519082
    Thanks to Ivan Masár.
  * Sync archtable with architectures currently present in Debian sid.
    - Remove m68k.
    - Add kfreebsd-i386 and kfreebsd-amd64.
  * Add avr32 to cputable. Closes: #523456
  * Detect the curses headers to use instead of hardcoding them.
  * Make dpkg-source do not set arch:any in .dsc on arch-restricted packages.
    Thanks to Philipp Kern <pkern@debian.org>. Closes: #526617
  * Add '.hgtags' to the default dpkg-source -i regex and -I pattern.
    Closes: #525854
  * Use backticks instead of non-portable make $(shell) function in automake.
  * Do not install dselect and start-stop-daemon man pages when the programs
    have been disabled from configure.
  * Move Debian specific keyrings to the Debian vendor class and change the
    Ubuntu vendor class to inherit from it.
  * Do not set the Arch substvar in dpkg-source, avoiding generating warnings
    when there's no compiler present. Closes: #526132
  * Preserve faulting errno when printing reason in start-stop-daemon fatal
    function.
  * Only print fatal errno string in start-stop-daemon if it was non-zero.
  * Print the valid values for the IO scheduler class in start-stop-daemon
    --help output.
  * Print a warning when using obsolete '--print-installation-architecture'.
    Closes: #528171
  * Remove obsolete --largemem and --smallmem dpkg options.
  * Remove obsolete --force-auto-select dpkg option.
  * Remove obsolete priorities support from dpkg.
  * Remove obsolete 822-date program.
  * Do not right justify the database reading progress percent counter.
  * Remove deprecated status on substvars for dpkg-source dpkg-genchanges,
    and stop producing warnings.
  * Make deprecated dpkg-scanpackages --udeb option produce a warning.
  * Change dpkg-source --help output to state there's no default substvar
    file to match reality.
  * Warn in start-stop-daemon if the argument to --name is longer than the
    supported kernel process name size. Closes: #353015, #519128
  * Do not warn in dpkg-deb when parsing unknown fields with the “Private-”
    prefix. Based on a patch by Nils Rennebarth. Closes: #353040

  [ Frank Lichtenheld ]
  * Dpkg::Version: Remove unnecessary function next_elem which just
    replicates the standard shift behaviour.

  [ Colin Watson ]
  * Add "keyrings" vendor hook, used by dpkg-source to allow vendors to
    supply additional keyrings against which source package signatures will
    be verified. Implement this for Ubuntu. Closes: #525834

  [ Updated dselect translations ]
  * German (Sven Joachim).
  * Swedish (Peter Krefting).

  [ Updated scripts translations ]
  * French (Christian Perrier).
  * German (Helge Kreutzmann).
  * Swedish (Peter Krefting).

  [ Added dpkg translations ]
  * Asturian (Marcos Alvarez Costales). Closes: #519478, #519813, #519998
  * Esperanto (Felipe Castro). Closes: #523023

  [ Updated dpkg translations ]
  * French (Christian Perrier).
  * German (Sven Joachim).
  * Slovak (Ivan Masár). Closes: #519084
  * Swedish (Peter Krefting).
  * Russian (Yuri Kozlov). Closes: #526659

  [ Updated man page translations ]
  * German (Helge Kreutzmann).
  * Swedish (Peter Krefting).

 -- Guillem Jover <guillem@debian.org>  Thu, 21 May 2009 06:45:45 +0200

dpkg (1.15.0) experimental; urgency=low

  [ Guillem Jover ]
  * Do not suggest manually changing the alternative symlinks on
    update-alternative's verbose mode. Closes: #412487
  * Refactor subprocess signal setup.
  * Mark and coalesce similar strings for translation.
  * Add '.be' to the default dpkg-source -i regex. Closes: #481716
    Based on a patch by Ben Finney.
  * Fix link order when using libcompat.a and libintl.a by placing them after
    libdpkg.a. Based on a patch by Martin Koeppe. Closes: #481805
  * Remove duplicate program name from dpkg-trigger badusage output.
  * Trim trailing slash and slash dot from 'dpkg -S' arguments when those
    are path names, but not on patterns. Closes: #129577
  * Fix the support for passing more than one --status-fd option to dpkg.
    Until now only the last one was being used.
  * Replace realloc plus error checking usage with m_realloc.
  * Add '.hgignore' to the default dpkg-source -i regex and -I pattern.
    Closes: #485365
  * Support diverting files when origin and destination are on different file
    systems. Based on a patch by Juergen Kreileder. Closes: #102144, #149961
  * Do not silently enable --rename on dpkg-divert --remove. Closes: #160848
  * Do not allocate memory when lstat fails during package upgrade.
  * Properly lstat the correct file when using --root on package upgrade.
    Thanks to Egmont Koblinger. Closes: #281057
  * Print a longer string when a disallowed field value is found when parsing.
  * Use $(filter ...) instead of $(findstring ...) to extract space separated
    options from DEB_BUILD_OPTIONS in debian/rules.
  * Do not leave new conffile as .dpkg-new when it has been diverted, also
    properly activate the file trigger for the diverted conffile.
    Based on a patch by Timothy G Abbott. Closes: #58735, #476899
  * Improve comment on BUGS section in dpkg-deb.1 about lack of authentication
    and checksum support in .deb files. Closes: #492052
  * Use a troff special character for the copyright symbol on man pages.
  * Mark program names in dpkg-trigger.1 in bold.
  * Unmark dselect debug messages for translation.
  * Use a the warning function to uniformly print all warning messages.
  * Properly use internerr to report about programming bugs.
  * Do not log repeated strings when the write call wrote partial data.
  * Change dir to / after chroot when using --instdir.
    Thanks to Colin Watson <cjwatson@ubuntu.com>. Closes: #509578
  * Make dpkg log files user readable. Closes: #480556
  * Clarify in the start-stop-daemon man page that the signal sent by default
    is TERM not KILL. Closes: #507568
  * Warn in dpkg-deb man page that -x will modify the extraction directory
    permissions. Closes: #502496
  * Make start-stop-daemon behave the same way whether --chuid gets a user
    name or a uid. Closes: #368000
  * Add new option --procsched to start-stop-daemon to be able to set the
    process scheduling policy and priority. Closes: #175740
  * Add initial C unit test suite for libdpkg.
  * Sanitize --status-fd output by replacing newlines with spaces.
    Closes: #505172
  * Remove unneeded cpio dependency from dpkg-dev.
  * Add kopensolaris support to ostable and triplettable. Closes: #509312
  * Document in deb.5 in detail the currently supported format, ar member
    names, types of tar archives and data.tar members.
  * Print correct feature name on «dpkg --assert-*» failures.
  * Add progress reporting to dpkg while reading the file list database.
    Based on a patch by Romain Francoise.
  * Add new option --iosched to start-stop-daemon to be able to set the
    IO scheduling class and priority. Closes: #443535
    Thanks to Chris Coulson <chrisccoulson@googlemail.com>.
  * Add tar format detection support to the internal extractor.
  * Add support for ustar long names using the prefix field. Closes: #474092
  * Code refactoring and cleanup, some of the major changes include:
    - Use standard interfaces instead of ad-hoc ones.
    - Fix memory leaks.
    - Fix compilation warnings.
    - Constify string members in structures and arguments in functions.
    - Make local functions static.
    - Remove unused functions, macros and variables.
    - Fix and cleanup libcompat broken replacement implementations.
    - Reduction of module interdependencies.
    - Rename function and variable names to make them more clear.
    - Cleanup and split of header files.

  [ Raphaël Hertzog ]
  * Enhance dpkg-shlibdeps' error message when a library can't be found to
    include the ELF format of the desired library. Closes: #474671
  * dpkg-gensymbols now refuses empty values for the the -v -P and -e
    parameters.
  * Update dpkg(1) to refer to conffile whenever we speak of configuration
    file handled by dpkg. Thus harmonize vocabulary with the policy. Thanks
    to Helge Kreutzmann <debian@helgefjell.de>. Closes: #381219
  * Improve error message stating that dpkg is unable to create a file so that
    it also refers to the real filename instead of the non-diverted name only.
    Thanks to Daniel Hahler for the patch. Closes: #457135
  * dpkg-gencontrol can now again read the control file from its standard
    input with "-c-". Closes: #465340
  * Add DEB_VENDOR environment variable in the build environment to be able
    to change behaviour dynamically depending on the vendor of the current
    system (or target system when the user overrides DEB_VENDOR by setting
    it himself). Closes: #457371
  * dpkg-shlibdeps give less strong warnings for symbols not found in NEEDED
    libraries when the shared library is a non-public directory and is likely
    to be a plugin. Closes: #481165
  * Clarify list of packages displayed by dpkg --get-selections and
    dpkg-query -l. Thanks to Jidanni. Closes: #487455
  * Document -A option in dpkg-buildpackage(1). Closes: #482834
  * Add some warning concerning the available file and the related commands.
    They are mostly obsolete for APT users. Closes: #481185
  * Add new option --listpackage to dpkg-divert. Thanks to Timothy G Abbott
    <tabbott@MIT.EDU> for the patch. Closes: #485012
  * Add new option --require-valid-signature to dpkg-source. Closes: #390282
  * In dpkg-query(1) document the origin of the various fields and warn that
    they are not always available. Closes: #488293
  * Improve error message in install-info when the file doesn't exist.
    Thanks to Thomas Hood <jdthood@yahoo.co.uk>. Closes: #107098
  * Use description of installed package as fallback in dselect.
    Based on a patch from Bruce Sass <bmsass@shaw.ca>. Closes: #21659
  * Reduce memory usage of dselect by avoiding usage of a big infopad.
    Thanks to Michel Lespinasse <walken@zoy.org> for the patch.
    Closes: #395140
  * Largely improve and update dpkg-buildpackage's manual page.
  * Clarify two points in dpkg-source(1). Closes: #490693
  * Support RUNPATH exactly like RPATH in dpkg-shlibdeps. Closes: #502258
    Thanks to Javier Serrano Polo <jasp00@terra.es>.
  * Set Standards-Version to 3.8.0 (no changes needed).
  * Drop some unneeded lintian overrides.
  * Fix a chmod call in dpkg-source to not fail when POSIXLY_CORRECT is set.
    Closes: #506028
  * Optimize dpkg-shlibdeps by caching parsed symbols files and
    objdump objects. Thanks to Modestas Vainius <modestas@vainius.eu> for the
    patch. Closes: #503954
  * Add new framework to hook vendor-specific logic (see
    module Dpkg::Vendor::Default).
  * Add Ubuntu vendor object implementing lookup of launchpad bugs in
    changelogs and a safety-check for Maintainer fields of forked packages
    (launched during source build). Closes: #426752, #499924
  * Improve behaviour of update-alternatives --config. Thanks to
    Osamu Aoki <osamu@debian.org> for the initial patch. We can know
    select between manual and auto in --config and --all. Closes: #392430
  * Fix update-alternatives to not switch to manual mode an alternative
    with a broken symlink (instead let the current action fix it).
    Also ensure that a message is displayed by default when such a switch is
    made. Closes: #141325, #87677
  * Fix update-alternatives' logic to rename files. It failed to ignore errors
    in some cases where it wanted to when the source file didn't exist.
    Closes: #99870
    This also makes update-alternatives less noisy when this happens since we
    don't call mv when we know that it's going to fail.
    Closes: #98822
  * Properly remove inappropriate slave links in update-alternatives even when
    we switch to manual mode with --set or --config. Closes: #388313
  * Modify update-alternatives to always remove the alternative group when the
    last alternative is removed (even in manual mode).
  * Ensure that update-alternative --install fix the links if the alternative
    installed is the one currently selected. Closes: #100135
  * Let update-alternatives deal with empty files in its administrative
    directory by ignoring them. Closes: #457863
  * Add new --target and --as-root options to dpkg-buildpackage to call
    any debian/rules target with the proper build environment.
    Closes: #477916
  * Move update-alternatives, dpkg-divert and dpkg-statoverride to /usr/bin
    but keep compatibility symlinks in /usr/sbin for the squeeze release
    until all maintainer scripts are fixed (see
    http://lintian.debian.org/tags/command-with-path-in-maintainer-script.html).
    Closes: #216606
  * Use dh_lintian to install lintian overrides. Build-Depends on debhelper
    (>= 6.0.7) for this. Update debhelper compatibility level to 6 at the same
    time.
  * Drop cleanup-info script.
  * Reset umask to 0022 in dpkg-gencontrol and dpkg-gensymbols to ensure that
    files created in the DEBIAN directory have sane permissions.
    Closes: #516481
  * Rewrite update-alternatives (so that we can understand it again) and
    implement new features on top of it:
    - the --config output is now sorted. Closes: #437060
    - it now logs information to /var/log/dpkg.log. Closes: #445270
    - it forbids reusing master alternative as slave and vice-versa.
      Closes: #342566
    - it forbids reusing alternative links managed by other alternatives
    - new sanity checks on --install parameters. Closes: #423176
    - install slave link only if the corresponding slave file is available.
      Closes: #143701
    - new option --get-selections to export the configuration of all
      alternatives. It's a simple way to discover the name of all available
      alternatives. Closes: #273406, #392429
    - new option --set-selections to reconfigure a set of alternatives in
      a single command.
  * Document in update-alternatives(8) how one can repair all broken
    alternatives with a single command. Closes: #250258, #395556
  * Modify dpkg-gensymbols to replace #PACKAGE# on the fly while installing
    symbols files so that package having libraries whose name varies between
    architectures do not need to hardcode the package name. Closes: #517264

  [ Pierre Habouzit ]
  * Add a --query option to update-alternatives. Closes: #336091, #441904

  [ Updated scripts translations ]
  * Polish (Wiktor Wandachowicz). Closes: #514106

  [ Updated manpages translations ]
  * Polish (Wiktor Wandachowicz). Closes: #514106

  [ Updated dpkg translations ]
  * Portuguese (Miguel Figueiredo).
  * Korean (Changwoo Ryu).
  * Romanian (Eddy Petri?or)
  * Slovak (Ivan Masár). Closes: #514490

 -- Guillem Jover <guillem@debian.org>  Mon, 02 Mar 2009 06:13:53 +0200

dpkg (1.14.25) unstable; urgency=low

  [ Guillem Jover ]
  * Fix typo in package description ('privides' -> 'provides').
    Thanks to Pascal De Vuyst <pascal.devuyst@gmail.com>. Closes: #510755
  * Do not lose conffiles while replacing them from another package on the
    same install run. Closes: #513857
    As a side effect this fixes the following symptoms:
    - Do not do unneeded conffile prompts when it wasn't locally changed.
    - Do not ensure (and thus do not output debug information) that the
     .dpkg-new and .dpkg-tmp directories for an existing directory do not
      exist. Closes: #80416

  [ Raphaël Hertzog ]
  * dpkg-deb now always produces GNU tarballs inside .deb and ignores
    TAR_OPTIONS. Closes: #513863

  [ Updated dpkg translations ]
  * Basque (Piarres Beobide). Closes: #506092, #509851
  * Simplified Chinese (Deng Xiyue). Closes: #506177
  * Traditional Chinese (Tetralet). Closes: #513312

  [ Updated dselect translations ]
  * Basque (Piarres Beobide). Closes: #509852
  * Norwegian Bokmål (Hans F. Nordhaug).
  * Portuguese (Miguel Figueiredo). Closes: #509904

  [ Updated scripts translations ]
  * Add missing space in French translation.
    Thanks to Cyril "Oeil de lynx" Brulebois.

 -- Guillem Jover <guillem@debian.org>  Tue, 03 Feb 2009 00:00:41 +0200

dpkg (1.14.24) unstable; urgency=low

  [ Raphaël Hertzog ]
  * Fix parsing of objdump output (by dpkg-shlibdeps) in a special case where
    the symbol name is separated only with a single space. Closes: #506139
  * Fix dpkg-shlibdeps behaviour when Build-Depends-Package is used in the
    symbols file. It was merging all dependency templates into the generated
    dependency instead of simply modifying the minimal version. Thanks to
    Modestas Vainius <modestas@vainius.eu>. Closes: #507346
  * Fix dpkg-source to correctly extract a source package even when called
    from a non-writable directory when a target directory has been specified
    on the command line. Closes: #507217, #507219

  [ Guillem Jover ]
  * Do not allow installing packages with non-obsolete conffiles owned by
    other packages without a proper Replaces field. Closes: #508392

  [ Updated dselect translations ]
  * Galician (Marce Villarino). Closes: #509887

  [ Updated dpkg translations ]
  * Galician (Marce Villarino). Closes: #509150
  * Vietnamese (Clytie Siddall). Closes: #509424

  [ Updated scripts translations ]
  * Improve German translation.

 -- Guillem Jover <guillem@debian.org>  Mon, 29 Dec 2008 05:38:31 +0100

dpkg (1.14.23) unstable; urgency=low

  [ Raphaël Hertzog ]
  * Blacklist "__gnu_local_gp" symbol for dpkg-gensymbols. Closes: #500188
    Thanks to Thiemo Seufer <ths@debian.org>.
  * Important bugfix in dpkg-gensymbols for people using includes in symbol
    files: the current object didn't flow back from the included file to
    the including file.
  * Fix Dpkg::Version comparison code. Closes: #504135

  [ Guillem Jover ]
  * Untangle fatal abort condition from the “too many errors” one in the
    archives and packages processing loop. Closes: #367226
  * Abort on unrecoverable fatal errors instead of continuing execution, as
    the recovery code assumed the execution would not be reaching it again
    and some times bogus update files were created either with incompletely
    written content or with '#padding' lines. Closes: #497041, #499070

  [ Updated dpkg translations ]
  * Brazilian Portuguese (Felipe Augusto van de Wiel).
  * Catalan (Jordi Mallach).
  * Czech (Miroslav Kure). Closes: #505910
  * French (Christian Perrier)
  * German (Sven Joachim).
  * Greek (Emmanuel Galatoulas). Closes: #498585
  * Japanese (Kenshi Muto).
  * Korean (Changwoo Ryu). Closes: #505777
  * Norwegian Bokmål (Hans F. Nordhaug).
  * Polish (Wiktor Wandachowicz).
  * Portuguese (Miguel Figueiredo). Closes: #505869
  * Russian (Yuri Kozlov). Closes: #499028, #505735
  * Romanian (Eddy Petri?or).
  * Slovak (Ivan Masár). Closes: #506024
  * Spanish (Javier Fernandez-Sanguino). Closes: #505836
  * Swedish (Peter Krefting).

  [ Updated scripts translations ]
  * Fix typo in Russian. Closes: #499736
  * Fix wrong translation in French. Closes: #504123
  * French (Christian Perrier).

  [ Updated manpages translations ]
  * German (Helge Kreutzmann).

 -- Guillem Jover <guillem@debian.org>  Tue, 18 Nov 2008 11:50:56 +0200

dpkg (1.14.22) unstable; urgency=low

  [ Raphaël Hertzog ]
  * The last "small fix" actually broke conversion of source packages to
    "3.0 (quilt)" format when they have local changes and no pre-existing
    quilt series file. Now always provide a valid name in QUILT_SERIES.
    Closes: #496920
  * Fix permissions of the automatically generated patch in "2.0" and "3.0
    (quilt)" format. They were improperly set to 0600 due to tempfile()
    and were not reset to a sane value. Closes: #496925
  * Fix dpkg-gensymbols to not scan (real) directories accessed through a
    symlink contained in the build tree as they may well not be part of
    the package (with absolute symlinks). It was already skipping symlinks
    (since 1.14.16.6) for similar reasons.

  [ Updated dpkg translations ]
  * Basque (Piarres Beobide). Closes: #496753
  * Brazilian Portuguese (Felipe Augusto van de Wiel).
  * Galician (Jacobo Tarrio).
  * Norwegian Bokmal (Hans Fredrik Nordhaug). Closes: #497309
  * Swedish (Daniel Nylander and Peter Krefting).
  * Vietnamese (Clytie Siddall). Closes: #497893

  [ Updated manpages translations ]
  * Swedish (Peter Krefting).

  [ Updated scripts translations ]
  * Swedish (Peter Krefting).

 -- Raphaël Hertzog <hertzog@debian.org>  Fri, 05 Sep 2008 16:54:45 +0200

dpkg (1.14.21) unstable; urgency=low

  [ Raphaël Hertzog ]
  * Small fix in "3.0 (quilt)" source format when using non-standard name
    of the quilt series.
  * Handle debian.tar.gz files like diff.gz in dpkg-buildpackage and
    dpkg-genchanges to detect the kind of upload.
  * Add "armel" to /usr/share/dpkg/archtable. Closes: #487768
  * Modified Dpkg::BuildOptions to recognize and use spaces as separator
    in DEB_BUILD_OPTIONS (in order to conform with the Debian policy
    ruling established in #430649). Closes: #486937
  * Fix dpkg-source to not use -i and -I by default with "1.0" source
    packages. Closes: #495138

  [ Guillem Jover ]
  * When loading the status file fix up any inconsistent package in state
    triggers-awaited w/o the corresponding package with pending triggers.
    Closes: #487637, #486843, #489068
  * Fix --no-act in triggers related code. Closes: #495097
  * Do not assert when dpkg stops processing packages due to too many
    errors occurred while configuring or removing packages.
    Thanks to Ian Jackson <ian@davenant.greenend.org.uk>. Closes: #483655
  * Move lzma from dpkg Suggests to Pre-Depends. Closes: #456332
  * Match description of -si option in dpkg-buildpackage to the one in
    dpkg-genchanges. Closes: #493743
  * Close --status-fd file descriptors on exec, so that they are not
    inherited by the children. Closes: #471488, #487684
  * State that the preferred front-end is aptitude and replace one instance
    of dselect usage with apt-get. Closes: #483785

  [ Updated manpages translations ]
  * French (Florent Usseil).
  * German (Helge Kreutzmann).

  [ Updated scripts translations ]
  * Russian (Yuri Kozlov). Closes: #490076
  * German (Helge Kreutzmann).

  [ Updated dpkg translations ]
  * Basque (Piarres Beobide). Closes: #490905
  * Czech (Miroslav Kure).
  * French (Christian Perrier).
  * German (Sven Joachim).
  * Korean (Changwoo Ryu).
  * Romanian (Eddy Petri?or).
  * Russian (Yuri Kozlov). Closes: #488689
  * Simplified Chinese (Deng Xiyue). Closes: #496176
  * Slovak (Ivan Masár). Closes: #488903, #495505
  * Thai (Theppitak Karoonboonyanan). Closes: #488090

  [ Added dpkg translations ]
  * Lithuanian (Gintautas Miliauskas). Closes: #493326

  [ Updated dselect translations ]
  * Romanian (Eddy Petri?or).

 -- Guillem Jover <guillem@debian.org>  Tue, 26 Aug 2008 05:32:39 +0300

dpkg (1.14.20) unstable; urgency=low

  [ Guillem Jover ]
  * Change UTF-8 '©' to '(C)' in deb-version.5 (unfuzzy translations).
  * Document --force-breaks in 'dpkg --force-help' output.
  * Document triggers --debug values in dpkg.1. Thanks to Sven Joachim.
  * Improve package descriptions for dpkg, dpkg-dev and dselect.
    Thanks to Justin B Rye for the review and corrections. Closes: #484002
  * When dpkg-divert does renames do no check the target file if the source
    does not exist and the rename is thus being disabled. This also allows
    to remove bogus diversions. Closes: #476973, #469033
  * Properly close triggers 'File' file, so it does not get leaked to children.

  [ Raphaël Hertzog ]
  * Add missing 'use File::Path' in Dpkg::Source::Package::V3::quilt.
  * Use debian/patches/debian-changes-<version> (without the trailing ".diff")
    as default name for the automatic patch created by the format "3.0
    (quilt)". This ensures a saner cohabitation with patch systems that
    apply all of debian/patches/*.{diff,patch}.
  * Improve patch parser to accept more patches that are accepted by patch
    itself.
  * Correctly skip comments in quilt series files (concerns "3.0 (quilt)" source
    packages). Closes: #486323
  * The automatically created patches (in source package formats "2.0" and
    "3.0 (quilt)") will now contain "/dev/null" as previous filename when the
    patch creates a new file (instead of putting the same name).
  * Set PERL_DL_NONLZY to 1 in perl scripts that are likely to be called in
    package's configuration scripts to work around the perl bug #479711.

  [ Helge Kreutzmann ]
  * Fix a typo in dselect.1.

  [ Updated dpkg translations ]
  * Basque (Piarres Beobide). Closes: #481043
  * Brazilian Portuguese (Felipe Augusto van de Wiel).
  * Catalan (Jordi Mallach). Closes: #383448
  * Czech (Miroslav Kure).
  * French (Christian Perrier).
  * Galician (Jacobo Tarrio). Closes: #483441
  * German (Sven Joachim).
  * Norwegian Bokmal (Hans Fredrik Nordhaug). Closes: #480626
  * Polish (Wiktor Wandachowicz).
  * Simplified Chinese (Deng Xiyue). Closes: #483143
  * Swedish (Peter Karlsson).
  * Vietnamese (Clytie Siddall). Closes: #481199

  [ Updated manpages translations ]
  * German (Helge Kreutzmann).
  * Polish (Wiktor Wandachowicz).
  * Swedish (Peter Karlsson).

  [ Updated scripts translations ]
  * French (Christian Perrier).
  * German (Helge Kreutzmann).
  * Polish (Wiktor Wandachowicz).
  * Russian (Yuri Kozlov).
  * Swedish (Peter Karlsson).

  [ Updated dselect translations ]
  * Brazilian Portuguese (Felipe Augusto van de Wiel).
  * Polish (Wiktor Wandachowicz).

 -- Raphaël Hertzog <hertzog@debian.org>  Wed, 18 Jun 2008 09:33:54 +0200

dpkg (1.14.19) unstable; urgency=low

  [ Guillem Jover ]
  * Fix a double-free by setting scontext to NULL after calling freecon.
    Based on a patch by Russell Coker. Closes: #474339
  * Add missing import of internerr in Dpkg::Source::Patch.pm.
    Thanks to Marco d'Itri. Closes: #479205
  * Consider also custom Package-Type fields when printing warnings in
    dpkg-gencontrol. Closes: #452273

  [ Raphaël Hertzog ]
  * Add missing import of subprocerr in Dpkg::Source::Package. Thanks to Sven
    Joachim for the patch.
  * Handle symlinks better when deciding if dpkg-source has to copy the
    original tarball in the current extraction directory. Closes: #475668
  * Fix the dpkg-source error message about unrepresentable changes to
    source because the type of a file changed (new and old were inverted).
  * Fix dpkg-genchanges to detect udeb based on Package-Type control
    header instead of file extension analysis on uploaded files.
    Closes: #476113
  * Fix dpkg-source to grant correct permissions to tarballs of native
    source packages. Closes: #477784
  * Add Conflicts: devscripts (<< 2.10.26) to ensure that people are
    using versions of debsign/mergechanges that support the Checksums fields
    in *.dsc and *.changes.
  * Cleanup the various Conflicts/Replaces fields to remove references
    to package that have disappeared before sarge (this includes dpkg-doc-ja,
    dpkgname, and dpkg-static which has never officially been built).
    dpkg-iasearch has been kept as popcon still reports a few installations.
  * Collapsed multiple conflicts of dpkg with old versions of dpkg-dev
    in a single Conflicts: dpkg-dev (<< 1.14.16).
  * The "3.0 (quilt)" source package format now parses correctly series files
    with patch options and warn if something else than -p1 is used.
  * Change the way dpkg-source finds the perl object to use to unpack/build
    a source package to ignore the minor part of the Format: version.
    For example "1.0" and "1.1" would both map to Dpkg::Source::Package::V1
    instead of ::V1_0 and ::V1_1 before. Similarly "3.0 (quilt)" now maps to
    ::V3::quilt instead of ::V3_0::quilt.
  * Fix changelog parser to not fail when an unexpected changelog entry
    appears without the preceding heading line. Closes: #478925
  * Change the "2.0" and "3.0 (quilt)" source packages to refuse by default
    binary files in the debian sub-directory. They have to be whitelisted
    through debian/source/include-binaries. Closes: #473041
  * Make sure triggers are activated when a file is removed in a directory
    shared by multiple packages. Closes: #479850

  [ Helge Kreutzmann ]
  * Minor fixes and clarifications to man pages.

  [ Updated dpkg translations ]
  * Brazilian Portuguese (Felipe Augusto van de Wiel). Closes: #480579
  * Czech (Miroslav Kure).
  * French (Florent Ussel).
  * Galician (Jacobo Tarrio).
  * German (Sven Joachim).
  * Polish (Wiktor Wandachowicz).
  * Portuguese (Miguel Figueiredo).
  * Russian (Yuri Kozlov). Closes: #478827
  * Slovak (Ivan Masár). Closes: #478897
  * Swedish (Peter Karlsson).

  [ Updated manpages translations ]
  * German (Helge Kreutzmann).
  * Polish (Wiktor Wandachowicz).
  * Swedish (Peter Karlsson).

  [ Updated scripts translations ]
  * German (Helge Kreutzmann).
  * Polish (Wiktor Wandachowicz).
  * Russian (Yuri Kozlov). Closes: #479142
  * Swedish (Peter Karlsson).

  [ Updated dselect translations ]
  * Brazilian Portuguese (Felipe Augusto van de Wiel).
  * Czech (Miroslav Kure).
  * French (Christian Perrier).
  * German (Sven Joachim).
  * Russian (Yuri Kozlov). Closes: #478802
  * Slovak (Ivan Masár). Closes: #479007

 -- Guillem Jover <guillem@debian.org>  Mon, 12 May 2008 08:33:07 +0300

dpkg (1.14.18) unstable; urgency=low

  [ Guillem Jover ]
  * Bump po4a version in Build-Depends to 0.33.1-1, as usage of UTF-8
    in original man pages was causing build failures. Closes: #473498
  * Add triggers documentation to dpkg-dev. Closes: #473449
  * Add deb-triggers.5 and dpkg-trigger.1 man pages, and document new
    statuses and options in dpkg.1.

  [ Raphaël Hertzog ]
  * When dpkg-source builds a source package of Format: 2.0 or 3.0 (quilt) it
    applies the patches before the build if
    debian/patches/.dpkg-source-applied doesn't exist. This file is created
    during extraction if patches are applied, and is auto-excluded from the
    debian tarball. This enables on-the-fly conversion of source packages from
    Format: 1.0 to Format: 3.0 (quilt) without manual intervention of the
    user. This feature can be disabled with the option --no-preparation.
  * The dpkg-source option --skip-patches disables application of patches
    during extraction of source packages using Format: 2.0 or Format: 3.0
    (quilt).
  * Ensure the Files field is last in *.dsc and *.changes. This is a
    work-around for some braindead dsc parsers (dupload and sbuild for
    instance, see #473518 and #470440).
  * Initialize dependencies for libraries having symbols files with the
    smallest minimal version listed in the symbols file instead of using
    an unversioned dependency. It's the only way to ensure the library
    presence if it wasn't available in all versions of the package that ever
    existed. Closes: #474079
  * Don't use the -p option of diff for Format: 1.0 source packages.
    dpkg-source of sarge doesn't accept data after @@. Closes: #474417

  [ Updated dselect translations ]
  * German. (Sven Joachim).
  * Swedish (Peter Karlsson).

  [ Updated dpkg translations ]
  * Portuguese (Miguel Figueiredo).
  * Simplified Chinese (Deng Xiyue). Closes: #473523
  * Swedish (Peter Karlsson).
  * Vietnamese (Clytie Siddall). Closes: #473726

  [ Updated manpages translations ]
  * German (Helge Kreutzmann).
  * Swedish (Peter Karlsson).

  [ Updated scripts translations ]
  * German (Helge Kreutzmann).
  * Swedish (Peter Karlsson).

 -- Guillem Jover <guillem@debian.org>  Tue, 08 Apr 2008 07:00:10 +0300

dpkg (1.14.17) experimental; urgency=low

  [ Guillem Jover ]
  * Replace strdup plus error checking usage with a new m_strdup function.
    Closes: #379028
  * Add new keybinding in dselect to restore all selections back to
    whatever's currently installed. Closes: #151540
    Thanks to Colin Watson.
  * Use system timersub and fix timeval normalization in multiplication in
    start-stop-daemon. Thanks to Andreas Påhlsson. Closes: #462225
  * Cosmetic fixes to start-stop-daemon output and man page. Document that
    --chuid will change the group even if it has not been specified. Add
    EXIT STATUS and EXAMPLE sections to man page. Thanks to Justin Pryzby.
  * Add Raphaël Hertzog to Uploaders, and remove Brendan O'Dea and
    Christian Perrier with their permission.
  * Use functions from libcompat when those are not provided by the system.
    - Add strnlen to libcompat.
    - Link programs against libcompat which provides obstack. Closes: #142042
  * Change dpkg-gencontrol to not output the Homapage field on udeb.
  * Reintroduce 'no-debsig' back in dpkg.cfg to avoid failing to install any
    package when debsig-verify is installed. Closes: #311843
  * Fix some small memory leaks. Closes: #469520
    Thanks to Sean Finney.
  * Correct broken dselect logic for self-conflicting packages.
    Thanks to Ian Jackson.
  * Implement 'Breaks' properly in dselect. Closes: #448946
    Thanks to Ian Jackson.
  * Fix erroneous description of Breaks in dselect output.
    Thanks to Ian Jackson.
  * Allow compilation with --disable-nls on systems without libintl.h where
    a non glibc claims to be glibc. Closes: #465420
  * Fix crash when a .deb file becomes unreadable while dpkg is starting.
    Thanks to Ian Jackson. Closes: #255882
  * Few file descriptor cleanup and error handling fixes.
    Thanks to Ian Jackson. Closes: #443338
  * Move test suite invocation to a new check target in debian/rules.
  * Add support for nocheck DEB_BUILD_OPTIONS in debian/rules, so that the
    dpkg test suite can be skept if desired.
  * Improve log and status-fd output by printing more status change updates
    and actions. Thanks to Ian Jackson.
  * Implement triggers support. Thanks to Ian Jackson.
    Closes: #17243, #68981, #215374, #217622, #248693, #308285

  [ Raphaël Hertzog ]
  * Add a warning displayed by dpkg-genchanges if the current version is
    smaller than the previous one. Closes: #4655
  * Add -d and -c options in dpkg-checkbuilddeps to override
    build-depends/conflicts. Closes: #114774
  * Include list of libraries in dpkg-gensymbols' warning about new/lost
    libraries.
  * Add -R option to dpkg-buildpackage so that one can replace the usual
    "debian/rules" by something else. Closes: #355654
  * Always list all binary packages in the Description: field of .changes
    files. It's nice for reviewers and mentors.debian.net was using this field
    on source only uploads to display short description of what the package is
    about.
  * Handle the case when the library has a different SONAME than the one used
    to find it. Closes: #462413
  * Fix Dpkg::Version and Dpkg::Fields::Object to import _g() from
    Dpkg::Gettext. Thanks to Adam Heath and Olivier Berger for spotting
    this. Closes: #465651
  * Change PATH during make check to look into build directories containing
    dpkg and the related scripts. Thanks to Mike Frysinger. Closes: #466957
  * Some lintian cleanup:
    - add overrides for some useless I: tags
    - drop unused overrides
    - updated several manual pages to fix hyphen-used-as-minus-sign
    - fixed manpage-has-errors-from-man in several manual pages
    - removed empty debian/dpkg.prerm
  * Removed old upgrade code from dpkg's preinst and postinst which only
    concerns upgrading from dpkg version older than the one in oldstable
    already. And thus we get rid of old the last usage of read in those
    scripts (fixes lintian's warning read-in-maintainer-script).
  * Removed sorting of dependencies in dpkg-gencontrol and dpkg-source. But
    kept it for all other fields (Enhances, Conflicts, Replaces, Breaks,
    Build-Conflicts and Build-Conflicts-Indep).
  * Instead changed dpkg-shlibdeps to sort the dependencies generated in
    ${shlibs:*} variables.
  * Changed the logic of simplification of dependencies: if any dependency
    must be discarded due to another dependency appearing further
    in the field, the superseding dependency will take the place of the
    discarded one. Added a test case for this.
  * dpkg-shlibdeps properly accounts usage of symbols provided by private
    libraries without SONAME. Closes: #469838
  * Add a new warning to dpkg-shlibdeps when a library NEEDED is in fact
    not used by any of the binaries analyzed. Closes: #472332
  * Add a new --warnings=<value> option to select the set of warnings to
    activate. By default, do not activate the warning about useless
    libraries at the binary level (instead the new warning above is activated
    by default: it's less strict and more useful).
  * dpkg-source has been heavily refactored to make it easier to support
    multiple source package formats. Several new source package formats have
    been added:
    - the format "2.0" is the original wig&pen
    - the format "3.0 (quilt)" is based on 2.0. It uses a tarball for the
      debian directory and can thus include binary files. Binaries
      outside of the debian directory can be also included if they
      are listed in debian/source/include-binaries (and option
      --include-binaries will generate this file automatically).
      Closes: #4588, #4628
    - thus it will also preserve timestamps on Debian-provided
      documentation like README.Debian. Closes: #366555
    - it handles an explicit series of patches and the patch can thus be
      named without constraints. Patches can contain arbitrary
      headers/comments between file chunks. Closes: #363018
    - it ignores changes on a number of temporary and VCS-specific files
      by default. Closes: #203792, #323909
    - the patches in debian/patches can remove files. Closes: #12564
    - the patches are applied at unpack time. Closes: #463048
    - the formats "3.0 (quilt/native)" don't include VCS directories by
      default. Closes: #435126
    - the format "3.0 (custom)" can be used to create a source package
      containing arbitrary files. It's useful for helper tools that can
      generate the files by themselves in a more efficient way
      (like all the *-buildpackage tools). Closes: #246918
    - the formats "3.0 (git/bzr)" are experimental formats based
      on corresponding VCS repositories. Thanks to Joey Hess and Colin Watson
      respectively.
  * dpkg-source has a new --no-check option. It disables GPG check and
    checksums checks. Closes: #220758
  * dpkg-shlibdeps is now able to look into directories containing libraries
    used by cross-built binaries provided that the right environment variable
    are set. Closes: #453267
  * Change default value of LDFLAGS (set by dpkg-buildpackage) to ''
    instead of '-Wl,-Bsymbolic-functions'. It's safer at this point of the
    release cycle.
  * dpkg-buildpackage will set PKG_CONFIG_LIBDIR (but not override an existing
    value) in case of cross-compilation so that pkgconfig finds .pc files
    in the directory specific to the target architecture. Closes: #439979

  [ Frank Lichtenheld ]
  * Add a warning in dpkg-buildpackage if the build-dependencies are not
    satisfied during -S. Closes: #445552
  * Add a missing space in the German scripts translation. Closes: #463398
  * Add improved deb-shlibs.5 manual page by Zack Weinberg. Closes: #466135
  * dpkg-buildpackage exports some build related environment variables
    now. Based on a patch by Matthias Klose. Closes: #465282
    (See dpkg-buildpackage(1) and https://wiki.ubuntu.com/DistCompilerFlags
     for details)
  * Add support for use of SHA1 and SHA256 checksums in .dsc and
    .changes files. Information will be available in Checksums-Sha{1,256}
    fields. .changes format version increased to 1.8.
  * Link dselect against libncursesw. Closes: #466321
  * Forward port a patch from the old changelog parser to the new
    one that got lost during the transition. '+' and '.' can now
    be used in distribution names yet again. Reported by dann frazier.
    Closes: #467470

  [ Updated dpkg translations ]
  * Korean (Changwoo Ryu).
  * Polish (Robert Luberda).
  * Romanian (Eddy Petrişor).
  * Slovak (Ivan Masár). Closes: #471342
  * Swedish (Peter Karlsson).
  * Thai (Theppitak Karoonboonyanan). Closes: #468916

  [ Updated manpages translations ]
  * German (Helge Kreutzmann).
  * Polish (Robert Luberda).
  * Swedish (Peter Karlsson).

  [ Updated dselect translations ]
  * Basque (Piarres Beobide). Closes: #462403

  [ Updated scripts translations ]
  * German (Helge Kreutzmann).
  * Polish (Robert Luberda).
  * Swedish (Peter Karlsson).

  [ Updated dselect translations ]
  * Polish (Robert Luberda).
  * Romanian (Eddy Petrişor).

 -- Guillem Jover <guillem@debian.org>  Sun, 30 Mar 2008 12:48:22 +0300

dpkg (1.14.16.6) unstable; urgency=medium

  * Let dpkg-gensymbols skip directories which are just symlinks when scanning
    the package build dir.
  * Bump urgency to medium to compensate lost days in testing migration due to
    the two last uploads.

 -- Raphaël Hertzog <hertzog@debian.org>  Sat, 26 Jan 2008 19:20:40 +0100

dpkg (1.14.16.5) unstable; urgency=low

  * Fix dpkg-gensymbols handling of #include so that one can include multiple
    times the same file and have it properly taken into account.
  * Add many armel-specific symbols to dpkg-gensymbols' blacklist.
    Closes: #462318

 -- Raphaël Hertzog <hertzog@debian.org>  Thu, 24 Jan 2008 14:20:10 +0100

dpkg (1.14.16.4) unstable; urgency=low

  * Import capit in Dpkg::Cdata from Dpkg::Fields. Closes: #462172

 -- Guillem Jover <guillem@debian.org>  Wed, 23 Jan 2008 08:44:32 +0200

dpkg (1.14.16.3) unstable; urgency=low

  [ Raphaël Hertzog ]
  * Remove the ":utf8" layer that utf8-encodes already valid utf8.
    Closes: #462098
  * Disable variable substitution in dpkg-genchanges. Closes: #462079, #462089

  [ Guillem Jover ]
  * Make start-stop-daemon set the supplementary groups if the real user or
    group are different than the ones we should switch to. Closes: #462075
  * Fix segfault in start-stop-daemon when using --group w/o --chuid (as
    a side effect, using --group alone works for the first time in years).
    Closes: #462072
  * Fix timeout computations for start-stop-daemon --retry option. This has
    not worked properly for a long time (maybe never), but came to light
    due to #460903's fix. Closes: #462104

 -- Guillem Jover <guillem@debian.org>  Tue, 22 Jan 2008 23:39:59 +0200

dpkg (1.14.16.2) unstable; urgency=low

  * Change uid after changing gid and initializing supplementary groups in
    start-stop-daemon. Closes: #462018
  * Change temporary dpkg Breaks on dpkg-dev (= 1.14.13) and (= 1.14.14)
    to Conflicts, so that users from etch can upgrade to sid (or lenny
    once dpkg has migrated).

 -- Guillem Jover <guillem@debian.org>  Tue, 22 Jan 2008 13:05:22 +0200

dpkg (1.14.16.1) unstable; urgency=low

  * Add libtimedate-perl to dpkg-dev's Depends and to Build-Depends.
    Reported by Aurelien Jarno. Closes: #461875

 -- Frank Lichtenheld <djpig@debian.org>  Mon, 21 Jan 2008 12:48:51 +0100

dpkg (1.14.16) unstable; urgency=low

  [ Guillem Jover ]
  * Add build-essential as an implicit Build-Depends in dpkg-checkbuilddeps.
    Closes: #402901
  * Add build-essential to dpkg-dev Recommends.
  * Do not warn about unrecognized Homepage field in binary package stanzas
    in dpkg-genchanges and dpkg-source. Closes: #460309
  * Do not use the enoent helper binary, and use perl POSIX module instead.
  * Keep checking for the process when start-stop-daemon is called with
    --retry even if the daemon removed the pidfile. Closes: #460903
    Thanks to Justin Pryzby for the analysis.
  * Make --quiet silence --test in start-stop-daemon. Closes: #367998
  * Check current uid and gid in start-stop-daemon before calling setuid,
    setgid and initgroups. Closes: #222524
    Based on a patch by Samuel Thibault.
  * Remove unimplemented --test option from update-alternatives.
    Closes: #392432, #461247
  * Additionally check if errno is EEXIST after rmdir(2), as SUSv3 specifies
    that on non-empty directories it can either return that or ENOTEMPTY.
    This fixes run time problems on Solaris.
  * Fix start-stop-daemon --help output to state that --name is one of the
    possible required options to use. Closes: #354999
  * Demote dselect from priority important to optional. Closes: #461327
  * Fix portability issues on HP-UX, by not using backticks inside double
    quotes in m4 files. Closes: #24514
  * Switch Maintainer address to <debian-dpkg@lists.debian.org> from
    <team@dpkg.org>.
  * Add README.feature-removal-schedule describing the features to be removed
    and README.api describing the provided APIs.

  [ Frank Lichtenheld ]
  * Make the -L option of dpkg-parsechangelog actually work (it's
    only been eleven years...)
  * Import the code from my external Parse::DebianChangelog as
    Dpkg::Changelog and Dpkg::Changelog::Debian. Using this
    from parsechangelog/debian adds the following requested
    features:
     - Option to use a non-lossy format. Closes: #95579
     - Various options to better control how many entries
       should be displayed. Closes: #226932

  [ Raphaël Hertzog ]
  * Replaced all the remaining code in controllib.pl by new modules. All
    scripts have been adjusted to use the new modules and controllib.pl has
    been removed.
  * The code to parse debian/control is available in a perl module
    Dpkg::Control. Closes: #26554
  * Temporarily add a Breaks: dpkg-dev (= 1.14.13), dpkg-dev (= 1.14.14) on
    dpkg for the convenience of sid users. Closes: #459815
  * Update dpkg-source(1) to explain better what the directory after -b is.
    Closes: #323606
  * Also force version in ${binary:Version} if dpkg-gencontrol -v<version>
    is used. That way we're consistent with the definition of that variable
    in deb-substvars(5). Closes: #433477
  * Add support of Dm-Upload-Allowed field. Closes: #453400
  * Fix dpkg-shlibdeps' filtering of duplicated dependencies in fields of
    lesser priority (when -d is used).
  * Fix behaviour of dpkg-shlibdeps when the same binary was passed multiple
    times for use in different dependency fields (-d option).
  * Change logic of -si option of dpkg-genchanges to include the original
    tarball only if the current upstream version differs from the upstream
    version of the previous changelog entry. Replaces the heuristic based
    on revision number (-0, -0.1 or -1). Closes: #28701
  * Some code refactoring on dpkg-genchanges and bug fixes in the generation
    of the Description: field. As a result, source only uploads will no more
    have Description fields.
  * Add support of wildcard entries in symbols files. This makes it much
    simpler to write symbols files for well managed libraries but in that case
    dpkg-gensymbols can't check any more if symbols have disappeared.
    Closes: #459359

  [ Updated manpages translations ]
  * Fix typo in French. Closes: #460021
  * German (Helge Kreutzmann).

  [ Updated dpkg translations ]
  * Basque (Piarres Beobide). Closes: #459565
  * French (Christian Perrier).
  * German, Basque, Norwegian Bokmål, Swedish, Vietnamese, Simplified Chinese,
    Galician unfuzzied.
  * Russian (Yuri Kozlov). Closes: #460708

  [ Updated scripts translations ]
  * Russian (Yuri Kozlov). Closes: #460709
  * Swedish (Peter Karlsson).

 -- Guillem Jover <guillem@debian.org>  Mon, 21 Jan 2008 10:00:45 +0200

dpkg (1.14.15) unstable; urgency=low

  [ Raphaël Hertzog ]
  * Make sure {dpkg-dev,dselect}.preinst are included in the source tarball.
    Closes: #452730
  * Blacklist armel-specific symbols in dpkg-gensymbols. Reported by Riku
    Voipio. Closes: #457964
  * Fix typos in various manpages. Patch from A. Costa. Closes: #458276
  * Make dpkg-shlibdeps choose the right symbols files when we have several
    debian/*/DEBIAN/symbols for a given soname. Closes: #458860
  * Add a -S<pkgbuilddir> option to dpkg-shlibdeps to indicate a package build
    tree to scan first when trying to find a needed library.
  * Change dpkg-gensymbols to mark symbols that disappeared with #MISSING
    instead of #DEPRECATED, it's clearer for people.
  * Fix Dpkg::Shlibs::Objdump to properly take into account R_*_COPY
    relocations. Closes: #454036
  * Explain better the order in which postinst/prerm scripts are called
    between a package and its dependencies. Thanks to Nicolas François and
    Helge Kreutzmann for their suggestions. Closes: #379641
  * Fix Dpkg::BuildOptions so that dpkg-buildpackage doesn't double all
    options in DEB_BUILD_OPTIONS when called with the -j parameter.
    Closes: #453656

  [ Guillem Jover ]
  * Move compression related variables to a new Dpkg::Compression module.
  * Remove disabled, obsolete and quite incomplete Hebrew translations.
  * Revert dpkg-dev versioned dependency bump on dpkg >= 1.14.13 back to
    >= 1.14.6, as the compression variables are now in a module in dpkg-dev.
  * Do not display garbage in dselect on monochrome terminals, by setting
    a missing ncurses character attribute. Closes: #155741, #157093
    Thanks to Sven Rudolph.
  * Do not loop endlessly in dselect with very long package descriptions.
    Closes: #179320, #342495
    Thanks to John Zaitseff.
  * Ignore wrapped lines in install-info when matching section titles.
    Closes: #214684
    Thanks to Andreas Metzler and Ian Zimmerman.
  * Do not use strdup for execvp arguments. Closes: #379027
  * Do not print 'failed to kill' warning in start-stop-daemon when polling
    the pid. Closes: #157305, #352554
    Thanks to Samuel Thibault.
  * Properly print build message in dpkg-buildpackage for lzma and bzip2
    compressed sources. Closes: #458519
  * Promote bzip2 Recommends to Depends for dpkg-dev. Closes: #458521
  * Add lzma to dpkg-dev Depends.
  * Do not automatically enable -j if DEB_BUILD_OPTIONS contains parallel=n,
    and allow overriding its value from the environment. Closes: #458589
  * Fix Dpkg::BuildOptions to parse all options in DEB_BUILD_OPTIONS, so
    that dpkg-buildpackage called with -j preserves unrecognized options.
  * Fix several signed vs unsigned value comparisons that were making some
    code to never be executed.

  [ Updated dpkg translations ]
  * French (Christian Perrier).
  * German (Sven Joachim). Closes: #459223
  * Norwegian Bokmål (Hans Fredrik Nordhaug). Closes: #457918, #458732
  * Simplified Chinese (Deng Xiyue). Closes: #459018
  * Swedish (Peter Karlsson).
  * Vietnamese (Clytie Siddall). Closes: #459016

  [ Updated scripts translations ]
  * French (Christian Perrier).
  * Swedish (Peter Karlsson).

  [ Updated man pages translations ]
  * Swedish (Peter Karlsson).

 -- Guillem Jover <guillem@debian.org>  Mon, 07 Jan 2008 12:12:16 +0200

dpkg (1.14.14) unstable; urgency=low

  * Fix override disparity: set priority of dselect to important.
  * Add libio-string-perl to Build-Depends as it's needed by a non-regression
    test (fix FTBFS, thus a quick upload).
  * Make dpkg-dev depend on dpkg (>= 1.14.13) as the latest Dpkg.pm is needed
    for dpkg-source.

 -- Raphaël Hertzog <hertzog@debian.org>  Thu, 27 Dec 2007 11:20:38 +0100

dpkg (1.14.13) unstable; urgency=low

  [ Frank Lichtenheld ]
  * Add an own manpage for Dpkg's version format. Mostly stolen
    from policy. Closes: #373003
  * Fix control file parsing for field values starting with a colon.
    Apparently nobody ever needed this until Vcs-Cvs came along.
    Closes: #453364
  * Copy the usr/share/doc directory to dpkg-dev and dselect (Instead
    of using symlinks). The space requirements are minimal and adding
    the needed dependencies to comply with policy would be way more
    inconvenient. Pointed out by Rene Engelhard. Closes: #452730
  * Allow more than one arch and more than one type of a package
    in debian/files. Parts of the patch by Goswin von Brederlow
    and Bastian Blank. Closes: #356299, #377400, #229143
  * Allow building only architecture independent packages (-A).
    Closes: #109794, #200454
  * Bump Standards-Version to 3.7.3 (no changes)

  [ Raphaël Hertzog ]
  * When dpkg-shlibdeps finds a lib in a directory which is just a symlink to
    another directory that is also considered, remember the other directory
    name as the canonical one. Closes: #453885
  * dpkg-shlibdeps doesn't warn any more about libm.so.6 being unused if the
    binary is also linked against libstdc++ since g++ always add an implicit
    -lm. Closes: #454616
  * Included files in symbols files (via #include) do no more need to repeat
    the header line. Closes: #455260
  * Tweak the sort algorithm between dependencies so that intervals
    are displayed as "a (>= 1), a (<< 2)" instead of the opposite.
    Closes: #455520
  * Extend format of symbols files to support arbitrary fields of
    meta-information. First field is Build-Depends-Package used to extract the
    version requirement possibly encoded in the Build-Depends field and make
    sure that the generated dependency is at least as strict as this one.
  * Fix dpkg-gensymbols to not update version info of a deprecated symbol.
    Closes: #457739
  * Fix dpkg-source's behaviour with options -sk -sK -sp -sP. Closes: #457784

  [ Guillem Jover ]
  * Ignore the man pages when building without NLS support. Closes: #457673
  * Fix perl warnings:
    - Check for undefined values when reading from the alternative db.
  * Properly handle symlinks for alternatives with nonexistent slave links.
    Closes: #76295, #246906, #433567, #451872, #220044, #392440, #441021
    Closes: #443241
    Based on a patch by Daniel Leidert <daniel.leidert@wgdd.de>.
  * Fail when diverting to a non existent directory. Closes: #245562
    Thanks to Flavio Stanchina <flavio@stanchina.net>.
  * Refactor update-alternatives.

  [ Updated dpkg translations ]
  * French (Christian Perrier, as this was trivial).
  * Spanish (Javier Fernández-Sanguino Peña). Closes: #456984
  * Swedish (Peter Karlsson).

  [ Updated man pages translations ]
  * German (Helge Kreutzmann).
  * Swedish (Peter Karlsson).

  [ Updated scripts translations ]
  * French (Frédéric Bothamy).
  * German (Helge Kreutzmann).
  * Japanese (Kenshi Muto). Closes: #455841
  * Swedish (Peter Karlsson).

 -- Guillem Jover <guillem@debian.org>  Thu, 27 Dec 2007 09:16:45 +0200

dpkg (1.14.12) unstable; urgency=low

  [ Raphaël Hertzog ]
  * Add -I<file> option to dpkg-gensymbols to force the usage of a specific
    symbols file.
  * Dpkg::Shlibs::find_library() now returns canonicalized paths.
  * dpkg-shlibdeps always tries the realpath() of a lib as fallback when
    trying to identify the package of a lib (and not only for symlinks).
  * dpkg-shlibdeps doesn't fail any more if it can't find unversioned
    libraries on the presumption that they are just private libraries. Outputs
    a warning instead.
  * Expand the dpkg-shlibdeps manual page with explanations concerning
    failures.
  * The environment variable DPKG_GENSYMBOLS_CHECK_LEVEL can be used to force
    dpkg-gensymbols to use a precise level of checks. Closes: #452022

  [ Guillem Jover ]
  * Define several private functions and variables as static.
  * Move extern declarations to header files and stop defining them as extern.
  * Unify parsing of Section and Priority in dpkg-gencontrol with Homepage.
  * Switch dpkg-scanpackages to use the new Dpkg::ErrorHandling and
    Dpkg::Versions modules.

 -- Guillem Jover <guillem@debian.org>  Thu, 29 Nov 2007 06:14:09 +0200

dpkg (1.14.11) unstable; urgency=low

  [ Raphaël Hertzog ]
  * dpkg-shlibdeps now ignores the lack of dependency information in some
    specific cases (instead of failing):
    - when the library is in the same package than the binary analyzed
    - when the library is not versioned and can't have a shlibs file
  * dpkg-shlibdeps now only displays 10 warnings about symbols not found for
    each binary and a count of skipped warnings. Closes: #452318
  * dpkg-shlibdeps: optimize "dpkg -S" lookups by caching results, patch
    from Aaron M. Ucko <ucko@debian.org>. Closes: #452577

  [ Guillem Jover ]
  * Fix dpkg-scanpackages to properly support an optional override file.
    Closes: #452621

 -- Guillem Jover <guillem@debian.org>  Sat, 24 Nov 2007 07:19:02 +0200

dpkg (1.14.10) unstable; urgency=low

  [ Raphaël Hertzog ]
  * dpkg-shlibdeps now correctly identify private libraries (avoid many
    warnings with perl/python modules). Closes: #452338
  * Move capit() to a Dpkg::Fields module and use it in dpkg-shlibdeps.
    Closes: #452262
  * Add more debug messages to dpkg-shlibdeps to ease collecting information
    in case of problems.
  * dpkg-shlibdeps now accepts again empty dependencies in shlibs files.
  * dpkg-shlibdeps will try harder to identify packages providing a library
    by looking up dpkg -S on the realpath of any symlink to a library.
    Closes: #452339
  * dpkg-source now correctly identifies the extension of the
    orig.tar.{gz,bz2,lzma} file and won't unexpectedly create "Format: 2.0"
    .dsc files.

  [ Guillem Jover ]
  * Add support for Package-Type in dpkg-name.
  * Restore cross compilation support by honouring the environment host and
    arch variables to override the default values on the dpkg-dev scripts.

  [ Updated man pages translations ]
  * Swedish (Peter Karlsson)

  [ Added scripts translations ]
  * Swedish (Peter Karlsson)

 -- Guillem Jover <guillem@debian.org>  Fri, 23 Nov 2007 06:32:27 +0200

dpkg (1.14.9) unstable; urgency=low

  [ Raphaël Hertzog ]
  * Fix bad behaviour of Dpkg::Path::get_pkg_root_dir() and adjust
    dpkg-shlibdeps accordingly. Closes: #452012
  * Fix Dpkg::Deps to accept empty fields. Closes: #452013

  [ Updated man pages translations ]
  * German (Helge Kreutzmann).

 -- Guillem Jover <guillem@debian.org>  Tue, 20 Nov 2007 07:15:41 +0200

dpkg (1.14.8) unstable; urgency=low

  [ Raphaël Hertzog ]
  * Heavy rework of dpkg-shlibdeps:
    - Support "symbols" files to generate finer-grained dependencies.
      Those files can be created by the new dpkg-gensymbols command.
      Closes: #430367
    - Uses now all paths in RPATH (instead of only the first).
      Closes: #395942
    - Support parsing include directives in /etc/ld.so.conf. Closes: #431597
    - Libraries are also searched in the public directories of packages
      being built and thus debian/shlibs.local can effectively define
      dependencies for libraries that are being built. Closes: #80340
    - "symbols" files use the full SONAME as key instead of splitting it in
      (name, version) like in the "shlibs" format. This allows binaries to
      be linked with unversioned libraries and not fail. Note that
      unversioned libraries are still a very bad idea.  Closes: #48208
    - dpkg-shlibdeps now supports '-x<package>' options that can be used to
      exclude packages from generated dependencies (use with care though).
      Closes: #41907, #109954
    - If dpkg-shlibdeps doesn't find any dependency information for a
      shared library that is actively used, then it will fail. This can be
      disabled with the option '--ignore-missing-info'. Closes: #10807
  * Switch perl programs to use the new Dpkg::Deps module. This changes the
    behaviour of dpkg-gencontrol and dpkg-source which will rewrite and
    simplify dependencies and build dependencies as possible. Multiple
    dependencies on the same package are replaced by their intersection.
    Closes: #178203, #186809, #222652

  [ Frank Lichtenheld ]
  * Add $(MAKE) check to build target
  * Allow to use other compressions than gzip on dpkg-source -b
    (NOTE: this will result in a Format: 2.0 source package!).
    Closes: #382673
  * Various small fixes to the manpages suggested by Helge Kreutzmann.
    Closes: #445858
  * Fix Dpkg::BuildOptions (and thereby dpkg-buildpackage) to really
    set DEB_BUILD_OPTIONS. Found by Daniel Shepler. Closes: #446119
  * Change some ' in shell code in dpkg-source.1 and dpkg-query.1 to
    proper \(aq. Reported by Daniel van Eeden. Closes: #447476

  [ Guillem Jover ]
  * Use shipped perl modules when calling perl programs at build time.
  * Switch perl programs to use the new Dpkg::ErrorHandling and Dpkg::Arch
    perl modules.
  * Add support for format strings in Dpkg::ErrorHandling functions.
  * Move build and host arch detection code from dpkg-architecture to
    Dpkg::Arch.
  * Add initial udeb support:
    - Support new fields fields Package-Type, Subarchitecture, Kernel-Version
      and Installer-Menu-Item. Closes: #383916
    - New '--type' option for dpkg-scanpackages.
  * Make dpkg-dev Conflict on dpkg-cross << 2.0.0 which was sourcing
    dpkg-buildpackage expecting it to be a shell script. Closes: #445852
  * Get rid of undefined macros from man pages. Thanks to Colin Watson
    for the analysis.

  [ Updated dselect translations ]
  * Czech (Miroslav Kure).

  [ Added dpkg translations ]
  * Thai (Theppitak Karoonboonyanan). Closes: #446501

  [ Updated dpkg translations ]
  * Czech (Miroslav Kure).
  * Galician (Jacobo Tarrio). Closes: #446624
  * Polish (Robert Luberda).
  * Russian (Yuri Kozlov). Closes: #446278

  [ Updated man pages translations ]
  * German (Helge Kreutzmann). Closes: #448354
  * Polish (Robert Luberda).
  * Swedish (Peter Karlsson).

  [ Added scripts translations ]
  * German (Helge Kreutzmann). Closes: #448353

  [ Updated scripts translations ]
  * Polish (Robert Luberda).
  * Swedish (Peter Karlsson).

 -- Guillem Jover <guillem@debian.org>  Mon, 19 Nov 2007 10:36:30 +0200

dpkg (1.14.7) unstable; urgency=low

  [ Guillem Jover ]
  * Add back $dpkglib into @INC, needed by the controllib.pl require in
    822-date. Closes: #440962
  * Document in dpkg-scanpackages that apt now requires Packages.bz2 in
    preference to Packages.gz. Closes: #440973
  * Stop recognizing the obsolete Optional field when building packages.
  * Use fakeroot, if present, by default to gain root privileges in
    dpkg-buildpackage.
  * Fix typos in dpkg-deb.1 and start-stop-daemon.8. Closes: #441051
    Thanks to A. Costa.
  * After '<prerm> remove' fails and while doing the error unwinding, if
    the '<postinst> abort-remove' call succeeds, preserve the old status
    instead of unconditionally setting it to 'Installed'. Closes: #432893
    Thanks to Brian M. Carlson.
  * Add Vcs-Browser and Vcs-Git fields to debian/control.
  * Add a Homepage field to debian/control (to be changed later when
    there's a more formal site).
  * Allow comparing unsupported architectures for equality and identity.
    Based on a patch by Frank Lichtenheld. Closes: #427210
  * Document Origin and Bugs fields in deb-control.5. Closes: #173463
  * Do not replace substvars for build dependencies (it was not supported
    anyway).

  [ Frank Lichtenheld ]
  * Add _MTN to dpkg-source -i default regex. Suggested by Jari Aalto.
  * Convert dpkg-buildpackage to a Perl script.
    Fix some bugs in the new script detected in experimental:
    Closes: #444362
  * dpkg-buildpackage accepts a -j<n> option now which will set
    MAKEFLAGS(-j<n>) and DEB_BUILD_OPTIONS(parallel=<n>) accordingly.
    parallel=<n> in DEB_BUILD_OPTIONS will be passed to MAKEFLAGS as
    well. Based on an idea by Robert Millan. Closes: #440636
  * Allow dpkg-source -I without a pattern which will load a default
    list of pattern similar to -i without regexp. Patch by
    Jari Aalto. Closes: #440972
  * Rework documentation of dpkg-source's -i and -I options.
    Closes: #323911, #440956
  * Add --utf8-strings to gpg call in dpkg-buildpackage since
    that seems to be the better default. Suggested by Székelyi Szabolcs.
    Closes: #379418
  * Let dpkg-buildpackage error out early if the version number from
    the changelog is not a valid Debian version. Closes: #216075
  * Fix dpkg-source to create correct diffs for files with spaces in
    their name (apparently we don't have many of those ;).
    Based on a patch by Marcel Toele. Closes: #445380

  [ Updated dpkg translations ]
  * Basque (Piarres Beobide). Closes: #440859
  * Danish (Claus Hindsgaul). Closes: #441106
  * French (Frédéric Bothamy).
  * German (Sven Joachim). Closes: #440537
  * Nepali (Shiva Prasad Pokharel). Closes: #437825
  * Portuguese (Miguel Figueiredo). Closes: #441113
  * Romanian (Eddy Petrişor).
  * Vietnamese (Clytie Siddall). Closes: #440502
  * Korean (Sunjae Park). Closes: #443190

  [ Updated man pages translations ]
  * German (Helge Kreutzmann).
  * Swedish (Peter Karlsson).
  * Korean (Sunjae Park). Closes: #443191

  [ Updated scripts translations ]
  * Correct a typo in the French translation. Closes: #443276
  * Swedish (Peter Karlsson).

 -- Guillem Jover <guillem@debian.org>  Mon, 08 Oct 2007 07:31:34 +0300

dpkg (1.14.6) unstable; urgency=low

  [ Frank Lichtenheld ]
  * Synchronise usage information of dpkg, dpkg-deb, and
    dpkg-query man pages. This fixes some small mistakes
    and also Closes: #321520

  [ Guillem Jover ]
  * Man pages cleanup:
    - Some italics and bold fixes.
    - Unify ellipsis, argument separator, and remove redundant program name
      preceding the options.
    - Substitute 'FILES' header with 'SEE ALSO' in dpkg-buildpackage(1),
      and remove leftover string from man page split. Closes: #439306
    - Split option descriptions so that it gets easier to distinguish.
    - Unify author and copyright information formatting.
  * Move variables automatically modified at build time for the perl scripts
    to a new style perl module (Dpkg) and make all programs use it.
  * Switch 'dpkg-gettext.pl' to a new style perl module (Dpkg::Gettext).
  * Implement support for Breaks field. Closes: #379140
    Thanks to Ian Jackson.
  * Run the deconfiguration of each package to be deconfigured once, instead
    of once per each conflicting package being removed. Closes: #378003
    Thanks to Ian Jackson.
  * Do not segfault when the result from a 'dpkg-query -l' is bigger than
    the total number of current packages, and do not produce repeated
    results with overlapping patterns on 'dpkg-query -W'. Closes: #428427
  * Tightening dpkg-dev versioned Depends to dpkg 1.14.6, and dpkg Conflicts
    against << dpkg-dev 1.14.6, where the perl modularization started.
  * Do not print empty lines after 'Setting up ...' output. Closes: #392317
  * When a slave alternative is inapplicable do not attempt to create the
    slave link before removing it again. Closes: #411699
    Thanks to Ian Jackson.
  * Do not consider it a file conflict if the package contains a symlink
    to a directory where the existing symlink on-disk points to the
    same place. Closes: #377682
    Thanks to Ian Jackson.
  * Fix perl warnings:
    - When removing a non diverted file with dpkg-divert. Closes: #438416
  * Implement support for Homepage field. Closes: #142324
  * Ignore XB- fields instead of XC- fields from control file binary package
    stanzas in dpkg-genchanges.
  * Explicitly ignore all known fields from the control file source package
    stanza in dpkg-genchanges, instead of leaving unknown fields unwarned.
  * Implement support for Vcs-Browser, Vcs-Arch, Vcs-Bzr, Vcs-Cvs, Vcs-Darcs,
    Vcs-Git, Vcs-Hg, Vcs-Mtn and Vcs-Svn fields in control file source
    package stanza.
  * Implement support for Tag field.

  [ Updated scripts translations ]
  * French (Frédéric Bothamy, Christian Perrier).
  * Swedish (Peter Karlsson).

  [ Updated dpkg translations ]
  * Dzongkha (Tshewang Norbu). Closes: #430931
  * Nepali (Shiva Prasad Pokharel). Closes: #435353
  * Polish (Robert Luberda).
  * Russian (Yuri Kozlov). Closes: #436147
  * Swedish (Peter Karlsson).

  [ Updated dselect translations ]
  * Russian (Yuri Kozlov). Closes: #436149
  * Swedish (Peter Karlsson).

  [ Updated man pages translations ]
  * German (Helge Kreutzmann).
  * Polish (Robert Luberda).
  * Swedish (Peter Karlsson).

 -- Guillem Jover <guillem@debian.org>  Wed, 05 Sep 2007 07:36:02 +0300

dpkg (1.14.5) unstable; urgency=low

  [ Guillem Jover ]
  * Add lpia support to ostable and triplettable.
  * Fix dpkg-source to not emit duplicated entries for the Architecture field
    in the .dsc file.
  * Fix dpkg-scanpackages to load the override file after having filled the
    packages information. Closes: #428169, #428470
  * Add '.shelf' to the default dpkg-source -i regex. Closes: #427827
    Thanks to Adeodato Simó.
  * Support a colon separated list of paths from the ELF RPATH field in
    dpkg-shlibdeps. Thanks to Jiří Paleček. Closes: #427988
  * Man pages cleanup:
    - Reference deb-substvars(5) instead of dpkg-substvars(5). Closes: #429182
    - Mark dpkg-* commands in bold.
    - Unify title header.
    - Remove an additional space in install-info(8) and mark gzip in bold
      and remove redundant reference to GNU.
    - Fix explanation of dpkg-source '-b' option, remove a reference to
      checking for a missing empty string argument, and add a reference
      to '-sX' arguments affecting the behaviour. Closes: #428167
    - Remove documented dpkg-gencontrol options in dpkg-source left over
      from the man pages split.

  [ Frank Lichtenheld ]
  * Fix typo in German translation of start-stop-daemon(8).
    Noted by Joachim Breitner. Closes: #430008
  * Correct permission and owner/group handling when extracting
    tar balls to match more the user's preferences instead of
    ours or the ones from the originator of the tar ball. Patch
    by Ian Jackson. Closes: #390915, #207289
  * dpkg-source warns now about new empty files since those will
    not be represented in the diff. Closes: #383394

  [ Updated dselect translations ]
  * French (Christian Perrier).
  * Romanian (Eddy Petrişor).

  [ Updated dpkg translations ]
  * Estonian (Ivar Smolin). Closes: #427589
  * Portuguese (Miguel Figueiredo).
  * Romanian (Eddy Petrişor).
  * Spanish (Javier Fernandez-Sanguino). Closes: #429958

  [ Updated man pages translations ]
  * German (Helge Kreutzmann).

 -- Frank Lichtenheld <djpig@debian.org>  Tue, 03 Jul 2007 00:27:07 +0200

dpkg (1.14.4) unstable; urgency=low

  [ Guillem Jover ]
  * Fix perl warnings:
    - When unpacking a source package with -sp from a different directory
      than the one containing the tarball. Closes: #424998
  * Remove an unused variable in dpkg-statoverride by renaming it to the
    initially intended name. Closes: #425041
  * Fix loose regex in dpkg-source (/\.debian.tar/ -> /\.debian\.tar/).
    Thanks to Kylan Robinson. Closes: #425629
  * Revert change on 1.14.0 from Aaron M. Ucko. Trim down duped entries only
    when passing them to dpkg-query instead. Closes: #425641
  * Recognize again architecture wildcards. Closes: #424670

  [ Updated dpkg translations ]
  * Basque (Piarres Beobide). Closes: #425776
  * French (Frédéric Bothamy).
  * Galician (Jacobo Tarrío).

 -- Guillem Jover <guillem@debian.org>  Thu, 24 May 2007 19:30:26 +0300

dpkg (1.14.3) unstable; urgency=low

  [ Guillem Jover ]
  * Fix perl warnings:
    - In dpkg-genchanges when called with -S. Closes: #423193
    - In architecture comparison operations. Closes: #423452
    - Fill slavepaths undefined entries with an empty string to guarantee
      they are always defined. Closes: #423140, #423451, #423544, #423555
  * Include the new split man pages deb-substvars.5, deb-override.5 and
    deb-shlibs.5 in dpkg-dev.
  * Fix deb-substvars.5 section to match reality.
  * Refactor update-alternatives.
  * Fix dpkg-divert to work again w/o specifying the '--divert' and
    '--package' or '--local' options. Closes: #423864
  * Document in install-info.8 that when no '--section' option is specified,
    install-info will try to use the INFO-DIR-SECTION entry from the info
    file. Add missing commas. Thanks to Kurt B. Kaiser. Closes: #397737
  * Disambiguate in install-info.8 the use of 'Info directory' with
    'Info dir file'. Closes: #420766
  * Document in deb-control.5 that the control file can have '#'-style
    comments. Closes: #406481
  * Make start-stop-daemon fork twice while daemonizing.

  [ Updated dpkg-dev translations ]
  * French (Frédéric Bothamy). Closes: #423392

  [ Updated dpkg translations ]
  * French (Christian Perrier).
  * German (Sven Joachim). Closes: #423401

  [ Updated dselect translations ]
  * German (Sven Joachim). Closes: #423403

 -- Guillem Jover <guillem@debian.org>  Tue, 15 May 2007 16:02:59 +0300

dpkg (1.14.2) unstable; urgency=low

  [ Guillem Jover ]
  * Remove bashisms in dpkg-buildpackage. Closes: #422239
  * Handle case in update-alternatives when there's no existing alternative
    to configure. Closes: #260987, #353252, #367717, #392431
  * Add solaris support to ostable and triplettable. Closes: #361866
  * Properly create the generic name symlink in update-alternatives for new
    alternatives. Closes: #422979
  * Include translations again, which disappeared due to a dirty source tree
    and a bogus Makefile.am for the man pages. Closes: #423029, #423085

 -- Guillem Jover <guillem@debian.org>  Wed, 09 May 2007 22:22:45 +0300

dpkg (1.14.1) unstable; urgency=low

  [ Guillem Jover ]
  * Fix partial upgrades by tightening dpkg-dev versioned Depends to
    dpkg 1.14.0, and dpkg Conflicts against << dpkg-dev 1.14.0, where
    the triplettable support first appeared. Closes: #422848

 -- Guillem Jover <guillem@debian.org>  Tue, 08 May 2007 18:23:49 +0300

dpkg (1.14.0) unstable; urgency=low

  [ Guillem Jover ]
  * Make the copyright information in dpkg-deb.1 and dpkg-split.1 match the
    one in the source. Thanks to Nicolas François. Closes: #379320
  * Allow dpkg-buildpackage to properly override '-b' when passed after '-B'.
    Thanks to Julian Gilbey. Closes: #397479
  * Move retrieval of uid and gid information from controllib.pl into a
    function, so that scripts not needing it do not execute that code.
    Based on a patch by Riku Voipio. Closes: #396884
  * Do not bail out in dpkg when building without start-stop-daemon support,
    by checking if the macro value is true instead of it being defined.
    Thanks to Mark Rosenstand.
  * Make all perl scripts use strict and warnings, to ease catching errors.
  * Refactor update-alternatives code, with the side effect that now commands
    on non existing link group files will return an error code (except
    for --remove, now). Closes: #273407
  * Add a missing newline to a warning message in dpkg. Closes: #390914
    Thanks to Ian Jackson.
  * Fix typo in variable name in dpkg-source which was causing it to not
    create directories when extracting the diff. Closes: #374645
  * Fix up and down keystrokes in the dselect help message. Closes: #383438
    Thanks to Sven Joachim.
  * Convert 822-date to be a simple wrapper around 'date -R'. 822-date is
    now deprecated and should not be used anymore. It might be removed
    sometime in the future. Closes: #31634, #367712, #314462
    Thanks to Frank Lichtenheld.
  * Add '.gitignore' to the default dpkg-source -i regex. Closes: #409566
    Thanks to Julien Cristau.
  * Add '.hg' to the default dpkg-source -i regex. Closes: #414794
  * Use l10n-friendlier strings to describe dependencies. Closes: #390916
    Thanks to Ian Jackson.
  * Change priority for dpkg-dev from standard to optional to match the
    override.
  * Do not use a build-stamp in debian/rules.
  * Fix confusing bottom status lines in dselect, unifying them by removing
    the method or package name and capitalizing. Closes: #9085
  * Check proper error value returned by BZ2_bzerror. Closes: #410605
  * Exit with an error instead of an assert if a file name is too long when
    building a .deb package. Closes: #393069
  * Exit with an error instead of an assert if the number of conflictors is
    exceeded. Remove bogus comments. Closes: #377855
  * Fix regular expression special-casing Origin, Bugs and Maintainer fields
    which was making X[SBC]- fields containing such strings to propagate into
    the .deb control file unprocessed. Thanks to Colin Watson.
  * Add support for '--admindir' in dpkg-buildpackage, dpkg-checkbuilddeps
    and dpkg-shlibdeps. Closes: #162348
  * Cleaning and format unification of manual pages.
  * Make the override-file argument to dpkg-scanpackages optional.
  * Refactor compression filtering code.
  * Split override file information from dpkg-scanpackages.1 into
    deb-override.5 manual page.
  * Split dpkg-source.1 into independent man pages, namely deb-substvars.5,
    deb-shlibs.5, dpkg-buildpackage.1, dpkg-distaddfile.1, dpkg-genchanges.1,
    dpkg-gencontrol.1, dpkg-parsechangelog.1 and dpkg-shlibdeps.1.
  * Support building binary packages with the member data.tar.lzma compressed
    with lzma.
  * Require gettext 0.16.1.
  * Show the epoch (if present) when displaying package versions.
    Closes: #107449, #179913, #345594, #393924, #405668
    Based on a patch by Jeffrey W. Baker.
  * Switch from pseudo-tags to usertags, and update the documentation.
  * Fix typo in German dpkg man page. Closes: #416167
    Thanks to Martin Weis.
  * Properly sort Uploaders field in generated .dsc files.
  * Reorder a bit the fields in output files.
  * Speed up dpkg-shlibdeps by avoiding doing a dpkg-query for duped
    libraries. Thanks to Aaron M. Ucko. Closes: #421290
  * Generalize source architecture handling by abstracting it through the new
    Debian triplet and the new triplettable.
  * Add armel support to ostable and triplettable. Closes: #414087

  [ Updated dpkg translations ]
  * Dutch (Bart Cornelis).
  * French (Frédéric Bothamy).
  * Polish (Robert Luberda).
  * Romanian (Eddy Petrişor).
  * Simplified Chinese (Anthony Wong). Closes: #415320
  * Traditional Chinese (Anthony Wong). Closes: #415230

  [ Added dpkg translations ]
  * Estonian added (Ivar Smolin). Closes: #422404
  * Kurdish added (Erdal Ronahi). Closes: #418154
  * Marathi added (Priti Patil). Closes: #416810

  [ Updated man pages translations ]
  * German (German l10n team). Closes: #418528
  * Polish (Robert Luberda).

  [ Updated dselect translations ]
  * Dutch (Bart Cornelis).
  * Polish (Robert Luberda).

 -- Guillem Jover <guillem@debian.org>  Tue, 08 May 2007 11:11:50 +0300

dpkg (1.13.25) unstable; urgency=low

  [ Guillem Jover ]
  * Fix year 2018 in changelog for Michael Alan Dorman's upload in 1998,
    which was confusing the changelog parsers. Closes: #402526
  * Document in its man page that update-alternatives requires cooperation
    from all packages dealing with the specific file. Closes: #396338
    Thanks to Tomas Pospisek <tpo_deb@sourcepole.ch>.
  * Require POSIX inside subprocerr in controllib.pl. Closes: #390636
    Thanks to Brendan O'Dea <bod@debian.org>.
  * Support extracting lzma compressed source and binary packages,
    and add a Suggests on package lzma. Closes: #347715
  * Add '/emul/ia32-linux' biarch paths to dpkg-shlibdeps. Closes: #403216
  * Remove non-modified /etc/dpkg/dpkg.cfg configuration file when upgrading
    from versions 1.9.21 through 1.10.28, to avoid getting prompted about
    conffile changes. Closes: #398061

  [ Updated dpkg translations ]
  * Chinese (Traditional, Asho Yeh).
  * Korean (Sunjae Park). Closes: #394135, #404938
  * Norwegian Bokmal (Hans Fredrik Nordhaug). Closes: #391143
  * Nepali (Shiva Prasad Pokharel).
  * Romanian (Eddy Petrişor).
  * Catalan (Jordà Polo).
  * Swedish (Peter Karlsson).
  * Vietnamese (Clytie Siddall). Closes: #399343

  [ Added dpkg translations ]
  * Punjabi (A S Alam).

  [ Updated dpkg-dev translations ]
  * Catalan (Jordi Mallach).

  [ Updated dselect translations ]
  * Korean (Sunjae Park). Closes: #404943

 -- Guillem Jover <guillem@debian.org>  Tue,  2 Jan 2007 00:23:57 +0200

dpkg (1.13.24) unstable; urgency=low

  [ Guillem Jover ]
  * Fix dselect segfault by adding a field description matching the
    dependency field enum position. Closes: #392731, #392724

  [ Updated dpkg Translations ]
  * Nepali (Shiva Prasad Pokharel). Closes: #373728

 -- Guillem Jover <guillem@debian.org>  Fri, 13 Oct 2006 16:34:39 +0300

dpkg (1.13.23) unstable; urgency=low

  [ Guillem Jover ]
  * Add initial support for the Breaks field, by parsing but rejecting it.
    Thanks to Ian Jackson <iwj@ubuntu.com>. Closes: #375703
  * Use dpkg-architecture from the source tree to get the target Debian
    architecture, instead of duplicating the logic in the m4 files.
  * Remove comment headers in dselect/helpmsgs.{cc,h} about the files being
    autogenerated, replace them with a proper license and copyright comment.
    Closes: #382308
  * Add a new line at the end of m4/compiler.m4 file, to cope with an
    autoreconf failure due to the new m4 1.4.7.

  [ Nicolas François ]
  * Specify --null before the -T tar's option to avoid the "tar: -: file name
    read contains nul character" warning.
    Closes: #376351, #375749, #376724, #377279

  [ Added dpkg Translations ]
  * Dzongkha (Kinley Tshering).

  [ Updated dpkg Translations ]
  * Basque (Piarres Beobide). Closes: #375118
  * Brazilian Portuguese (Andre Luis Lopes).
  * Catalan (Robert Millan, Jordi Mallach). Closes: #383448
  * Czech (Miroslav Kure).
  * Danish (Claus Hindsgaul).
  * Dutch (Bart Cornelis).
  * Dzongkha (Tenzin Dendup). Closes: #388192
  * French (Frédéric Bothamy).
  * Galician (Jacobo Tarrio).
  * German (Sven Joachim). Closes: #381409, #381740
  * Hungarian (SZERVÁC Attila).
  * Italian (Stefano Canepa, Davide Viti). Closes: #387821
  * Japanese (Kenshi Muto). Closes: #386963
  * Khmer (Khoem Sokhem). Closes: #375099
  * Portuguese (Miguel Figueiredo, Rui Branco).
  * Romanian (Eddy Petrişor).
  * Russian (Yuri Kozlov). Closes: #376746, #391143
  * Slovak (Peter Mann). Closes: #387282
  * Spanish (Javier Fernandez-Sanguino). Closes: #386759
  * Swedish (Daniel Nylander). Closes: #383643
  * Vietnamese (Clytie Siddall). Closes: #383588

  [ Added dpkg-dev Translations ]
  * Catalan (Jordi Mallach).
  * French (Philippe Batailler).

  [ Updated dselect Translations ]
  * Brazilian Portuguese (Andre Luis Lopes).
  * Catalan (Robert Millan, Jordi Mallach).
  * Danish (Claus Hindsgaul).
  * German (Sven Joachim). Closes: #384843
    (Sven is now the new German translation maintainer for dpkg and dselect).
  * Hungarian (SZERVÁC Attila).
  * Indonesian (Arief S Fitrianto). Closes: #391144
  * Italian (Stefano Canepa).
  * Japanese (Kenshi Muto).
  * Norwegian Bokmål (Hans Fr. Nordhaug).
  * Russian (Yuri Kozlov).
  * Slovak (Peter Mann).
  * Spanish (Javier Fernández-Sanguino Peña). Closes: #391144
  * Swedish (Daniel Nylander).
  * Vietnamese (Clytie Siddall).

  [ Updated man pages translations ]
  * French (Philippe Batailler).
  * German (Helge Kreutzmann). Closes: #379030

  [ Added man pages translations ]
  * German (Helge Kreutzmann).
    Closes: #379286, #379298, #379417, #379433, #379661, #379798, #379825
    Closes: #379985, #380130, #380239, #380365, #381047, #380660, #380443
    Closes: #381349, #381488
  * Japanese (KISE Hiroshi).
    Closes: #381141, #381865, #384768, #385675, #386965, #388837

 -- Guillem Jover <guillem@debian.org>  Thu, 12 Oct 2006 02:56:09 +0300

dpkg (1.13.22) unstable; urgency=low

  [ Guillem Jover ]
  * Version the po4a Build-Depends to >= 0.23 as we are using options
    introduced in that version. Thanks to Sergio Gelato. Closes: #370536
  * Add '.bzrtags' directory to default dpkg-source -i regex.
    Suggested by Adeodato Simó. Closes: #370392
  * Print update-alternatives '--config' listing layout evenly spaced.
    Closes: #325895
  * Clarify the legend in update-alternatives '--help' (Andrew Ferrier).
    Closes: #305318
  * Add the source version inside parenthesis to the Source field in the
    generated .changes and binary packages if the binary package version
    differs (like in binNMUs). Closes: #62529
  * Add missing comment serving as documentation about abort-remove on
    removal in dpkg.postinst (Justin Pryzby). Closes: #372145
  * Fix typo in dpkg-deb manpage (Robert Luberda). Closes: #373999
  * Clarify dpkg-architecture new options '-e' and '-i' in man page, add
    backward compatibility information and give some examples.
    Thanks for the initial suggestions to Junichi Uekawa. Closes: #370830
  * Modified some strings to be able to merge them in the .pot files.
  * Add new '--umask' option to start-stop-daemon. Closes: #368003

  [ Frank Lichtenheld ]
  * dpkg-source issued spurious warnings about fields defined with
    XB-. They now get correctly suppressed. Closes: #374154
  * Give a correct warning when the user requested an unknown
    sign command that we will default to a pgp style interface.
    Closes: #133470

  [ Updated dpkg Translations ]
  * Romanian (Eddy Petrişor).
  * Galician (Jacobo Tarrio).
  * French (Christian Perrier).
  * Swedish (Peter Karlsson).
  * Basque (Piarres Beobide). Closes: #373107
  * Polish (Robert Luberda).
  * Catalan (Guillem Jover).

  [ New dpkg Translations ]
  * Nepali (Paras Pradhan). Closes: #373728

  [ Updated dselect Translations ]
  * Simplified Chinese (Kov Tchai). Closes: #366260

  [ Updated man pages translations ]
  * Polish (Robert Luberda).

  [ Christian Perrier ]
  * Typo fix in update-alternatives ("alternativse"). Thanks to Eddy Petrisor
    for spotting it. Translations unfuzzied.
  * Make similar messages in dpkg-statoverride and dpkg-divert exactly similar
    Thanks to Eddy Petriso for spotting them, again.

 -- Guillem Jover <guillem@debian.org>  Wed, 21 Jun 2006 18:03:29 +0300

dpkg (1.13.21) unstable; urgency=low

  [ Guillem Jover ]
  * Disambiguate error message about conflicting command line actions by
    providing both long and short option names. Based on a suggestion by
    Josip Rodin. Closes: #45575
  * Add '/lib32' and '/usr/lib32' to the dpkg-shlibdeps library path search
    list. Closes: #367892
  * Revert usage of English perl non-essential module from install-info.
    Closes: #369928, #369958, #370157, #370174, #370210
  * Print the correct file being parsed by dpkg-parsechangelog's debian
    parser. Closes: #368961
  * Fix dependency cycle breaking in the case when every link involves
    a Provides (Ian Jackson). This is a proper fix for #349442.
    Closes: #370017

  [ Updated dpkg Translations ]
  * Czech (Miroslav Kure).
  * Vietnamese (Clytie Siddall).

 -- Guillem Jover <guillem@debian.org>  Sun,  4 Jun 2006 19:02:44 +0300

dpkg (1.13.20) unstable; urgency=low

  [ Frank Lichtenheld ]
  * Add gettext support for the Perl scripts. Based on a patch by
    Nicolas François. Closes: #165843
  * Only print usage information of dpkg-scanpackages on stdout
    if requested explicitly. Use stderr in case of error.
    Closes: #366659
  * Add remarks to dpkg-scansources and dpkg-scanpackages
    man pages about the need to compress the generated files
    to be able to access them via apt. Closes: #65839
  * Allow '+' and '.' in distribution names in Debian changelogs.
    Based on a patch by John Wright.
    Closes: #361171
  * Use the Debian keyring in dpkg-source when checking signatures
    of .dsc files, if available. Closes: #364726
  * Let dpkg-buildpackage pass through all remotely sensible
    -sX options to dpkg-source (-s[nsAkurKUR] currently).
    Closes: #36586
  * Improve the description of --showformat in dpkg-deb
    man page and add a pointer to the complete description
    of the option in dpkg-query.
  * Don't spew out garbage from dpkg-deb, if the second argument
    to -I is a absolute filename. Based on a patch by Ian Eure.
    Closes: #35573
  * Fix --ignore-depends argument value parsing. Closes: #169125
  * Completely remove md5sum diversion madness.  Instead, we Pre-Depend
    on a version of textutils which provides /usr/bin/md5sum.  We rely on
    the logic in coreutils to remove our diversions. Patch by
    Ian Jackson. Closes: #315784, #313605
  * Try harder to detect dependency cycles that contain Provides
    links. Closes: #349120, #349442
  * Update archtable to reflect current archive: Add amd64 and remove
    sh. Closes: #367329
  * Don't claim in dpkg man page that we set DPKG_OLD_CONFFILE and
    DPKG_NEW_CONFFILE on sub shells since we actually don't.
  * Fix printing of user defined fields with --showformat and
    document the existence of this feature in dpkg-query man page.
  * Make --forget-old-unavail more reliable by deleting architecture
    information of removed packages. Patch by Piotr Engelking.
    Closes: #208532
  * When building packages with dpkg-deb give a more useful error
    message in case a conffile entry has leading whitespace. Patch
    by David Lopez Moreno. Closes: #281562
  * Don't drop directories that contain our conffiles too early from
    our file listing. Otherwise we might leave them behind on purge
    if we share them with other packages.
    Closes: #174180, #198128, #198522, #318825, #366178

  [ Nicolas François ]
  * Fix typos in the Russian man pages. Thanks to Stepan Golosunov.
    Closes: #366587
  * Honour tabbing requested via --showformat even if the field to
    be printed is empty. Closes: #361671
  * Flush the terminal's input before prompting what to do with a
    configuration file. Closes: #316551
  * Fix the --force-depends-version option. Closes: #57104

  [ Guillem Jover ]
  * Standardize scripts usage output format and at the same time make
    the strings easier for the translators. Add '--help' and '--version'
    for most of the scripts. Print the usage and version to stdout.
  * Do not strip the epoch from the source:Upstream-Version substvar.
    Closes: #366351
  * Properly check and report lock file existence in install-info.
    Based on patch by Ben Pfaff. Closes: #368874
  * Correct default info directory for '--infodir' in intall-info man
    page (Ben Pfaff). Closes: #368875
  * Print the bogus version and prefix the error message with 'dpkg: '
    when using '--compare-versions'. Closes: #369177
  * Remove duplicated string " , at changelog " in dpkg-parsechangelog's
    debian style parser (Julian Gilbey). Closes: #369205
  * Update the Section and Priority fields in the status file from the
    new packages. We assume that the information from the binary package
    is correct, otherwise it should be fixed there to match the archive
    override file (Koblinger Egmont).
    Closes: #54529, #58106, #81171, #230610, #237622, #237626
  * Bump Standards-Version to 3.7.2 (no changes needed).
  * Add lintian overrides for dpkg, dpkg-dev, dselect and sources.
  * Replace logrotate installation logic with dh_installlogrotate.

  [ Updated dpkg Translations ]
  * Portuguese (Miguel Figueiredo).
  * Polish (Robert Luberda).
  * Hungarian (SZERVÁC Attila).
  * Romanian (Eddy Petrişor).
  * Russian (Yuri Kozlov). Closes: #366353
  * Czech (Miroslav Kure).
  * Simplified Chinese (Kov Tchai). Closes: #366985
  * Swedish (Peter Karlsson).
  * Galician (Jacobo Tarrio).
  * Slovak (Peter Mann).
  * Dutch (Bart Cornelis).
  * Basque (Piarres Beobide). Closes: #366185

  [ Updated dselect Translations ]
  * Polish (Robert Luberda).
  * Basque (Piarres Beobide). Closes: #366187
  * Czech (Miroslav Kure).
  * Romanian (Eddy Petrişor).

  [ Updated man pages translations ]
  * Polish (Robert Luberda).

 -- Guillem Jover <guillem@debian.org>  Wed, 31 May 2006 07:43:16 +0300

dpkg (1.13.19) unstable; urgency=low

  [ Frank Lichtenheld ]
  * Add -follow (back) to find call in dpkg-scanpackages.
    Closes: #358011
  * Fix error in archive.c that lead to a infinite loop when
    installing files with long, non-ASCII filenames in
    certain locales. Closes: #346436

  [ Updated dpkg Translations ]
  * French (Christian Perrier).
  * Galician (Jacobo Tarrio).
  * Romanian (Eddy Petrişor).
  * Dutch (Bart Cornelis).
  * Swedish (Peter Karlsson).
  * Danish (Claus Hindsgaul). Closes: #362317
  * Czech (Miroslav kure).
  * Vietnamese (Clytie Siddall). Closes: #363264
  * Spanish (Javier Fernández-Sanguino Peña). Closes: #357911
  * Basque (Piarres Beobide). Closes: #363683, #363679
  * Japanese (Kenshi Muto). Closes: #365334

  [ Updated dselect Translations ]
  * Romanian (Eddy Petrişor).
  * Galician (Jacobo Tarrio).
  * French (Christian Perrier).
  * Dutch (Bart Cornelis).

  [ Nicolas Francois ]
  * Generate the Russian man pages in the KOI8-R charset. Closes: #361987
  * Document the shlibs.local format in dpkg-source(1). Closes: #316485
  * Fix a typo in an error message. Thanks to Justin Pryzby. Closes: #364539

  [ Guillem Jover ]
  * Fix strings so that they can be more easily translated. Closes: #134358
  * Add new substvars source:Version, source:Upstream-Version and
    binary:Version so packages will be able to avoid breaking on binNMUs.
    Based on a patch by Ken Bloom and Jeroen van Wolffelaar. Closes: #358530
  * Support binNMU safe packages even when source and binary differ in
    version.
  * Rename dpkg:UpstreamVersion to dpkg:Upstream-Version. Make dpkg:Version
    and dpkg:Upstream-Version get the current dpkg versions instead of the
    ones from the package being built.
  * Split usage strings to make it easier for translators when those change.
    Closes: #323957
  * Standardize start-stop-daemon usage output format.
  * Make install-info '--dir-file' option compatible with GNU install-info
    by renaming the infodir variable to dirfile and not appending the
    '/dir' string except when initializing from '--info-dir' or
    '--infodir' (Wayne Davison). Closes: #61640, #67237, #286275
  * Make install-info add a new line after adding the last entry at the
    end of the dir file, which makes the info readers able to see those
    last entries (Nicolas François). Closes: #164495
  * Use the numerical value of errno instead of a string in install-info
    when checking if the locking error was due to an already existing
    file, which is locale dependent, and die accordingly. Based on a patch
    by Nicolas François. Closes: #199204, #210781
  * Escape hyphens in man pages.
  * Bump Standards-Version to 3.7.1.
  * Wrapped debian/control fields except Uploaders given current policy.

 -- Guillem Jover <guillem@debian.org>  Thu,  4 May 2006 14:05:21 +0300

dpkg (1.13.18) unstable; urgency=low

  [ Updated dpkg Translations ]
  * Romanian (Sorin Batariuc). Closes: #356664
  * Danish (Claus Hindsgaul). Closes: #356188
  * Polish (Robert Luberda).
  * Dutch (Bart Cornelis).

  [ Updated dselect Translations ]
  * Spanish (Javier Fernández-Sanguino Peña). Closes: #357912
  * Danish (Claus Hindsgaul). Closes: #356188
  * Polish (Robert Luberda).
  * Russian (Yuri Kowlov). Closes: #361415

  [ Updated man pages translations ]
  * Typos corrected in French dpkg-source man page
    Thanks to Nicolas Bonifas who spotted them
  * Russian completed. Thanks to Yuri Kozlov.
    Closes: #361415

  [ Christian Perrier ]
  * Correct typos in man pages. Thanks to A. Costa for spotting them
    Closes: #358091, #358092, #358093, #358094, #358095

  [ Guillem Jover ]
  * Add a '[!]' in --force-all help denoting that it is a dangerous option.
    Closes: #359935
  * Prefix any chroot path to the exec file name when stating it in
    start-stop-daemon. Closes: #318771, #333066
  * Add '-r' to the help output of start-stop-daemon (Jared Spiegel).
    Closes: #354869
  * Use mustsetvar when setting the value of the sversion variable in
    dpkg-buildpackage (Andrew Suffield). Closes: #158953
  * Pass '--admindir' option over to dpkg-query when passing '--admindir' or
    '--root' to dpkg (initial patch by Branden Robinson).
    Closes: #153305, #271041, #282853, #307715, #355915
  * Support system library directories in dpkg-shlibdeps symlinked from
    '/lib/ldconfig'. Closes: #356452
  * Document that 'dpkg --get-selections' and 'dpkg-query -l' without a
    pattern will not list packages in state purge. Closes: #355633
  * Obsolete force/refuse 'auto-select' dpkg option.
  * Add new '--clear-selections' option to dpkg (Andrew Suffield).
    Closes: #112388
  * Use '--clear-selections' in the dpkg man page example on how to transfer
    the status to another installation. Closes: #137442

 -- Guillem Jover <guillem@debian.org>  Mon, 10 Apr 2006 06:40:22 +0300

dpkg (1.13.17) unstable; urgency=low

  [ Frank Lichtenheld ]
  * Fix handling of -DArchitecure=foo in dpkg-gencontrol. Closes: #251911
  * Handle architectures in all dependency fields in debian/control,
    even those of binary packages. Closes: #252657, #324741, #347819
  * More dpkg-scanpackages fixes (--arch option handling). Closes: #353506

  [ Guillem Jover ]
  * Add missing parentheses surrounding a man page section reference
    in the dpkg-source man page (Matt Kraai). Closes: #353731
  * Fix misspelling of "occurred" as "occoured" in dpkg-gencontrol and
    dpkg-source (Matt Kraai). Closes: #353949
  * Major cleanup of manpages, by using properly the bold and italic
    attributes and other embellishments.
  * Add dpkg-query(1) in the SEE ALSO section in dpkg(1). Closes: #354643
  * Don't try to compile in SELinux support on GNU/kFreeBSD amd64.
  * Add new quiet option to dpkg-source to suppress warnings. Closes: #355065
  * Do not expand architecture aliases anymore in .dsc files.
  * Change start-stop-daemon's --exec behaviour again on GNU/Linux to compare
    the referred file pointed by the '/proc/<pid>/exe' symlink, stripping
    any ' (deleted)' string and stating the result. Closes: #354867

  [ Updated man pages translations ]
  * Polish (Robert Luberda). Closes: #353782
  * French (Philippe Batailler).

  [ Updated dselect Translations ]
  * Hungarian (Szervác Attila).
  * Dutch (Bart Cornelis).
  * Czech (Miroslav Kure).

  [ Updated dpkg Translations ]
  * Italian (Lele Gaifax)
  * Simplified Chinese (Carlos Z.F. Liu).
  * Portuguese (Miguel Figueiredo).
  * Dutch (Bart Cornelis).
  * Hungarian (Szervác Attila).
  * Czech (Miroslav Kure).
  * Russian (Yuri Kozlov). Closes: #357724

 -- Guillem Jover <guillem@debian.org>  Mon, 20 Mar 2006 03:33:03 +0200

dpkg (1.13.16) unstable; urgency=low

  * The "not really a brown paper bag needed but it's close" release

  [ Guillem Jover ]
  * Move auxiliary autotools scripts to config/.
  * Require gettext 0.14.5.
  * Move the methods directory to dselect/methods, so the contents will not
    be installed if dselect is not to be built.
  * Move dselect gettext strings to its own domain provided now by the
    dselect package.

  [ Frank Lichtenheld ]
  * Fix override handling in dpkg-scanpackages which was broken in
    1.13.14 and .15. Closes: #353305
  * Make -isp the default behaviour of dpkg-gencontrol as it is
    always used anyway these days. Suggested by Matthew Vernon.
    Closes: #215233
  * Typo fixes in man pages by A. Costa:
    - dpkg-deb.1 Closes: #353424
    - dpkg-statoverride.8 Closes: #353425
    - install-info.8 Closes: #353426
    - start-stop-daemon.8 Closes: #353427
    - update-alternatives.8 Closes: #353428
    - dpkg.1, dpkg.cfg.5 Closes: #353429

 -- Frank Lichtenheld <djpig@debian.org>  Sat, 18 Feb 2006 17:59:00 +0100

dpkg (1.13.15) unstable; urgency=low

  [ Guillem Jover ]
  * Add a missing closing parenthesis in a dpkg string (Jordi Mallach).

  [ Christian Perrier ]
  * Updated Translations:
    - Brazilian Portuguese (Andre Luis Lopes). Closes: #352432
    - Galician (Jacobo Tarrio). Closes: #352443

  [ Updated Translations ]
  * Catalan (Jordi Mallach).
  * Portuguese (Miguel Figueiredo).
  * Swedish (Daniel Nylander).

  [ New Translations ]
  * Hungarian (Szervác Attila).

  [ New Manpage Translations ]
  * Hungarian (Szervác Attila): dpkg.cfg.5 and dselect.cfg.5.

 -- Frank Lichtenheld <djpig@debian.org>  Wed, 15 Feb 2006 23:37:40 +0100

dpkg (1.13.14) experimental; urgency=low

  [ Guillem Jover ]
  * Make start-stop-daemon print the proper version instead of 'VERSION'.
  * Set the HOME environment variable when using the --chuid switch in
    start-stop-daemon. Closes: #295169, #267784
  * Cleanup and unify program usage and version output, make it more i18n
    friendly. Fix wrong gettext usage with interparsed macros.
    Thanks to Changwoo Ryu for noticing. Closes: #237915
  * Mark some strings as translatable (Changwoo Ryu). Closes: #256387
  * Remove a trailing 'C' character from update-alternatives manpage.
  * Use pkg-config to get the proper flags to link against libselinux.
    Add a Build-Dependency on pkg-config, tighten libselinux1-dev to
    at least version 1.28-4 which provides a .pc file, and remove
    libsepol1-dev as libselinux1-dev is Depending on it.
  * Add command descriptions in the synopsis, and add a usage example for
    -f in the dpkg-query manpage. Thanks for the initial patch to
    Philippe Batailler. Closes: #352091
  * Document about the default log file, the behaviour in case of multiple
    --log options and add a reference to dpkg.cfg manpage in the dpkg manpage.
    Thanks to James R. Van Zandt. Closes: #350440
  * Escape ` and ' in manpages otherwise they are converted to quotation
    marks, which makes cut and paste not work. Thanks to Denis Barbier.
    Closes: #349925

  [ Frank Lichtenheld ]
  * Let dpkg-source ignore comments in the hunk header as used by
    diff -p (Anand Kumria). Closes: #344880
  * Let dpkg-buildpackage create a .changes file even if signing the
    .dsc file failed. This makes it easier to just sign the package
    later (Julian Gilbey). Closes: #217963
  * Change heuristics of dpkg-buildpackage's gpg check to allow for
    more complex setups (Julian Gilbey). Closes: #163061
  * Add files and dirs used by bzr to default dpkg-source -i regex
    (maximilian attems). Closes: #345164
  * Add .git directory to default dpkg-source -i regex.
    Suggested by Hans Ulrich Niedermann. Closes: #351885
  * dpkg-scanpackages can now output Packages files with multiple
    versions of a single package (Don Armstrong). Closes: #229589.
  * dpkg-scanpackages outputs help when given the --help or -h option
    (Don Armstrong). Closes: #319541
  * Document dpkg-scanpackage -m in man page.
  * Let warn dpkg-source if more than one -sX option was given and
    document the behaviour in this case in the man page.
    Closes: #246637
  * Make dpkg-source -b more robust regarding to existing symlinks
    by creating new files in a secure manner. Closes: #178839, #338591
  * Fix some semantic errors in dpkg-shlibdeps due to typos in used
    variables.
  * On package configuration, differentiate between modified and
    deleted configuration files (Ian Jackson). Closes: #351361
  * Improve processing of disappearing conffiles (Ian Jackson).
    This is part of the fix for #108587.
  * Let dpkg-source -x touch all patched files to have the same
    timestamp to mitigate time-skew problems (Denis Barbier).
    Closes: #105750
  * Strip any newlines from Uploaders field on dpkg-source -b.
    Closes: #254449

  [ Christian Perrier ]
  * Switch to po4a for manpages translation. Closes: #320122
    This adds a Build-Depends on po4a.
  * Add Vietnamese to po/LINGUAS as it was previously missing.
  * Updated Translations:
    - Catalan (Jordi Mallach). Closes: #351587
    - French (Christian Perrier): 1011t.
    - Galician (Jacobo Tarrio): 1002t. Closes: #351795
    - Basque (Piarres Beobide): 1002t. Closes: #351845
    - Slovak (Peter Mann): 1002t. Closes: #352087, #352311
    - Vietnamese (Clytie Siddal): 1011t. Closes: #352307

 -- Frank Lichtenheld <djpig@debian.org>  Sun, 12 Feb 2006 02:32:12 +0100

dpkg (1.13.13) unstable; urgency=low

  [ Frank Lichtenheld ]
  * dpkg and dselect are now in section admin, not section base.
    Correct info in the control file.
  * Bump Standards-Version to 3.6.2 (no changes).
  * Fix typo in dpkg-architecture man page. Closes: #334330
  * Honor LD_LIBRARY_PATH in dpkg-shlibdeps. Fixes a regression
    from 1.13.11 to .12.
  * Don't recurse into package directories to search for local
    shlibs files since it is obviously a waste of time. Based
    on a suggestion by Steve Langasek. Closes: #338725

  [ Christian Perrier ]
  * Updated Translations:
    - Dutch (Bart Cornelis). Fix error mentioned in #323908 by
      Stephan Kramer.
    - Japanese (Kenshi Muto). Closes: #349808

  [ Guillem Jover ]
  * Fix typo in dpkg-statoverride manpage. Closes: #348113
    Thanks to Marc Haber <mh+debian-packages@zugschlus.de>.
  * Document the --no-debsig option in dpkg manpage. Closes: #316367
    Thanks to Bastian Kleineidam <calvin@debian.org>.
  * Fix typos in dselect manpage. Closes: #310358
    Thanks to A Costa <agcosta@gis.net>.
  * Fix typo in start-stop-daemon's help output. Closes: #333673
    Thanks to Christoph Maser <cm@financial.com>.
  * Document the correct format string for dpkg-query --showformat option.
    Update -l example and lower case the program name in the title header.
    Thanks to Zefram <zefram@fysh.org>. Closes: #174976
  * Make dpkg-architecture not print the warning about a mismatch between
    gcc target machine type and GNU target system type if the actions are
    '-e' or '-i'.

 -- Frank Lichtenheld <djpig@debian.org>  Sat, 28 Jan 2006 13:04:16 +0100

dpkg (1.13.12) experimental; urgency=low

  * Due to the changes in dpkg-shlibdeps it is not recommended
    to use this version for building packages intended to be
    uploaded into an official archive, yet.

  [ Frank Lichtenheld ]
  * Update AUTHORS and debian/copyright for new maintainer team.

  * Don't use the ldd output in dpkg-shlibdeps. Search for the
    matching libraries ourself. This fixes problems with both
    symlinked directories, Closes: #103024, #145714, #164020, #285857
    and biarch builds. Closes: #317082
  * Let dpkg-gencontrol bail out with an error if parsedep
    found an error while parsing a dependency field. Closes: #228125
  * dpkg-source -x now tries to chown all files extracted from
    tar files. The temporary directory is now created with mode
    0700, too. Together this should make it safer to run
    dpkg-source -x as root. Based on suggestions by Marcus
    Brinkmann and Colin Watson. Closes: #144571, #238460
  * Let dpkg-source -b check the build relation fields before
    putting them into the .dsc. As a side effect they also
    get normalized. Closes: #254449
  * Check the gpg signatures of .dsc files before unpacking. See
    the upstream changelog for a full description of the semantics.
    Based on a patch by Matt Zimmerman. Closes: #48711
  * Let dpkg-source ensure (as good as possible) that all
    build source packages can also be unpacked.
    Closes: #6820, #7014
    Also fixed handling of md5sum -b output in dpkg-source on
    the way. Based on a patch by Ingo Saitz. Closes: #316123
  * Check for illegal architecture strings in dpkg-gencontrol and
    dpkg-source. dpkg-gencontrol will only issue a warning while
    dpkg-source will error out. Closes: #96920
  * Add support "package types" to dpkg-shlibdeps. Patch by Joey Hess.
    Closes: #335056, #345475
  * Fix man page references to dpkg and dselect man pages. Many
    of them still had a wrong section.
    Closes: #332826
  * Let dpkg-source -b warn about special permissions of files added
    in the diff since these will get lost. Closes: #306125
  * dpkg-source -x didn't work in case the upstream version or
    the Debian version ended with ~. Fixed.

  [ Christian Perrier ]
  * Updated Translations:
    - French (Christian Perrier).
    - Polish (Bartosz Fenski). Closes: #314237
    - Norwegian Bokmal (Hans F. Nordhaug). Closes: #315548, #315990
    - Czech (Miroslav Kure). Closes: #323775, #345347
    - Russian (Yuri Kozlov). Closes: #323821, #335170
    - Japanese (Kenshi Muto). Closes: #323938
    - Brazilian Portuguese (Andre Luis Lopes). Closes: #325224, #332872
    - Russian (Yuri Kozlov). Closes: #335170, #349151
    - Swedish (Peter karlsson). Closes: #325990, #344058, #337164, #334063
    - Norwegian Nynorsk (Håvard Korsvoll). Closes: #315987
    - Portuguese (Miguel Figueiredo).
      Closes: #315461, #323674, #323642, #330021
    - Spanish (Javier Fernández-Sanguino Peña). Closes: #323662, #315253
    - Danish (Claus Hindsgaul). Closes: #348575, #323779, #337948, #325687
    - Dutch (Bart Cornelis). Closes: #323908
    - German (Michael Piefel). Closes: #323964
    - Italian (Stefano Canepa). Closes: #324114, #344671, #347225
    - Catalan (Jordi Mallach). Closes: #324456
    - Basque (Piarres Beobide). Closes: #342089, #332698
    - Tagalog (Eric Pareja). Closes: #337307
    - Simplified Chinese (Tchaikov). Closes: #338268
    - Galician (Jacobo Tarrío). Closes: #338904
    - Romanian (Eddy Petrişor). Closes: #340674
    - Vietnamese (Phan Vinh Thinh, Clytie Siddall).
    - Indonesian (Parlin Imanuel). Closes: #344513
    - Greek (Galaxico). Closes: #344646
    - Czech (Miroslav Kure). Closes: #345347
  * Fixed broken translation:
    - Brazilian Portuguese (James Troup). Closes: #332872
  * Fix Russian man page for start-stop-deamon(8)
    Closes: #325804
  * Fix German man page for update-alternatives(8)
    Closes: #329908
  * Fix typo in dpkg online help message. Unfuzzy translations
    Closes: #349299

  [ Guillem Jover ]
  * Add armeb to cputable. Closes: #331232
    Thanks to Lennert Buytenhek <buytenh+debian@wantstofly.org>.
  * Don't try to compile in SELinux support on GNU/kFreeBSD.  Closes: #313300
    Thanks to Aurelien Jarno <aurel32@debian.org>.
  * When linking statically, explicitly add libsepol, even if its only a
    transitive library. The proper fix should come with a pkg-config file.
    Based on a patch by Bart Martens <bart.martens@advalvas.be>.
    Closes: #347744, #348659
  * Add support for architecture wildcards, but for now they will only be
    exposed in debian/control files, not in binary nor source packages.
    Closes: #291939
  * Change start-stop-daemon's --exec option behaviour on GNU/Linux to
    compare the filename pointed by '/proc/<pid>/exe' instead of the inode
    and device numbers. Thanks to Vasilis Vasaitis <v.vasaitis@sms.ed.ac.uk>.
    Closes: #337942

 -- Frank Lichtenheld <djpig@debian.org>  Tue, 24 Jan 2006 11:15:36 +0100

dpkg (1.13.11.1) unstable; urgency=low

  * Change maintainers to new team.

 -- Scott James Remnant <scott@netsplit.com>  Thu, 12 Jan 2006 07:56:49 +0000

dpkg (1.13.11) unstable; urgency=low
  
  The "Good, clean fun" Release.

  * Fixed the always broken error handling so that only the intended
    cleanup handlers are run, rather than ones that we didn't expect.
    This corrects the bug when a package's postrm fails and the package is
    left in an installed state with no files; the package will now be left
    in a half-installed state, as originally intended.  Found by Marga
    Manterola while documenting the maintainer scripts.  Closes: #296026.
  * Fixed removal of files involved in diversions during upgrade, caused by
    checking whether the "directory" was in use by another package without
    actually checking whether or not it was a directory.  Closes: #310390.
  * Fixed package saving to not disappear packages who divert anything from
    the installing package out of the way.  Closes: #113626.
  * Improved clean-up of unpack failure during install or upgrade, to leave
    the system in exactly the same state as it started in.
    Closes: #47404, #82407, #121173, #170869, #201848, #236733, #268639.
  * Fixed crash when unpacking a package which has an unversioned Replaces
    declared on it by another package previously unpacked in the same run
    (Colin Watson).  Closes: #322595.

  * New install unwinding fixed to ensure we don't leave a version in the
    status db for a not-installed package.
  * Corrected error call when encountering a corrupted filesystem tarfile
    to not print "Success".  Closes: #95570.
  * Fixed castration of potentially unsafe devices to not follow symlinks.
    Closes: #169928.
  * Marked log file descriptor as close-on-exec.  Closes: #320925.
  * Re-worked dpkg-source -x to allow all manner of strange things maintainers
    seem to do, unpacking isn't the right place to enforce sanity; we'll
    do it in -b later on >:-).  Closes: #316470, #317760, #318473, #318745,
    #322359, #322361, #322362.

  * Corrected dselect synopsis line to match consensus.  Closes: #318659.
  * Changed dpkg-name to use a shell redirect rather than the /dev/stderr
    device that may not be writable.  Closes: #318376.
  * Adjusted various dpkg-query options to avoid outputting a trailing
    newline.  Closes: #151651, #319781.
  * Changed references to "statusoverride" file to just "statoverride"
    to make it match reality.  Closes: #320952.
  * Fixed several bugs with the default diff ignore list used by dpkg-source.
  * Added ,,* to the list of default diff ignore list.  Closes: #322917.

  * Fixes to dpkg-dev (Frank Lichtenheld):
    - dpkg-checkbuilddeps will now exit with an error if it is unable to
      parse a dependency field.  Closes: #171762, #302229.
    - dpkg-genchanges will now output a warning if given -sd for a native
      package, as it's going to ignore it.  Closes: #5571.
    - dpkg-source fixed to give a more meaningful error message if given
      a directory as the first argument.  Closes: #306874.
    - dpkg-source fixed to handle being given an absolute path to -b.
      Closes: #147574.
    - Fix controllib.pl to allow whitespace before version operators.
      Closes: #273489, #310306.
    - Fix architecture dependency parsing that sometimes generated wrong
      list of requirements.  Closes: #319816.
    - Make the default control field name mangling behaviour "nicer" by
      upper-casing all letters that come after a dash.  Closes: #306474.
    - Ignore trailing newlines in single paragraph control files.
      Closes: #57194, #156319
  * Documentation:
    - Fixed typo in dpkg-architecture man page.  Closes: #317770.
    - Documented dpkg-deb -W/--show and --showformat.  Closes: #319784.

 -- Scott James Remnant <scott@netsplit.com>  Wed, 17 Aug 2005 04:44:44 +0100

dpkg (1.13.10) unstable; urgency=low
  
  The "Bully's Special Prize" Release.

  * Removed /usr/sbin/start-stop-daemon.  Closes: #313400.
  * Fixed md5sum diversion removal.  Closes: #313415.
  * Fixed dpkg-source to handle native tarballs with a Debian revision.
    Closes: #313381, #313433.
  * Fixed upgrade from pre-sarge dpkg outside of dselect.  Closes: #314575.
  * Changed log times to be local rather than UTC.  Closes: #313347.
  * Changed log writing to be line-buffered.  Closes: #314550.
  * Moved log creation to postinst, and don't fail if base-passwd hasn't
    been configured yet.  Closes: #316084.
  * Don't try to compile in SELinux support on Hurd.  Closes: #313398.
  * Place code for SELinux support in the right place so it will actually
    get compiled in and used (Manoj Srivastava).  Closes: #314886.

  * Documentation:
    - Added missing word to dpkg-architecture manpage.  Closes: #313554.
    - Reference to dpkg manpage in dpkg.cfg corrected.  Closes: #314262.
  * Updated Translations (Christian Perrier):
    - Basque (Piarres Beobide Egana).  Closes: #313474.
    - Catalan (Jordi Mallach).  Closes: #313288.
    - Czech (Miroslav Kure).  Closes: #314431.
    - Danish (Claus Hindsgaul).
    - French (Christian Perrier).
    - German (Jens Seidel).  Closes: #314125.
    - Greek (Greek team).  Closes: #314828.
    - Italian (Lele Gaifax).
    - Japanese (Kenshi Muto).  Closes: #313330.
    - Russian (Yuri Kozlov).  Closes: #313620.
  * Hebrew translation de-activated on request of the translator until there
    is better support for RTL languages.  Closes: #313282.

 -- Scott James Remnant <scott@netsplit.com>  Tue, 28 Jun 2005 14:19:06 +0100

dpkg (1.13.9) unstable; urgency=low
  
  The "On like Donkey Kong" Release.

  * Only open the log file when we first need to write to it, this avoids
    the need to suppress errors when not root which fakeroot defeated anyway.
  * Stop dpkg-source clobbering an existing .orig directory during unpacking.
    Closes: #21236.
  * Allow an alternate output directory to be specified to dpkg-source by
    giving a second argument to -x.  Closes: #246802, #282323.
  * Added .arch-inventory to default diff ignore regexp.  Closes: #304297.

  SELinux support (Manoj Srivastava):
  * On SELinux-enabled systems, try to set the security context when the
    package is unpacked.  Closes: #193653, #249496, #307139.
  * Added build-dependency on libselinux1-dev.

  Improvements to dpkg-source (Brendan O'Dea):
  * Support unpacking of "Wig And Pen" (Format 2.0) source packages.
  * Multiple pristine upstream tarballs allowed.
  * Native and upstream tarballs may be bzip2-compressed instead of gzip,
    as may the debian diff or tarball.
  * Unsupported format error fixed to output the unsupported format
    rather than the supported one.  Closes: #156317.

 -- Scott James Remnant <scott@netsplit.com>  Sun, 12 Jun 2005 15:52:43 +0100

dpkg (1.13.8) experimental; urgency=low
  
  The "In like Flynn" Release.

  * Linux 2.6.12 changed the behaviour of mmap to fail and set EINVAL when
    given a zero length, rather than returning NULL.  This is POSIXly
    correct, so handle zero-length package control files (like available).

 -- Scott James Remnant <scott@netsplit.com>  Fri, 10 Jun 2005 07:39:44 +0100

dpkg (1.13.7) experimental; urgency=low
  
  The "Maidenhead Creeping Water Plant" Release.

  * Reduced inability to open a log file to a warning, suppressed for
    non-root operations.  Closes: #312383.

 -- Scott James Remnant <scott@netsplit.com>  Thu,  9 Jun 2005 06:12:56 +0100

dpkg (1.13.6) experimental; urgency=low
  
  The "Just kidding about the God part" Release.

  * Fixed incorrect installation location of /etc/logrotate.d/dpkg caused
    by a mis-understanding of dh_install's abilities.

 -- Scott James Remnant <scott@netsplit.com>  Mon,  6 Jun 2005 05:58:36 +0100

dpkg (1.13.5) experimental; urgency=low
  
  The "Flatulent Elm of West Ruislip" Release.

  * Actions and package states are now logged by default in the
    /var/log/dpkg.log file.  This file is rotated monthly and can be
    disabled by commenting the line in /etc/dpkg/dpkg.cfg.
  * User decisions about conffiles are now logged.
  * dpkg-source no longer complains about Enhances field.  Closes: #159642,
    #159745, #159746.
  * preinst no longer relies on procps being installed.  Closes: #311808.

  * Architecture Support:
    - Change DEB_*_GNU_CPU from i386 to i486, to reflect reality.
      DEB_*_ARCH_CPU remains at i386, you should be checking against that.
      Closes: #310394.
    - Fixed order ostable is read to prevent Linux becoming the Hurd.
      Closes: #309603.
  * Updated Manpage Translations (Christian Perrier):
    - Syntax error corrected in Swedish man page for dpkg-deb.
      Closes: #300980.
    - Syntax error corrected in Spanish man page for dpkg-scanpackages.
      Closes: #300981

 -- Scott James Remnant <scott@netsplit.com>  Mon,  6 Jun 2005 05:34:21 +0100

dpkg (1.13.4) experimental; urgency=low
  
  The "Or the Wabbit gets it" Release.

  * Add -L option to dpkg-architecture to list architecture strings
    we can accept.

 -- Scott James Remnant <scott@netsplit.com>  Tue, 29 Mar 2005 13:31:15 +0100

dpkg (1.13.3) experimental; urgency=low
  
  The "Paying off Karma at a vastly accelerated rate" Release.

  * Missing newline added to warning output function.  Closes: #283798.
  * Fixed prototype warning in dpkg-scansources.  Closes: #213577, #219760,
    #267505.
  * Removed trailing line from debian origins file.  Closes: #264904.
  * Changed dpkg-buildpackage to say "source changed by" rather than
    "source maintainer is".  Closes: #247313.
  * Fixed dpkg-gencontrol to allow '-' in architecture names.  Closes: #274677.
  * Fixed "unknown information field" error to report field that it doesn't
    know about.  Closes: #275243.

  * Documentation:
    - Remove "medium-level" from description of dpkg.  Closes: #292454.
    - Harmonised argument names in update-alternatives(8).
      Closes: #267095, #284941
    - Documented what the '+' and '*' mean in update-alternatives --config
      output.  Closes: #270486.
    - Mention aptitude alongside dselect in 'dpkg --usage' and
      'dpkg-deb --help', fix quote style of mention in 'dpkg --help'.
      Closes: #274800, #278118.
    - Associate --truename with the description of what it does in
      dpkg-divert(8).  Closes: #277076.
    - Removed last remaining references to the packaging manual, replacing
      with better references.  Closes: #262775.
    - Documented format of file dpkg --set-selections takes.  Closes: #270043.

 -- Scott James Remnant <scott@netsplit.com>  Mon, 21 Mar 2005 03:10:27 +0000

dpkg (1.13.2) experimental; urgency=low
  
  The "Mysteriously Unnamed" Release.

  * md5sum has been removed, the coreutils or textutils version will be
    diverted to /usr/bin/md5sum.  Closes: #6633, #136110.
    The following bugs are filed against the dpkg md5sum, so no longer apply.
    Closes: #95755, #193877, #223381, #264195, #270241, #286632,
  * Take Replaces into account when installing packages; don't issue a
    "trying to overwrite" error if the file that already exists is in
    a package that Replaces the one being installed.
    Closes: #164595, #184635, #277890.
  * Allow actions and status changes to be logged to a file.  Disabled by
    default, uncomment line in /etc/dpkg/dpkg.cfg to enable.
    Closes: #957, #53376, #77109, #143882, #284499.
  * Don't truncate output of 'dpkg -l' when stdout is not a tty.
    Closes: #92263, #253860, #258608, #261822, #282790.
  * Fix further compilation problems with gcc 4.0.  Closes: #299699
  * Handle tar files without trailing slash in directory names.
    Closes: #287152.
  * Output arguments to maintainer scripts with -D2.  Closes: #237684,
    #296030.
  
  * Architecture Support:
    - Added ppc64.  Closes: #263743.
    - Split archtable into cputable and ostable, archtable is retained
      for compatibility with other packages that might use it only.
    - dpkg-architecture no longer canonises -t argument.  Closes: #173205.
    - dpkg-architecture output includes new DEB_*_ARCH_OS and
      DEB_*_ARCH_CPU variables that contain the Debian system and CPU
      names respectively.
    - dpkg-architecture outputs (mostly) correct GNU system names now,
      in particular this means that it will output "linux-gnu" instead
      of "linux".  You should use the new _ARCH_OS variables instead.
  * Documentation:
    - Add examples to dpkg-divert(8).  Closes: #291816.
    - Correct typo in dpkg-architecture(1).  Closes: #299090.

 -- Scott James Remnant <scott@netsplit.com>  Fri, 18 Mar 2005 16:21:32 +0000

dpkg (1.13.1) experimental; urgency=low
  
  The "Livin' like a good boy oughta" Release.
  
  * Removed dpkg --print-gnu-build-architecture option.  Use variables
    defined by dpkg-architecture instead.
  * Soft-deprecated dpkg --print-installation-architecture.  Use
    dpkg --print-architecture instead, which now does the same thing.
  * dpkg --print-architecture no longer calls c-compiler.  Closes: #164863.
  * Removed third field from /usr/share/dpkg/archtable.

  * Now we no-longer pre-depend on dselect, check the upgrade will work
    in preinst and give the user a chance to abort if they haven't yet
    installed dselect and need to.  Closes: #282335.
  * Fix handling of GNU longname and longlink when a tarfile entry has
    both.  Closes: #128388.
  * md5sum no longer outputs "-" when no argument is supplied.
    Closes: #164591, #164889.
  * Add darcs metadirectory to dpkg-source diff ignore list.  Closes: #289760.
  * Add new '-f' short option to dpkg-query as equivalent to --showformat.
    Closes: #281627.
  * Report conffile conflicts and per-package errors on the status-fd.
    Closes: #297880.
  * Correct typo in dpkg-architecture.  Closes: #282701.
  * Fix start-stop-daemon's support for GNU/kFreeBSD.  Closes: #258051.

  * Architecture Support:
    - Added kfreebsd-amd64.  Closes: #280963.
    - Added m32r.  Closes: #280710.
    - Clean up of archtable.  Closes: #118910, #286898.
    - Clean up of dpkg-architecture.  Closes: #256323.
  * Updated Translations (Christian Perrier):
    - French (French Team).
    - Greek (Konstantinos Margaritis).  Closes: #295922.

 -- Scott James Remnant <scott@netsplit.com>  Thu,  3 Mar 2005 12:09:07 +0000

dpkg (1.13.0) experimental; urgency=low
  
  The "Three banana strategy" Release.

  * Remove the /usr/info or /usr/info/dir symlinks we used to create.
    Closes: #206063, #288415.
  * Fix cast in lvalue assignment that gcc 4.0 doesn't like.
    Closes: #282669, #284797.
  * Correct bashism in disk method update script.  Closes: #260568.

  * Scorched-earth reimplementation of the build process and control files
    with debhelper and automake.  Closes: #200683, #217946, #229629, #260568,
    #266995, #279701, #283640, #292973, #293041.
  * Remove SGML and POD documentation formats due to both licensing and
    sanity issues.  Closes: #285806.
  * The dpkg-doc and dpkg-static packages are no more.
  * dpkg.cfg cleaned up to remove non-useful examples.
    Closes: #169618, #305192.
  
 -- Scott James Remnant <scott@netsplit.com>  Fri, 14 Jan 2005 19:28:00 +0000

dpkg (1.10.28) unstable; urgency=low
  
  The "Awh, yeah?  Ripper!" Release.

  * New Translations (Christian Perrier):
    - Romanian (Eddy Petrisor).  Closes: #309714.
    - Tagalog (Eric Pareja).  Closes: #296407.
  * Updated Translations (Christian Perrier):
    - French (Christian Perrier).
    - Greek (Konstantinos Margaritis).  Closes: #295922
    - Indonesian (Arief S Fitrianto).  Closes: #296733
  * Updated Manpage Translations (Christian Perrier):
    - French (Philippe Batailler).
    - Syntax error corrected in Brazilian Portuguese man page for
      update-alternatives.  Closes: #300646

 -- Scott James Remnant <scott@netsplit.com>  Thu, 26 May 2005 18:18:10 +0100

dpkg (1.10.27) unstable; urgency=low

  The "Grab your gun and bring in the cat" Release.

  * New Translations (Christian Perrier):
    - Indonesian (Arief S Fitrianto).
    - Norwegian Bokmål (Bjorn Steensrud).
  * Updated Translations (Christian Perrier):
    - Dutch (confusing option corrected by Christian Perrier).
    - Galician (Jacobo Tarrio).
    - Korean (Seo Sanghyeon).
    - Simplified Chinese (Carlos Liu).
    - Traditional Chinese (Asho Yeh).

 -- Scott James Remnant <scott@netsplit.com>  Thu, 10 Feb 2005 15:10:22 +0000

dpkg (1.10.26) unstable; urgency=low

  The "Captain Tight-Pants" Release.

  * Fix incorrect claim that 'Q' in dselect quits without saving changes
    (really 'X').
  * Revert to current 'stable' behaviour of Space/Enter/'Q' in the dselect
    help screen, Space leaves the help screen and Enter and 'Q' do nothing.
    It's dangerous to encourage users to press Enter or 'Q' since they
    commit changes in the package selection screen.

  * New Translations (Christian Perrier):
    - Basque (Piarres Beobide Egaña).  Closes: #281245.
      (Was really added in 1.10.24, but forgotten from ALL_LINGUAS.)
    - Bosnian (Safir Šećerović).
    - Slovak (benco).  Closes: #284896, #289341
    - Traditional Chinese (Asho Yeh).  Closes: #287375.
  * Updated Translations (Christian Perrier):
    - Brazilian Portuguese (André Luís Lopes).  Closes: #281228.
    - Catalan (Jordi Mallach).  Closes: #281333.
    - Czech (Miroslav Kure).  Closes: #281231.
    - Danish (Claus Hindsgaul).  Closes: #281103.
    - Dutch (Christian Perrier).  Closes: #282087.
    - Galician (Héctor Fernéndez López).
    - German (Michael Piefel).  Closes: #281503.
    - Italian (Stefano Canepa). Closes: #282543.
    - Japanese (Kenshi Muto).  Closes: #281144.
    - Korean (Changwoo Ryu).  Closes: #282246.
    - Norwegian Nynorsk (Håvard Korsvoll).  Closes: #281456.
    - Polish (Bartosz Feñski).
    - Portuguese (Miguel Figueiredo).  Closes: #281122, #289359.
    - Russian (Yuri Kozlov).  Closes: #281166.
    - Simplified Chinese (Tchaikov, Carlos Liu).
    - Spanish (Javier Fernández-Sanguino Peña).  Closes: #281117.
    - Swedish (Peter Karlsson).  Closes: #281165.

 -- Scott James Remnant <scott@netsplit.com>  Tue, 11 Jan 2005 16:26:51 +0000

dpkg (1.10.25) unstable; urgency=low

  The "你他媽的天下所有的人都該死" Release.

  This release is to correct the mangled Simplified Chinese translation
  included in 1.10.24 caused by rebellion of the translator's mail client.

  * Updated Translations (Christian Perrier):
    - Dutch (Bart Cornelis).  Closes: #278700.
    - Polish (Bartosz Fenski).  Closes: #280406.
    - Simplified Chinese (Tchaikov, Carlos Liu).  Closes: #278676.

 -- Scott James Remnant <scott@netsplit.com>  Thu, 11 Nov 2004 20:06:57 +0000

dpkg (1.10.24) unstable; urgency=low

  The "Donald, where's your troosers?" Release.

  * Add support for uncompressed data.tar archive members and bzip2-
    compressed data.tar.bz2 members of binary packages.  Closes: #34727.

  * New Translations (Christian Perrier):
    - Basque (Piarres Beobide).  Closes: #265491.
    - Greek (George Papamichelakis).  Closes: #260809.
    - Hebrew (Lior Kaplan).  Closes: #275267.
    - Simplified Chinese (Tchaikov, Carlos Liu).  Closes: #265197.
  * Updated Translations (Christian Perrier):
    - Brazilian Portuguese (Andre Luis Lopes).  Closes: #260964, #273947,
      #278063.
    - Czech (Miroslav Kure).  Closes: #255904, #278178.
    - Catalan (Jordi Mallach).  Closes: #278098.
    - Danish (Claus Hindsgaul).  Closes: #278097.
    - Dutch (Bart Cornelis).  Closes: #268271, #268886, #274366, #278061.
    - Galician (Hector Fernandez).
    - German (Michael Piefel).  Closes: #276462, #278168.
    - French (Christian Perrier).
    - Japanese (Kenshi Muto).  Closes: #272456, #278141.
    - Italian (Lele Gaifax).
    - Korean (Changwoo Ryu).  Closes: #261528, #278142.
    - Norwegian Nynorsk (Håvard Korsvoll).  Closes: #275387, #278286.
    - Polish (Bartosz Fenski).  Closes: #268452, #278064.
    - Portuguese (Miguel Figueiredo).  Closes: #268266, #261424, #261519,
      #278294.
    - Russian (Yuri Kozlov).  Closes: #268452, #278154.
    - Spanish (Javier Fernández-Sanguino Peña).  Closes: #277173, #278117.
    - Swedish (Peter Karlsson).
  * Updated Manpage Translations (Christian Perrier):
    - French (Philippe Batailler).  Closes: #268048.
    - Spanish (Ruben Porras).  Closes: #261807.
    - Swedish (Peter Karlsson).

 -- Scott James Remnant <scott@netsplit.com>  Wed, 27 Oct 2004 09:25:58 +0100

dpkg (1.10.23) unstable; urgency=low

  The "Let the Wookie win" Release.

  * Updated hurd start-stop-daemon support.  Closes: #133640, #254180.
  * Removed usage of non-POSIX test options.  Closes: #256302.

  * Architecture Support:
    - Renamed x86-64 to amd64.  Closes: #252346, #254598.
  * Documentation:
    - Correct typo in dpkg-divert(8).  Closes: #254175.
  * New Translations:
    - Korean (Changwoo Ryu).  Closes: #254590.
  * Updated Translations:
    - Catalan (Jordi Mallach).
    - Danish (Claus Hindsgaul).  Closes: #252407.
    - French (Christian Perrier).  Closes: #252586.
    - Italian (Lele Gaifax).
    - Polish (Bartosz Fenski).  Closes: #254209.
    - Spanish manpages (Ruben Porras).  Closes: #246158, #246159, #246160,
      #246161, #246162, #246163, #246164.

 -- Scott James Remnant <scott@netsplit.com>  Mon, 19 Jul 2004 19:52:14 +0100

dpkg (1.10.22) unstable; urgency=low

  The DebConf4 Release.

  This release is mostly intended to mop up the minor and trivial bug
  fixes in the list and clear out the documentation changes.  As such,
  it should be treated with even more suspicion than is normal.

  * Use colouring to break cycles earlier to avoid long loops whilst
    installing or configuring packages.  Closes: #232445, #246857.
  * Don't try to configure packages that disappeared in the same
    run.  Closes: #202997.
  * Fix segfault when "gcc -dumpmachine" returns a non-matching triplet.
    Closes: #211850.
  * Remove restriction that package names be at least two characters long.
    Closes: #237734.
  * Fix dpkg-source (actually controllib.pl) to output the field name
    properly again.  Closes: #226931, #246595.
  * Make dpkg-scanpackages output Origin and Bugs fields with proper
    casing.  Closes: #154422.
  * Add support for DOS line-endings to md5sum.  Closes: #246103.
  * Fix start-stop-daemon segfault on Hurd.  Closes: #133640.
  * Allow dpkg-shlibdeps to run as non-root users.  Closes: #96881.
  * Correct various compiler warnings.  Closes: #229766.

  * Architecture Support:
    - Added x86-64 (x86_64 / amd64).  Closes: #238483, #241938.
    - Added i?86-gnu (Hurd).  Closes: #216695, #236331.
    - Added i386-kfreebsd-gnu and i386-knetbsd-gnu.  Closes: #250176.
  * Packaging:
    - Create $(docdir) even when --without-sgml-doc is passed so the
      ChangeLog can be installed.  Closes: #137719.
    - Stop hardcoding the list of manual page languages in debian/rules,
      so we include Spanish, Russian and Brazilian Portugese.  Closes: #245994.
    - Quote LDFLAGS in debian/rules to allow multiple options.
      Closes: #230242.
  * Documentation:
    - Move dpkg-scanpackages and dpkg-scansources to section 1 as they
      are user tools.  Closes: #114946.
    - Correct hyphen characters in manpages.  Closes: #212284, #247086, #226800.
    - Remove obsolete references to the Debian Packaging Manual.
      Closes: #122910, #140695.
    - Correct 'n' and 'p' key descriptions in dselect help message.
      Closes: #120562.
    - Add --force-bad-verify to dpkg manpage.  Closes: #192812.
    - Correct dpkg manpage to refer to --force-remove-reinstreq instead of
      non-existent --force-reinstreq option.  Closes: #232831.
    - Correct documentation of --compare-versions arguments.  Closes: #232317.
    - Correct usage of "et al" to "et al.".  Closes: #230751.
    - Add dpkg-reconfigure(8) to SEE ALSO section of dpkg(8).  Closes: #233282.
    - Suggest packages that provide additional functionality in the dpkg
      manpage.  Closes: #81355.
    - Suggest dselect update in description of dpkg --update-avail.
      Closes: #206163.
    - Suggest aptitude as well as dselect.  Closes: #217042.
    - Suggest fakeroot for dpkg-source -r.  Closes: #175897.
    - Correct documentation of start-stop-daemon.  Closes: #41554, #211856.
    - Correct documentation of start-stop-daemon manpage to refer to --retry
      alongside --stop.  Closes: #204691.
    - Add note that start-stop-daemon will chdir("/") unless -d is specified.
      Closes: #217823, #218060.
    - Correct documentation of dpkg-query --list.  Closes: #232639.
    - Correct invalid use of &quot; within update-alternatives(8) with .BR.
      Closes: #244624.
    - Rewrite description of dpkg-source -i to indicate the intent of the
      default setting rather than the exact exclusions.  Closes: #227169.
    - Correct documentation of dpkg-statoverride --update.  Closes: #85079.
    - Correct documentation of update-alternatives --install.  Closes: #179648.
    - Documented dpkg:Version and dpkg:UpstreamVersion substvars.
      Closes: #85815, #85818.
    - Fix spelling error in utils/md5sum.1.  Closes: #250281.
    - Replace "&c." with the slightly clearer "etc.".  Closes: #235773.
    - Correct various typos.  Closes: #219623, #221235.
  * Updated Translations:
    - Catalan (Jordi Mallach).
    - French (Christian Perrier).  Closes: #246359.
    - Italian (Lele Gaifax).
    - Japanese manpages (KISE Hiroshi).  Closes: #248483.
    - Russian (Nikolai Prokoschenko).  Closes: #249254.
    - Spanish manpages (Ruben Porras).  Closes: #246158, #246159, #246160,
      #246161, #246162, #246163, #251830.
  * New Translations:
    - German start-stop-daemon and update-alternatives manpages
      (Helge Kreutzmann).  Closes: #247116, #249454.
    - Spanish dpkg-scansources manpage (Ruben Porras).  Closes: #246164.

 -- Scott James Remnant <scott@netsplit.com>  Tue,  1 Jun 2004 18:21:40 -0300

dpkg (1.10.21) unstable; urgency=low

  * Fix incorrect linked list node removal code that caused every second
    shared or diverted conffile to be deleted by dpkg.
    Closes: #10879, #33046, #47267, #90623, #98210, #109691, #146167.
    Closes: #155456, #204275.
  * Call mknod with the required device type.  Closes: #158916.
  * Correct the default query output format to be consistent with
    what the underlying library expects.  Closes: #174973.
  * Fix missing NULL-termination in dpkg-query -W display of dependency
    fields.  Closes: #174978
  * Strip output from md5sum(1) after the first whitespace character.
    Closes: #200763.
  * Output a warning if we cannot open a configuration file instead of
    treating it as a fatal error, in case our home directory is not readable
    by root.  Closes: #200701.
  * Set LC_ALL to C before spawning off dpkg --search, to avoid searching
    on localized strings.  Closes: #244316.
  * Don't require argument for start-stop-daemon -V.  Closes: #237589.
  * Correct use of @ARGV within dpkg-scanpackages, allowing -u to work
    once again.  Closes: #225086, #241503.
  * Make sure file permissions passed to dpkg-statoverride are numeric.
    Closes: #161156.
  * Correctly break out of the loop in install-info.
    Closes: #124225, #160761.
  * Add --dir-file option to install-info for GNU install-info
    compatibility.  Closes: #179192
  * Refer to debian-policy in dpkg-doc's description instead of the
    non-existent packaging-manual.  Closes: #120970.
  * Remove incorrect mention of build-essential from dpkg-checkbuilddeps
    manpage.  Closes: #219210.
  * Add a note about diverting shared libraries to the dpkg-divert
    manpage.  Closes: #214699.
  * Updated Translations:
    - Brazilian Portugese (Andre Luis Lopes).  Closes: #237864.
    - Catalan (Jordi Mallach).
    - Danish (Claus Hindsgaul).  Closes: #237624.
    - Dutch (Pieter-Paul Spiertz, Bart Cornelis, Erwin).
      Closes: #102094, #151799, #207758.
    - French (Sam Hocevar).  Closes: #243191.
    - German (Florian Ernst).  Closes: #109669, #115352, #187952, #244098.
    - Japanese manpages (KISE Hiroshi).  Closes: #220776.
    - Polish (Bartosz Fenski).  Closes: #242870.
    - Spanish (Javier Fernández-Sanguino Peña).  Closes: #166052.
    - Swedish (Peter Karlsson).
  * New Translations:
    - Japanese dpkg-source manpage (KISE Hiroshi).  Closes: #239000.
    - Norwegian Nynorsk (Gaute Hvoslef Kvalnes).  Closes: #233614.
    - Portguese (Miguel Figueiredo).  Closes: #240081.
    - Spanish dpkg-source manpage (Ruben Porras).  Closes: #171489.

 -- Scott James Remnant <scott@netsplit.com>  Sun, 25 Apr 2004 18:55:10 +0100

dpkg (1.10.20) unstable; urgency=high

  * Update Japanese translation.  Closes: #224616
  * Update French translation.  Closes: #218713
  * Fix spelling error in German md5sum man page.  Closes: #230750
  * Fix typo in pt_BR po file.  Closes: #192102
  * Revert fix for #232916, this turns out to be a bug in the pgpgp
    wrapper, dpkg worked fine with pgp itself.

 -- Scott James Remnant <scott@netsplit.com>  Thu, 11 Mar 2004 11:24:54 +0000

dpkg (1.10.19) unstable; urgency=high

  * Distinguish unmet build dependencies from build conflicts.
    Closes: #217943, #235266.
  * Force NULL-termination of all tar file entry names.  Closes: #232025.
  * Allow dselect to use the full window width.  Closes: #139781.
  * Pass correct number of arguments for format string when out of disk
    space.  Closes: #213038, #217286, #213543, #213846.
  * Remove duplicated entries from ChangeLog.  Closes: #157437.
  * Fix dpkg-buildpackage when used with PGP.  Closes: #232916.
  * Update support for Debian FreeBSD.  Closes: #211566.
  * Store Architecture in the status file.  Closes: #228253.
  * Don't print offending lines in md5sum.  Closes: #170953.
  * Check bounds of md5sum lines.  Closes: #168443, #199489, #199693.

 -- Scott James Remnant <scott@netsplit.com>  Mon,  8 Mar 2004 19:05:32 +0000

dpkg (1.10.18.1) unstable; urgency=medium

  * Non-maintainer upload to fix release-critical bugs.
  * Terminate string buffer in main/remove.c.  Closes: #228379.
  * Prevent stashing of hardlinked devices and setuid or setgid binaries
    by removing permissions on upgrade as well as on remove.
    Closes: #225692.
  * Update dpkg conflicts to << 1.10, instead of 1.9.
    Closes: #190611, #221989, #222760.

 -- Scott James Remnant <scott@netsplit.com>  Thu, 26 Feb 2004 01:17:27 +0000

dpkg (1.10.18) unstable; urgency=medium

  * Rebuild, tagging and releasing correctly from cvs this time.

 -- Adam Heath <doogie@debian.org>  Mon, 27 Oct 2003 13:39:56 -0600

dpkg (1.10.17) unstable; urgency=medium

  * Make dselect do conflict resolution when dealing with automatically
    selected recommended package. Thanks to Colin Watson for the analysis
    and patch. Closes: Bug#151663
  * Branden Robinson <branden@debian.org>:
    s/dpkg-checkbuild/dpkg-checkbuilddeps/ in usage.
  * dpkg-checkbuilddeps now sets $reduce_arch.  Closes: #212796.
  * Goswin Brederlow <brederlo@informatik.uni-tuebingen.de>:
    Add -u in dpkg-scanpackages.  Closes: #214123.
    Add -a<arch> command to dpkg-scanpackages.
  * Add .#* to dpkg-source's default ignore filter.  Closes: #217380.
  * Matthias Urlichs <smurf@smurf.noris.de>:
    Don't assume /usr/info/dir exists if /usr/info does.  Closes: #165770.
  * Jordi Mallach <jordi@debian.org>:
    Update Catalan translation.
  * Fix errors with dependency fields that reference ${dpkg:Version}.
    Closes: #213108.

 -- Adam Heath <doogie@debian.org>  Mon, 27 Oct 2003 13:04:57 -0600

dpkg (1.10.16) unstable; urgency=low

  * Almost *EVERY* damn file was including config.h in the wrong spot.
    After making it the first include, then off_t/size_t/etc could actually
    be redefined to be 64-bit compatible.
  * Jordi Mallach <jordi@debian.org>:
    Fix configure to set HAVE_SETLOCALE.  Closes: #211816
  * "Loïc Le Loarer" <lll_deb@m4x.org>:
    Add a -d|--chdir option to start-stop-daemon.  Closes: #151802
  * Split the background block into 2 parts: one that does the fork, and
    opens /dev/tty and /dev/null, and one that does everything else.  The
    second block is then moved to be run right before the exec.  This
    allows error messages to be seen from the child(previously, they were
    lost), and allows for the chroot to not require the device files.
    These changes based on the bugs filed by:
    Marc Herbert <Marc.Herbert@ens-lyon.fr>: Closes: #155219
    Loïc Le Loarer <lll_deb@m4x.org>: Closes: #151800
  * Mario Lang <mlang@debian.org>:
    When --start, --startas and --pidfile are given, print 'process'
    instead of '(null)' for the process name, if it's already running.
    Closes: #209355
  * Imported several translated manpages, from debian-doc cvs:
    * Spanish: 822-date.1 cleanup-info.8 deb-control.5 deb-old.5
      deb.5 dpkg-checkbuilddeps.1 dpkg-deb.1 dpkg-divert.8 dpkg-name.1
      dpkg-scanpackages.8 dpkg-split.8 dpkg-statoverride.8 dpkg.8
      dselect.8 md5sum.1 start-stop-daemon.8 update-alternatives.8
      "Esteban Manchado Velázquez" <zoso@debian.org>: Closes: #171489
    * French: deb.5
      Julien Louis <arthur51@ifrance.com>: Closes: #164906
    * Portuguese: dpkg.8 dselect.8
  * Matt Zimmerman <mdz@debian.org>
    In dpkg's manpage, -O had an inverted word.  Closes: #111711
  * Marcin Owsiany <porridge@debian.org>:
    Fix Polish translation of 'conflicts with'  Closes: #112057
  * Jiri Masik <masik@darbujan.fzu.cz>:
    Improve Czech translation of: "dpkg - warning: ignoring request to
    remove %s which isn't installed."  Closes: #117518
  * Marco Nenciarini <mnencia@prato.linux.it>:
    Fix missing space in Italian translation when listing files, and the
    file is diverted.  Closes: #138244
  * Piotr Roszatycki <Piotr_Roszatycki@netia.net.pl>:
    Update Polish translation.  Closes: #142370
  * Martin Quinson <mquinson@ens-lyon.fr>:
    Fix missing space in French translation of: "%s - warning: downgrading
    %.250s from %.250s to %.250s.\n"  Closes: #149142
  * Hidetaka Iwai <tyuyu@sings.jp>:
    Fix typo in Japanese translation of dpkg --force-help; dowgrade ->
    downgrade:  Closes: #157819
  * Martin Quinson <mquinson@ens-lyon.fr>:
    Fix French translation when listing files, and the file is diverted.
    Closes: #162154
  * Rune Schjellerup <olberd@odense.kollegienet.dk>:
    Fix Danish translation of(was missing the leading space): " does not
    appear to be available\n"  Closes: #192972
  * Fix md5sum when handling large files.  Closes: #162691
  * Fix dpkg-checkbuilddeps calling of parsedep.  It wasn't setting
    use_arch.  Closes: #212796.
  * Joey Hess <joeyh@debian.org>:
    Change formatting of info.dir.  Closes: #167379.

 -- Adam Heath <doogie@debian.org>  Sat, 25 Oct 2003 15:46:16 -0500

dpkg (1.10.15) unstable; urgency=low

  * Fix detection of va_copy.
  * Back out debian/rules build-arch detection.  It is *not* possible *at
    all* to detect available targets in a rules file.  Period.

 -- Adam Heath <doogie@debian.org>  Fri, 19 Sep 2003 20:02:19 -0500

dpkg (1.10.14) unstable; urgency=low

  * controllib.pl:
    * Rewrote the parsedep stuff, so that it wasn't done during control
      file parsing.  Scripts that need the internal parsed format should
      call parsedep on the field's value.
    * Split the substvars parsing into a separate function.
    * No longer validate dependency fields when reading the control file.
      Some fields may have vars in them, which breaks the validation.
    * dpkg-gencontrol calls substvars after parsing the control file, and
      then validates the substituted depends lines.  Originally,
      substitution occurred only during writing of the final output file.
    * Andreas Barth <aba@not.so.argh.org>:
      Fix bad regex that didn't allow spaces in dependency field parsing.
      It now directly matches what the c code expects.  It previously was
      allowing all of \S, which matched on '('.
      Closes: #211660.
  * Remove stale debug in debian/control that would have broken
    installation on s390.
  * We were calling our own local copy of dpkg-gencontrol, but the
    system-installed copy of dpkg-shlibdeps.  Now, both are called from
    the build directory.

 -- Adam Heath <doogie@debian.org>  Fri, 19 Sep 2003 12:29:34 -0500

dpkg (1.10.13) unstable; urgency=low

  * Fix parsing of deps when both () and [] are specified.
  * Set $host_arch in controllib.pl:parsedep.
  * dpkg-checkbuilddeps doesn't output the [] stuff when finding invalid
    deps.

 -- Adam Heath <doogie@debian.org>  Wed, 17 Sep 2003 13:23:15 -0500

dpkg (1.10.12) unstable; urgency=low

  * Fix dpkg-source output of build-depends lines.

 -- Adam Heath <doogie@debian.org>  Tue, 16 Sep 2003 13:43:45 -0500

dpkg (1.10.11) unstable; urgency=low

  * dpkg no longer provides any BYHAND files.  If you need the source
    tarball, use the orig.tar.gz file available in the pool.  The
    precompiled tars were hold-overs from when debs were not standard
    ar/tar files.
  * Install /usr/share/doc/dpkg/pseudo-tags, which talks about the bug
    titling we use to mark bugs for filtering in the Debian bts.
  * Updated ca.po.
  * Teach dpkg-source that ~ is legal in version numbers
  * Add build-depends on sgml-base, and increase gettext build-depends to
    0.12.1-3.
  * Updated config.sub and config.guess in cvs.
  * Change use of strncpy in parsedb to memcpy.  Closes: #160447
  * No longer generate helpmsgs.{cc,h}.
  * several controllib changes:
    * Moved dependency parsing logic from dpkg-checkbuilddeps.
      The dpkg-checkbuilddeps parser didn't support empty fields, while
      the controllib parser did.
    * All dependency fields parsed by controllib.pl support [arch]
      specifiers.  If the arch specifier doesn't apply for the current
      arch, then the item will not be added to the internal list structure.
    * Comment lines(that begin with '#') are removed during parsing.
    * Store the original casing of field names, for use in error reporting.
    * Store the original field's casing with 'o:' prepended in %fi.
      * ballombe@merulo.debian.org:
        dpkg-checkbuilddeps now handles empty fields.  Closes: #111562
      * Branden Robinson <branden@debian.org>:
        support comments(first char on line begins with '#') in
        debian/control.  Closes: #191810
      * Bastian Blank <waldi@debian.org>:
        Allow for per-arch generated dependency fields.  Closes: #170575
      * Branden Robinson <branden@debian.org>:
        Report the original casing of field names when they are unknown.
        Closes: #177753
  * Patch dpkg-buildpackage to call debian/rules -qn build-arch, and if
    it's available, modify -B handling appropriately.  If build-arch is not
    available, then when -B was called, do *not* pass -B on to
    dpkg-checkbuilddeps.  Closes: #203097
  * Frank Lichtenheld <frank@lichtenheld.de>:
    Apply patch, to handle missing infodir.bak, and empty files.  Closes:
    #196361
  * Change standard_startup and standard_shutdown into macros.  Closes:
    #200351.
  * Andrew Suffield <asuffield@debian.org>:
    Fix inverted test of eof in parsedb, while looking for eof after
    field name.  Closes: #198218
  * Yann Dirson <dirson@debian.org>
    Add set -e to dpkg-doc.postinst.  Closes: #191261
  * Michael Weber <michaelw@debian.org>:
    dpkg --print-architecture now does gcc -dumpmachine instead of
    --print-libgcc-file-name.  Closes: #131893, #8241, #106793, #210285
  * Daniel Silverstone <dsilvers@digital-scurf.org>:
    Apply patch to change hashing function, and increase bin size, for
    the package database.  Closes: #206416
  * Paul Eggert <eggert@CS.UCLA.EDU>:
    Apply patch to make dpkg work with POSIX 1003.1-2001.  Closes:
    #204894
  * Joey Hess <joeyh@debian.org>:
    Fix "stripping trailing /" message from dpkg-statoverride.  Closes:
    #203782
  * Sami Liedes <sliedes@cc.hut.fi>:
    Increase filesdb bin size, and alter hashing function.  Closes:
    #179385
  * Anthony Towns <aj@azure.humbug.org.au>:
    Retry removing empty dirs during purge.  Closes: #112386
  * Darren Salt <linux@youmustbejoking.demon.co.uk>:
    Add .cvsignore to dpkg-source's default diff ignore regex.  Also fix
    missing \ escape for .deps.  Closes: #174013
  * Koblinger Egmont <egmont@uhulinux.hu>:
    Fix segfault with --status-fd.  Closes: #173618
  * Colin Watson <cjwatson@debian.org>,
    Andrew Suffield <asuffield@debian.org>:
    Add .svn, {arch}, and .arch-ids to dpkg-source -i default regex.
    Closes: #169359
  * Falk Hueffner <falk@debian.org>:
    Added alphaev68-linux-gnu to archtable.  Closes: #199360
  * Elie Rosenblum <fnord@debian.org>:
    Apply patch to support OpenBSD.  Closes: #154277
  * Geoff Richards <qef@laxan.com>:
    Add --config to action section, and add as EXAMPLES section.  Closes:
    #208014, #115759
  * Yann Dirson <dirson@debian.org>:
    install-info --version and --help now display on stdout.  Closes:
    #154633
  * Dan Jacobson <jidanni@dman.ddts.net>:
    Mention what dpkg and dpkg-query -S will not find.  Closes: #153096
  * Sebastian Leske <sleske@enterprise.mathematik.uni-essen.de>:
    Mention in dpkg(8) that downgrading a package can have serious
    consequences.  Closes: #61156
  * Dan Jacobson <jidanni@dman.ddts.net>:
    In dpkg-scanpackages(8), including small note that other tools might
    use the generated Packages file.  Closes: #208894
  * Warren Turkal <wturkal@cbu.edu>:
    Fix some typos in dpkg-source(1).  Closes: #207259, #204123, #167426
  * Dan Jacobson <jidanni@dman.ddts.net>:
    Alter text in dselect(8), implying that other interfaces are available
    for installing packages.  Closes: #206164.
  * Daniel Bonniot <bonniot@users.sourceforge.net>:
    Note in start-stop-daemon(8) that --nicelevel takes an argument.
  * Ruben Porras <nahoo82@telefonica.net>:
    Remove duplicate 'can' in deb-control(5).  Closes: #183840
  * Dan Jacobson <jidanni@dman.ddts.net>:
    Fix short description in dpkg-scansources(8).  Closes: #175770
  * Zefram <zefram@fysh.org>:
    In dpkg(8), move dpkg-query options to their own subsection, like
    dpkg-deb.  Closes: #174971
  * Thomas Hood <jdthood@yahoo.co.uk>
    Add --dry-run and --simulate as synonyms to --no-act.  Closes:
    #165099
  * Junichi Uekawa <dancer@netfort.gr.jp>:
    Fix wrong reference to DEB_BUILD_GNU_SYSTEM on --host in
    dpkg-architecture(1).  Closes: #163621
  * Michael Klein <michael.klein@puffin.lb.shuttle.de>:
    s/Usuaully/Usually/ in deb-control.5.  Closes: #161819
  * Joey Hess <joeyh@debian.org>:
    Removed reference in dselect(8) about recommends not being handled
    well.  Closes: #157973
  * Andrew Suffield <aps100@doc.ic.ac.uk>:
    s/dpkg-source/dpkg-parsechangelog/ in dpkg-parsechangelog -h.
    Closes: #155822
  * Matej Vela <vela@debian.org>:
    Unhighlight "May be repeated multiple times." in dpkg-source(1).
    Closes: #151845
  * Jordi Mallach <jordi@debian.org>:
    Make all actions in dpkg-deb -h lower case.  Closes: #150642
  * Alexander Hvostov <root@aoi.dyndns.org>:
    Add -g|--group to start-stop-daemon, and document properly.  Closes:
    #127342
  * Szerb Tamas <toma@mlf.linux.rulez.org>:
    s/THANKS/THANKS.gz/ in dpkg(8).  Closes: #91348
  * "James R. Van Zandt" <jrv@vanzandt-pc.mitre.org>:
    In dpkg(8), mention running dselect, install after --set-selections.
    Closes: #175236
  * Yann Dirson <dirson@debian.org>:
    Remove disabled --command-fd from help.  Closes: #169619
  * Tobias Burnus <tburnus@physik.fu-berlin.de>:
    Apply patch to update-alternatives that provides --set and --remove-all
    commands.  Closes: #133745.
  * Osamu Aoki <debian@aokiconsulting.com>:
    Add --all to update-alternatives, that calls --config on all
    alternatives.  Closes: #126621
  * Dan Jacobson <jidanni@jidanni.org>:
    Alter --config prompt, to be more clear, that one must 'press' enter to
    accept the default.  Closes: #203557
  * Peter Moulder <pmoulder@bowman.csse.monash.edu.au>:
    Fix some -w issues in update-alternatives.  Closes: #137313
  * Eduard Bloch <edi@gmx.de>:
    Apply patch to check whether the target path exists on removing.
    Closes: #37254
  * Colin Walters <walters@debian.org>:
    After opening files, set binmode.  Closes: #175363

 -- Adam Heath <doogie@debian.org>  Tue, 16 Sep 2003 12:52:11 -0500

dpkg (1.10.10) unstable; urgency=low

  * Update archtable for hurd.  Closes: #187509.
  * Make the dpkg-iasearch conflicts versioned.  Closes: #170698.
  * Surround sed call with '' in Makefile.in.  Closes: #187534.
  * Strip trailing / from the file args in dpkg-statoverride.  Closes:
    #184239.
  * Modified to use autotools-dev.  Closes: #179656.
  * Add netbsd support.  Closes: #179658, #179659.
  * Support hypenated values in dpkg-architeture. Closes: #179661
  * No longer managed the /usr/doc symlinks.

 -- Adam Heath <doogie@debian.org>  Sat, 26 Apr 2003 15:10:24 -0500

dpkg (1.10.9) unstable; urgency=low

  * Fix dereference in main/help.c:cu_closefd(), which was the cause of
    close(random number) on most arches, but close(0) on s390x.
  * Add s390x to archtable.  Closes: #160976.

 -- Adam Heath <doogie@debian.org>  Sun, 15 Sep 2002 13:21:38 -0500

dpkg (1.10.8) unstable; urgency=low

  * Make the multiline regex have an upper bound, instead of being
    unbounded, as newer perls have a larger stack frame, which cause them
    to segfault quicker with larger inputs.  Closes: #159756.

 -- Adam Heath <doogie@debian.org>  Thu,  5 Sep 2002 16:32:01 -0500

dpkg (1.10.7) unstable; urgency=low

  * Fix double free in modstatdb_init, in the case that modstatdb_shutdown
    was called previously.  Closes: #159515.

 -- Adam Heath <doogie@debian.org>  Tue,  3 Sep 2002 18:59:19 -0500

dpkg (1.10.6) unstable; urgency=low

  * Don't call nffreeall, in any of the c/c++ programs.  It appears dselect
    slightly corrupts it's memory enough that it can't be freed without
    segfaulting.  Closes: #159023.

 -- Adam Heath <doogie@debian.org>  Sun,  1 Sep 2002 00:19:18 -0500

dpkg (1.10.5) unstable; urgency=low

  * Fix segfault in md5sum if the file being checked doesn't exist.
    Closes: #154503.
  * Fix extraction of md5sum in dpkg-scanpackages.  Closes: #153769.
  * Handle directories better in md5sum.  Closes: #157453.
  * Fix read past buffer in lib/nfmalloc.c.  Closes: #157304.
  * Fix several read pass buffer bugs, and a memleak.  Closes: #155362.
  * Fix segfault when --auto-deconfigure is given.  Closes: #157762.
  * Allow spaces between the end of a version, and the trailing ')'.
    Closes: #154898.
  * Fixes for HURD:  Closes: #156545
    * Add i386-gnu0.3 to archtable.
    * Fix handling of static compiles, with regard to zlib.
  * Previous install-infos(before 1.10) handled multiple dir file entries,
    because they would copy the entire stanza unmodified.  The newest
    version does not do this, as it reformats the options, and thereby
    only takes the first line.  So, we now split all the lines from the
    stanza, and process them all.  Closes: #147492.
  * Fix corruption of available file, caused by use of memory that was
    previously freed.  Closes: #154257.
  * Fix several minor memleaks.
  * Remove /usr/sbin/start-stop-daemon.  Closes: #156437.

 -- Adam Heath <doogie@debian.org>  Thu, 29 Aug 2002 16:43:15 -0500

dpkg (1.10.4) unstable; urgency=low

  * Remove -ffunction-sections and -fdata-sections.  Closes: #152130.
  * Install archtable into /usr/share/dpkg/.

 -- Adam Heath <doogie@debian.org>  Sun, 14 Jul 2002 15:17:56 -0500

dpkg (1.10.3) unstable; urgency=low

  * Move dselect.cfg to dselect package. Closes: Bug#152132
  * Install methods into /usr/lib/dpkg/methods, not /usr/lib/dpkg.  Closes:
    #152161.
  * Fix test inversion in start-stop-daemon, when checking the pid given in
    a pid file.  Thanks Thomas Morin <thomas.morin@enst-bretagne.fr>.
    Closes: #152270.
  * If in --test mode, and --stop is given, increment n_killed, so that
    start-stop-daemon returns the proper exit value.  Thanks Thomas Morin
    <thomas.morin@enst-bretagne.fr>.  Closes: #151992.

 -- Adam Heath <doogie@debian.org>  Thu, 11 Jul 2002 22:58:43 -0500

dpkg (1.10.2) unstable; urgency=low

  * Make configuration files in $HOME work again
  * dpkg + dpkg-static conflict with dpkg-dev << 1.9, to fix md5sum error
    in dpkg-source.  Closes: #151691.
  * Remove -Z from patch call, in dpkg-source, as it makes patch warn about
    missing timestamps.  Closes: #151965
  * Install debian/dselect.conffiles.

 -- Adam Heath <doogie@debian.org>  Thu,  4 Jul 2002 21:08:09 -0500

dpkg (1.10.1) unstable; urgency=low

  * Add conflict with dpkg-iasearch which intruded on our namespace.
  * Replace manpages-de which includes one of our manpages.  Closes: #151485
  * Don't always call autoheader when building. Closes: #151471
  * Fix double conflict in dpkg. Closes: Bug#151581
  * Move dselect methods to dselect package.
  * dpkg-checkbuilddeps no longer checks for build-essential. dpkg should
    not hardcode Debian policy.
  * Make dpkg-genchanges accept ~ as part of a package filename.
    Closes: Bug#150739
  * Move dpkg.cfg and dselect.cfg manpages into dpkg package. Closes: Bug#132901

 -- Wichert Akkerman <wakkerma@debian.org>  Tue,  2 Jul 2002 12:34:07 +0200

dpkg (1.10) unstable; urgency=low

  * dpkg now reorders symlinks when extracting debs.  However, this is also
    still done when building debs.  After a stable release of Debian has
    occurred with this modified dpkg, the reordering when building can be
    removed.
  * Fixed upper/lowercase problems with package names. Closes: Bug#58091
    (and 3 others).
  * Add Russian manual pages
  * Fix n in dselect package list (performs searchagain now)
  * Fix layout problem in dpkg-divert manpage. Closes: Bug#103667
  * When a package is set to hold, and a reinstallation is requested,
    -E will not properly skip it.  Closes: #45787.
  * Make dpkg-checkbuilddeps use dpkg-architecture. Closes: Bug#104230
  * Improve dpkg-archtecture documentation. Closes: Bug#104232
  * Update German translation. Closes: Bug#97239
  * Update Polish translation. Closes: Bug#115783
  * Update French translation.
  * Update Brazilian translation.
  * Update Danish translation.
  * Update Galician translation.
  * Update Portuguese translations.
  * Add Catalan translation
  * Add German md5sum manpage
  * Add Brazilian update-alternatives manpage. Closes: Bug#122132
  * Improve dselect manpage. Closes: Bug#103839
  * dpkg-name(1) no longer mentions the non-existing dpkg(5) manpage.
    Closes: Bug#104214
  * Improve handling of Recommends and Suggests in dselect. Closes: Bug#34942
  * Add per-user configuration files. Closes: Bug#103845
  * Split dselect into its own package. dpkg Pre-Depends on it
    to make sure no weird things happen during an upgrade but this
    will allow us to make dselect option at some point in the future.
    Closes: #114249.
  * Make colours in dselect user-configurable. Closes: Bug#103994
  * Make Q do an abort in the method selection menu to make things more
    consistent with the package list
  * Fix test for nice(2) failure in start-stop-daemon. Closes: Bug#104561
  * Improve the dselect helpscreen a bit. Closes: Bug#72634
  * New version comparison routine that can handle arbitrarily large numbers
    and accepts `~' as a low-sorting character. Closes: Bug#93386
  * dselect now accepts regular expressions when searching for packages
    and can search in package descriptions as well.
    Closes: Bug#81009,#83139
  * Move query commands into a separate dpkg-query command. For the old options
    (-L,-l,-s,-S) dpkg will still call it for you.
  * Add configurable package listing support to dpkg-query
  * Handle window resize in dselect main menu. Closes: Bug#98275
  * update-rc.d moved to the sysvinit package. Closes: Bug#108887,#109282
  * Add --showformat and --show options to dpkg-deb and dpkg-query to
    allow one to customize the output format
  * several install-info cleanups:
    * Move /usr/info/dir to /usr/share/info/dir.  Closes: #67174.
    * If /usr/share/info doesn't exist, print a message saying so,
      instead of the confusing "couldn't lock" error.  Closes: #2531.
    * If /usr/share/info/dir doesn't exist, or is empty, try to copy the
      backup from /var/backups/infodir.bak.  Closes: #121309.
    * Add a --remove-exactly option, and allow for relative filenames.
      Closes: #92650.
    * Use the section from the .info file if --section is not given.
      Closes: #76100.
    * Error messages now include the filename being processed.
      Closes: #66735
    * /usr/share/info/dir now has it's entries formatted to even widths. 
      Closes: #11228
    * --calign|--align|--maxwidth are now ignored.
  * strip enoent as well. Closes: Bug#112378
  * Fix format error in Dutch translation. Closes: Bug#113120
  * When parsing stdin, md5sum now displays '-' as the filename, to match
    textutils md5sum.  Closes: #121489.
  * Apply patch from bug, to give update-alternatives a --list command.
    Closes: #120924.
  * Make dpkg-checkbuilddeps always check for build-essential.
    Closes: Bug#118420.
  * Use space separated output instead of comma separated in
    dpkg-checkbuilddeps
  * Update default ignore expression in dpkg-source to also match *~ and
    *.swp in subdirs. Closes: Bug#127458
  * Handle errors when verifying md5sums. Closes: Bug#102367
  * dpkg-source now uses reliable timestamps for changed files.
    Closes: Bug#105750
  * Fix typo in start-stop-daemon help message. Closes: Bug#131439
  * update-alternative exits with a non-zero exit code when displaying
    a non-existing alternative. Closes: Bug#131496
  * Use gzip -c in install-info. Closes: Bug#131758
  * start-stop-daemon works on HP-UX now. Closes: Bug#130130
  * Fix dselect spin when run without input. Closes: Bug#132476
  * Update-alternatives now correctly restores an alternative to auto mode
    when removing a manually selected alternative. Closes: Bug#132632
  * Copy bugs and origin information into status file. Closes: Bug#132714
  * Improve wording of update-alternatives --config text. Closes: Bug#133035
  * Add manpages for dpkg.cfg and dselect.cfg. Closes: Bug#132901
  * Improve test for illegal packagename for dpkg-gencontrol -p option
  * Fix segfault when getenv("PATH") returns null.  Closes: Bug#136349
  * Add Large File Summit extensions. Closes: Bug#130509
  * Fix typo in dpkg-source manpage. Closes: Bug#141906
  * Re-fix handling of multiple blank lines in control. Closes: Bug#143117
  * Document --force-confmiss and --force-bad-verify. Closes: Bug#146855
  * Drop upgrade compat stuff in dpkg postinst for ancient versions (over
    5 years old)
  * Always set CLOEXEC on the lock fd.  Closes: Bug#147872
  * Clean up tmp files when ctrl-c is sent to dpkg-source.  Closes:
    Bug#58653.
  * dpkg-source no longer requires exact case matches for fields in
    debian/control.  Closes: Bug#139159.
  * dpkg-scanpackages now gives proper case for Source and Installed-Size.
    Closes: Bug#119532.
  * dpkg-architecture: s/build on/built on/; same for 'build for'.
    Closes: Bug#140441.
  * cl-debian.pl now recognizes emergency as valid in changelogs.
    Closes: Bug#138013.
  * Properly count recursive expansion of variables, instead of just
    counting all variable expansions.  Closes: #144121.
  * Add -I<filename> to dpkg-buildpackage and dpkg-source, to excludes
    files from tar, when building a native package.  Closes: Bug#75947.
  * Close the old debian/files file, before doing a rename.  Closes:
    Bug#111503.
  * Fix documentation of -v<version> for dpkg-parsechangelog, removing the
    requirement that the version has to be in the changelog.  Closes:
    Bug#117968.
  * Fix typo in dpkg-source(1), s/-su/-sU/.  Closes: Bug#126340.
  * Add dpkg-scansources to dpkg-scanpackages(8).  Closes: Bug#147924.
  * Change /usr/info into a symlink to /usr/share/info if possible

 -- Wichert Akkerman <wakkerma@debian.org>  Fri, 21 Jun 2002 21:53:15 +0200

dpkg (1.9.21) unstable; urgency=low

  * Fix corrupt Swedish translations that would some error messages display
    incorrectly.
  * Enable --force-overwrite by default in /etc/dpkg/dpkg.cfg
  * dpkg.cfg is now no longer a conffile. This means the installer can
    change defaults depending on how an install is done
  * Detect truncated debs, and abort the unpack.  Closes: #138569.
  * Improve dpkg(8) --force documentation
  * Fix error in Russian dselect translation

 -- Wichert Akkerman <wakkerma@debian.org>  Thu, 16 May 2002 19:42:29 +0200

dpkg (1.9.20) unstable; urgency=medium

  * Fix assertion when --auto-deconfigure is set.  Closes: #137765.
  * Fix segfault discovered by fixing the above.
  * Fix segfault when getenv("PATH") returns null.  Closes: #136349
  * Recompiled against updated zlib, to fix possible security issue.  Also
    bumped build-depends to match.  Closes: #137931(grave)

 -- Adam Heath <doogie@debian.org>  Sun, 17 Mar 2002 02:52:44 -0600

dpkg (1.9.19) unstable; urgency=medium

  * install-info continues to read all data from a pipe, until EOF.
    Closes: #99816(grave).
  * Add Catalan translation
  * Update Danish translation. Closes: Bug#131869
  * Update French translation.
  * update-alternative exits with a non-zero exit code when displaying
    a non-existing alternative. Closes: Bug#131496
  * Changed Maintainer to debian-dpkg@lists.
  * Fix "Up to date installed packages" for polish translation.  Closes:
    #116398.
  * Swap updated/up-to-date polish translations(they were reversed).
    Closes: #117583, #102961.
  * Mark /etc/alternatives/README as a conffile.
  * Strip .note, .comment, and /usr/lib/dpkg/enoent.
  * Make dpkg-gencontrol not warn about Uploaders.  Closes: #111090.

 -- Adam Heath <doogie@debian.org>  Sat,  2 Feb 2002 11:47:34 -0600

dpkg (1.9.18) unstable; urgency=low

  * Fix MD5Sum corruption when upgrading a package.  Closes: Bug#113961.
  * Add Wichert and I to debian/control:Uploaders.

 -- Adam Heath <doogie@debian.org>  Sat,  3 Nov 2001 00:31:00 -0600

dpkg (1.9.17) unstable; urgency=low

  * updated-rc.d moved to the sysvinit package. Closes: Bug#108887,#109282

 -- Wichert Akkerman <wakkerma@debian.org>  Wed, 22 Aug 2001 01:24:52 +0200

dpkg (1.9.16) unstable; urgency=low

  * Revert architecture-change to dpkg-source from 1.9.11, see ChangeLog
    for details.

 -- Wichert Akkerman <wakkerma@debian.org>  Thu,  5 Jul 2001 22:42:11 +0200

dpkg (1.9.15) unstable; urgency=low

  * Change policy of handling dscformat in dpkg-source
  * Fix the arglist construction for maintainer scripts
  * Revert dscformat to 1.0 since older dpkg-source versions do not have
    the new policy. In the future (starting at format 2.0 to maintain
    compatibility with old dpkg-source implementations) minor changes to
    the dscformat have to be fully backward and forward compatible.

 -- Wichert Akkerman <wakkerma@debian.org>  Sat, 30 Jun 2001 16:41:43 +0200

dpkg (1.9.14) unstable; urgency=low

  * Make the Uploaders field in a .dsc file optional.
  * Disabled sanity checking of source packages.  
 
 -- Adam Heath <doogie@debian.org>  Mon, 25 Jun 2001 02:22:40 -0500

dpkg (1.9.13) unstable; urgency=medium

  * Add a -W option to dpkg-source(and the other utils, where it is just
    passed thru), to turn certain errors into warnings(of which, only
    one is changed, namely, the 'tar doesn't contain preceding directory'
    error).  Closes: #101813, and partially 101845.
  * Don't error out if the files in the tar have leading './', for
    dpkg-source.  (another partial close of 101845).
  * Handle the case where a single directory exists in the orig.tar.gz, but
    it is NOT of the form <pkg>-<ver>.  Closes: #101845.
  * Set LC_ALL in dpkg-source when we call external programs when we are
    going to parse their output.  Another bug from 101845.
  * Handle stating of truncated cpio filenames(100 char limit, bah), in
    dpkg-source.  Another bug from 101845.
  * Add support for an Uploaders field, which is read from the first
    paragraph of debian/control, and propagated to the .dsc.  This lists
    the people allowed to upload a package.  If it is not set, then the
    value of the Maintainer is placed into this field of the .dsc.  This
    bumps the .dsc format to 1.1.  Closes: #101815.
  * Handle symlinks in the tarball, and don't error out if found.
  * in controllib, make warnerrors default to warnings.  Affects
    dpkg-source.  This will be changed to be errors in the future.

 -- Adam Heath <doogie@debian.org>  Sun, 24 Jun 2001 13:48:52 -0500

dpkg (1.9.12) unstable; urgency=medium

  * Fix do_script() bug. Closes: Bug#101552
  * Fix building and extracting of certain kinds of source packages.
    Closes: #101684.
  * Added Colin Watson to THANKS.

 -- Adam Heath <doogie@debian.org>  Wed, 20 Jun 2001 18:27:03 -0500

dpkg (1.9.11) unstable; urgency=low

  * The "Hang on to your hats, it gets bumpy from here." release.
  * Trim trailing spaces from package names when checking builddeps.
    Closes: #101304.
  * Apply patch from bug to fix logic error that kept everything but
    Build-Deps from working in checkbuilddeps.  Closes: #101511.
  * Apply patch to correctly check the output of gcc on hurd, for
    dpkg-architecture. Closes: #99874.
  * The internal pod docs in dpkg-architecture were updated to reflect
    that -f was no longer implied when -q was given, but the build system
    wasn't generating new documentation.  Closes: #100997.
  * deb(5) now has a see-also for deb-old(5).  Closes: #99620.
  * Fix dpkg-shlibdeps infinite directory recursion thru symlinks.
    Closes: #97622.
  * Set the Architecture to 'source' only when doing source only uploads
    in the generated changes files.  Closes: #100144.
  * Document -nc in the dpkg-buildpackage manpage.  Closes: #101038.
  * Make dpkg-source work with GNU md5sum.  Closes: #97666.
  * in dpkg-source, when both arch: all and arch: <arch> packages exist in
    debian/control, don't promote the source arch: to any, but only list
    all and <arch>.  Closes: #94608
  * Apply patch from Colin Watson:  Closes: #89679
    * Reset SIGPIPE to DEFAULT when forking gzip.
    * set LANG to C before execing cpio, as we parse its output.
    * In checktarcpio() and checktarsane(), use the previously open pipes,
      instead of the opening files on disk(which was the old, ancient way).
    * Improve the output parsing of tar in checktarsane().
  * warn instead of die when find returns an error(which happens if there
    is a dangling symlink, because we use -follow).  Closes: #51479.
  * Change list of allowed urgencies in debian/changelog to: low, medium,
    high, and critcial.  Closes: #94475.
  * Error out if an illegal package name is used in dpkg-gencontrol.pl.
    Closes: #61211
  * Apply patch from Marcus Brinkmann to dpkg-buildpackage:  Closes:
    #98201.
    * Option -a implies option -d.
    * Set ARCH correctly to host architecture, rather than build arch.

 -- Adam Heath <doogie@debian.org>  Tue, 19 Jun 2001 22:15:25 -0500

dpkg (1.9.10) unstable; urgency=low

  * Fix [arch] parsing, and handle extra spaces better.  Closes: #100512,
    #101031.
  * Apply patch from bug, to fix cleanup of dpkg-divert temp files.
    Closes: #100474.
  * Swap j/k keys on the main menu, so they function like the package
    selection screen(and like vi).  Closes: #100502.
  * Multiple fixes in bug: Closes: #99892.
    * s/DEAD_JOE/DEADJOE/ in dpkg-source.
    * Switch to auto mode if alternative symlink is missing.
  * Update Spanish translation

 -- Adam Heath <doogie@debian.org>  Sat, 16 Jun 2001 14:57:45 -0500

dpkg (1.9.9) unstable; urgency=low

  * The leading and trailing spaces patch in the last upload had some
    issues with trailing spaces.  This fixes them.  No bug to close, as the
    bts is still down.

 -- Adam Heath <doogie@debian.org>  Wed,  6 Jun 2001 22:36:57 -0500

dpkg (1.9.8) unstable; urgency=low

  * Remove leading and trailing spaces from versions, and check for
    embedded spaces, inside dpkg.  Closes: #99186.
  * Handle varied use of spaces in dpkg-checkbuilddeps.  Closes: #98899.
  * Reset SIGPIPE back to default, in dpkg-source.  Closes: #98563.
  * Remove bogus $! check from dpkg-architecture.  Closes: #99428.

 -- Adam Heath <doogie@debian.org>  Sat,  2 Jun 2001 15:15:04 -0500

dpkg (1.9.7) unstable; urgency=low

  * If a new file doesn't exist on disk, but is a going to be installed as
    a directory, then don't error out.  Closes: Bug#17381.
  * Update japanese manpages.  Closes: Bug#97831.
  * Update it.po.  Closes: Bug#98273.
  * Fix bad cleanup in dpkg-divert.  Closes: Bug#98578,#98828,#98831.

 -- Adam Heath <doogie@debian.org>  Mon, 28 May 2001 18:59:03 -0500

dpkg (1.9.4) unstable; urgency=low

  * Oops.  EOF_mmap incorrectly detecting the end of the data block.
    Closes: Bug#95981.
  * After fixing the above bug, and using debootstrap to build a sid
    chroot, I discovered that my previous dependency cycle fix could cause
    segfaults in some situations.

 -- Adam Heath <doogie@debian.org>  Tue,  1 May 2001 23:04:46 -0500

dpkg (1.9.3) unstable; urgency=low

  * Fix compiles on ppc. Closes: Bug#95918.

 -- Adam Heath <doogie@debian.org>  Tue,  1 May 2001 00:29:45 -0500
   
dpkg (1.9.2) unstable; urgency=low

  * Recompile, to fix incorrect path 1.9.1/dpkg-divert. Closes: Bug#95845

 -- Adam Heath <doogie@debian.org>  Mon, 30 Apr 2001 14:21:28 -0400

dpkg (1.9.1) unstable; urgency=low

  * Fix segfault with empty status and available, and when missing a
    trailing new line.  Closes: Bug#95496
  * Make dpkg-shlibdeps not care if dpkg --search return with an error.
    Closes: Bug#95568
  * Fix corruption of user-defined fields in status and available.
    Closes: Bug#95567.
  * Changed dpkg.cfg to include no-debsig by default, as no debs are
    currently signed, and we get false errors when debsig-verify is
    installed.  This will be removed in the future, when the archive tools
    support package signatures.  Closes: Bug#95573
  * dpkg-buildpackage should only check for valid signinterface if the
    user specifies one. Closes: Bug#95598
  * Fix removing of diversions.  Closes: Bug#95655
  * Fix md5sum -c. Closes: Bug#95586

 -- Adam Heath <doogie@debian.org>  Sat, 28 Apr 2001 16:28:21 -0500

dpkg (1.9.0) unstable; urgency=low

  * Things should mostly work OpenBSD 2.8 as well now
  * Added a --status-pipe option.
  * Fixed several memleaks.
  * Profiled dpkg.
    * Reworked lib/parse.c:parsedb().  Instead of using getc(), then
      calling varbufaddc(), it now reads the entire file at once into a
      huge buffer, then moves pointers around, to do the parsing.  This
      gave a speedup of 33% on a dual celeron 333, when reading status and
      available.
    * various other speedups.
  * Removed all --smallmem code, as smallmem and largemem now actually
    use about the same amount of memory, and largemem is faster.  Both
    --largemem and --smallmem are now obselete options, and will print
    a warning if used. Closes: Bug#84905, #67528
  * Initialize unitialized variables.  This should solve several
    segfaults. Closes: Bug#25317(plus 9 others, thru the beauty of
    merges)
  * Found that when working with dependency cycles, and part of the cycle
    was a provide, the provider was not being considered, so the cycle
    could not be broken. Closes: Bug#87985(and 3 others)
  * Update German translation, Closes: Bug#80529,#80532,#87581
  * Update French translation, Closes: Bug#65284,#85035,#87238
  * Update Japanese translation, Closes: Bug#93873
  * Updated all other translations (but no bugs filed)
  * Add Danish translation
  * Remove spurious '%s' in Polish translation, Closes: Bug#74814
  * Add French manpages, courtesy of Philippe Batailler
  * Ingore vim swapfiles in dpkg-source, Closes: Bug#81630
  * remove --import option from dpkg-statoverride, Closes: Bug#81358
  * Replace nfmalloc implementation with obstack. Added obstack.[ch] to
    optlib, for non-GNU systems.
  * dpkg-divert only allows absolute filenames now. Closes: Bug#82419
  * Handle diffs from non-existing files to existing files. Closes: Bug#82708,
    #90982.
  * Small fixes to the buildsystem. Closes: Bug#84361
  * Fix dpkg-statoverride --update for things other then plain files.
    Closes: Bug#84449
  * Fix race with source directory disappearing in dpkg-source.
    Closes: Bug#45511
  * Fix manpage for dpkg-gencontrol. Closes: Bug#84625
  * Add -n option for dpkg-gencontrol to specify a filename. Closes: Bug#75796
  * Use POSIX glob instead of regexp in debian/rules. Closes: Bug#83042,
    #84582
  * fix typo in usage message for dpkg-divert, Closes: Bug#85977
  * Use full path for argv[0] when calling scripts. Closes: Bug#68783
  * Add ia64 support to dpkg-architecture.
  * Minor script changes, Closes: Bug#87485
  * Stop dpkg-genchanges from complaining about missing packages
    when doing a source-only build. Closes: Bug#87571,#15644,#25496
  * Various dpkg-architecture cleanups. Closes: Bug#87505
  * Modify dpkg-architecture to handle gcc versions containing letters.
    Closes: Bug#83083
  * dpkg-buildpackage updates: Closes: Bug#87572,#85847
    + make -C work properly
    + fix test for gpg secret keyring
    + improve source messages
    + skip signing pause when building unsigned packages
    + test for invalid signinterface. Closes: Bug#87579
    + remove debsign support, it's useless and doesn't work
    + Use correct architecture when naming .changes file. Closes: Bug#88015
  * Fix wording in dpkg-statoverride manpage for --add. Closes: Bug#85080
  * Fix typo in start-stop-daemon manpage. Closes: Bug#88225
  * Add dpkg-checkbuilddeps to check if build dependencies are satisfied
    and modify dpkg-buildpackage to call it if wanted.
    Closes: Bug#86453,#83812,#60717,#74372,#67896,#60717,#13961
  * dpkg-parsechangelog can read a changelog from stdin now. Closes: Bug#80142
  * Fix confusing wording for dpkg-buildpackage -uc option in manpage.
    Closes: Bug#83468
  * dpkg-statoverride now exits with exitcode 1 if we do a --list but don't
    output anything. Closes: Bug#84328
  * Remove Linux reference from all scripts, they should run fine on
    other OSes as well.
  * Mark last argument in dpkg-scanpackages usage info as optional.
    Closes: Bug#86658
  * Fix cache in dpkg-scanpackages version comparison. Closes: Bug#90722
  * Fix formatting error in dpkg-source.1. Closes: Bug#82723
  * Change dpkg-gencontrol to fix comma-related syntax errors after
    processing substvars. Closes: Bug#92908
  * Verify package signatures if debsig-verify is installed. Closes: Bug#37017
  * Handle window resize in dselect main menu. Closes: Bug#93559
  * Initialize all parts of the package record.  This should fix several
    segfaults people have been seeing in dpkg.  Closes: Bug#90328.
  * Apply patch from bug#86847, that escapes intl chars in filenames.
    Closes: Bug#83752, #85040, #86847, #89000.
  * Errors during dpkg -s(and other similar commands) are now printed
    on stderr.  Closes: Bug#88987.
  * Add a --retry option to start-stop-daemon. Closes: Bug#75139
  * Fix regeps to extract Closes magic from a changelog so the #
    is really optional. Closes: Bug#94474
  * Remove useless statement from dpkg-shlibdeps. Closes: Bug#90516
  * Make the debian changelog parser identify itself with $progname.
    Closes: Bug#89409
  * Give a syntax error when we get an unexpected PGP signature in control
    files. Closes: Bug#75562
  * Change dpkg manpage to reflect that --force-statoveride is no enabled
    by default. Closes: Bug#95023
  * Handle dangling symlinks, by ignoring error code 1 from find, when
    processing --recursive. Closes: Bug#4784
  * dpkg -L, -S, -l, -s, and -p now return an error code if any package
    does not exist. Closes: Bug#4974, #72406
  * dselect has a configuration file as well now
  * Get ENOENT value at runtime in dpkg-divert instead of hardcoding it.
    Closes: Bug# 31620
  * Fix wrong ENOENT test in dpkg-divert. Closes: Bug#95088
  * Add support for more SuperH variants (sh[34]{,eb}-linux-gnu)
  * Fix formating and a typo in the dpkg manpage
  * Document the dpkg.cfg configuration file in dpkg(8)

 -- Wichert Akkerman <wakkerma@debian.org>  Thu, 26 Apr 2001 12:39:16 +0200

dpkg (1.8.3.1) unstable; urgency=low

  * Revert change to nfmalloc.c that was causing SIGBUS on sparc.

 -- Ben Collins <bcollins@debian.org>  Sat, 13 Jan 2001 08:52:11 -0500

dpkg (1.8.3) unstable; urgency=low

  * Do chown before chmod in dpkg-statoverride, Closes: Bug#81943
  * Fix recusion in dpkg-shlibdeps, Closes: Bug#81322
  * Really completely revert dpkg-source patches which broke backwards
    compatibility

 -- Wichert Akkerman <wakkerma@debian.org>  Fri, 12 Jan 2001 00:02:22 -0800

dpkg (1.8.2) unstable; urgency=low

  * Don't attempt to read from an input source when we only want 0 bytes.
    Also handle buggy systems that return EAGAIN instead of EINTR.  Closes:
    #81881.
 
 -- Adam Heath <doogie@debian.org>  Thu, 11 Jan 2001 00:43:50 -0600

dpkg (1.8.1.1) unstable; urgency=low

  * Apply patch from bug to fix badly generated diffs(in some
    circumstances).  Closes: #81152

 -- Adam Heath <doogie@debian.org>  Sat,  6 Jan 2001 16:07:33 -0600

dpkg (1.8.1) unstable; urgency=low

  * Make --name a valid option.  Closes: #31206, #51953.
  * dpkg-deb -I <pkg> <control> works again
  * Update Swedish translation

 -- Wichert Akkerman <wakkerma@debian.org>  Thu,  4 Jan 2001 19:31:13 +0100

dpkg (1.8.0) unstable; urgency=low

  * Add -k|--symlink option to dpkg-name.  Closes: #35040
  * Made the accelerator keys in dselect's main menu separate options, so
    that they can be translated separately.  Closes: #50955.
  * Added depends on sysvinit (>= 2.72), so that we can make sure that
    /etc/rcS.d exists.  Closes: #55037.
  * update-rc.d: Changed documentation and help, as -f only applies during
    remove.  Closes: #55049.
  * Added a --force-all option.  Closes: #61354.
  * Format help string for --abort-after like other option help strings.
    Closes: #62464.
  * Fix dselect methods to pass admindir to dpkg from dselect.
  * Minor tweak so that when patch 2.5.4 is manually used to apply a diff,
    it doesn't get applied multiple times.  Closes: #65021
  * Add --nicelevel to start-stop-daemon, to alter a programs priority
    before starting.  Closes: #65191.
  * Document that --largemem is the default, and that the test point is
    24 megs.  Closes: #65607.
  * Document that --set-selections does not actually install any
    packages.  Closes: #65340.
  * Fix typo in dpkg-deb.1.  Closes: #65945.
  * Add --truename option to dpkg-divert.  Closes: #68489.
  * Documented COLUMNS in dpkg(8).  Closes: #77001.
  * Modified DPKG_C_GCC_TRY_WARNS() to call AC_SUBST, so that we can
    use the result of the test during build time.  Closes: Bug#75138
  * Added description for "suggests" in main/depcon.c:describedepcon().
    Closes: Bug#74113
  * Removed bashing from dpkg.postinst.
  * Make '#' optional in Closes: tags.  Closes: Bug#63137.
  * Add -t to -h output in dpkg-buildpackage:  Closes: Bug#49598.
  * Fix typo in --compare-versions error message.  Closes: Bug#66474.
  * -R doesn't mean --root.  Closes: Bug#66068, #72013
  * Add armv3l to archtable.  Closes: Bug#72125
  * Fix two memory leaks, and lesson the memory foot print a tad.  Hints
    taken from 74259.
  * Fix some things perl5.6 complains about. Closes: Bug#77337
  * Fix referenes to dpkg-deb manpage. Closes: Bug#77855
  * Update Galish translation
  * Add new --import option to dpkg-statoverride to make it easy to
    import suidmanager settings.
  * Speedup patches by Adam Heath
  * statoverride fixes by Robert Luberda, Closes: Bug#78436
  * Add Linux S/390 support. Closes: Bug#79063
  * Using libz to decompress data instead of calling gzip.
    Closes: Bug#49581
  * Add gettext to build-depends
  * Fix warning when trying to remove a non-existing statoverride.
    Closes: Bug#79352
  * Be more paranoid with file permissions when extracing files
  * Apply statoverrides to more then just files
  * Update update-alternatives manpage to use FHS instead of FSSTND.
    Closes: Bug#80237
  * List descriptions for udebs in .changes

 -- Wichert Akkerman <wakkerma@debian.org>  Mon, 25 Dec 2000 17:19:31 +0100

dpkg (1.7.2) unstable; urgency=low

  * Fix parsing of configuration files
  * Add new powerpc-linux-gnu entry to archtable. Closes: Bug#76522
  * No longer bother to install emacs things. I don't use emacs myself
    and can't support that properly.
  * scripts/dpkg-shlibdeps.pl: Make it parse soname's in the format of
    "libfoo-X.X.so" (e.g. libdb-3.1.so) and use it. Also make it give a
    warning if there is a NEEDED line in the objdump output that we cannot
    grok.
  * scripts/dpkg-shlibdeps.pl: resolve library paths using a combination
    of the libc major version, and ldconfig -p output. Solves problems
    with errant libc5 deps.
  * Correct name of .changes file when doing source-only builds
  * Fix -ap option for dpkg-buildpackage. Closes: Bug#77305
  * Fix typo in update-alternatives manpage. Closes: Bug#77829
  * Fix typo in script-regexp update-rc.d. Closes: Bug#76029

 -- Wichert Akkerman <wakkerma@debian.org>  Thu, 23 Nov 2000 18:55:50 +0100

dpkg (1.7.1) unstable; urgency=medium

  * Fix a typo in the dpkg-statoveride manpage
  * dpkg-statoverride reads and writes the right file now
  * Make update-alternatives use the right dir for alternatives again

 -- Wichert Akkerman <wakkerma@debian.org>  Tue,  7 Nov 2000 01:16:39 +0100

dpkg (1.7.0) unstable; urgency=low

  * Allow the administrator to override file mode and ownership using the
    new dpkg-statoverride tool.
  * Use objdump instead of ldd in dpkg-shlibdeps
  * Fix logic in dpkg-shlibdeps so it looks for dependencies as specified
    in its documentation
  * Make update-alternatives update slave links with --config and properly
    switch the alternative to manual mode
  * HURD updates, Closes: Bug#57753,#57754,#57755
  * dpkg-architecture: -q should not imply -f, Closes: Bug#57761
  * add dpkg:UpstreamVersion and dpkg:Version substvars in dpkg-genchanges
    and dpkg-gencontrol.  Closes: Bug#62069,#64774
  * dpkg-genchanges: add new Changed-By field to .changes with the last
    person who made a change, and modify the Maintainer-field to be the
    actual maintainer. Update the format-version to 1.7 to reflect this.
  * dpkg-genchanges: allow a space between # and a to-be-closed bugnumber
  * dpkg-deb: reorder files when building a package
  * dpkg-statoverride: new tool to override ownership and modes for files
  * Check COLUMNS environment for dpkg -l output. Closes: Bug#65536
  * Add Origin and Bugs fields to the control file
  * Install new /etc/dpkg/origins/debian file
  * Corrections and updates to Swedish translation.
  * Add Galician, German, Dutch and Brazilian translations
  * archtable: add ia64 and sh; revert sparc64 so that it turns into sparc.
    There wont be a full binary-sparc64 port. Closes: Bug#70788
  * dselect/main.cc: small fixups to get it to compile with gcc-2.96
  * Clean up fd handling in some places. Closes: Bug#69359,#69360,#69361
  * Document -k option for dpkg-buildpackage. Closes: Bug#71808
  * Install commented dummy shlibs.default and shlibs.override files
  * Give dpkg a configurationfile
  * dpkg-scanpackages now uses the most recent version if multiple versions
    of a package are found.
  * don't rename a file to itself in dpkg-source. Closes: Bug#75060
  * Fix buffer overflow in cmdname handling in start-stop-daemon.
    Closes: Bug#75103
  * Don't abort if start-stop-daemon tries to read a non-existing pidfile.
    Closes: Bug#75105
  * Update formating of start-stop-daemon manpage. Closes: Bug#75110
  * Make a missing package a warning instead of an error in dpkg-genchanges

 -- Wichert Akkerman <wakkerma@debian.org>  Sun,  5 Nov 2000 17:28:39 +0100

dpkg (1.6.13) frozen unstable; urgency=low

  * Add Format-flag to .dsc format: we know we are going to change the
    format in the next release, this change will make dpkg-source abort
    with a reasonable error instead of doing unexpected things.
  * Fix error in gettext'ized string
  * Updated Czech, French, Polish and Spanish translations. Closes: Bug#63663
  * debian-changelog-mode.el: fix documentation string for
    debian-changelog-finalise-last. Closes: Bug#63003

 -- Wichert Akkerman <wakkerma@debian.org>  Mon,  8 May 2000 16:08:53 +0200

dpkg (1.6.12.99) frozen unstable; urgency=low

  * Pre-release for 1.6.13. which will only feature translation updates
  * Fix typo in dpkg-divert, Closes: Bug#60243
  * dpkg-genchanges: recognize non-deb packages (tarballs, such as
    dpkg-non-deb and boot-floppies disk tarballs). This makes sure that we
    include them when figuring out the Arch field in the .changes
  * mark another string as translateable, Closes: Bug#62543
  * fix location of --abort-after in --help output, Closes: Bug#62464
  * fix allocation error in checkpath(), Closes: Bug#62364
  * add Hold to list of desired package states in -l output, Closes: Bug#58765

 -- Wichert Akkerman <wakkerma@debian.org>  Fri, 21 Apr 2000 11:52:59 +0200

dpkg (1.6.12) frozen unstable; urgency=high

  * Fix test for gpg/pgp in dpkg-buildpackage. You can now build
    unsigned packages again. Closes: Bug#60395
  * Updated Spanish and Swedish translations. Closes: Bug#41735
  * Merge patch from Joel Klecker to remove emacsen-common stuff from dpkg-dev

 -- Wichert Akkerman <wakkerma@debian.org>  Mon,  3 Apr 2000 16:50:02 +0200

dpkg (1.6.11) frozen unstable; urgency=high

  * Oops, missed one case where the libc/ncurses conflict reared its
    ugly head and broke dselect miserably. 
  * fix syntax error in dpkg-divert. Closes: Bug#60050

 -- Wichert Akkerman <wakkerma@debian.org>  Fri, 10 Mar 2000 11:52:07 +1100

dpkg (1.6.10) frozen unstable; urgency=low

  * The `it rains in Sydney' release
  * Mark another string in dselect as translateable, Closes: Bug#58618
  * Fix typos, Closes: Bug#58619
  * Change dselect keybindings slightly so `n' really does searchagain
  * Updated Czech and Spanish translations, Closes: Bug#58617
  * dpkg-divert.pl: reinstate last writeability-patch. Modified
    to not abort on ENOENT: this indicates a directory does not (yet)
    exist. If this happens don't try to rename. This should fix all
    current dpkg-divert problems. Closes: Bug#59207,#58596
  * update-alternatives: switch back to auto-mode when manually selected
    alternative is removed, Closes: Bug#54933
  * dselect no longer segfaults on SIGWINCH but does The Right Thing
    instead. Closes: Bug#54303,#58697,#59419

 -- Wichert Akkerman <wakkerma@debian.org>  Tue,  7 Mar 2000 15:09:47 +1100

dpkg (1.6.9) frozen unstable; urgency=low

  * Fix typo in update-alternatives manpage
  * dpkg-architecture: -q should not imply -f, Closes: Bug#57761
  * Cleanup bits of install-info to make it more stable
  * Fix Build-Dependency for ncurses, Closes: Bug#58073
  * Some more documentation updates, Closes: Bug#57985
  * Revert patch to check for writeable filesystems in dpkg-divert,
    Closes: Bug#57840

 -- Wichert Akkerman <wakkerma@debian.org>  Fri, 18 Feb 2000 12:11:58 +0100

dpkg (1.6.8) frozen unstable; urgency=low

  * Turn --force-overwrite on by default
  * Fix a couple of small buildsystem errors
  * Support multiple adjacent newlines in control-style files, Closes: Bug#56056
  * Updated Czech and Swedish translations
  * Revert patch to change order of things when purging a package,
    Closes: Bug#56374
  * Handle failed open of /dev/tty in dpkg -l, Closes: Bug# 55041
  * Update Japanese translations, Closes: Bug# 56641, #57494, #57595
  * Update extended description for dpkg-dev, Closes: Bug# 56675
  * Implement verbose option for update-alternative
  * Fix conflicts handling

 -- Wichert Akkerman <wakkerma@debian.org>  Thu, 10 Feb 2000 15:31:31 +0100

dpkg (1.6.7) frozen unstable; urgency=low

  * dpkg compiles on HP-UX, Solaris and IRIX now
  * start-stop-daemon can chroot now, Closes: Bug#54513
  * Allow space between # and the bugnumber in the changelog
  * Display package description with waddnstr, Closes: Bug#54313
  * Updated Japanese manpages, Closes: Bug#54690, #55080
  * Upload full source for packages with version *-0.1, Closes: Bug#54651

 -- Wichert Akkerman <wakkerma@debian.org>  Sun, 16 Jan 2000 18:36:10 +0100

dpkg (1.6.6) unstable; urgency=low

  * dpkg-buildpackage supports debsign, Closes: Bug#58333
  * fix update-alternatives manpage, Closes: Bug#53859
  * Updated Polish translation
  * Pass admindir to dpkg, Closes: Bug#54039
  * Fix dpkg -l output
  * Remove dpkg-safelist again, it had issues

 -- Wichert Akkerman <wakkerma@debian.org>  Fri,  7 Jan 2000 19:51:45 +0100

dpkg (1.6.5) unstable; urgency=low

  * Update Spanish translation
  * Don't strip 8th bit in dselect packagelists, Closes: Bug# 49061
  * Don't use \z in dpkg-scansources, Closes: Bug# 53182
  * Correctly unregister internals manual, Closes: Bug# 53200
  * dselect helpessages can be translated now, Closes: Bug# 51381
  * dselect UI tweaks, including a new --expert mode
  * Added build-depends, Closes: Bug# 53394
  * Added THANKS-file with people who have contributed to the code
  * Use full width of tty in packagelisting, Closes: Bug# 53395
  * Add -z option to dpkg-deb to set compressionlevel when building
    packages, Closes: Bug# 53398
  * Fix segfaults when producing a diff between current and new conffile,
    Closes: Bug# 52197

 -- Wichert Akkerman <wakkerma@debian.org>  Sat, 25 Dec 1999 04:47:09 +0100

dpkg (1.6.4) unstable; urgency=low

  * No longer byte-compile for emacs
  * Add Swedish translation
  * start-stop-daemon: honour --oknodo if we fail to kill a process
    Closes: Bug#52580,#52185,#52457
  * Fix dselect program description, Closes: Bug#52328
  * Fix architecture-detection in dpkg-gencontrol, Closes: Bug#52616
  * Accept single-number values in update-rc.d, Closes: Bug#46810

 -- Wichert Akkerman <wakkerma@debian.org>  Sun, 19 Dec 1999 16:27:48 +0100

dpkg (1.6.3) unstable; urgency=high

  * Comment dselect changes from 1.6.2, they seem to have a problem
    Closes: #52043,52058,52088,51437
  * Really fix emacs-stuff. Hopefully. Closes: #51919,51525
  * Fix copyright display in dselect menu, Closes: #52093
  * Fix uid/gid-changes in start-stop-daemon, Closes: #52081

 -- Wichert Akkerman <wakkerma@debian.org>  Tue,  7 Dec 1999 17:06:00 +0100

dpkg (1.6.2) unstable; urgency=low

  * New dpkg-scansources, Closes: #51888
  * Fix default for elispdir, Closes: #51919,51525
  * New manpages for cleanup-info and dpkg-divert, Closes: #51539, 46657
  * Buildsystem updates, Closes: #51525, 51855, 51914
  * Modify dselect behaviour for suggests and recommends

 -- Wichert Akkerman <wakkerma@debian.org>  Sun,  5 Dec 1999 19:29:50 +0100

dpkg (1.6.1) unstable; urgency=low

  * Fix some slight packaging errors

 -- Wichert Akkerman <wakkerma@debian.org>  Fri, 26 Nov 1999 20:18:48 +0100

dpkg (1.6) unstable; urgency=low

  * Major overhaul of the buildsystem
  * Update Standards-Version to 3.1.0
  * Move to version 1.6 to reflect the amount of changes made
  * Fix mixup with Czech and Polish translations, Closes: Bug# 48986
  * utils/start-stop-daemon.c: Added ability for user.group arg to
    --chuid. Also, always call initgroups() when using --chuid.
  * utils/start-stop-daemon.8: Document above change, also add note to the
    --make-pidfile option concerning its problem with daemons that fork

 -- Wichert Akkerman <wakkerma@debian.org>  Thu, 25 Nov 1999 04:30:01 +0100

dpkg (1.4.1.19) unstable; urgency=low

  * Fix replaces for dpkg-dev
  * Add gettext-support to dselect
  * Added Czech and Polish translations for dpkg
  * Fixed incorrect patch for --print-architecture (oops, oh well
    it was already broken when there was no gcc anyway :)
  * Fixed missing mipseb that was supposed to be in the archtable
  * Better output in update-alternatives --config, now shows the
    current, and the preferred choices.
  * dpkg-name: ignore epoch when getting version
  * 50dpkg-dev.el: add it as a conffile for dpkg-dev
  * internals.sgml: Removed references to the versions of build tools,
    they date the document.
  * debian-changelog-mode.el: added hint for better log-email handling
  * Added recognition for new source-depends fields for policy
    referenced in bug #41232
  * dpkg-buildpackage: add -ap option to force a pause prior to starting
    the sign process. This helps for people who don't keep their signatures
    on the filesystem (on a floppy perhaps, then mount as needed).
  * minor script corrections
  * dpkg-dev control: Change gcc to c-compiler in the recommends field, and
    move cpio, patch and make to the depends line
  * Leave file info intact in available when installing packages. MD5sum,
    Filename, and MSDOS-Filename used to get lost when installing a
    package.
  * Added armv4l to archtable
  * Added 'D' to the list of choices for conffile handling, closes: #48137
  * Converted internals.sgml to debiandoc format. Also added a dpkg-doc
    package that contains the generated output from this file (.ps, .html
    and .info), includes doc-base support. Internals.sgml is also not
    generated on the binary-arch target, and is no longer "byhand"
  * dpkg-gencontrol: add "Source" to the fields placed in the control file
  * dpkg-parsechangelog: fixed loop for parsepath (#48526)
  * main/{processarc.c,depcon.c}: added new structure for conflictors,
    which contains a struct for conflicts. This is used to create an array
    of conflicting packages, which are going to be replaced. Allows for
    multiple conflicts and replaces. All conflictor handlers were
    converted to loops to handle each one (processarc.c).
  * dpkg-divert: Fix check for writable filesystem, closes: #48646

 -- Wichert Akkerman <wakkerma@debian.org>  Sat, 30 Oct 1999 15:14:40 +0200

dpkg (1.4.1.18) unstable; urgency=low

  * Backout dep check patch

 -- Ben Collins <bcollins@debian.org>  Sat, 23 Oct 1999 00:39:24 -0400

dpkg (1.4.1.17) unstable; urgency=low

  * Add support for long filenames, along with --assert-longfilenames
  * Added --chuid option to start-stop-daemon to allow switching to
    a different uid when starting a process
  * Add mipseb and mipsel to the archtable too, since mips and mipseb are
    both viable names for the mips big endian arch, and mipsel is also needed
  * Update dpkg-architecure's archtable
  * Added --config option to update-alternatives to allow easy changing
    of the registered alternatives for a specific name
  * Updated the deb-control(5) man page with all the current fields
    and uses
  * Made the large info screen show 5 lines of the pkglist so that
    it scrolled properly, and still showed the cursor in dselect
  * Removed references to dpkg(5) which seems to not exist anymore
  * Fixed `dpkg-deb --help' and dpkg-deb(1) from reporting --no-check
    when it's actually --nocheck (went with the hardcoded option, so
    this is just a documentation fix).
  * Added better check in disk.setup for a working NFS server. Makes
    it compatible with other non-Linux servers.
  * Corrected dpkg(8)'s example of using dpkg -i (showed it used with
    a .tar.gz instead of a .deb)
  * Applied patch to correct improper TMPDIR handling in dpkg-deb
  * When encountering an error in extracting the tar archives in the
    packages, we should abort the install, not simply give an error
    and continue.
  * Make dpkg give the builtin arch if there was an error while exec()'ing
    the C compiler with --print-architecture. We still fail if the
    output from gcc was bad in some way, since they may be of importance.
  * Removed the maintainer-configure portion in debian/rules, since
    we should be shipping the source with all the auto* stuff
    already generated anyway
  * Removed the ltconfig patch, and resort to a debian/rules fix
    to libtool itself after running configure
  * Removed shlibs.default.i386. It's now a template for arch porting to
    Debian/dpkg, we install it still, if there exists a file matching the
    arch
  * Reimplemented a better *stat cache for the removal checking code,
    this helps a lot when doing upgrades where the packages are a lot
    different in layout
  * Increased largemem auto detection to >= 24megs, since it's not uncommon
    for dpkg to actually use 16megs of ram all on its own when using the
    largemem setting (old minimum was 16megs)
  * debian/rules: chmod -x everything in /usr/lib to make lintian happy.
    in the clean phase just rm -rf $(BUILD), we don't need to run
    distclean and all that other stuff. Don't run "make dist", we
    simply copy the .tar.gz that dpkg-source creates for the byhand
    source.
  * Make start-stop-daemon exit(1) when we don't find one of the
    pid's we are trying to kill, in accordance with the man page.
  * When running --configure on an already installed package, just
    say it's installed, and not that it is in an unconfigurable
    state
  * Fixed some compiler warnings
  * Make dpkg check for uid 0 requirement, before checking the path
    since not being root, is probably the reason that the PATH is
    borked in the first place
  * Make -p short for --print-avail, and -P short for --purge
  * Fix typo in md5sum(1) man page
  * start-stop-daemon: Add --background and --make-pidfile options
  * update-alternatives: make sure we remove "old" symlinks when they
    are no longer pertinent. Add /etc/alternatives/README that refers
    to the update-alternatives(8) man page.
  * dpkg-divert: Add check for being able to write to the old/new
    destination before doing a rename. We fail on this, without
    changing the diversion registry
  * Fix bad regex in update-rc.d

 -- Wichert Akkerman <wakkerma@debian.org>  Thu, 21 Oct 1999 17:49:03 +0200

dpkg (1.4.1.16) unstable; urgency=medium

  * Hardcode ENOENT again since the errno-part of the POSIX module
    isn't in perl-*-base. sigh.

 -- Wichert Akkerman <wakkerma@debian.org>  Fri, 15 Oct 1999 04:01:14 +0200

dpkg (1.4.1.15) unstable; urgency=low

  * non-maintainer release.
  * Move dselect into its own package
  * Remove conffiles before directories when purging
  * Check if integrity from other packages will broken when processing
    an archive
  * dpkg-deb can handle package made with Linux ar.
  * Add check to update-alternatives to see if the sequencecode is between
    0 and 99
  * Fix failed assertion, which was actually two bugs: a logic error in
    checkforremoval and a wrong assumption in findbreakcycle
  * dselect doesn't die when you resize the terminal
  * check if a file is also in a new package before removing it when upgrading
  * offer to show a diff between the old and new conffile
  * dpkg-scanpackages: don't abort but only skip a package if we can't
    open it
  * Add HURD-support to  start-stop-daemon
  * Reinstate patch to not read available when doing --list-files
  * Add a couple of --force options to handle changed conffiles

 -- Wichert Akkerman <wakkerma@debian.org>  Thu, 14 Oct 1999 04:20:56 +0200

dpkg (1.4.1.14) unstable; urgency=low

  * non-maintainer release.
  * dpkg-source works again on empty diffs, Closes: Bug# 46159
  * Install locale-files in /usr/share, Closes: Bug# 46631
  * Make /usr/share/doc/dpkg-dev a symlink to /usr/share/doc/dpkg
  * Actually include fix to make update-alternatives works filesystems (oops!)
  * Check if codenumber is between 0 and 99, Closes: Bug# 46810

 -- Wichert Akkerman <wakkerma@debian.org>  Tue,  5 Oct 1999 19:19:05 +0200

dpkg (1.4.1.13) unstable; urgency=low

  * Non-maintainer release.
  * NMU number 13, lets see what breaks :)
  * update-alternatives works across filesystems now
  * Make -sgpg work in dpkg-buildpackage (typo)

 -- Wichert Akkerman <wakkerma@debian.org>  Tue, 28 Sep 1999 01:26:19 +0200

dpkg (1.4.1.12) unstable; urgency=low

  * Non-maintainer release.
  * Fix typo in chmodsafe_unlink that made dpkg chmod files that
    weren't setuid or setgid

 -- Wichert Akkerman <wakkerma@debian.org>  Sun, 26 Sep 1999 02:41:30 +0200

dpkg (1.4.1.11) unstable; urgency=low

  * Non-maintainer release.
  * Added sparc64 to archtable
  * Added entries for newer alpha architectures to the archtable
  * Always run patch and diff with LANG set to C.
  * Handle diff warning for files with no newline at the end of file
    Closes: Bug#45642

 -- Wichert Akkerman <wakkerma@debian.org>  Fri, 24 Sep 1999 03:23:54 +0200

dpkg (1.4.1.10) unstable; urgency=low

  * Non-maintainer release.
  * Build dpkg-scansources manpages using pod2man
  * dpkg-buildpackage changes:
    + fix signinterface-detection
    + use gpg by default if $HOME/.gnupg/secring.gpg exists

 -- Wichert Akkerman <wakkerma@debian.org>  Thu, 16 Sep 1999 15:36:43 +0200

dpkg (1.4.1.9) unstable; urgency=low

  * Non-maintainer release.
  * Updated dpkg-scansources to current version from Roderick Schertler
  * Update location of GPL in internals-manual
  * Update location of GPL and dpkg copyright in all manpages
  * Include patch from Roman Hodek for dpkg-source to handle diffs of files
    with lines that begin with two dashes.
  * Move dpkg-scansources to dpkg-dev package
  * Move dpkg-scansources manpage to section 8
  * Fix error that moved a lot of manpages to the dpkg package.
  * It looks like not reading the available-file for listfiles was not greeted
    with much enthiousiasm, so reverse the change.

 -- Wichert Akkerman <wakkerma@debian.org>  Wed, 15 Sep 1999 03:45:07 +0200

dpkg (1.4.1.8) unstable; urgency=low

  * Non-maintainer release.
  * Merge dpkg-doc-ja
  * Add patch from Raphaël Hertzog <rhertzog@hrnet.fr> for dpkg-scansources
    to skip comments in signatures. This allows packages to also use GnuPG.

 -- Wichert Akkerman <wakkerma@debian.org>  Mon, 13 Sep 1999 04:16:33 +0200

dpkg (1.4.1.7) unstable; urgency=low

  * Non-maintainer release.
  * Use /usr/share/doc
  * Merge changes from dpkg-iwj tree:
    + change section in dpkg-deb.1 to 1
    + Use COPYINGFILE instead of hardcoded GPL-location in showcopyright()
    + varbufprintf (used for some error messages) vsnprintf return value
      assumption changed to correspond to reality rather than glibc-doc.
    + Don't read available-info when not needed (slightly improved from 
      dpkg-iwj: don't read for listfiles either :)
    + Cleanup --assert-* code
    + Assume largemem on systems without sysinfo(2).
    + modify preexec-script for easier script execution
    + Do not chmod(".../path/to/symlink",0600) causing many bad perms.
    + Sanity-check numbers for parameters
    + Move some logic from process_archive into wantinstall
    + Print '0' in dpkg-scanpackages if no packages found.

 -- Wichert Akkerman <wakkerma@debian.org>  Fri, 10 Sep 1999 04:06:32 +0200

dpkg (1.4.1.6) unstable; urgency=low

  * Non-maintainer release.
  * scripts/dpkg-architecture.pl: Update to latest version.
  * scripts/dpkg-architecture.1: Likewise.
  
 -- Marcus Brinkmann <brinkmd@debian.org>  Sat, 24 Jul 1999 18:24:21 +0200

dpkg (1.4.1.5) unstable; urgency=low

  * Non-maintainer release.
  * (dpkg-dev): Use emacsen-common for debian-changelog-mode.el
    (closes:Bug#20776,#31030).
  * Removed references to the packaging and policy manuals from debian/control.
  * Put debian-changelog-mode.el in dpkg-dev and remove from dpkg (closes:Bug#29271).
  * Fix paths in 50dpkg-dev.el using Roderick Schertler's patch
    (closes:Bug#28270,#29702,#26876,#29184,and others).
  * Note that bug number 17367 was fixed in 1.4.0.26.
  * Add Zack Weinberg's install-info patch for GNU install-info
    compatibility (closes:Bug#28965).
  * Add dpkg-architecture stuff from Marcus Brinkmann.
  * Remove debian-keyring suggests from dpkg.
  * Add -k<keyid> flag to dpkg-buildpackage.
  * --textmode works in gpg, remove kluge from dpkg-buildpackage.
  * Cleanup configure.in slightly (stop using tl_ macros, fix gettext stuff).
  * Attempt to make Debian source useful for non-Debian systems
    (i.e. distclean tree instead of maintainer-clean tree).
  * Sync with wichert's 1.4.1.4.
  * Add my ltconfig-1.3.2.diff (RPATH workaround).
  * Add dpkg-scansources program and man page.
  * Man pages in /usr/share/man.

 -- Joel Klecker <espy@debian.org>  Tue, 13 Jul 1999 18:12:15 -0700

dpkg (1.4.1.4) unstable; urgency=low

  * Also change developer-keyring to debian-keyring for dpkg-dev package
  * Include spanish translation from Nicolás Lichtmaier <nick@debian.org>
  * Depend on perl5 instead of perl

 -- Wichert Akkerman <wakkerma@debian.org>  Mon,  5 Jul 1999 00:04:14 +0200

dpkg (1.4.1.3) unstable; urgency=low

  * Modify tarobject() so it does not complain if we are creating a
    directory that replaces a removed file. This works around the
    problem that the filedatabase doesn't remember what filetype a
    file was by assuming it already was a directory

 -- Wichert Akkerman <wakkerma@debian.org>  Mon, 31 May 1999 23:49:23 +0200

dpkg (1.4.1.2) unstable; urgency=low

  * Non-maintainer upload
  * Rebuild, so this is glibc2.1 (unless you're on m68k), which is rumoured
    to also fix the i8n-problems.
  * Incorporate 1.6 format of .changes, patch from Guy Maor
  * Fix bug in section-handling of dpkg-scanpackages, patch from Guy Maor
  * Disable force-overwrites again, since we're in unstable
  * Assume largemem on systems for which sysinfo is not available, Bug# 33658

 -- Wichert Akkerman <wakkerma@debian.org>  Wed, 26 May 1999 15:50:17 +0200

dpkg (1.4.1.1) unstable; urgency=low

  * Non-maintainer upload
  * Install emacs-startup scripts with mode 0644 (lintian)
  * Incorporate changes in NMU 1.4.0.32 made by Vincent Renardias
    <vincent@waw.com> for slink:
    + Apply patch from Jim Pick for update-alternatives.pl to
      fix 'Important' bugs #30891 in dpkg and (#27382, #27383, #27696,
      #27703, #27736, #27097(merged bugs)) in jdk1.1.
  * Incorporate changes in NMU 1.4.0.33 made by me for slink:
    + Fix illegal perl construct (Bug# 30985)
    + Initialize oialtname->useinstead and oicontest->camefrom to 0 (Bug# 30397)
    + Update shlibs.default for libncurses 4 (Bug# 30332)
    + Suggest debian-keyring instead of developer-keyring (Bug# 27376, 30248)
    + Abort dpkg-divert when attempting to divert a directory (Bug# 30126)
    + Make dpkg-deb.1 aware that it is in section 1, not 8
    + Fix section in reference to dpkg-deb in dpkg.8 (Bug# 29740)
    + Fix typo in --force-help (Bug# 26193)
    + Correct path for debian-changelog-mode.el (Bug# 24606)
    + Make disk-method for dpkg use /var/run instead of /tmp to fix
      symlink-attacks (Bug# 21399)
    + Document -n and -f options for update-rc.d in manpage (Bug# 15913)
    + Add --abort-after option to change after how many errors we abort and
      change the default to 50 (Bug# 22940)
    + Fix controllib.pl: don't check debian/substvars unless needed, and
      don't depend on language settings (Bug# 31508)
    + Allow a - in the architecture-field (Bug# 25537)

 -- Wichert Akkerman <wakkerma@debian.org>  Mon,  1 Feb 1999 00:44:01 +0100

dpkg (1.4.1) unstable; urgency=low

  * Maintainer release by IWJ.
  * Changed Maintainer: field description.
  * Various changes to make the damn thing build.
  * Add .cvsignore files.

 -- Ian Jackson <ian@davenant.greenend.org.uk>  Sun,  1 Nov 1998 17:33:38 +0000

dpkg (1.4.0.31) unstable; urgency=low

  * dpkg/processarc.c: Make newfileslist static like the other arguments
    for register_cleanup's cu_* functions.
  * N-th fix for controllib.pl (simulate old behavior by trying stdin,
    stdout, and stderr for getlogin()).
  * Enable --force-overwrite for slink release, and comment where to do
    so (dpkg/main.c).
  * Recompile against ncurses4.

 -- Daniel Jacobowitz <dan@debian.org>  Thu, 22 Oct 1998 17:37:23 -0400

dpkg (1.4.0.30) unstable; urgency=low

  * dpkg-dev isn't allowed to have a Recommends: debian-keyring (as that's
    in contrib), so it's now lowered to a Suggests: . Thanks to James Troup
    for pointing this out. 

 -- J.H.M. Dassen (Ray) <jdassen@wi.LeidenUniv.nl>  Sat, 26 Sep 1998 13:59:23 +0200

dpkg (1.4.0.29) unstable; urgency=low

  * For now, prefer PGP over GPG.

 -- J.H.M. Dassen (Ray) <jdassen@wi.LeidenUniv.nl>  Tue, 22 Sep 1998 09:38:09 +0200

dpkg (1.4.0.28) unstable; urgency=low

  * Added gpg (GNU Privacy Guard) support:
    * scripts/buildpackage.sh: default to GPG (unless no GPG, but only a PGP
      secret key file is found), as GPG, unlike PGP, is DFSG-free.
    * Updated dpkg-source(1), and added gpg(1) and pgp(1) to the SEE ALSO
      section.
    * Worked around broken textmode implementation in GPG.
    * dpkg-dev now Suggests: gnupg .
  * No longer includes developer-keys.pgp . Instead, dpkg now Suggests: and
    dpkg-dev now Recommends: developer-keyring.
  * Compiled with latest libstdc++ (2.9).

 -- J.H.M. Dassen (Ray) <jdassen@wi.LeidenUniv.nl>  Mon, 21 Sep 1998 13:17:14 +0200


dpkg (1.4.0.27) unstable; urgency=low

  * REALLY fixed dpkg-dev, and new attempt to placate installer on internals.

 -- Daniel Jacobowitz <dan@debian.org>  Fri, 27 Jul 1998 15:58:04 -0400

dpkg (1.4.0.26.0.1) unstable; urgency=low

  * Binary-only upload for x86 and fixed dpkg-dev

 -- Daniel Jacobowitz <dan@debian.org>  Fri, 24 Jul 1998 15:58:04 -0400

dpkg (1.4.0.26) unstable; urgency=low

  * Non-maintainer upload.

  * Make --root work with maintainer scripts (Patch by Scott Barker,
    bugs #4863 and #3170).
  * Fix $(lispdir) bug if compiling without emacs (noticed by Joey Hess).

 -- Daniel Jacobowitz <dan@debian.org>  Thu, 23 Jul 1998 12:02:04 -0400

dpkg (1.4.0.25) unstable; urgency=low

  * Non-maintainer upload.
  
  * Add the requested -nc option to dpkg-buildpackage (Do
    not clean source tree, useful in debugging cycles).
  * controllib.pl: Again by popular acclamation, fix the getlogin() warnings.
    I redirected STDERR onto fd 0 before calling getlogin().
  * tools.m4: Fix display of whether c++ works.
  * dpkg-deb/extract.c: glibc 2.1 and some kernels want to make
    fflush() move the current fpos.  Until someone can fix that,
    protect with seek.
  * Add an extra 0, to dselect/{pkg,meth}keys.cc so it compiles again.
  * Start using lchown() if available.
  * Really fix #20353. (aclocal.m4 was the wrong place; that's a generated
    file.  The correct place is in tl_canon.m4.)

 -- Daniel Jacobowitz <dan@debian.org>  Tue, 21 Jul 1998 03:14:14 -0400

dpkg (1.4.0.24) unstable; urgency=low

  * Non-maintainer upload.

  * dpkg/main.c: Turn --force-overwrite off as default.
  * dpkg/main.c: don't list --force-overwrite as default in --force-help,
    noticed by Peter Weiss <Peter.Weiss@Informatik.Uni-Oldenburg.DE> and
    others. [#23542, part of #17409].
  * dpkg/dpkg.8: replaced with a newer version from Jim Van Zandt
    <jrv@vanzandt.mv.com>. [#21061]

  * dpkg-deb/build.c (do_build): add missing \n and improve error message
    when conffile name is too long. [#7057]

  * scripts/update-alternatives.8: replaced with better man page from
    Charles Briscoe-Smith <cpb4@ukc.ac.uk>. [#17283]
  * scripts/dpkg-source.1: corrected logic error in documentation for
    dpkg-gencontrol's -p option, as noticed by Oliver Elphick
    <olly@linda.lfix.co.uk>. [#14655]
  * scripts/controllib.pl (findarch): correct typo in error message,
    noticed by Yann Dirson <ydirson@a2points.com>. [#22106]
  * scripts/dpkg-buildpackage.sh: fix typo s/source version/source
    maintainer/, noticed by Joey Hess <joey@kite.ml.org>, Adam P. Harris
    <apharris@onshore.com> and others. [#10175, #15559]
  * scripts/dpkg-genchanges.pl: applied patch from Roman Hodek
    <Roman.Hodek@informatik.uni-erlangen.de> which solves problems with
    architecture specific packages in mostly architecture independent
    multi-binary source packages. [#14341, #20192].

  * doc/Makefile.am: remove any reference to the packaging manual, as it is
    now provided by the separate "packaging-manual" package.
  * doc/packaging.sgml: removed.
  * doc/developer-keys.pgp: updated to the current debian keyring.

  * aclocal.m4: applied patch from Joel Klecker <jk@espy.org> to handle
    egcs' --print-libgcc-file-name output. [#20353]
  
  * debian/copyright: correct FSF address.
  * debian/rules: add code from lesstif's debian/rules to make libtool
    less of a fool (i.e. not use -rpath and to link shared libraries
    against libraries it depends on).  Code by Richard Braakman
    <dark@xs4all.nl> and Yann Dirson <dirson@debian.org>.
  * debian/rules: remove all reference to the packaging manual as it is
    now provided by the separate "packaging-manual" package. [#21581,
    #21186, #22698, #23342]
  * debian/rules: link dpkg-divert.1.gz to undocumented.7.gz as the lack
    of a real manpage has been reported in #11093.
  * debian/README.compile: removed gawk and bogus comment about gettext
    being in experimental, as reported by Santiago Vila <sanvila@unex.es>
    [#23344].  Added libpaperg (debiandoc2ps needs paperconf).
  * debian/shlibs.default.i386: updated for glibc, reported by Herbert Xu
    <herbert@gondor.apana.org.au>. [#13140]
  * debian/control (dpkg-dev): depend on perl as POSIX (not a part of
    perl-base) is needed by most of the perl dpkg-* scripts, noticed by
    Joel Klecker <jk@espy.org>. [#22115]

 -- James Troup <jjtroup@comp.brad.ac.uk>  Wed, 24 Jun 1998 14:38:52 +0200

dpkg (1.4.0.23.2) frozen unstable; urgency=low

  * Non-maintainer upload.
  * dpkg/main.c: Turn --force-overwrite back on as default.

 -- James Troup <jjtroup@comp.brad.ac.uk>  Tue, 23 Jun 1998 22:19:26 +0200

dpkg (1.4.0.23.1) frozen unstable; urgency=low

  * No real changes, only a new version code to make this go to frozen too.

 -- Nils Rennebarth <nils@debian.org>  Wed, 10 Jun 1998 17:29:58 +0200

dpkg (1.4.0.23) frozen unstable; urgency=low

  * Non-maintainer bug-fix release
  * Update the disk method to the hamm directory structure (Bug#21000)

 -- Nils Rennebarth <nils@debian.org>  Sun,  7 Jun 1998 19:14:51 +0200

dpkg (1.4.0.22) frozen unstable; urgency=medium

  * Non-maintainer bug-fix release
  * Install main changelog file as `changelog.gz' instead of
    `changelog.dpkg.gz' (Debian Policy, section 5.8) (Bug#6052,15157)
  * Avoid use of /tmp/*.$$ in preinst and postinst (Bug#19712)
  * Make sure diversions file is always created with mode 0644 (Bug#19494)
  * When removing a file, chmod it to 000 if it's a char or block
    device or remove its s[ug]id bits, if any (Bug#6006)
  * Minor fixes in the programmer's manual (Bug#6206)
  * Always create readable status and available files
    (Bug#9869,11887,14636,15786,19146)
  * Make dpkg-gencontrol honour -DArchtecture=xxxx (Bug#9893)
  * Allow different archs for the same binary in debian/files (Bug#9894)
  * Added workaround in /usr/lib/dpkg/methods/disk/setup
    to avoid bash warning (Bug#10111,10131)
  * Recognize old .deb packages with other locales (Bug#12232)
  * Added `SHELL=bash' to debian/rules: it uses bash-specific structs
  * Move some files from dpkg to dpkg-dev (part of Bug#13295)
  * Minor fix in packaging manual regarding to Standards-Version (Bug#14696)
  * Fixed --altdir and --admindir in update-alternatives (Bug#15332)
  * Strip /usr/lib/libdpkg* (Bug#15671)
  * dpkg: send output of --help, --force-help and -Dhelp to stdout
    (Bug#16051,18574)
  * send correct signals with start-stop-daemon (Bug#17258)
  * Make `dpkg-divert --test --remove' work as expected (Bug#19531)
  * Determine properly the architecture if gcc is egcs (Bug#20353)

 -- Juan Cespedes <cespedes@debian.org>  Sun,  5 Apr 1998 17:37:01 +0200

dpkg (1.4.0.21) unstable; urgency=low

  * Non-maintainer release to include a new update-rc.d
  * Fixed date on files in the archive from 2017 and 2018 by running
    touch foo; find . -newer foo | xargs -r touch; rm foo
  * Changed start-stop-deamon message "No <program> found; none killed." to
    "No <program> found running; none killed."

 -- Miquel van Smoorenburg <miquels@cistron.nl>  Thu,  5 Mar 1998 14:19:46 +0100

dpkg (1.4.0.20) unstable; urgency=low

  * Disabled --force-overwrites.
  * Removed core file from source

 -- Michael Alan Dorman <mdorman@debian.org>  Tue,  9 Jan 1998 03:34:28 -0500

dpkg (1.4.0.19) unstable; urgency=low

  * Changed methods/disk.setup to use output of
    'dpkg --print-installation-architecture' instead of hard-coded 
    '1386' (fixes #10995).
  * Patched dpkg-source to properly quote metacharacters in strings 
    before using them in pattern-matching expressions (fixes #10811).
  * Fixed several documentation typos (fixes #10764).
  * dpkg-source now works around 100-character filename limitation of cpio
    (fixes #10400).
  * dpkg-source now properly handles '\ no newline in source' message from
    patch (fixes #5041).
  
 -- Klee Dienes <klee@debian.org>  Sun, 13 Jul 1997 19:28:22 -0700

dpkg (1.4.0.18) unstable; urgency=low

  * dpkg-source now uses new -z option to GNU patch (still needs to be
    changed to detect and use old version as well) (fixes #9904, #10005, #10007).
  * Added i686 to archtable.
  * shlibs.default now uses xlib6 instead of elf-x11r6lib (fixes #9926).
  * debian-changelog-mode now uses interruptible completing type-in fields
    instead of the previous 'select-a-letter method'.  I consider this
    better and more standard than the previous way, but I'd welcome
    opinions to the contrary.  Consider this a 'probationary' change for
    now (fixes #9873, #9874).

 -- Klee Dienes <klee@debian.org>  Sun, 25 May 1997 09:56:08 -0400

dpkg (1.4.0.17) unstable; urgency=low

  * All of the dpkg binaries (but not dpkg-dev or dselect) now speak
    french, thanks to patches from Christophe Le Bars <clebars@teaser.fr>
  * Fix leading spaces before day in 822-date.
  * Changes from Tom Lees <tom@lpsg.demon.co.uk> to better support
    building on non-Debian systems; minor Makefile fixes.
  * Added 'ppc powerpc powerpc' to archtable.
  * Changed documentation paper size to US/Letter instead of A4 (A4
    may be better, but it's easier to print US/Letter on A4 than it is 
    to print A4 on US/Letter).
  
 -- Klee Dienes <klee@debian.org>  Tue,  13 May 1997 15:24:31 -0400

dpkg (1.4.0.16) experimental; urgency=low

  * Added generated sources to GNU-format source archive so it no longer
    requires perl to build.

 -- Klee Dienes <klee@debian.org>  Sat, 10 May 1997 17:34:29 -0400

dpkg (1.4.0.15) experimental; urgency=low

  * Changed dpkg-genchanges to check for ($arch == $substvar{'Arch'}), not
    ($arch ne 'all') (fixes #9688).
  * Fixed bug in start-stop-daemon.c (was using optarg after argument
    parsing was over) (fixes #9597, #9603, #9364).
  * Provide 50dpkg-dev.el for xemacs as well as emacs.
  * Explicitly provide path for debian-changelog-mode in 50dpkg-dev to use
    .el file as workaround until xemacs can read emacs19 .elc files.
  * Pass top_distdir explicitly to 'make dist' to accommodate bug in
    automake_1.1o-1.
  * Fix debian/build to make html documentation without including
    directories in tar archives (fixes #9348).
  
 -- Klee Dienes <klee@debian.org>  Fri,  9 May 1997 13:17:18 -0400

dpkg (1.4.0.14) experimental; urgency=low

  * Fixed buglet in install-info.pl (fixes #9438).
  * Re-write of update-rc.d.pl, primarily by Miquel van Smoorenburg
    <miquels@cistron.nl> (fixes #9434, #9436).
  * Renamed "dpkg Programmer's Manual" to "dpkg Internals Manual".
  
 -- Klee Dienes <klee@debian.org>  Tue,  6 May 1997 22:01:07 -0400

dpkg (1.4.0.13) experimental; urgency=low

  * Fix to start-stop-daemon so that it still takes numeric arguments (had
    been broken in 1.4.0.12) (fixes #9598).
  * Fix 822-date to sanity-check localtime() output (seconds must be the
    same as GMT).
  * Patch from Guy Maor <maor@ece.utexas.edu> to dpkg-source.pl to support
    pristine (MD5-equivalent) upstream sources.
  * Patch from Michael Alan Dorman <mdorman@calder.med.miami.edu> to
    update-rc.d.pl to fix handling multiple start/stop entries on a single
    line.
  * Several fixes to dpkg-genchanges to support -B option (added in
    1.4.0.12) (fixes #9340).
  * Handle errors from 822-date in debian-changelog-mode.el.
  * Changed cl-debian.pl to correctly handle extra whitespace in changelog
    datestamps.

 -- Klee Dienes <klee@debian.org>  Mon,  5 May 1997 18:12:43 -0400

dpkg (1.4.0.12) experimental; urgency=low

  * Re-wrote 822-date for clarity and to support timezone offsets >= 12h
    (New Zealand in DST is +1300, for example) (fixes #7130).
  * Patch from Juergen Menden <menden@morgana.camelot.de> to support
    archdependent-only builds (fixes #8912, #9245, #5359).
  * Fix archtable entry for powerpc (fixes #8794).
  * Strip /sbin/* and /usr/sbin/* in debian/rules (fixes #8853).
  * Moved start-stop-daemon to /sbin (fixes #8669).
  * Set sharedstatedir and localstatedir for $(MAKE) install in
    debian/rules (fixes #8852).
  * Fixes for update-rc.d(8) from Jim Van Zandt <jrv@vanzandt.mv.com>
    (fixes #8576).
  * No longer do variable substitutions when generating change file (fixes
    #5862).
  * Support symbolic signal names in start-stop-daemon (fixes #7715).
  * Add autoload for debian-changelog-mode to /etc/emacs/site-start.d
    (fixes #4519, #5841).
  * Add recommendation for gcc and make in dpkg-dev (gcc is needed for dpkg
    --print-architecture, used by dpkg-gencontrol; make is needed for any
    debian/rules file) (fixes #8470).
  * Minor changes to packaging manual section on source package
    conversion (fixes #6801).
  * Renamed "programmer's manual" to 'packaging manual'.
  * Start of new "programmer's manual" containing information on dpkg
    internals and build information.  This manual uses the new
    TeXinfo-SGML format, currently included in doc/.
  * dselect/pkgdepcon.cc now checks for debug not NULL, not just depdebug.
  * Changed makefiles to support building outside of source directory.
  * Include GNU-format source distribution with other non-debian packages.

 -- Klee Dienes <klee@debian.org>  Sun,  4 May 1997 11:08:19 -0500

dpkg (1.4.0.11) experimental; urgency=low

  * Patches for alpha and libc6 from Michael Alan Dorman
    <mdorman@calder.med.miami.edu>.
  * Fixed minor problems in dpkg-shlibdeps regular expressions for libc6.
  * Fix regex to detect directory creation in dpkg-source.pl.
  * Minor changes for automake-1.1n.

 -- Klee Dienes <klee@debian.org>  Sun, 23 Mar 1997 18:09:33 -0500

dpkg (1.4.0.10) unstable; urgency=medium

  * Fixed bug in controllib.pl (@fowner was entire passwd entry,
    not just [uid, gid] as it should have been).

 -- Klee Dienes <klee@debian.org>  Thu, 20 Mar 1997 13:06:52 -0500

dpkg (1.4.0.9) unstable; urgency=low

  * Check fputs() return values for (ret >= 0), not (ret != 0) (fixes #7522).
  * dpkg-shlibdeps no longer gives error for Java and statically linked
    binaries (fixes #4988).
  * Change 'details of the old format' to 'details of the new format' in
    deb-old.5 (fixes #7605).
  * dpkg-source -b now warns (was previously silent) if maintainer changes
    create new subdirectories.  dpkg-source -x now warns (previously gave
    error) if maintainer changes create new subdirectories (partially
    fixes #6866, #6671, #5045, #6482).    
  * Added manual page for start-stop-daemon (8). 
  * Added C version of start-stop-daemon by 
    Marek Michalkiewicz <marekm@i17linuxb.ists.pwr.wroc.pl> (fixes #1670).
  * Converted to use GNU automake for the build process by Tom Lees 
    <tom@lpsg.demon.co.uk>.<
  * Preliminary support for dpkg functions as a shared library (now
    provides libdpkg.so, but much work needs to be done in better
    segregating and defining the interface).
  * Preliminary internationalization support by Galen Hazelwood
    <galenh@debian.org>.  Only the library, dpkg-deb, md5sum, and dpkg
    have been converted so far.  No translations have yet been
    constructed.
  * Handle 'libc.so.6 => /lib/libc.so.6 (0x40010000)' format from libc6
    ldd (fixes #7603, #7926, #8688, #9179, #9134, #8516).
  * Removed policy.sgml (it has been moved to the debian-policy package).
  * Include patch from Darren Stalder <torin@daft.com> for
    dpkg-buildpackage to choose PGP key based on Maintainer: field of 
    package being built (or -m<maintainer> option, if present) (fixes 
    #7898).
  * Changed controllib.pl to use $ENV{LOGNAME}, getlogin(), and $<
    (in that order) to determine the intended ownership of 
    debian/{files,substvars},  (fixes #7324, #6823, #5659, #5965, #5929,
    #9239, #5366).
  * Don't sign .dsc file in dpkg-buildpackage if building a binary-only
    release (fixes #7260).
  * Updated developer-keys.pgp to latest revision (fixes #6134).
  
 -- Klee Dienes <klee@debian.org>  Mon, 17 Mar 1997 16:11:24 -0500

dpkg (1.4.0.8) unstable; urgency=medium

  * Corrected update-rc.d for bash 2.0
  * Updated developer-keys.pgp from
    http://www.iki.fi/liw/debian/debian-keyring.tar.gz

 -- Guy Maor <maor@ece.utexas.edu>  Mon, 3 Feb 1997 04:05:01 -0600

dpkg (1.4.0.7) stable unstable; urgency=HIGH

  * Fixed --assert-support-predepends failing between unpack & configure.
  * Added --assert-working-epoch option.

 -- Guy Maor <maor@ece.utexas.edu>  Sat, 25 Jan 1997 23:02:11 -0600

dpkg (1.4.0.6) stable unstable; urgency=high

  * Patched lib/vercmp.c to hopefully fix dselect epoch processing
    (Bug#6204), (Bug#4590).
  * Patched scripts/dpkg-buildpackage, scripts/dpkg-genchanges,
    scripts/dpkg-gencontrol for epoch processing, courtesy of Loic Prylli 
    <lprylli@graville.fdn.fr> (Bug#6138, Bug#5225).
  * Patched dpkg-genchanges to actually honor the -u switch to specify
    directory (Bug#5564).
  * Applied patch to main/archive.c to correct problems setting set[gu]id
    binaries, courtesy of Herbert Xu <herbert@greathan.apana.org.au>
    (Bug#5479). 
  * Applied patch to dpkg-source to correct debian-only package names,
    courtesy of Guy Maor <maor@ece.utexas.edu> (Bug#5355).

 -- Michael Alan Dorman <mdorman@calder.med.miami.edu>  Thu, 2 Jan 1997 11:36:09 -0500

dpkg (1.4.0.5) stable frozen unstable; urgency=medium

  * Distribution for frozen too.

 -- Heiko Schlittermann <heiko@lotte.sax.de>  Thu, 5 Dec 1996 09:13:42 +0100

dpkg (1.4.0.4) stable unstable; urgency=medium

  * Bug2962 fixed: patch from Ian Jackson applied
    (cursor keys won't work after search)
  * Manuals 2.1.2.2

 -- Heiko Schlittermann <heiko@lotte.sax.de>  Fri, 15 Nov 1996 20:21:18 +0100

dpkg (1.4.0.3) unstable; urgency=medium

  * dpkg-source -x: created bad permissions (set x-bit for
    all files pointed to by a symlink)

 -- Heiko Schlittermann <heiko@lotte.sax.de>  Fri, 18 Oct 1996 18:32:06 +0200

dpkg (1.4.0.2) unstable; urgency=medium

  * dpkg-buildpackage.sh: reverted the quoting change -- (you
    should use super, sudo, really, but not su.  Or write a wrapper
    around su)
  * dpkg-buildpackge.sh: passing -m, -C, -v options to dpkg-genchanges
    more the way Ian likes ;-)
  * dpkg-source.pl: new function deoctify() as replacement for eval()
    (turn \ddd into the corresponding character) [rem: probably better
    solution would be to convert cpios output names into complete \ddd 
    representation as well tars output names] 
  * dpkg-source.pl: fixed 2 typos in failure message on creating 
    $origtargz.tmp-nest.
  * main/main.c: typo `tread' -> `treat'
  * main/enquiry.c: fixed the ignorance for some relations in --compare-versions
  * main/enquiry.c: missing version is now handled as described in `dpkg --help'
    (or at least as I understood `dpkg --help' PLEASE TRY IT)
  * lib/parsehelp.c: fixed parsing of epoch information

 -- Heiko Schlittermann <heiko@lotte.sax.de>  Sun, 6 Oct 1996 23:27:47 +0200

dpkg (1.4.0.1) unstable; urgency=medium

  * dpkg-source: doesn't get screwed up from hardlinks
    in the archive now
  * dpkg-source: doesn't get screwed up from `unprintable' characters
    in file names (e.g. from the kbd package) 
  * controllib.pl: $varlistvile -> $varlistfile (thanx Karl Sackett)
  * dpkg-buildpackge: quoting for $rootcommand (thanx  Michael Meskes)
    and `eval' as default $rootcommand
  * dpkg-*, controllib.pl: created debian/files and debian/substvars
    are chown'ed to `getlogin()' and its group
  * doc/: mv changed to mv -f
  * dpkg-buildpackage: added an option -a for overriding the
    architecture in the changes _file_name_
  * dpkg-buildpackage: pass -m* -v* .. options to dpgk-genchangelog
  * dpkg-name moved to dpkg-dev

 -- Heiko Schlittermann <heiko@lotte.sax.de>  Sat, 21 Sep 1996 22:06:01 +0200

dpkg (1.4.0) unstable; urgency=low (HIGH for new source format)

  * Corrected buffer overrun when dpkg-deb generates filename.  (Bug#4467.)
  * dpkg-shlibdeps works with DEBIAN/shlibs (thanks Heiko Schlittermann).
  * Added libm.so.5 to shlibs.default for i386/m68k.

  * Split binary package into two: dpkg and dpkg-dev.
  * dpkg-source(1) documents mode and ownership setting during extraction.

  * dpkg-scanpackages moved to /usr/bin.
  * Include /usr/bin/dpkg-deb, not dpkg-deb.dist; don't rename in scripts.
  * Copyright file changed slightly.
  * debian-changelog-mode uses magic key substitution strings.  (Bug#4419.)
  * Changed email address in control file to <ian@chiark.greenend.org.uk>.
  * Manuals and own Standards-Version: updated to 2.1.1.0.

 -- Ian Jackson <ian@chiark.greenend.org.uk>  Thu, 12 Sep 1996 01:13:33 +0100

dpkg (1.3.14) unstable; urgency=low

  * dpkg-buildpackage new -tc (clean source tree) option.

  * Formatted documentation removed by `make clean' and so not in source.
  * Manuals and own Standards-Version: updated to 2.1.0.0.
  * Distribute {policy,programmer}.{html.tar,ps}.gz with each upload.

 -- Ian Jackson <ian@chiark.chu.cam.ac.uk>  Sun, 1 Sep 1996 20:43:40 +0100

dpkg (1.3.13) unstable; urgency=low (HIGH for building new src X programs)

  * X shared libraries added to shlibs.default (=> `elf-x11r6lib').
  * dpkg-source tar invocation fixed so that TAPE env var doesn't break it.
  * dpkg-source copes better with missing final newline messages from diff.

  * dpkg-buildpackage usage message fixed: -si is the default.  (Bug#4350.)
  * dpkg-source error message about src dir mismatch typo fixed.  (Bug#4349.)

  * dpkg-source(1) has suggestions for dpkg-buildpackage -r option.
  * dpkg-source change date fixed.  (Bug#4351.)
  * More developers' keys.
  * Manual updates, own Standards-Version updated.

 -- Ian Jackson <ian@chiark.chu.cam.ac.uk>  Sat, 31 Aug 1996 20:08:18 +0100

dpkg (1.3.12) unstable; urgency=medium

  * dpkg prints old version number when upgrading.  (Bug#4340.)
  * dpkg-deb tries to detect and flag corruption by ASCII download.

  * dpkg-genchanges and dpkg-buildpackage say what source is included.

  * dpkg-buildpackage passes +clearsig=on to PGP (or pgpcommand).  (Bug#4342.)

  * dpkg-source prints better error for cpio not honouring -0t.
  * control file Suggests cpio >= 2.4.2, rather than just cpio.

 -- Ian Jackson <ian@chiark.chu.cam.ac.uk>  Fri, 30 Aug 1996 15:31:51 +0100

dpkg (1.3.11) unstable; urgency=low

  * EBUSY when dpkg removes a directory is only a warning.

  * dpkg-genchanges generates sensible warning (not confusing error
    about mismatch) for missing Section/Priority in binary packages.

  * Added dpkg --print-gnu-build-architecture option.
  * shlibs.default for m68k provided, as a copy of i386 version.

 -- Ian Jackson <ian@chiark.chu.cam.ac.uk>  Thu, 29 Aug 1996 14:05:02 +0100

dpkg (1.3.10) unstable; urgency=medium

  * dpkg-source(1) manpage alias symlinks are not dangling.
  * dselect selects things by default if they are installed.
  * Added `pentium' as alias for `i386' architecture.
  * Added `Suggests: cpio, patch' and explanatory text to Description.
    (Bugs #4262, #4263.)

  * More developers' PGP keys.
  * Manual updates, new source format released.

 -- Ian Jackson <ian@chiark.chu.cam.ac.uk>  Mon, 26 Aug 1996 14:30:44 +0100

dpkg (1.3.9) unstable; urgency=low (high for new source format)

  * dpkg --get-selections and --set-selections added.
  * New dpkg --force-not-root flag.

  * Don't replace directory with another package's file.  (Bug#4202.)

  * All manpages now installed compressed.
  * Copyright file moved to /usr/doc/dpkg/copyright.
  * Standards-Version updated (0.2.1.1).

 -- Ian Jackson <ian@chiark.chu.cam.ac.uk>  Sat, 24 Aug 1996 19:09:30 +0100

dpkg (1.3.8) unstable; urgency=low (high for new source format)

  * dpkg-buildpackage -sa, -si options work correctly.

  * update-rc.d(8) updated to reflect design and reality.
  * Programmers' and policy manual updates.

 -- Ian Jackson <ian@chiark.chu.cam.ac.uk>  Fri, 23 Aug 1996 12:48:26 +0100

dpkg (1.3.7) unstable; urgency=low (medium for source pkg docs)

  * dselect +/-/_/= on lines for all broken, new, local or whatever
    packages do not affect _all_ packages.  (Bug#4129.)

  * Support for diff-only uploads in source packaging tools.
  * dpkg-genchanges -d<descripfile> option renamed to -C.
  * dpkg-buildpackage understands -m, -v, -C (for dpkg-genchanges).
  * Support for debian/shlibs.local added to dpkg-shlibdeps.
  * Shared library files' search order defined in dpkg-source(1), and
    relevant files added to the FILES section.

  * Programmers' manual describes source packaging tools.
  * Policy manual mentions shared library control area file.
  * dpkg-source manpage includes dpkg-shlibdeps in title line.
  * Manuals have changelog and automatic version numbering.
  * changelogs (for dpkg and for manuals) installed.
  * binary target split into binary-arch and binary-indep in manual.
  * Manpages should be compressed.
  * Copyright file is moved to /usr/doc/<package>/copyright.
  * Changelogs must be installed in /usr/doc/<package>.
  
  * dpkg-deb(8) moved to dpkg-deb(1).

  * binary target split into binary-arch and binary-indep in source.
  * changelog entry for 1.2.14 copied from that (forked) release.

 -- Ian Jackson <ian@chiark.chu.cam.ac.uk>  Thu, 22 Aug 1996 15:36:12 +0100

dpkg (1.3.6) experimental; urgency=low (HIGH for new source format)

  * dpkg-source now has broken argument unparsing for tar.  (Bug#4195.)

  * dpkg-gencontrol writes to debian/tmp/DEBIAN/control by default.
  * dpkg-shlibdeps script added.

  * Back to old sh update-rc.d, and removed manpage, because new Perl
    version and the manpage have different syntax and semantics.
  * update-rc.d prints usage message for missing terminal `.'.  (Bug#4122.)

  * Use rm -rf instead of just rm -r in dpkg-deb --info &c.  (Bug#4200.)

  * Added support for Installed-Size to dpkg-gencontrol, and documented.
  * Source packaging substitution variables and name syntax rationalised.
  * dpkg-source scripts' usage messages improved slightly.
  * dpkg-source works with non-empty second (orig dir) argument.

  * Added rationale for copyright policy to manual.
  * More developers' PGP keys.
  * Control database handling cleanups (usu. Source field blanked).

 -- Ian Jackson <ian@chiark.chu.cam.ac.uk>  Tue, 20 Aug 1996 15:39:58 +0100

dpkg (1.3.5) experimental; urgency=low (high for debian-changelog-mode)

  * 822-date script included.  (Bug#4136.)
  * debian-changelog-add-version works on empty file.
  * debian-changelog-mode mode-help works properly.

  * dpkg-source tells patch not to make numbered backups.  (Bug#4135.)

  * More developers' PGP keys.
  * Paragraph on uucp -a and -g options removed from policy manual.

 -- Ian Jackson <ian@chiark.chu.cam.ac.uk>  Wed, 14 Aug 1996 14:46:47 +0100

dpkg (1.3.4) experimental; urgency=low

  * Removed debugging output from dpkg-source -x.  Oops.
  * Removed section on source package permissions from policy manual -
    dpkg-source now sorts these out.

 -- Ian Jackson <ian@chiark.chu.cam.ac.uk>  Sun, 11 Aug 1996 13:25:44 +0100

dpkg (1.3.3) experimental; urgency=low

  * Programmers' & policy manuals in source tree; HTML in /usr/doc/dpkg.
  * Old guidelines.info and text files in /usr/doc/dpkg removed.

  * dpkg-source sets permissions on extracted debianised source tree
    and does not copy ownerships out of archive even if running as root.

  * Emacs mode `dpkg changelog' renamed to `Debian changelog'.
  * Default changelog format renamed from `dpkg' to `debian'.

  * debian-changelog-mode sets fill-prefix correctly.
  * debian-changelog-mode urgencies except HIGH lowercase by default.
  * debian-changelog-mode displays keymap in doc string and so mode help.

  * More maintainers' PGP keys.

  * Remove built changelog parsers with `clean' target in source.

 -- Ian Jackson <ian@chiark.chu.cam.ac.uk>  Sat, 10 Aug 1996 23:35:51 +0100

dpkg (1.3.2) experimental; urgency=LOW (MEDIUM for dpkg-source)

  * Faster update-rc.d written in Perl by Miquel van Smoorenburg.
  * install-info --test doesn't lock dir.  (Bug#3992, thanks Darren).

  * dpkg-source doesn't break in the presence of any symlinks.

  * More developers' keys added to doc/developer-keys.pgp.
  * Install developers' keys in /usr/doc/dpkg/developer-keys.pgp.
  * dpkg-source documents undefined substvar behaviour.
  * minor debian/rules cleanups.

 -- Ian Jackson <ian@chiark.chu.cam.ac.uk>  Sat, 10 Aug 1996 02:13:47 +0100

dpkg (1.3.1) experimental; urgency=LOW

  * manpage for dpkg-source et al now available.
  * dpkg-changelog-mode.el installed in site-lisp, but still no autoload.

  * dpkg-source prints correct string for not-understood tar -vvt output.
  * dpkg-source parsing of tar -vvt output made more robust.

  * dpkg-buildpackage prints usage message on usage error.
  * dpkg-gencontrol can print usage message.
  * -T<varlistfile> option added to dpkg-source.
  * Description of -f<fileslistfile> corrected in dpkg-distaddfile usage.
  * -m<maintainer> synopsis changed in dpkg-genchanges usage.
  * debian/substvars may now contain blank lines.

 -- Ian Jackson <ian@chiark.chu.cam.ac.uk>  Thu, 8 Aug 1996 02:36:04 +0100

dpkg (1.3.0) experimental; urgency=LOW

  * dpkg can install named pipes.
  * dpkg-deb supports directory for destination, generates filename.
  * dpkg-{source,gencontrol,genchanges,parsechangelog,buildpackage},
    dpkg-distaddfile scripts to support new source package format.
  * a.out build no longer supported.
  * Changed to new source package format.

 -- Ian Jackson <ian@chiark.chu.cam.ac.uk>  Tue, 6 Aug 1996 02:31:52 +0100


dpkg (1.2.14) stable unstable; urgency=MEDIUM

  * dselect +/-/_/= on lines for all broken, new, local or whatever
    packages do not affect _all_ packages.  (Bug#4129.)

  * NOTE - THE HISTORY FORKS HERE.  1.2.14's change appears in 1.3.7.

 -- Ian Jackson <ian@chiark.chu.cam.ac.uk>  Thu, 22 Aug 1996 00:39:52 +0100


dpkg (1.2.13) unstable; urgency=LOW

  * dpkg --search produces correct output for diversions.
  * dpkg-name remove unnecessary arch missing warning.  (Bug#3482.)

  * dpkg-deb --build warns about uppercase chars in package name.

  * dpkg-scanpackages error messages updated and manpage provided
    (thanks to Michael Shields).
  * dpkg-scanpackages warns about spurious entries in override file.
  * dpkg-scanpackages `noverride' renamed to `override' everywhere.
  * dpkg-scanpackages field ordering to put Architecture higher.
  * dpkg-scanpackages field names capitalised appropriately.
  * dpkg-scanpackages invokes find with -follow.  (Bug#3956.)

  * guidelines say #!/usr/bin/perl everywhere, not #!/bin/perl.
  * Many developers' PGP keys added.

  * configure script uses ${CC} instead of $(CC) (again :-/).
  * developers' keys included in dpkg source tree and /usr/doc.
  * configure remade using autoconf 2.10-3 (was 2.4-1).

 -- Ian Jackson <ian@chiark.chu.cam.ac.uk>  Thu, 1 Aug 1996 02:46:34 +0100

dpkg (1.2.12); priority=LOW

  * dpkg --search and --list understand and comment on diversions.
  * dpkg-divert displays diversions more intelligibly.

  * Guidelines are somewhat clearer about descriptions.
  * deb(5) describes new format; old moved to deb-old(5).  (Bug#3435.)
  * deb-control(5) carries a warning about being out of date.

  * Added 1996 to dselect version/copyright.

 -- Ian Jackson <ian@chiark.chu.cam.ac.uk>  Thu, 4 Jul 1996 15:04:49 +0100

dpkg (1.2.11); priority=MEDIUM

  * dselect had dependency bug if installed package newer than avail.
  * Added `replaces' to dselect's list of package relationship strings.

 -- Ian Jackson <ian@chiark.chu.cam.ac.uk>  Mon, 1 Jul 1996 02:51:11 +0100

dpkg (1.2.10); priority=MEDIUM

  * Fixed bug in old-style version/revision number parsing.  (Bug#3440.)

 -- Ian Jackson <ian@chiark.chu.cam.ac.uk>  Sat, 29 Jun 1996 03:32:45 +0100

dpkg (1.2.9); priority=MEDIUM

  * Fixed status database updates reading bug.
  * `Setting up' message includes version number.
  * `existence check' message changed to say `cannot access archive'.

 -- Ian Jackson <ian@chiark.chu.cam.ac.uk>  Thu, 27 Jun 1996 13:39:36 +0100

dpkg (1.2.8); priority=LOW

  * dpkg --record-avail puts data in Size field.
  * strip / for rmdir(2) in cleanup to work around kernel bug.  (Bug#3275.)
  * dpkg-split --msdos no longer allows `-' and other chars in filenames.

  * manual dpkg-split(8) written.
  * dpkg-split minor typo in --auto usage error message fixed.
  * dpkg-deb(8) very minor cosmetic fix to --build option.

 -- Ian Jackson <ian@chiark.chu.cam.ac.uk>  Tue, 25 Jun 1996 03:00:14 +0100

dpkg (1.2.7); priority=LOW

  * dpkg-scanpackages syntax errors fixed.

 -- Ian Jackson <ian@chiark.chu.cam.ac.uk>  Fri, 21 Jun 1996 04:10:38 +0100

dpkg (1.2.6); priority=MEDIUM

  * NFS, CDROM and partition dselect methods include mountpoint
    in paths given to dpkg in [I]install, so they should now work.

  * Removed some leftover files from source tree.

 -- Ian Jackson <ian@chiark.chu.cam.ac.uk>  Wed, 12 Jun 1996 14:35:19 +0100

dpkg (1.2.5); priority=MEDIUM

  * Allow, but do not create, packages in half-installed state
    with no version number.  (Aargh.)

 -- Ian Jackson <ian@chiark.chu.cam.ac.uk>  Mon, 10 Jun 1996 04:55:43 +0100

dpkg (1.2.4); priority=MEDIUM

  * New dpkg-name from Erick (<pkg>_<version>_<arch>.deb convention).
  * Disappeared packages can't own conffiles any more !  (Bug#3214.)
  * install-info creates Miscellaneous sections with a newline
    following the heading.  (Bug#3218.)
  * cleanup-info script installed in /usr/sbin; called as appropriate
    by postinst.  Thanks to Kim-Minh Kaplan.  (Bug#3125.)
  * Allow superseded Essential packages to be purged after they've
    been removed (clear the Essential flag on removal, and ignore it
    on packages that are in stat_configfiles).

  * dselect disk methods understand `y' as well as `yes' for using
    development tree.
  * dselect doesn't make packages appear as `new' again if update
    of available packages fails.
  * dselect places method selection cursor over option last selected.

  * dpkg-scanpackages doesn't die when repeated packages are found.
  * dpkg-scanpackages allows many old maintainers (`//'-separated).

  * `Version' field is now mandatory (some operations already
    wouldn't work right anyway if it was't there).

  * update-rc.d(8) now says you must remove the script.  (Bug#3215.)
  * dpkg --force-help says that --force-overwrite is on by default.
  * dpkg-deb manpage rewritten.
  * debian.README (= /usr/doc/copyright/dpkg) edited slightly.

  * Some database parsing grunge removed (pdb_preferversion, &c).
  * Source tree doc/sgml contains some embryonic manuals.
  * Leftover files in lib directory in source tree deleted.

 -- Ian Jackson <ian@chiark.chu.cam.ac.uk>  Mon, 10 Jun 1996 03:52:01 +0100

dpkg (1.2.3); priority=HIGH

  * install-info doesn't replicate section headings (Bug#3125, #2973).
  * New dpkg-name manpage broken off from script (oops!).
  * dselect help screens made consistent with new strings, flags, &c.
  * dselect error flag column labelled E (Error), not H (Hold).
  * `Escape' no longer bound to `exit list without saving' in dselect.

 -- Ian Jackson <ian@chiark.chu.cam.ac.uk>  Tue, 28 May 1996 02:14:57 +0100

dpkg (1.2.2); priority=MEDIUM

  * Fixed dselect coredump found by Erick Branderhorst (thanks).
  * Sort obsolete removed packages separately, not under Available.

 -- Ian Jackson <ian@chiark.chu.cam.ac.uk>  Thu, 23 May 1996 21:31:05 +0100

dpkg (1.2.1); priority=MEDIUM

  * `=' key in dselect really does `hold' rather than `unhold'.
  * dselect dependency processing now interacts better with `hold'.
  * dselect `I' key (not `i') modifies display of the info window.
  * dselect shows unavailable packages as being unavailable.
  * dselect main menu headings and many other strings changed to try to
    discourage people from deselecting every package and using [R]emove.
    Notably, `select' changed to `mark' throughout.

  * dselect disk methods now print a few fewer double slashes.
  * dselect disk access methods will offer to use dpkg --record-avail
    to scan the available packages, if no Packages file is found.

  * New dpkg --compare-versions option, for the benefit of scripts &c.
  * New dpkg --clear-avail option forgets all available packages info.
  * New dpkg --print-avail option, prints `available' data (from Packages, &c).
  * dpkg usage message is more informative, but no longer fits on screen.
  * dpkg --avail option renamed --record-avail.

  * Latest dpkg-name from Erick Branderhorst.
  * dpkg-scanpackages has more sensible problem reporting.
  * postinst configure now gets null argument (not <unknown> or <none>)
    when there is no previously configured version.

  * Guidelines say that postinst configure is given previous version.
  * Guidelines don't refer to maintainer-script-args.txt in main text.
  * Guidelines (Texinfo source) uploaded separately.

  * Own version of strcpy (used for debugging) removed.
  * Interface to access methods document in source (doc/dselect-methods.txt).
  * debian.buildscript moves changes file into parent directory.

 -- Ian Jackson <ian@chiark.chu.cam.ac.uk>  Wed, 22 May 1996 01:26:31 +0100

dpkg (1.2.0); priority=MEDIUM

  * dselect can sort packages by available and installed states, and
    display their version numbers.  (Use O, o and V.)
  * Hold is properly integrated as a real `wanted state', rather than
    a separate flag.
  * Epochs in version numbers implemented, using the syntax
    <epoch>:<version>-<revision>.  (Epoch not usually displayed.)
  * dselect disk method is architecture-independent (uses dpkg's
    installation architecture, and looks in the right part of the tree).

  * dselect disk method doesn't try to satisfy the predependencies of
    packages which are on hold.
  * Fixed conflict-related assertion failure.  (Bug#2784.)
  * conffiles do not cause file conflicts if the conflicting package
    is in the `configuration only' state.  (Bug#2720.)
  * Fixed messages where available version number was reported as installed
    version in conflict and dependency messages.  (Bug#2654, Bug#2974.)

  * New format .deb files are default even for a.out compiles (but
    a.out version of dpkg is in old format).
  * Characters @:= (at colon equals) in package names now strictly
    forbidden everywhere (_ is still allowed in existing packages).
  * New dpkg --print-installation-architecture option prints installation
    architecture (compiled in), rather than build architecture (determined
    from gcc -print-libgcc-file-name).

  * Version messages show whether compiled a.out or ELF (i386 only).
  * Fixed missing space in version syntax error messages.
  * Manpage dpkg.8 installed with warning about inaccuracy.

  * Guidelines don't say to stop and restart daemons in runlevels 2345;
    instead they say to start in 2345 and stop in 016.
  * Guidelines and version messages say just Debian Linux.
  * Guidelines typo fix `"stop2' => `"stop"'.  (Bug#2867.)

  * doc/Makefile.in clean properly deletes various guidelines.info* files.

 -- Ian Jackson <ian@chiark.chu.cam.ac.uk>  Thu, 16 May 1996 00:01:21 +0100

dpkg (1.1.6); priority=MEDIUM

  * Check virtual dependencies when removing (ouch! - thanks SDE.)
  * Fixed bug in internal database validity management that could
    make dselect and dpkg dump core.  (Bug#2613.)
  * Fixed two coredumping bugs when using local diversions.  (Bug#2804.)
  * Fixed disappearance of overwritten packages.  (Bug#2696.)
  * install-info won't modify dir file before start of menu.
  * install-info will create Miscellaneous heading if no sections yet.

  * Only alphanums and +-. allowed in package names - enforced by
    dpkg-deb --build and documented in Guidelines.
  * dselect doesn't display packages unless they are installed, selected
    or available.
  * dselect doesn't show spurious section and priority headings.
  * dselect has a few extra keybindings (from Lee Olds).
  * --force message changed to `--force enabled' so that default is OK.

  * dpkg-name now includes architecture component in .deb filename,
    and translates - in package name to _.
  * .deb file has architecture component in filename.

  * Guidelines changed to say Pre-Depends is for experts only.
  * Guidelines say to provide a unidiff (-u) rather than an old context diff.
  * Guidelines say 755 root.root for shared libraries.

 -- Ian Jackson <ian@chiark.chu.cam.ac.uk>  Wed, 1 May 1996 00:47:22 +0100

dpkg (1.1.5); priority=MEDIUM (HIGH for diversions users)

  * Fixed coredump when using diversions.  (Bug#2603.)
  * Fixed typo in dpkg-divert which could lose diversions.  (Bug#2662.)

  * --force-overwrite is the default.
  * diversions.text provides better examples.

 -- Ian Jackson <ian@chiark.chu.cam.ac.uk>  Wed, 10 Apr 1996 13:59:30 +0100

dpkg (1.1.4); priority=MEDIUM

  * Allow overwriting of conflicting packages being removed.  (Bug#2614.)

  * a.out control file says Pre-Depends: libc4 | libc.  (Bug#2640.)
  * ELF control file and libc dependencies changed to use finalised scheme.
  * ELF control file and libc dependencies for i386 only.  (Bug#2617.)

  * Guidelines say use only released libraries and compilers.
  * Install wishlist as /usr/doc/dpkg/WISHLIST.
  * Remove spurious entries for Guidelines in info dir file.

  * dpkg-deb --build checks permissions on control (DEBIAN) directory.

  * Spaces in control file fields not copied by dpkg-split.  (Bug#2633.)
  * Spaces in split file part control data ignore.  (Bug#2633.)

  * Portability fixes, including patch from Richard Kettlewell.
  * Fixed minor configure.in bug causing mangled GCC -W options.

 -- Ian Jackson <ian@chiark.chu.cam.ac.uk>  Thu, 4 Apr 1996 01:58:40 +0100

dpkg (1.1.3); priority=LOW

  * dselect disk methods support Pre-Depends installation ordering.
  * When dpkg fails and --auto-deconfigure would help it says so.
  * dpkg --search output lists several packages with same file on one line.
  * Improved dpkg usage message somewhat.

  * dpkg-deb --build checks permissions and types of maintainer scripts.
  * dpkg-deb --build treats misspecified conffiles as error, not warning.
  * dpkg --print-architecture prints compiler's architecture while
    dpkg --version (&c) print system's arch (this to help cross-compiling).
  * More minor guidelines changes, including dir entry fixup.

  * configure script caches more values.
  * Changed maintainer email address to ian@chiark.chu.cam.ac.uk.

 -- Ian Jackson <ian@chiark.chu.cam.ac.uk>  Sat, 16 Mar 1996 19:18:08 +0000

dpkg (1.1.2); priority=LOW

  * Packaging guidelines installed properly (and as guidelines
    rather than debian-guidelines).
  * ELF version has more checks to stop you wrecking your dpkg installation.
  * dselect disk methods now look for a `local' tree as well, for
    people who want locally-available software of various kinds.
  * dpkg-divert has debugging message removed.
  * Minor guidelines changes.

  * Various makefile cleanups, mainly to do with ELF vs. a.out support.
  * debian.rules cleans out ~ files itself, as well as calling make clean.
  * debian.rules names .nondebbin.tar.gz file ELF too, if appropriate.

 -- Ian Jackson <iwj10@cus.cam.ac.uk>  Thu, 14 Mar 1996 03:38:29 +0000

dpkg (1.1.1elf); priority=LOW

  * Added /usr/lib/dpkg/elf-executables-ok and elf-in-kernel.
  * Replaces field now allows automatic removal of conflicting packages.
  * Replaces field now required to overwrite other packages' files.
  * Architecture field, and dpkg --print-architecture, supported.
  * build new format archives by default when compiled with ELF compiler.

  * symlinks are now installed atomically (good for shared libraries).
  * create /var/lib/dpkg/diversions in postinst if necessary (Bug#2465.)
  * Pre-Depends now correctly fails if package never configured.
  * dselect disk methods mount with -o nosuid,nodev.
  * update-rc.d defaults doesn't add both K and S in any one runlevel;
    dpkg postinst fixes up this situation if it sees it.

  * Assorted fixups to the Guidelines, which are now in one piece.
  * dpkg --list prints version string in one piece.
  * dpkg-scanpackages doesn't produce notice on output with list of
    packages with Section and/or Priority control file fields.

  * control file and debian.rules work both for ELF and non-ELF compiles.
  * most files compiled with -O2 (-O3 only for some critical files) -
    this fixes ELF build.

 -- Ian Jackson <iwj10@cus.cam.ac.uk>  Mon, 11 Mar 1996 04:25:28 +0000

dpkg (1.1.0); priority=LOW

  * dpkg supports Pre-Depends.
  * postinst script gets most-recently-configured version as $2.

  * lib/tarfn.c #includes <errno.h> (portability fix).

 -- Ian Jackson <iwj10@cus.cam.ac.uk>  Sun, 11 Feb 1996 21:07:03 +0000

dpkg (1.0.17); priority=LOW

  * dpkg --recursive follows symlinks (useful for devel tree).

 -- Ian Jackson <iwj10@cus.cam.ac.uk>  Sat, 10 Feb 1996 15:58:46 +0000

dpkg (1.0.16); priority=LOW

  * dpkg-deb much faster reading new format archives.  (Bug#2256.)
  * Developers' documentation in /usr/doc/dpkg/, /usr/info/.

  * Fixed typo in control file Description.

  * configure script tries to improve matters wrt sysinfo.
  * any debian-tmp.deb is deleted by `./debian.rules clean'.

 -- Ian Jackson <iwj10@cus.cam.ac.uk>  Sun, 4 Feb 1996 15:51:59 +0000

dpkg (1.0.15); priority=LOW

  * dselect disk methods should never unmount things they didn't mount.
  * debian.README aka /usr/doc/copyright updated.

 -- Ian Jackson <iwj10@cus.cam.ac.uk>  Tue, 30 Jan 1996 15:05:39 +0000

dpkg (1.0.14); priority=MEDIUM

  * fixed file descriptor leak in dpkg introduced in 1.0.11.
  * included dpkg-name in this package (conflicts with dpkg-name).

  * redraw in dselect main menu changed to use clearok (like in lists).
  * sa_restorer in struct sigaction no longer used (portability fix).
  * removed Guidelines from source package.

 -- Ian Jackson <iwj10@cus.cam.ac.uk>  Tue, 30 Jan 1996 02:52:29 +0000

dpkg (1.0.13); priority=MEDIUM

  * dselect partition and mounted methods work again.
  * dpkg-deb --no-act in usage message.

 -- Ian Jackson <iwj10@cus.cam.ac.uk>  Fri, 26 Jan 1996 18:37:03 +0000

dpkg (1.0.12); priority=MEDIUM (HIGH for users of 1.0.11)

  * Fixed frequent dpkg coredump introduced in 1.0.11.  (Bug#2219.)
  * dpkg-deb ensures version numbers start with alphanumerics.

 -- Ian Jackson <iwj10@cus.cam.ac.uk>  Wed, 24 Jan 1996 00:42:31 +0000

dpkg (1.0.11); priority=MEDIUM

  * corrected potentially serious problem with dpkg low-memory in-core
    files database.
  * dpkg-split --msdos puts output files in right directory.  (Bug#2165.)

  * diversions implemented - see `dpkg-divert --help'.

  * dselect shows and uses (for dependencies) currently installed
    version of a package if that is more recent.
  * dpkg --force-... options are in separate help screen.
  * better error messages for corrupted .deb archives.  (Bug#2178.)
  * dselect NFS method will unmount correct copy of NFS area if mounted
    twice.

  * removes some ELF compilation warnings.

 -- Ian Jackson <iwj10@cus.cam.ac.uk>  Fri, 19 Jan 1996 02:41:46 +0000

dpkg (1.0.10); priority=MEDIUM

  * dpkg-deb option parsing unmuddled (-I option was removed
    in 1.0.9 and broke dpkg-deb).  (Bug#2124.)

  * dpkg-split will work when ELF `ar' is installed, and is faster.

  * nfs dselect method now available.
  * disk methods don't prompt spuriously for Packages files.
  * cdrom+harddisk methods can find Packages files.

  * dpkg-scanpackages (creates Packages files) now in /usr/sbin.

  * various changes to help compilation of dpkg-deb, dpkg-split
    and md5sum on non-Debian systems.
  * <sys/fcntl.h> replaced by <fcntl.h> throughout.

 -- Ian Jackson <iwj10@cus.cam.ac.uk>  Sun, 14 Jan 1996 02:55:19 +0000

dpkg (1.0.9); priority=MEDIUM

  * dselect uninitialised variable coredump fixed (thanks Carl).

  * version numbers printed by --version fixed.  (Bug#2115.)
  * disk method problem with missing Packages files fixed.  (Bug#2114.)
  * dependency version relationships now <= >= << >> =.  (Bug#2060.)

  * install-info is in /usr/sbin, not /usr/bin.  (Bug#1924.)
  * dpkg regards Revision field as obsolete.

  * <asm/unistd.h> changed to <linux/unistd.h> (for m68k port).
  * scripts/Makefile.in `clean' target deletes scripts.

 -- Ian Jackson <iwj10@cus.cam.ac.uk>  Thu, 11 Jan 1996 20:51:20 +0000

dpkg (1.0.8); priority=LOW

  * update-alternatives slightly more helpful message.  (Bug#1975.)
  * cosmetic improvements to disk installation method.  (Bug#1970,1956.)
  * mounted filesystem and unmounted partition separate methods.  (Bug#1957.)

 -- Ian Jackson <iwj10@cus.cam.ac.uk>  Tue, 12 Dec 1995 04:07:47 +0000

dpkg (1.0.7); priority=MEDIUM (HIGH to upgrade syslogd)

  * dselect harddisk/CDROM method script handles multiple package
    areas.
  * Everything has a manpage, though many are very unhelpful indeed.

 -- Ian Jackson <iwj10@cus.cam.ac.uk>  Thu, 30 Nov 1995 03:59:14 +0000

dpkg (1.0.6); priority=MEDIUM (HIGH to upgrade syslogd)

  * conffiles can now be taken over properly from one package by
    another which replaces it.  (Bug#1482.)
  * dpkg will not deconfigure essential packages when --auto-deconfigure
    is set (this bug was fairly unlikely ever to be exercised).

  * dpkg checks for the presence of certain important programs on the PATH.
  * dselect is now more informative when a dependency is missing, saying
    "<package> does not appear to be available".  (Bug#1642, 1705).

  * `make distclean' fixed; config.* &c removed from source archive.
  * lib/lock.c now uses fcntl rather than flock, for better portability.

  * `Package_Revision: 0' removed from control file.
  * Some inaccuracies and bad formatting in various messages corrected.

 -- Ian Jackson <iwj10@cus.cam.ac.uk>  Tue, 21 Nov 1995 20:15:18 +0000

dpkg (1.0.5); priority=LOW

  * dpkg-split allows some space for the header.  (Bug#1649.)
  * dpkg-split now has --msdos option for 8.3 filenames.
  * dpkg-split --join &c will not complain about trailing garbage.

  * dselect & dpkg will no longer ignore SIGHUP will running subprocesses.

 -- Ian Jackson <iwj10@cus.cam.ac.uk>  Fri, 13 Oct 1995 13:59:51 +0100

dpkg (1.0.4); priority=MEDIUM (HIGH for dselect users with 1.0.3)

  * fixed bug which prevented dselect from displaying the bottom line of
    any listing screen.  This was introduced in 1.0.3, sorry !

  * a conffile will never cause a prompt if the package maintainer
    distributes a file identical to the user's, even if the file has
    been edited by both the user and the maintainer or is a
    newly-registered conffile.  (Bug#1639.)

  * dselect disk/cdrom method script says where to get Packages file.
  * dselect help has better descriptions of the functions of Return and Q.

  * postinst now warns about some problems with /usr/lib/dpkg/methods/hd.

 -- Ian Jackson <iwj10@cus.cam.ac.uk>  Thu, 12 Oct 1995 01:45:38 +0100

dpkg (1.0.3); priority=MEDIUM

  * dselect: fixed segfault when doing some multiple (de)selections.

 -- Ian Jackson <iwj10@cus.cam.ac.uk>  Tue, 10 Oct 1995 03:21:12 +0100

dpkg (1.0.2); priority=MEDIUM

  * problem with screen refresh after `o' (change order) corrected.

 -- Ian Jackson <iwj10@cus.cam.ac.uk>  Mon, 9 Oct 1995 13:11:04 +0100

dpkg (1.0.1); priority=LOW

  * much better dpkg performance on low-memory systems.
  * start-stop-daemon --name should now work. (oops!)
  * fixed typo which could turn into memory overwriting bug sometime.

 -- Ian Jackson <iwj10@cus.cam.ac.uk>  Sun, 8 Oct 1995 20:12:29 +0100

dpkg (1.0.0); priority=LOW

  * Version 1.0.0: dpkg is no longer beta.

  * tar extractor no longer looks up an empty string using getgrnam
    (this causes the libc to coredump when using NIS).

 -- Ian Jackson <iwj10@cus.cam.ac.uk>  Sun, 1 Oct 1995 13:07:36 +0100

dpkg (0.93.80); priority=LOW

  * dselect help screen intro changed to remove `much' before `help'.

  * update-alternatives.pl contains hardcoded ENOENT value, instead
    of requiring POSIX.pm to be present.

  * Makefiles changed to strip when installing instead of when building.

 -- Ian Jackson <iwj10@cus.cam.ac.uk>  Sat, 30 Sep 1995 01:44:12 +0100

dpkg (0.93.79) BETA; priority=LOW

  * DPKG_NO_TSTP environment variable which stops dpkg sending the
    process group a SIGTSTP (Bug#1496).
  * End key should work in dselect lists (Bug#1501).
  * various message typos (missing \n's) fixed (Bug#1504).

 -- Ian Jackson <iwj10@cus.cam.ac.uk>  Fri, 29 Sep 1995 03:27:01 +0100

dpkg (0.93.78) BETA; priority=LOW

  * dselect keystrokes help file typo fix.

 -- Ian Jackson <iwj10@cus.cam.ac.uk>  Thu, 28 Sep 1995 20:31:02 +0100

dpkg (0.93.77) BETA; priority=MEDIUM

  * dpkg --remove --pending will purge things when appropriate.

  * fixed failure to null-terminate dpkg conflict problem messages.
  * fixed bug in formatting of dependency version problem messages.

  * Conffiles resolution prompt for new conffile: typo fixed.
  * Changed dpkg usage error to suggest `-Dhelp' instead of `--Dhelp'.

 -- Ian Jackson <iwj10@cus.cam.ac.uk>  Wed, 20 Sep 1995 23:44:35 +0100

dpkg (0.93.76) BETA; priority=MEDIUM

  * dpkg --auto-deconfigure option (used automatically by dselect) allows
    `important' packages which many others depend on to be split.
  * dpkg should no longer fail an assertion during complicated
    multiple configurations involving packages which are on hold.

  * update-alternatives supports negative priorities.
  * /etc/alternatives is included in the .deb archive.

  * Package priorities changed: Required (Req), Important (Imp), Standard (Std),
    Optional (Opt) and Extra (Xtr).  For backward compatibility Base is an
    alias for Required, and Recommended is kept as a level just below Standard.

  * dselect shows introductory help screen when entering package lists (both
    main and recursive).
  * dselect help messages made more friendly.
  * dselect package list `quit, confirm, and check dependencies' key is
    now Return rather than lowercase `q'; likewise method list `select this
    one and configure it' key.
  * dselect selects packages with priority `standard' or better by default.
  * dselect `v=verbose' becomes `v=terse' when in verbose mode.

  * hard disk method unmounts /var/lib/dpkg/methods/mnt on failure.
  * disk methods' install message uses `stty' to find out what the
    interrupt character is, and uses that in the prompt (rather than ^C).
  * dpkg now tolerates ^Z characters in Packages files.
  * harddisk method doesn't display extra slash when updating packages file.
  * harddisk method burbles less if it doesn't have a good default.

  * dpkg-deb now supports new flexible format, but old format still default.

 -- Ian Jackson <iwj10@cus.cam.ac.uk>  Wed, 20 Sep 1995 02:49:41 +0100

dpkg (0.93.75) BETA; priority=MEDIUM

  * dselect no longer segfaults when you try to modify the last item.

  * dselect Makefile compiles with -g, and links without -s, but installs
    with -s, so that built source directory has debugabble binary.

 -- Ian Jackson <iwj10@cus.cam.ac.uk>  Tue, 12 Sep 1995 02:59:29 +0100

dpkg (0.93.74) BETA; priority=LOW

  * dpkg-split implemented and installed in /usr/bin/dpkg-split.
    (NB this is not compatible with Carl Streeter's old dpkg-split script.)
  * dpkg uses dpkg-split.
  * floppy disk method available - NB this is a first attempt only.

  * hard disk method uses --merge-avail rather than --update-avail.
  * installation by default of `standard' packages removed again.
    (I don't think this is the right place to do this.)
  * update-alternatives --remove correctly deletes all slave links;
    minor cosmetic improvements.

 -- Ian Jackson <iwj10@cus.cam.ac.uk>  Mon, 11 Sep 1995 02:06:05 +0100

dpkg (0.93.73) BETA; priority=LOW

  * dselect multi-package selection now done by `divider' lines
    actually in the package list, rather than horizontal highlight
    movement.
  * dselect help available, and keybindings rationalised.

  * postinst removes /usr/lib/dpkg/methods/hd if upgrading from
    0.93.42.3 or earlier.
  * `hold' flag changed to be settable by the user only, and
    made orthogonal to the `reinstallation required' flag.
  * dpkg will install by default any packages with priority of
    `standard' or better unless they're explicitly deselected.

  * dselect dependency/conflict resolution will suggest marking absent
    packages for `purge' rather than `deinstall'.
  * disk method script produces message about invoking dpkg.
  * dpkg produces warning, not error, when it gets EPERM trying to
    remove a directory belonging to a package being removed.
  * dpkg, dpkg-deb usage error reporting improved.
  * dselect detects too-dumb terminals and stops.
  * dpkg-deb(8) updated a little (thanks to Bill Mitchell).

  * dselect debugmake script uses -O0.

 -- Ian Jackson <iwj10@cus.cam.ac.uk>  Sun, 10 Sep 1995 12:23:05 +0100

dpkg (0.93.72) BETA; priority=MEDIUM

  * /usr/sbin/update-alternatives added.

  * New names for certain control file fields (old names work
    as aliases): Optional -> Suggests, Recommended -> Recommends,
    Class -> Priority.
     
 -- Ian Jackson <iwj10@cus.cam.ac.uk>  Sun, 3 Sep 1995 16:37:41 +0100

dpkg (0.93.71) BETA; priority=LOW

  * dpkg doesn't silently overwrite `new' conffiles (Bug#1283).
  * case now not significant in Essential, Status and Class (Bug#1280).
  * dselect checks method scripts for execute, not for write.

  * spelling fixes in lib/dbmodify.c and dselect/helpmsgs.src.

  * dselect `clean' target deletes helpmsgs.cc and helpmsgs.cc.new.

 -- Ian Jackson <iwj10@cus.cam.ac.uk>  Thu, 31 Aug 1995 13:56:08 +0100

dpkg (0.93.70) BETA; priority=MEDIUM

  * dselect unmounted harddisk method has many silly bugs fixed.

  * dpkg --root option restored (was removed by mistake in 0.93.68).
  * minor cosmetic change to dselect subprocess failure message.

 -- Ian Jackson <iwj10@cus.cam.ac.uk>  Wed, 9 Aug 1995 22:18:55 +0100

dpkg (0.93.69) BETA; priority=MEDIUM

  * dpkg --configure and --remove should work properly when
    they have to defer processing (this tends to happen when many
    packages are processed at once).  (Bug#1209.)

  * dpkg --configure and --remove work better when `processing'
    several related packages with --no-act.

  * dpkg --auto is now two options, --pending or -a (for configure,
    remove, &c) and --recursive or -R (for install, unpack, &c).

  * dpkg debug options in usage message, and values available (-Dh).

 -- Ian Jackson <iwj10@cus.cam.ac.uk>  Wed, 9 Aug 1995 22:18:55 +0100

dpkg (0.93.68) BETA; priority=MEDIUM

  * dpkg won't get an internal error if you try to use the default
    conffiles response (ie, if you just hit return).  (Bug#1208.)

  * dselect hard disk and CD-ROM methods - the real thing, but ALPHA.

  * dselect allows you to go straight to `update' or `install' if
    you have already set up an access method.
  * new dpkg options --yet-to-unpack, --merge-avail and --update-avail.
  * dpkg -G is an abbreviation for dpkg --refuse-downgrade.
  * dpkg -R alias for --root withdrawn, pending reuse with different meaning.
  * dpkg --help message rationalised somewhat.

  * Obsolete `examples' and `dpkg-split' directories removed from
    source tree.  The `hello' package is a better example.

 -- Ian Jackson <iwj10@cus.cam.ac.uk>  Mon, 7 Aug 1995 02:16:25 +0100

dpkg (0.93.67) BETA; priority=LOW for C dpkg alpha testers, HIGH for others

  * dpkg no longer statically linked and -g.
  * calls to abort() changed to print string, file and line number first.
  * removed unused variable from dpkg source.

 -- Ian Jackson <iwj10@cus.cam.ac.uk>  Fri, 4 Aug 1995 01:39:52 +0100

dpkg (0.93.66) ALPHA; priority=MEDIUM

  * dpkg will correctly remove overwritten files from the lists of
    the package(s) that used to contain them.

  * dpkg --purge is now an action, rather than a modifier for --remove,
    and the -P alias for it is withdrawn.

  * dpkg --unpack/--install filenames in messages are now more sensible
    about when to use .../ (show as many trailing components as possible
    in 40 characters, or the whole path if that the last component is
    longer than that).

 -- Ian Jackson <iwj10@cus.cam.ac.uk>  Thu, 3 Aug 1995 02:11:03 +0100

dpkg (0.93.65) ALPHA; priority=MEDIUM

  * dpkg --remove should, when a package being removed is depended-on
    by another that is also queued for removal, defer the depended-on
    package rather than aborting it.  (Bug#1188.)

  * dpkg will not attempt to configure or remove a package more than
    once in the same run.  (Bug#1169.)

  * dpkg cosmetic fix to dependency problems message (this bug
    hasn't been triggered to my knowledge).

  * perl-dpkg no longer installed in /usr/bin.

 -- Ian Jackson <iwj10@cus.cam.ac.uk>  Wed, 2 Aug 1995 13:02:58 +0100

dpkg (0.93.64) ALPHA; priority=MEDIUM

  * dpkg marks a package as no longer `to be configured in this run'
    when an error occurs, so that other packages which depend on it
    will fail (rather than causing a loop and an assertion failure,
     packages.c:166: failed assertion `dependtry <= 4').

  * dselect initial selection granularity is single-package.
  * dpkg --no-also-select option renamed to --selected-only (old option
    still accepted, but no longer in --help).  Changed -N to -O.

  * dselect `update' option changed to `install' (and other options
    renamed too).  NB: old access methods will not work, because
    the `update' script should now be an `install' script.

  * dselect `installation methods' renamed to `access methods'.
  * dpkg --skip-same-version and --refuse-downgrade produce friendlier
    messages when they skip packages.
  * --licence option now properly mentioned in all programs' --version
    messages.

  * bad fix for ELF compile problem involving myopt.h removed (compile
    problem turned out to be a GCC bug.)

 -- Ian Jackson <iwj10@cus.cam.ac.uk>  Tue, 1 Aug 1995 03:03:58 +0100

dpkg (0.93.63) ALPHA; priority=LOW

  * preinst works around shell bug/misfeature involving `trap'.

  * dpkg --skip-same-version doesn't skip packages which have
    an error flag set or which aren't in a standard `installed' state.

  * dpkg --search now does a substring search if the string doesn't
    start with a wildcard character (*, [ or ?) or slash.

  * problem with C/C++ linkage of stuff in "myopt.h" fixed, to help
    with compiling with GCC 2.7.0.

  * dselect Makefile.in `clean' deletes curkeys.inc &c, so that they are
    not shipped in the distribution source and will be rebuilt on the
    target system.

 -- Ian Jackson <iwj10@cus.cam.ac.uk>  Thu, 27 Jul 1995 13:38:47 +0100

dpkg (0.93.62) ALPHA; priority=HIGH

  * dpkg purges leftover control scripts from /var/lib/dpkg/tmp.ci,
    rather than associating them with the wrong package.  (Bug#1101.)

  * dpkg won't `disappear' packages containing no files or directories,
    nor a package required for depends/recommended.  (Bug#1128.)

  * dpkg follows directory symlinks.  (Bug#1125.)

  * dselect fixups for ELF/GCC2.7.0 compilation.

 -- Ian Jackson <iwj10@cus.cam.ac.uk>  Fri, 21 Jul 1995 21:43:41 +0100

dpkg (0.93.61) ALPHA; priority=LOW

  * dselect keybindings and status characters and descriptions changed
    (in pursuance of Bug#1037, user interface problems, still open.)

  * Some cleanups to fix mistakes discovered by ELF-GCC 2.7.0, and fixup
    for newer C++ draft standard (`for' variable declaration scope change).

 -- Ian Jackson <iwj10@cus.cam.ac.uk>  Tue, 18 Jul 1995 01:42:51 +0100

dpkg (0.93.60) ALPHA; priority=HIGH

  * dpkg doesn't think packages have `disappeared' if you install
    several packages at once.  (later reported as Bug#1132.)

  * usage error messages tidied up.

 -- Ian Jackson <iwj10@cus.cam.ac.uk>  Sun, 16 Jul 1995 17:56:56 +0100

dpkg (0.93.59) ALPHA; priority=HIGH

  * dpkg doesn't break maintainer scripts &c if package `foo' exists
    when processing package `foobar'.  (Related to Bug#1101.)

  * dpkg implements `disappear' functionality.
  * dpkg/dselect remove dead entries from /var/lib/dpkg/status.

  * dpkg --list now sorted correctly and output somewhat improved.
  * some debugging messages moved from dbg_stupidlyverbose to dbg_scripts.
  * dpkg prints `Removing foo' message even if foo is not configured.
  * dpkg only prints `serious warning: files list file ... missing'
    once for each package.

 -- Ian Jackson <iwj10@cus.cam.ac.uk>  Sun, 16 Jul 1995 02:32:11 +0100

dpkg (0.93.58) ALPHA; priority=HIGH

  * dpkg should write out status even for packages which it has only
    encountered in the `available' file so far.

 -- Ian Jackson <iwj10@cus.cam.ac.uk>  Fri, 14 Jul 1995 20:19:21 +0100

dpkg (0.93.57) ALPHA; priority=LOW

  * dpkg does chroot when running maintainer scripts (--instdir
    should work right now, though I haven't been able to test it).

 -- Ian Jackson <iwj10@cus.cam.ac.uk>  Fri, 14 Jul 1995 01:32:30 +0100

dpkg (0.93.56) ALPHA; priority=HIGH

  * dpkg can now overwrite symlinks to directories, and will
    do correct handling of symlinks to plain files.
  * dpkg should not replace any directory with a symlink.

 -- Ian Jackson <iwj10@cus.cam.ac.uk>  Thu, 13 Jul 1995 02:43:36 +0100

dpkg (0.93.55) ALPHA; priority=MEDIUM

  * dpkg can now extract hardlinks.
  * dpkg configuration/removal works in the presence of dependency cycles.
  * dpkg should no longer fail an assertion at processarc.c:193.

 -- Ian Jackson <iwj10@cus.cam.ac.uk>  Wed, 12 Jul 1995 01:34:44 +0100

dpkg (0.93.54) ALPHA; priority=MEDIUM

  * dpkg and dselect no longer throw away all Class and Section
    information in /var/lib/dpkg/available.  (Oops.)
  * dpkg --refuse-<something> now works (this broke some dselect
    method scripts' attempts to use --refuse-downgrade).
  * dpkg --audit and --list implemented.

 -- Ian Jackson <iwj10@cus.cam.ac.uk>  Mon, 10 Jul 1995 00:35:13 +0100

dpkg (0.93.53) ALPHA; priority=LOW

  * dpkg --install/--unpack only skips on-hold packages with --auto.
  * dpkg doesn't fclose() the --fsys-tarfile pipe twice.
  * dpkg error handling and reporting cleaned up.
  * dpkg now lists any failed packages/files just before exiting.

 -- Ian Jackson <iwj10@cus.cam.ac.uk>  Sun, 9 Jul 1995 16:31:36 +0100

dpkg (0.93.52) ALPHA; priority=MEDIUM

  * dpkg won't segfault due to missing (Package_)Revision fields.
  * dpkg --search works.
  * dpkg will set execute permissions on scripts if necessary.
  * dpkg prints filenames in --unpack and --install.

 -- Ian Jackson <iwj10@cus.cam.ac.uk>  Sat, 8 Jul 1995 12:41:39 +0100

dpkg (0.93.51) ALPHA; priority=HIGH

  * dpkg --status and --listfiles now work.

  * dpkg --remove --auto won't try to remove everything (!)
  * dpkg --unpack doesn't coredump after unpacking the first package.
  * dpkg won't fail an assertion if it bombs out of --configure
    or --remove because of too many errors.

  * Support for `Essential' in dpkg (not yet in dselect).
  * `available' (Packages) file class and section override those
    from package control files.
  * `Essential: yes' added to control file.

  * Locking strategy changed, now uses flock (no more stale locks).
  * preinst now more helpful about conffiles upgrade problem.

 -- Ian Jackson <iwj10@cus.cam.ac.uk>  Sat, 8 Jul 1995 01:15:26 +0100

dpkg (0.93.50) ALPHA

  * C dpkg now in service.

  * dselect now installs in /usr/bin instead of /usr/sbin.
  * Improved `explanation of display' help and changed HSOC to EIOW.
  * dselect goes back to top of info display when you move the
    highlight.

  * Added <sys/types.h> to md5sum/md5.c, for the benefit of FreeBSD.
  * --admindir doesn't append `var/lib/dpkg' to its argument.

 -- Ian Jackson <iwj10@cus.cam.ac.uk>  Fri, 19 May 1995 21:03:08 +0100

dpkg (0.93.42.3) BETA; priority=LOW

  * Rebuilt using ncurses 1.9.2c-0.
  * Silenced `subcritical error' message if errno == ENOENT.

 -- Ian Jackson <iwj10@cus.cam.ac.uk>  Mon, 12 Jun 1995 13:09:24 +0100

dpkg (0.93.42.2) BETA; priority=HIGH

  * install-info --remove properly removes multi-line entries.
  * Slightly changed ^L redraw code in dselect package list.

 -- Ian Jackson <iwj10@cus.cam.ac.uk>  Sat, 10 Jun 1995 14:06:01 +0100

dpkg (0.93.42.1) BETA; priority=HIGH esp. for new installations

  * update-rc.d default no longer adds K entries in runlevels 2345.

 -- Ian Jackson <iwj10@cus.cam.ac.uk>  Tue, 6 Jun 1995 18:56:23 +0100

dpkg (0.93.42) BETA; priority=LOW; HIGH for dselect users

  * Fix unitialised variable reference bug in dselect (#890).
  * Fix problem with wordwrapping package and method descriptions.
  * Create /var/lib/dpkg/methods/mnt.

 -- Ian Jackson <iwj10@cus.cam.ac.uk>  Fri, 19 May 1995 21:03:08 +0100

dpkg (0.93.41) BETA; priority=LOW

  * Create /var/lib/dpkg/methods.
  * dpkg.pl noisily ignores --skip-same-version rather than barfing.

 -- Ian Jackson <iwj10@cus.cam.ac.uk>  Tue, 16 May 1995 13:28:27 +0100

dpkg (0.93.40) BETA; priority=LOW

  * dselect's subprogram failure message made to stand out more.

  * When switching out of curses, always move the cursor to the
    bottom right corner of the screen.

 -- Ian Jackson <iwj10@cus.cam.ac.uk>  Tue, 16 May 1995 01:03:38 +0100

dpkg (0.93.39) BETA; priority=LOW

  * dselect can now:
    - allow you to select and configure an installation method;
    - invoke installation method scripts to update the available file
      and unpack packages;
    - invoke dpkg to configure and remove packages.
    There are no installation methods available yet.

  * Search feature in dselect works (it was purely an ncurses bug).

  * dpkg-*.nondebbin.tar.gz now available (built by debian.rules).

  * The target directory for dpkg-deb --extract (also available as
    dpkg --extract) is no longer optional.  dpkg-deb suggests the use
    of dpkg --install if you omit it.

  * Added <errno.h> to lib/lock.c and fixed ref. to `byte' in
    md5sum/md5.c, for portability to Solaris 2.

  * Rebuilt `configure' and `config.h.in' using autoconf 2.3.
  * Revised function attribute support checking in configure script.
  * Removed obsolete `dselect.pl' from scripts directory.
  * New option --licence on all the C programs.

 -- Ian Jackson <iwj10@cus.cam.ac.uk>  Sun, 14 May 1995 18:05:38 +0100

dpkg (0.93.38) BETA; priority=MEDIUM

  * Version number comparisons (in dpkg and dselect) now >= <=
    as documented (Bug#831; thanks to Christian Linhart).

  * dselect now has a non-superuser readonly mode.
  * dselect doesn't pop up unsatisfied `Optional's when quitting.
  * `unable to delete saved old file' message fixed dpkg_tmp to dpkg-tmp.

  * Made dpkg convert `revision' to `package_revision' when reading
    (eg) the `status' file.  libdpkg.a has `revision' as a synonym
    for `package_revision' and writes the former.

  * Major improvements and many changes to C option parsing, database
    management, error handling, Makefiles &c to support dpkg.
  * dpkg-deb should now work if sizeof(void*) < sizeof(void(*)()).

 -- Ian Jackson <iwj10@cus.cam.ac.uk>  Mon, 24 Apr 1995 12:34:39 +0100

dpkg (0.93.37) BETA; priority=LOW (MEDIUM for dselect users)

  * Fixed segfault if no description available (Bug#735);
    thanks to Peter Tobias for the bug report.
  * Fixed other assorted minor bugs in description displays.

  * Changed dpkg-deb --info short option from -i to -I, to make
    it unique across dpkg and dpkg-deb (-i still works with
    dpkg-deb for backwards compatibility).

  * Produce more sensible error when main package list is empty.

 -- Ian Jackson <iwj10@cus.cam.ac.uk>  Fri, 7 Apr 1995 02:24:55 +0100

dpkg (0.93.36) BETA; priority=LOW (MEDIUM for dselect users)

  * All the C code (including dselect) updated to support `provides'
    (virtual packages).
  * Revamped dselect's related package selection/deselection
    algorithms.
  * Everything can now handle arbitrary `class' values (as well
    as the predefined ones which we understand and can interpret).
  * Fixed bug that prevented display update when moving down a small
    recursive package list in dselect.
  * Column heading characters corrected from `SHOC' to `HSOC'.

 -- Ian Jackson <iwj10@cus.cam.ac.uk>  Thu, 6 Apr 1995 12:48:13 +0100

dpkg (0.93.35) BETA; priority=MEDIUM

 * Preserve ownerships and permissions on configuration files.
 * Fix bug in conffile updating that could leave a hardlink
   <foo>.dpkg-new to the conffile <foo>.

 * Improved dselect's package list help messages.
 * Highlight now moves on after (de)selecting just one package.
 * Better algorithm for scrolling up/down when moving highlight.
 * Fixed bug in display of `preformatted' extended Description lines.
   (dselect is still ALPHA, but is fairly stable.)

 * Improved dpkg's message when configuring a package that doesn't
   exist, and when selecting or skipping a package that isn't
   currently selected (during unpack processing).

 * Description in control file expanded.

 * Scroll back to top when changing what is in the `info' area.

dpkg (0.93.34) BETA; priority=LOW (HIGH for dselect users)

 * dselect: Fixed bug which caused a coredump if you exited the
   package list if you'd made any changes.  Ouch !

 * dselect: Improved selection algorithm to show fewer extraneous
   packages; improved display for unavailable packages.

 * dpkg: Improved progress messages during unpacking somewhat.

dpkg (0.93.33) BETA; priority=LOW (HIGH for dselect users)

 * dselect now has a main menu.

 * Fixed nasty uninitialised data bug in dselect.

 * dselect now locks and unlocks the packages database.

Mon, 27 Mar 1995 03:30:51 BST  Ian Jackson <iwj10@cus.cam.ac.uk>

	* dpkg (0.93.32): Alpha dselect released and installed in
	                  /usr/sbin/dselect.
	* dpkg (0.93.32): Many portability enhancements: should now
	                  compile using GCC 2.6.3, and dpkg-deb should
	                  compile better on non-Linux systems.
	* dpkg (0.93.32): dpkg will not loop if its stdin disappears
	                  and it needs to prompt.
	* dpkg (0.93.32): Fixed removal dependency error to show
	                  correct package (Bug #648).
	* dpkg (0.93.32): Tidied up copyright notices.
	* dpkg (0.93.32): First draft of update-rc.d manpage, not yet
	                  installed in /usr/man.
	* dpkg (0.93.32): Changes to top-level Makefile.in to improve
	                  error trapping.
	* dpkg (0.93.32): Improved Makefile `clean' and `distclean'
	                  targets.
	* dpkg (0.93.32): Deleted irrelevant `t.c' from lib and
	                  dselect directories.
	* dpkg (0.93.32): Added vercmp.c with version comparison code.
	* dpkg (0.93.32): varbufextend message changed - varbufs not
	                  just for input buffers.
	* dpkg (0.93.32): varbuf has C++ member functions in header
	                  #ifdef __cplusplus.

Changes in dpkg 0.93.31:

* start-stop-daemon --pidfile now works (Bug#571).
* Fixed dependency processing bugs which could require a rerun of
  dpkg --configure (Bug#566).
* Fixed garbage output for `language' of control file in dpkg-deb --info.

Changes in dpkg 0.93.30:

* Added /usr/sbin/start-stop-daemon.

Changes in dpkg 0.93.09:

* Made postinst scripts really be run when dpkg --purge used.
* Added new --force-extractfail option - VERY DANGEROUS.

Changes in dpkg 0.93.28:

* Removed undef of 0x_p21 in read_database_file, which caused the
  the whole status database to become trashed when any update files
  were read.
* Make infinite-loop prevention and cycle detection work.
* Made findbreakcycle work (ie, break properly when cycle detected).
* New script, update-rc.d, to update links /etc/rc?.d/[KS]??*.
* dpkg.pl now sets the umask to 022.
* Cosmetic error message fix to dpkg-deb.
* Deleted OLD directory altogether.
* Improved error-trapping in top-level Makefile loops.

Changes in dpkg 0.93.27:

* Make version number specifications in Depends &c work.
* Added AC_PROG_CXX to autoconf.in for dselect.
* Changed myopt.h not to have cipaction field in cmdinfo (this was
  specially for dpkg-deb) - now we have a generic void*.
* Renamed `class' member of `pkginfoperfile' to `clas' [sic].
* Much work in `dselect' subdirectory.
* Deleted executables, objects and libraries from OLD tree !
* Minor changes to various copyright notices and top-of-file comments.
* Don't install nasty Perl dselectish thing as /usr/bin/dselect.

Changes in dpkg 0.93.26:

* Added --no-also-select instead of not auto-selecting on --unpack
  but doing so on --install; removed --force-unpack-any.

Changes in dpkg 0.93.25:

* Fixed duplicate output (failure to flush before fork) bug.
* More clarification of md5sum.c copyright.
* Corrected typo in ChangeLog in 0.93.24 source package.

Changes in dpkg 0.93.24:

* dpkg could copy conffiles info from one package to another.  Aargh.
  Bug #426.
* dpkg failed to initialise status if you tried to remove or
  configure a nonexistent package.  Bug #419.
* install-info now handles START-INFO-DIR-ENTRY entries like:
   * Gdb::                         The GNU debugger.
  Previously it would only accept (Bug #407):
   * Gdb: (gdb).                   The GNU debugger.
* When installing a new foo.info[.gz], install-info now replaces
   * Foo: (foo.info).              The Gnoo Foo.
  as well as just * Foo: (foo). ...
* Moved option parsing out of dpkg-deb into libdpkg.
* Assorted minor source code rearrangements.
* Fixed assorted copyright notices, clarified md5sum copyright.
* Corrected typo in 0.93.23 source package's ChangeLog.

Changes in dpkg 0.93.23:

* `dpkg-deb' --build now does a syntax check on the control file.
* `dselect' is now no longer called `debian', spurious copy removed
  from package top-level source directory.
* C control information parsing complete and somewhat tested.
* Moved `global' include files into $(srcdir)/include from ../lib,
  added some files to the lib Makefile, and arranged for pop_cleanup().

Changes in dpkg 0.93.22:

* Fixed bug which caused dpkg to see failures of md5sum where there
  were none (would also have caused dpkg to miss a real failure).
* Fixed failure to update some `status' database fields.

Changes in dpkg 0.93.21:

* Fixed error-handling bug which could corrupt database.

Changes in dpkg 0.93.20:

* Fixed bug which ran old (/var/adm/dpkg) postinst scripts.
* Fixed dpkg usage message which claimed -i => both --install & --info.
* Use Colin Plumb's MD5 code - faster, and better copyright.
* Manpages: dpkg-deb(8), deb-control(5), deb(5) - thanks to Raul
  Deluth Miller.  Also, an xfig picture of some C program innards.

Changes in dpkg 0.93.19:

* Don't delete the `list' file from the dpkg database.
* Fixed various bugs in the conffile handling.
* Conffiles that are symlinks will now be treated as if the
  `dereferenced' name of the file was listed in conffiles.  This means
  that /etc/foo -> /usr/etc/foo will cause all conffile updates of
  /etc/foo to create /usr/etc/foo.dpkg-tmp &c instead.  However, the
  link will be removed if --purge is used to delete all the conffiles.
* When doing a new installation, or when updating a conffile that
  wasn't listed as a conffile in the old version of the package, don't
  do any prompting but just install the version from the archive.
* Corrected error message if exec of dpkg --vextract failed
  and --instroot or --root specified.
* Added new --force-unpack-any option.
* Extra newline after --status output.
* Added -W options to CFLAGS.
* Fixed mistake in previous ChangeLog entry.

Changes in dpkg 0.93.18:

* Fixed invocation of dpkg-deb --vextract if --root or --instdir
  not specified.
* Create /var/lib/dpkg/updates.

Changes in dpkg 0.93.17:

* install-info --remove exits with status 0 if it doesn't find the
  thing to remove, instead of status 1.
* Error handling functions have __attribute__((format...)) if GCC.
* push_cleanup its arg takes void **argv instead of char **argv.
* Top-level Makefile.in has set -e before `for' loops.
* dpkg-deb --info not-an-existing-file produces fewer error messages.

Changes in dpkg 0.93.16:

* Made --root= option really extract to $instroot instead of `/'.
* install-info clears the 0444 bits in its umask.
* Fixed a few database handling bugs which cause dpkg always to fail,
  and usually to corrupt the status database in various ways.
* dpkg-deb completely rewritten, now doesn't tinker with
  /var/{adm,lib}/dpkg.  Should be faster.
* Directory structure and Makefiles in source package reorganised.

Changes in dpkg 0.93.15:

* Added `debian' (dselect), still very primitive.
* Database format changed, and moved from /var/adm to /var/lib.
* Added dpkg --avail mode, --list, --status and --search.
* Set of dpkg => dpkg-deb pass-through operations changed (but
  dpkg-deb not yet updated).
* Added --root, --admindir and --instdir, as well as --isok &c.
* Moved much stuff into /usr/lib/dpkg-lib.pl, rewritten status
  database handling.
* Put packages in `purge' state even if `deinstall' requested if
  they have no postrm and no conffiles.
* Version number comparisons fixed.
* insert-version.pl now installes lib.pl filename too.
* Strip trailing slashes when reading files from file lists.

Changes in dpkg 0.93.14:

* Fixed parsing of DEPENDS &c fields with trailing whitespace.
* postinst now fixes up broken ispell.control file.
* Cyclic dependency/multiple package removal processing: don't consider
  packages we've just removed when looking for a reason not to go ahead.
* Added call to postinst with `purge' argument for expunging old
  configuration etc. that aren't listed in conffiles.

Changes in dpkg 0.93.13:

* sub S_ISREG defined in dpkg.pl.
* Checking of DEPENDS &c fields was too lax, causing an internal error
  if you fed it certain kinds of broken control file.
* Fixed misleading message from bogus installationstatus call.
* New -u and -U options to dpkg-deb which don't unpack the /DEBIAN
  directory, and use these in dpkg.pl; clean up /DEBIAN in postinst.

Changes in dpkg 0.93.12:

* No longer needs *.ph files, since these appear to be broken.
* Postinst fixes up *.control files with curly brackets.
* embryo of dselect.

Changes in dpkg 0.93.11:

* New --ignore-depends option.
* This ChangeLog changed format here.

Wed Nov 30 15:38:21 GMT 1994  Ian Jackson  <iwj10@cus.cam.ac.uk>

	* dpkg 0.93.11 released.

	* conffile updating fixed.

	* Message `updgrade' in dpkg changed to `replace'.

	* install-info now copes with multi-line entries.

	* version numbers now done automatically in dpkg and install-info.

	* more debugging around conffiles updates.

	* *.hash files not deleted so soon.

	* adds brand new packages to status array so we can install them.

	* postinst does h2ph for {sys,linux}/{stat,types}.ph if required.

Mon Nov 28 02:00:13 GMT 1994  Ian Jackson  <iwj10@cus.cam.ac.uk>

        * dpkg 0.93.10 released.

        * dpkg.pl completely rewritten.

        * dpkg-deb: removed dabase-processing and --install option.

        * Makefiles reworked, debian.rules added.

        * Don't install anything in /usr/doc/examples.

        * dpkg-*.deb contains /usr/bin/dpkg-deb.dist, fixed up by postinst.

Thu Oct 20 13:22:20 1994  Ian Murdock  (imurdock@debra.debian.org)

        * dpkg 0.93.9 released.

        * dpkg.pl: Use $argument, not $package, with `--build'.
        Make sure that saved postinst scripts are executable.

Tue Oct 18 09:40:57 1994  Ian Murdock  (imurdock@debra.debian.org)

        * dpkg 0.93.8 released.

        * deb/remove.c (pkg_remove): Do not report an error from rmdir ()
        when `errno' is ENOTEMPTY (Directory not empty), because in this
        case we have found the highest-level directory in the package and
        are ready to exit the loop (i.e., it is a normal occurrence).

Mon Oct 17 10:44:32 1994  Ian Murdock  (imurdock@debra.debian.org)

        * Makefile.in: Adapted all Makefiles to the GNU Coding Standards.

        * deb/remove.c (pkg_remove): Make sure that parent directories are
        removed LAST!  This will result in complete removal of packages
        when --remove is called.  dpkg 0.93.7 (and earlier) had problems
        with this because it tried to remove directories in order, which
        will work most of the time, but not necessarily all of the time.

        * deb/list.c (pkg_list): Output is sorted by package name.

Tue Oct  4 12:27:10 1994  Ian Murdock  (imurdock@debra.debian.org)

        * deb/contents.c (pkg_contents): When a list file cannot be
        opened, silently fail and let the front-end explain the problem.

        * deb/util.c (return_info): When a control file cannot be opened,
        silently fail and let the front-end explain the problem.

        * deb/search.c (pkg_search): Exit 0 if the regular expression is
        matched and 1 if it is not.

Mon Oct  3 18:38:53 1994  Ian Murdock  (imurdock@debra.debian.org)

        * dpkg.pl: New file.  Replaces dpkg.sh.

        * deb/Makefile.in: Renamed `dpkg-util.deb' to `dpkg-deb'.

        * deb/build.c (pkg_build): `--build' is less verbose, instead
        letting the front-end add verbosity where appropriate.

        * deb/install.c (pkg_install): Ditto.

        * deb/remove.c (pkg_remove): Ditto.

        * deb/search.c (pkg_search): Ditto.

        * deb/describe.c (pkg_describe): `--describe' is less verbose,
        instead letting the front-end add verbosity where appropriate.
        The ``Description:'' label has been removed.

        * deb/version.c (pkg_version): `--version' is less verbose,
        instead letting the front-end add verbosity where appropriate.
        The ``Version:'' label has been removed, as has the maintainer
        information.

Mon Sep 12 14:22:04 1994  Ian Murdock  (imurdock@debra.debian.org)

        * deb/version.c (pkg_version): `--version' now reports the
        version number of dpkg if no argument is specified.

Thu Sep  1 13:31:37 1994  Ian Murdock  (imurdock@debra.debian.org)

        * dpkg 0.93.7 released.

        * deb/build.c (pkg_build): check status and exit if non-zero.

        * deb/contents.c (pkg_contents): ditto.

        * deb/install.c (archive_extract): ditto.

Thu Sep  1 13:20:08 1994  Ian Murdock  (imurdock@debra.debian.org)

        * deb/version.c (pkg_version): indent to the same point as
        pkg_describe.

Thu Sep  1 12:21:11 1994  Ian Murdock  (imurdock@debra.debian.org)

        * Makefile.in (dist): added debian.rules binary, source and
        dist targets to make final distribution easier to make.
        (install): install programs to /usr/bin.

        * deb/Makefile.in (install): install programs to /usr/bin.

        * deb/list.c (pkg_list): enforce a maximum limit of ten characters
        for the package name in the output.
        (pkg_list): left-justify the version number to make it easier for
        the front-end to parse the output.
        (pkg_list): replace first '\n' character in packages[n].description
        with '\0'.

        * deb/install.c (archive_extract): use the `p' option to `tar' to
        ensure that permissions are preserved.

Sat Aug 27 09:53:37 1994  Ian Murdock  (imurdock@debra.debian.org)

        * dpkg 0.93.6 released.

        * deb/util.c (return_info): only unlink CONTROL if ARCHIVE_FLAG is
        true!

Fri Aug 26 15:38:22 1994  Ian Murdock  (imurdock@debra.debian.org)

        * dpkg 0.93.5 released.

        * deb/contents.c (pkg_contents): merged function archive_contents
        into function pkg_contents.

        * deb/contents.c (pkg_contents): use lstat (rather than stat) so
        that symbolic links are recognized.
        (pkg_contents): print the usual `<path> -> <link_to>' now that we
        recognize symbolic links.

        * deb/util.c (return_info): create a FIFO to pipe the needed
        information to the ``formatter'' rather than creating a directory
        in /tmp for the package information, which is what we used to do.

Thu Aug 25 11:46:27 1994  Ian Murdock  (imurdock@debra.debian.org)

        * lib/fake-ls.c (mk_date_string): return a pointer to malloc'ed
        area.
        (mk_mode_string): ditto.

        * dpkg.sh: make sure the control information is extracted to a
        uniquely-named temporary directory during package installation.

        * dpkg.sh: execute the pre- and post-removal scripts during
        package removal.

        * dpkg.sh: exit immediately if dpkg-util.deb reports failure.

        * deb/install.c (pkg_control): make sure that `package' exists and
        is a Debian archive before doing anything.

        * deb/install.c (pkg_extract): make sure that `package' exists and
        is a Debian archive before doing anything.

        * deb/install.c (pkg_install): unlink `extract_output' when done.

        * deb/remove.c (pkg_remove): use lstat (rather than stat) so that
        --remove does not get confused and think that a symbolic link to a
        directory is actually a directory, which results in the symbolic
        link never being removed at all.

ChangeLog begins Thu Aug 25 11:46:27 1994 for dpkg 0.93.5.
<|MERGE_RESOLUTION|>--- conflicted
+++ resolved
@@ -1,4 +1,3 @@
-<<<<<<< HEAD
 dpkg (1.16.5) UNRELEASED; urgency=low
 
   [ Raphaël Hertzog ]
@@ -20,7 +19,7 @@
   * Swedish (Peter Krefting).
 
  -- Guillem Jover <guillem@debian.org>  Fri, 08 Jun 2012 09:39:42 +0200
-=======
+
 dpkg (1.16.4.3) unstable; urgency=low
 
   * On «update-alternatives --install» only warn for now on out of range
@@ -31,7 +30,6 @@
     error after wheezy. Closes: #676874
 
  -- Guillem Jover <guillem@debian.org>  Sun, 17 Jun 2012 10:56:15 +0200
->>>>>>> 34b3f86b
 
 dpkg (1.16.4.2) unstable; urgency=low
 
